BasedOnStyle: LLVM
IndentWidth: 4
SortIncludes: false
AlignAfterOpenBracket: DontAlign
ColumnLimit: 0
<<<<<<< HEAD

# Force pointers to the type for C++.
DerivePointerAlignment: false
PointerAlignment: Left

# Align public/final/protected on the left.
AccessModifierOffset: -4

# Parenthesis placement. Stroustrup style puts the braces on the new line (Laurentiu/Dax way)
# BreakBeforeBraces: Stroustrup
# https://stackoverflow.com/questions/29477654/how-to-make-clang-format-add-new-line-before-opening-brace-of-a-function
# I'd suggest using Linux: Like Attach, but break before braces on function, namespace and class definitions.
=======
PointerAlignment: Left
>>>>>>> d8883b50
<|MERGE_RESOLUTION|>--- conflicted
+++ resolved
@@ -3,7 +3,6 @@
 SortIncludes: false
 AlignAfterOpenBracket: DontAlign
 ColumnLimit: 0
-<<<<<<< HEAD
 
 # Force pointers to the type for C++.
 DerivePointerAlignment: false
@@ -15,7 +14,4 @@
 # Parenthesis placement. Stroustrup style puts the braces on the new line (Laurentiu/Dax way)
 # BreakBeforeBraces: Stroustrup
 # https://stackoverflow.com/questions/29477654/how-to-make-clang-format-add-new-line-before-opening-brace-of-a-function
-# I'd suggest using Linux: Like Attach, but break before braces on function, namespace and class definitions.
-=======
-PointerAlignment: Left
->>>>>>> d8883b50
+# I'd suggest using Linux: Like Attach, but break before braces on function, namespace and class definitions.