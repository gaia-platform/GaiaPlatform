--- conflicted
+++ resolved
@@ -52,24 +52,8 @@
   rev: 21.7b0
   hooks:
     - id: black
-      stages: [merge-commit, commit, manual]
       exclude: ^(dev_tools/gdev/|production/tools/tests/gaiat/lit.cfg.py|production/db/core/)
-<<<<<<< HEAD
-# - id: black
-#   stages: [push, post-checkout, post-commit, post-merge, post-rewrite]
-#   exclude: ^(dev_tools/gdev/|production/tools/tests/gaiat/lit.cfg.py|production/db/core/)
-#   args:
-#     - --check
-#     - --diff
-=======
-    - id: black
-      stages: [push, post-checkout, post-commit, post-merge, post-rewrite]
-      exclude: ^(dev_tools/gdev/|production/tools/tests/gaiat/lit.cfg.py|production/db/core/)
-      args:
-        - --check
-        - --diff
 
->>>>>>> a5fcf37a
 - repo: https://github.com/PyCQA/flake8
   rev: 4.0.1
   hooks:
