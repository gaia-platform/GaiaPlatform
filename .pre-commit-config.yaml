fail_fast: false

exclude: (^(data|scratch|third_party)/)|(^(production/catalog/src/gaia_catalog.cpp|production/inc/gaia_internal/catalog/catalog_generated.h|production/inc/gaia_internal/catalog/gaia_catalog.h))
repos:
# Enabling this repo produces a list of files that are to be scanned.  DEBUG ONLY!
# - repo: meta
#   hooks:
#     -   id: identity
- repo: https://github.com/pre-commit/pre-commit-hooks
  rev: v4.0.1
  hooks:
    - id: check-merge-conflict
    - id: check-yaml
    - id: end-of-file-fixer
      exclude: ^(production/catalog/src/gaia_catalog.cpp|production/inc/gaia_internal/catalog/catalog_generated.h|production/inc/gaia_internal/catalog/gaia_catalog.h)
    - id: trailing-whitespace
- repo: https://github.com/Lucas-C/pre-commit-hooks
  rev: v1.1.10
  hooks:
    - id: forbid-crlf
    - id: forbid-tabs

- repo: local
  hooks:
    - id: fix_double_empty_lines
      name: Eliminate multiple empty lines
      entry: dev_tools/github-actions/pre-commit-hooks/fix_double_empty_lines.py
      language: python
      exclude: .py$|^(production/tests/workloads/template/json.hpp|production/catalog/src/gaia_catalog.cpp|production/inc/gaia_internal/catalog/catalog_generated.h|production/inc/gaia_internal/catalog/gaia_catalog.h|production/licenses/|production/tools/gaia_translate/tests/test_translation.ruleset)

    - id: python_executable_license_check
      name: Check Python Executable files for License Prefix
      entry: dev_tools/github-actions/pre-commit-hooks/check_file_prefix.py
      language: python
      args:
        - --prefix
        - "#! /usr/bin/python3\n\n#############################################\n# Copyright (c) Gaia Platform LLC\n# All rights reserved.\n#############################################\n"
      exclude: (^.+$(?<!\.py))|(^(dev_tools/gdev|production/tests/python/ps_mem.py|production/tools/tests/gaiat/lit.cfg.py))

    - id: python_non_executable_license_check
      name: Check Python Non-Executable files for License Prefix
      entry: dev_tools/github-actions/pre-commit-hooks/check_file_prefix.py
      language: python
      args:
        - --prefix
        - "#############################################\n# Copyright (c) Gaia Platform LLC\n# All rights reserved.\n#############################################\n"
      files: ^(production/tools/tests/gaiat/lit.cfg.py)$
      exclude: ^(production/tools/tests/gaiat/lit.cfg.py)$

    - id: bash_license_check
      name: Check Bash files for License Prefix
      entry: dev_tools/github-actions/pre-commit-hooks/check_file_prefix.py
      language: python
      args:
        - --prefix
        - "#! /usr/bin/bash\n\n#############################################\n# Copyright (c) Gaia Platform LLC\n# All rights reserved.\n#############################################\n"
<<<<<<< HEAD
      exclude: (^.+$(?<!\.sh))|(^(dev_tools/gdev|production/examples|production/tests|production/coverage|production/sql/tests/test_fdw.sh))
=======
      exclude: (^.+$(?<!\.sh))|(^(dev_tools/gdev|dev_tools/sdk|production/examples|production/tests|production/coverage))
>>>>>>> 4797f54d

    - id: cmake_license_check
      name: Check CMake files for License Prefix
      entry: dev_tools/github-actions/pre-commit-hooks/check_file_prefix.py
      language: python
      args:
        - --prefix
        - "#############################################\n# Copyright (c) Gaia Platform LLC\n# All rights reserved.\n#############################################\n"
      files: ^.*(\.cmake$|\/CMakeLists.txt$)
      exclude: ^(production/examples|production/cmake|production/tools)

    - id: db_license_check
      name: Check SQL and DDL files for License Prefix
      entry: dev_tools/github-actions/pre-commit-hooks/check_file_prefix.py
      language: python
      args:
        - --prefix
        - "---------------------------------------------\n-- Copyright (c) Gaia Platform LLC\n-- All rights reserved.\n---------------------------------------------\n"
      files: ^.*(\.ddl$|\.sql$)
      exclude: ^(production/examples)

    - id: cpp_license_check
      name: Check C++ files for License Prefix
      entry: dev_tools/github-actions/pre-commit-hooks/check_file_prefix.py
      language: python
      args:
        - --prefix
        - "/////////////////////////////////////////////\n// Copyright (c) Gaia Platform LLC\n// All rights reserved.\n/////////////////////////////////////////////\n"
      files: ^.*(\.hpp$|\.cpp$|\.inc$)
      exclude: ^(production/tests/workloads/template/json.hpp|production/examples|production/inc/gaia_internal/common/scope_guard.hpp|production/tests/workloads)

    - id: bash_license_check_examples
      name: Check Example Bash files for MIT License Prefix
      entry: dev_tools/github-actions/pre-commit-hooks/check_file_prefix.py
      language: python
      args:
        - --prefix
        - "#! /usr/bin/bash\n\n###################################################\n# Copyright (c) Gaia Platform LLC\n#\n# Use of this source code is governed by the MIT\n# license that can be found in the LICENSE.txt file\n# or at https://opensource.org/licenses/MIT.\n###################################################\n"
      files: ^production/examples/.*\.sh

    - id: cmake_license_check_examples
      name: Check Example CMake files for MIT License Prefix
      entry: dev_tools/github-actions/pre-commit-hooks/check_file_prefix.py
      language: python
      args:
        - --prefix
        - "###################################################\n# Copyright (c) Gaia Platform LLC\n#\n# Use of this source code is governed by the MIT\n# license that can be found in the LICENSE.txt file\n# or at https://opensource.org/licenses/MIT.\n###################################################\n"
      files: ^production/examples/.*(\.cmake$|\/CMakeLists.txt$)

    - id: db_license_check_eamples
      name: Check Example SQL and DDL files for MIT License Prefix
      entry: dev_tools/github-actions/pre-commit-hooks/check_file_prefix.py
      language: python
      args:
        - --prefix
        - "----------------------------------------------------\n-- Copyright (c) Gaia Platform LLC\n--\n-- Use of this source code is governed by the MIT\n-- license that can be found in the LICENSE.txt file\n-- or at https://opensource.org/licenses/MIT.\n----------------------------------------------------\n"
      files: ^production/examples/.*(\.ddl$|\.sql$)

    - id: cpp_license_check_examples
      name: Check Example C++ files for MIT License Prefix
      entry: dev_tools/github-actions/pre-commit-hooks/check_file_prefix.py
      language: python
      args:
        - --prefix
        - "////////////////////////////////////////////////////\n// Copyright (c) Gaia Platform LLC\n//\n// Use of this source code is governed by the MIT\n// license that can be found in the LICENSE.txt file\n// or at https://opensource.org/licenses/MIT.\n////////////////////////////////////////////////////\n"
      files: ^production/examples/.*(\.hpp$|\.cpp$|\.inc$|\.ruleset$)

- repo: https://github.com/pre-commit/mirrors-clang-format
  rev: v13.0.0
  hooks:
    - id: clang-format
      args:
        - --Werror
        - --style=file
        - -i
      exclude: ^(production/tests/workloads/template/json.hpp)

# Waiting on https://gaiaplatform.atlassian.net/browse/GAIAPLAT-1848 and https://gaiaplatform.atlassian.net/browse/GAIAPLAT-1849
# - repo: https://github.com/pocc/pre-commit-hooks
#   rev: master
#   hooks:
#     - id: cpplint
#       args:
#         - --linelength=120
#         - --filter=-whitespace,-build/namespaces

#     - id: oclint

- repo: https://github.com/jumanjihouse/pre-commit-hooks
  rev: master
  hooks:
    - id: shellcheck
    - id: script-must-have-extension
      types: [shell, executable]

- repo: https://github.com/psf/black
  rev: 21.7b0
  hooks:
    - id: black
      exclude: ^(dev_tools/gdev/|production/tools/tests/gaiat/lit.cfg.py|production/db/core/)

- repo: https://github.com/PyCQA/flake8
  rev: 4.0.1
  hooks:
    - id: flake8
      exclude: ^(dev_tools/gdev/|production/tools/tests/gaiat/lit.cfg.py|production/db/core/)
      args:
        - --ignore=E203,E501,W503

- repo: https://github.com/PyCQA/pylint
  rev: v2.11.1
  hooks:
    - id: pylint
      exclude: ^(dev_tools/gdev/|production/tools/tests/gaiat/lit.cfg.py|production/db/core/|production/tests/python/ps_mem.py)
      args: [--disable=R0801]<|MERGE_RESOLUTION|>--- conflicted
+++ resolved
@@ -54,11 +54,7 @@
       args:
         - --prefix
         - "#! /usr/bin/bash\n\n#############################################\n# Copyright (c) Gaia Platform LLC\n# All rights reserved.\n#############################################\n"
-<<<<<<< HEAD
-      exclude: (^.+$(?<!\.sh))|(^(dev_tools/gdev|production/examples|production/tests|production/coverage|production/sql/tests/test_fdw.sh))
-=======
-      exclude: (^.+$(?<!\.sh))|(^(dev_tools/gdev|dev_tools/sdk|production/examples|production/tests|production/coverage))
->>>>>>> 4797f54d
+      exclude: (^.+$(?<!\.sh))|(^(dev_tools/gdev|production/examples|production/tests|production/coverage))
 
     - id: cmake_license_check
       name: Check CMake files for License Prefix
