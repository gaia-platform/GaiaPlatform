--- conflicted
+++ resolved
@@ -68,7 +68,6 @@
     }
 }
 
-<<<<<<< HEAD
 class DBMonitor
 {
     public:
@@ -85,14 +84,11 @@
         }
 };
 
-=======
->>>>>>> 9bc7ab24
 static unordered_map<string, unordered_map<string, QualType>> getTableData(Sema *s)
 {
     unordered_map<string, unordered_map<string, QualType>> retVal;
     try 
     {
-<<<<<<< HEAD
         DBMonitor monitor;
 
         for(catalog::Gaia_table table = catalog::Gaia_table::get_first();
@@ -122,45 +118,7 @@
 
             retVal[tbl.name()] = fields;
         }
-=======
-        static bool initialized = false;
-        if (!initialized)
-        {
-            gaia::db::gaia_mem_base::init();
-            initialized = true;
-        }
-    
-        gaia::db::begin_transaction();
-
-        for(unique_ptr<catalog::Gaia_table> table (catalog::Gaia_table::get_first()); 
-            table; table.reset(table->get_next()))
-        {
-            unordered_map<string, QualType> fields;
-            retVal[table->name()] = fields;
-        }
-
-        for(unique_ptr<catalog::Gaia_field> field (catalog::Gaia_field::get_first()); 
-            field; field.reset(field->get_next()))
-        {
-            gaia_id_t tableId = field->table_id();
-            unique_ptr<catalog::Gaia_table> tbl { catalog::Gaia_table::get_row_by_id(tableId)};
-            if (tbl == nullptr)
-            {
-                s->Diag(SourceLocation(), diag::err_invalid_table_field) << field->name();
-                return unordered_map<string, unordered_map<string, QualType>>();
-            }
-            unordered_map<string, QualType> fields = retVal[tbl->name()];
-            if (fields.find(field->name()) != fields.end())
-            {
-                s->Diag(SourceLocation(), diag::err_duplicate_field) << field->name();
-                return unordered_map<string, unordered_map<string, QualType>>();
-            }
-            fields[field->name()] = mapFieldType(field->type(), &s->Context);
-
-            retVal[tbl->name()] = fields;
-        }
-        gaia::db::commit_transaction();
->>>>>>> 9bc7ab24
+
     }
     catch (exception e)
     {
@@ -255,15 +213,10 @@
     }
 
     //insert fields and methods that are not part of the schema
-<<<<<<< HEAD
     addField(&Context.Idents.get("LastOperation"), Context.WIntTy.withConst(), RD);
 
     //addMethod(&Context.Idents.get("update"), DeclSpec::TST_void, nullptr, 0, attrFactory, attrs, &S, RD);
-=======
-    addField(&Context.Idents.get("LastOperation"), Context.WIntTy, RD);
-
-    addMethod(&Context.Idents.get("update"), DeclSpec::TST_void, nullptr, 0, attrFactory, attrs, &S, RD);
->>>>>>> 9bc7ab24
+
     
     ActOnFinishCXXMemberSpecification(getCurScope(), SourceLocation(), RD,
         SourceLocation(), SourceLocation(), attrs);
@@ -278,16 +231,10 @@
 
     if(fieldName == "UPDATE" ||
          fieldName == "DELETE" ||
-<<<<<<< HEAD
          fieldName == "INSERT" ||
          fieldName == "NONE")
     {
         return Context.WIntTy.withConst();
-=======
-         fieldName == "INSERT")
-    {
-        return Context.WIntTy;
->>>>>>> 9bc7ab24
     }
 
     DeclContext *c = getCurFunctionDecl();
@@ -397,7 +344,6 @@
         varDecl->setConstexpr(true);
         varDecl->setInit(ActOnIntegerConstant(SourceLocation(),0).get());
     }
-<<<<<<< HEAD
     else if (varName == "NONE")
     {
         varDecl->addAttr(GaiaLastOperationNONEAttr::CreateImplicit(Context));
@@ -405,13 +351,6 @@
         varDecl->setInit(ActOnIntegerConstant(SourceLocation(),0).get());
     }
     else if (isGaiaFieldTable)
-=======
-    else if (isGaiaFieldTable)
-    {
-        varDecl->addAttr(FieldTableAttr::CreateImplicit(Context,II));
-    }
-    else
->>>>>>> 9bc7ab24
     {
         varDecl->addAttr(GaiaFieldAttr::CreateImplicit(Context));
         varDecl->addAttr(FieldTableAttr::CreateImplicit(Context, &Context.Idents.get(fieldTableName)));
