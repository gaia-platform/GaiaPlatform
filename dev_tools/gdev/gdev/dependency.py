# PYTHON_ARGCOMPLETE_OK

from __future__ import annotations
from argparse import ArgumentParser, REMAINDER
from asyncio import gather
from dataclasses import dataclass
from importlib import import_module
from importlib.util import find_spec
from inspect import getdoc, isabstract, iscoroutinefunction
import logging
from pkgutil import iter_modules
import platform
import sys
from typing import FrozenSet, Sequence, Set, Tuple

from gdev.custom.pathlib import Path
from gdev.options import Options, Mount
from gdev.third_party.atools import memoize, memoize_db
from gdev.third_party.argcomplete import autocomplete, FilesCompleter
import argparse
from gdev.host import Host

@dataclass(frozen=True)
class _ParserStructure:
    command_parts: Tuple[str, ...]
    doc: str
    sub_parser_structures: FrozenSet[_ParserStructure] = frozenset()

    def get_command_class(self) -> str:
        return ''.join([
            command_part.capitalize()
            for command_part in self.command_parts
            for command_part in command_part.split('_')
            if command_part
        ])

    def get_command_module(self) -> str:
        return '.'.join(['gdev.cmd', *self.command_parts])

    @classmethod
    def of_command_parts(cls, command_parts: Tuple[str, ...]) -> _ParserStructure:
        module_name = '.'.join(['gdev.cmd', *command_parts])
        spec = find_spec(module_name)
        module = import_module(module_name)
        if spec.submodule_search_locations is None:
            command_class = ''.join([
                command_part.capitalize()
                for command_part in command_parts
                for command_part in command_part.split('_')
                if command_part
            ])
            doc = getdoc(module.__dict__[command_class]) or ''
            parser_structure = _ParserStructure(command_parts=command_parts, doc=doc)
        else:
            doc = getdoc(module)
            sub_parser_structures: Set[_ParserStructure] = set()
            for module in iter_modules(spec.submodule_search_locations):
                if not (sub_command := module.name).startswith('_'):
                    sub_parser_structures.add(
                        cls.of_command_parts(tuple([*command_parts, sub_command]))
                    )
            parser_structure = _ParserStructure(
                command_parts=command_parts,
                doc=doc,
                sub_parser_structures=frozenset(sub_parser_structures)
            )

        return parser_structure


@dataclass(frozen=True)
class Dependency:
    # The gdev CLI uses docstrings in the help output. This is what they'll see if a subclass does
    # not provide a docstring.

    options: Options

    class Exception(Exception):
        pass

    class Abort(Exception):
        def __str__(self) -> str:
            return f'Abort: {super().__str__()}'

    def __hash__(self) -> int:
        return hash((type(self), self.options))

    def __repr__(self) -> str:
        return f'{type(self).__name__}({self.options.target})'

    def __str__(self) -> str:
        return repr(self)

    @property
    @memoize
    def log(self) -> logging.Logger:
        log = logging.getLogger(f'{self.__module__} ({self.options.target})')
        log.setLevel(self.options.log_level)
        log.propagate = False

        handler = logging.StreamHandler(sys.stderr)
        handler.setLevel(self.options.log_level)
        if handler.level > logging.DEBUG:
            formatter = logging.Formatter(f'({self.options.target}) %(message)s')
        else:
            formatter = logging.Formatter(f'%(levelname)s:%(name)s %(message)s')
        handler.setFormatter(formatter)
        log.addHandler(handler)

        return log

    @memoize
    async def cli_entrypoint(self) -> None:
        await self.run()

    @staticmethod
    @memoize_db(size=1)
    def get_parser_structure() -> _ParserStructure:
        return _ParserStructure.of_command_parts(tuple())

    @staticmethod
    def get_parser() -> ArgumentParser:
        def add_flags(parser: ArgumentParser) -> None:

            # This has been specifically added to allow backwards compatibility testing.
            parser.add_argument(
                "--dry-dock",
                action="store_true",
                default=False,
                help=argparse.SUPPRESS,
            )

            base_image_default = 'ubuntu:20.04'
            parser.add_argument(
                '--base-image',
                default=base_image_default,
                help=f'Base image for build. Default: "{base_image_default}"'
            )
            cfg_enables_default = []
            parser.add_argument(
                '--cfg-enables',
                default=cfg_enables_default,
<<<<<<< HEAD
                nargs="*",
=======
                nargs='*',
>>>>>>> fb6d77ae
                help=(
                    f'Enable lines in gdev.cfg files gated by `enable_if`, `enable_if_any`, and'
                    f' `enable_if_all` functions. Default: "{cfg_enables_default}"'
                )
            )
            log_level_default = 'INFO'
            parser.add_argument(
                '--log-level',
                default=log_level_default,
                choices=[name for _, name in sorted(logging._levelToName.items())],
                help=f'Log level. Default: "{log_level_default}"'
            )
            parser.add_argument(
                '-f', '--force',
                action='store_true',
                help='Force Docker to build with local changes.'
            )
            mixins_default = []
            parser.add_argument(
                '--mixins',
                default=mixins_default,
                nargs='*',
                choices=sorted([
                    directory.name
                    for directory in Path.mixin().iterdir()
                    if directory.is_dir()
                ]),
                help=(
                    f'Image mixins to use when creating a container. Mixins provide dev tools and'
                    f' configuration from targets in the "{Path.mixin().relative_to(Path.repo())}"'
                    f' directory. Default: "{mixins_default}"'
                )
            )
            mounts_default = []
            parser.add_argument(
                '--mounts',
                default=[],
                nargs=1,
                help=(
                    f'<host_path>:<container_path> mounts to be created (or if already created,'
                    f' resumed) during `docker run`. Paths may be specified as relative paths.'
                    f' <host_path> relative paths are relative to the host\'s current working'
                    f' directory. <container_path> relative paths are relative to the Docker'
                    f' container\'s WORKDIR (AKA the build dir). Default:'
                    f' "{" ".join(mounts_default)}"'
                )
            )
            platform_default = {
                'x86_64': 'amd64',
                'aarch64': 'arm64',
            }[platform.machine()]
            parser.add_argument(
                '--platform',
                default=platform_default,
                choices=['amd64', 'arm64'],
                help=f'Platform to build upon. Default: "{platform_default}"'
            )
            ports_default = []
            parser.add_argument(
                '-p', '--ports',
                default=ports_default,
                nargs='*',
                type=int,
                help=f'Ports to expose in underlying docker container. Default: "{ports_default}"'
            )
            registry_default = None
            parser.add_argument(
                '--registry',
                default=registry_default,
                help=(
                    f'Registry to push images and query cached build stages.'
                    f' Default: {registry_default}'
                )
            )
            parser.add_argument(
                'args',
                nargs=REMAINDER,
                help=f'Args to be forwarded on to docker run, if applicable.'
            )

        def inner(parser: ArgumentParser, parser_structure: _ParserStructure) -> ArgumentParser:
            if not parser_structure.sub_parser_structures:
                add_flags(parser)
                parser.set_defaults(
                    command_class=parser_structure.get_command_class(),
                    command_module=parser_structure.get_command_module(),
                )
            else:
                sub_parsers = parser.add_subparsers()
                sub_parser_map = {}
                for sub_parser_structure in parser_structure.sub_parser_structures:
                    sub_parser_map[sub_parser_structure.command_parts[-1]] = sub_parser_structure
                for next_map_key in sorted(sub_parser_map.keys()):
                    sub_parser = sub_parsers.add_parser(next_map_key)
                    inner(sub_parser, sub_parser_map[next_map_key])
            parser.description = parser_structure.doc

            return parser

        return inner(
            ArgumentParser(prog='gdev'), parser_structure=Dependency.get_parser_structure()
        )

    @memoize
    async def run(self) -> None:
        if isabstract(self):
            return

        if hasattr(self, 'main'):
            self.log.debug(f'Starting {type(self).__name__}.main')
            await self.main()
            self.log.debug(f'Finished {type(self).__name__}.main')

        if self.options.log_level == 'DEBUG':
            getters = []
            for cls in reversed(type(self).mro()):
                for k, v in cls.__dict__.items():
                    if k.startswith('get_') and iscoroutinefunction(v) and hasattr(v, 'memoize'):
                        getters.append(getattr(self, k)())

            await gather(*[getter for getter in getters])

    @staticmethod
    def of_args(args: Sequence[str]) -> Dependency:
        """Return Dependency constructed by parsing args as if from sys.argv."""

        parser = Dependency.get_parser()
        autocomplete(parser, default_completer=FilesCompleter(allowednames='', directories=False))

        parsed_args = parser.parse_args(args).__dict__
        if not parsed_args:
            Dependency.get_parser_structure.memoize.remove()
            parser.parse_args([*args, '--help'])
            import sys
            sys.exit(1)

        # This has been specifically added to allow backwards compatibility testing.
        if 'dry_dock' in parsed_args:
            Host.set_drydock(parsed_args['dry_dock'])
            del parsed_args['dry_dock']

        if parsed_args['args'] and parsed_args['args'][0] == '--':
            parsed_args['args'] = parsed_args['args'][1:]
        parsed_args['args'] = ' '.join(parsed_args['args'])

        parsed_args['cfg_enables'] = frozenset([
            parsed_args['base_image'], *parsed_args['cfg_enables'], *parsed_args['mixins']
        ])
        parsed_args['mixins'] = frozenset(parsed_args['mixins'])
        parsed_args['ports'] = frozenset(str(port) for port in parsed_args['ports'])

        mounts = []
        for mount in parsed_args['mounts']:
            host_path, container_path = mount.split(':', 1)
            host_path, container_path = Path(host_path), Path(container_path)
            if not host_path.is_absolute():
                host_path = host_path.absolute()
            if not container_path.is_absolute():
                container_path = container_path.absolute().image_build()
            mounts.append(Mount(container_path=container_path, host_path=host_path))
        parsed_args['mounts'] = frozenset(mounts)

        command_class = parsed_args.pop('command_class')
        command_module = parsed_args.pop('command_module')

        options = Options(target=f'{Path.cwd().relative_to(Path.repo())}', **parsed_args)

        dependency = getattr(import_module(command_module), command_class)(options)

        return dependency

    @staticmethod
    def of_sys_argv() -> Dependency:
        """Return Dependency constructed by parsing args from sys.argv."""
        return Dependency.of_args(tuple(sys.argv[1:]))<|MERGE_RESOLUTION|>--- conflicted
+++ resolved
@@ -140,11 +140,7 @@
             parser.add_argument(
                 '--cfg-enables',
                 default=cfg_enables_default,
-<<<<<<< HEAD
                 nargs="*",
-=======
-                nargs='*',
->>>>>>> fb6d77ae
                 help=(
                     f'Enable lines in gdev.cfg files gated by `enable_if`, `enable_if_any`, and'
                     f' `enable_if_all` functions. Default: "{cfg_enables_default}"'
