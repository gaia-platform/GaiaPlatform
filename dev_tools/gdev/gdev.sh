#!/usr/bin/env bash

<<<<<<< HEAD
# shellcheck disable=SC2046,SC2068
=======
# gdev won't run unless ssh-agent is running.
# If ssh-agent is running, then SSH_AUTH_SOCK will be set and its value will be a socket file.
if [[ ! -S "${SSH_AUTH_SOCK}" ]]; then
    cat <<-'END'
ssh-agent is required for gdev to clone git repositories.
Please start ssh-agent and add your git private keys:

    eval `ssh-agent`
    ssh-add

END
    exit 1
fi

>>>>>>> 5d9dff15
PYTHONPATH=$(dirname $(realpath "$0")) python3 -m gdev $@<|MERGE_RESOLUTION|>--- conflicted
+++ resolved
@@ -1,8 +1,5 @@
 #!/usr/bin/env bash
 
-<<<<<<< HEAD
-# shellcheck disable=SC2046,SC2068
-=======
 # gdev won't run unless ssh-agent is running.
 # If ssh-agent is running, then SSH_AUTH_SOCK will be set and its value will be a socket file.
 if [[ ! -S "${SSH_AUTH_SOCK}" ]]; then
@@ -17,5 +14,5 @@
     exit 1
 fi
 
->>>>>>> 5d9dff15
+# shellcheck disable=SC2046,SC2068
 PYTHONPATH=$(dirname $(realpath "$0")) python3 -m gdev $@