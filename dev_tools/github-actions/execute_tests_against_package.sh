--- conflicted
+++ resolved
@@ -143,24 +143,16 @@
         echo "Error: Argument -j/--job-name is required" >&2
         show_usage
     fi
-<<<<<<< HEAD
     if [ "$JOB_NAME" != "Integration_Samples" ] ; then
         if [ -z "$SUITE_NAME" ] ; then
             echo "Error: Argument -s/--suite-name is required for non-Integration_Samples jobs." >&2
             show_usage
         fi
-    fi
-=======
-    if [ -z "$SUITE_NAME" ] ; then
-        echo "Error: Argument -s/--suite-name is required" >&2
-        show_usage
-    fi
-
->>>>>>> abfd1fa8
-    if [ -n "$PERSISTENCE_MODE" ] ; then
-        if [ "$PERSISTENCE_MODE" != "enabled" ] && [ "$PERSISTENCE_MODE" != "disabled" ] ; then
-            echo "Error: Argument -d/--db-persistence must be 'enabled' or 'disabled'." >&2
-            show_usage
+        if [ -n "$PERSISTENCE_MODE" ] ; then
+            if [ "$PERSISTENCE_MODE" != "enabled" ] && [ "$PERSISTENCE_MODE" != "disabled" ] ; then
+                echo "Error: Argument -d/--db-persistence must be 'enabled' or 'disabled'." >&2
+                show_usage
+            fi
         fi
     fi
 }
