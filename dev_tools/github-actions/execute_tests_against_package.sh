#!/usr/bin/env bash

#############################################
# Copyright (c) Gaia Platform LLC
# All rights reserved.
#############################################

# Simple function to start the process off.
start_process() {
    if [ "$VERBOSE_MODE" -ne 0 ]; then
        echo "Running tests against the provided docker Debian package..."
    fi
}

# Simple function to stop the process, including any cleanup
complete_process() {
    local SCRIPT_RETURN_CODE=$1
    local COMPLETE_REASON=$2

    if [ -n "$COMPLETE_REASON" ] ; then
        echo "$COMPLETE_REASON"
    fi

    if [ "$SCRIPT_RETURN_CODE" -ne 0 ]; then
        echo "Running the tests against the package failed."
    else
        if [ "$VERBOSE_MODE" -ne 0 ]; then
            echo "Running the tests against the package succeeded."
        fi
    fi

    if [ -f "$TEMP_FILE" ]; then
        rm "$TEMP_FILE"
    fi

    # Restore the current directory.
    if [ "$DID_PUSHD" -eq 1 ]; then
        popd > /dev/null 2>&1 || exit
    fi

    exit "$SCRIPT_RETURN_CODE"
}

# Show how this script can be used.
show_usage() {
    local SCRIPT_NAME=$0

    echo "Usage: $(basename "$SCRIPT_NAME") [flags]"
    echo "Flags:"
    echo "  -d,--db-persistence Whether the database is started with persistence enabled or disabled."
    echo "  -j,--job-name       GitHub Actions job that this script is being invoked from."
    echo "  -r,--repo-path      Base path of the repository to generate from."
    echo "  -s,--suite-name     Name of the integration test suite to execute."
    echo "  -v,--verbose        Display detailed information during execution."
    echo "  -h,--help           Display this help text."
    echo ""
    exit 1
}

# Parse the command line.
parse_command_line() {
    VERBOSE_MODE=0
    JOB_NAME=
    GAIA_REPO=
    PACKAGE_PATH=
    SUITE_NAME=
    PERSISTENCE_MODE=0
    PARAMS=()
    while (( "$#" )); do
    case "$1" in
        -d|--db-persistence)
            if [ -z "$2" ] ; then
                echo "Error: Argument $1 must be followed by either 'enabled' or 'disabled'." >&2
                show_usage
            fi
            PERSISTENCE_MODE=$2
            shift
            shift
        ;;
        -r|--repo-path)
            if [ -z "$2" ] ; then
                echo "Error: Argument $1 must be followed by the path to the repository." >&2
                show_usage
            fi
            GAIA_REPO=$2
            shift
            shift
        ;;
        -j|--job-name)
            if [ -z "$2" ] ; then
                echo "Error: Argument $1 must be followed by the name of a job." >&2
                show_usage
            fi
            JOB_NAME=$2
            shift
            shift
        ;;
        -p|--package)
            if [ -z "$2" ] ; then
                echo "Error: Argument $1 must be followed by the path to the package." >&2
                show_usage
            fi
            PACKAGE_PATH=$2
            shift
            shift
        ;;
        -s|--suite-name)
            if [ -z "$2" ] ; then
                echo "Error: Argument $1 must be followed by the integration suite name to execute." >&2
                show_usage
            fi
            SUITE_NAME=$2
            shift
            shift
        ;;
        -v|--verbose)
            VERBOSE_MODE=1
            shift
        ;;
        -h|--help)
            show_usage
        ;;
        -*) # unsupported flags
            echo "Error: Unsupported flag $1" >&2
            show_usage
        ;;
        *) # preserve positional arguments
            PARAMS+=("$1")
            shift
        ;;
    esac
    done

    if [ -z "$GAIA_REPO" ] ; then
        echo "Error: Argument -r/--repo-path is required" >&2
        show_usage
    fi
    if [ -z "$PACKAGE_PATH" ] ; then
        echo "Error: Argument -p/--package is required" >&2
        show_usage
    fi
    if [ -z "$JOB_NAME" ] ; then
        echo "Error: Argument -j/--job-name is required" >&2
        show_usage
    fi
    if [ "$JOB_NAME" != "Integration_Samples" ] ; then
        if [ -z "$SUITE_NAME" ] ; then
            echo "Error: Argument -s/--suite-name is required for non-Integration_Samples jobs." >&2
            show_usage
        fi
    fi
    if [ -n "$PERSISTENCE_MODE" ] ; then
        if [ "$PERSISTENCE_MODE" != "enabled" ] && [ "$PERSISTENCE_MODE" != "disabled" ] ; then
            echo "Error: Argument -d/--db-persistence must be 'enabled' or 'disabled'." >&2
            show_usage
        fi
    fi
}

# Save the current directory when starting the script, so we can go back to that
# directory at the end of the script.
save_current_directory() {
    if [ "$VERBOSE_MODE" -ne 0 ]; then
        echo "Saving current directory prior to execution."
    fi
    if ! pushd . >"$TEMP_FILE" 2>&1;  then
        cat "$TEMP_FILE"
        complete_process 1 "Script cannot save the current directory before proceeding."
    fi
    DID_PUSHD=1
}

# Set up any project based local script variables.
TEMP_FILE=$(mktemp /tmp/execute_tests_against_package.XXXXXXXXX)

# Parse any command line values.
parse_command_line "$@"

# Clean entrance into the script.
start_process
save_current_directory

# Ensure we have a predicatable place to place output that we want to expose.
if ! mkdir -p "$GAIA_REPO/production/tests/results" ; then
    complete_process 1 "Unable to create an output directory for '$JOB_NAME'."
fi

if [ "$VERBOSE_MODE" -ne 0 ]; then
<<<<<<< HEAD
    echo "Installing the Gaia Debian Package."
=======
    echo "Looking for Debian package to install..."
>>>>>>> 30c622da
fi
cd "$PACKAGE_PATH" || exit
# shellcheck disable=SC2061
INSTALL_PATH="$(find . -name gaia*)"

if [ "$VERBOSE_MODE" -ne 0 ]; then
    echo "Installing Debian package '$INSTALL_PATH'..."
fi
# shellcheck disable=SC2061
if ! sudo apt --assume-yes install "$INSTALL_PATH" ; then
    complete_process 1 "Debian package '$INSTALL_PATH' could not be installed."
fi

## PER JOB CONFIGURATION ##

<<<<<<< HEAD
if [[ "$JOB_NAME" == Integration_Smoke* ]] ; then

    if [ "$VERBOSE_MODE" -ne 0 ]; then
        echo "Resetting the database for the Integration Smoke test without persistence."
    fi
    sudo "$GAIA_REPO/production/tests/reset_database.sh" --verbose --stop --database

    if [ "$VERBOSE_MODE" -ne 0 ]; then
        echo "Executing the Integration Smoke tests without persistence."
    fi
    DID_FAIL=0
    if ! "$GAIA_REPO/production/tests/smoke_suites.sh" --verbose ; then
        DID_FAIL=1
    fi
    cp -a "$GAIA_REPO/production/tests/suites" "$GAIA_REPO/production/tests/results"
    if [ $DID_FAIL -ne 0 ] ; then
        complete_process 1 "Tests for job '$JOB_NAME' failed  See job artifacts for more information."
    fi

elif [[ "$JOB_NAME" == Integration_Smoke_Persistence* ]] ; then

    if [ "$VERBOSE_MODE" -ne 0 ]; then
        echo "Resetting the database for the Integration Smoke test with persistence."
    fi
    sudo "$GAIA_REPO/production/tests/reset_database.sh" --verbose --stop --database

    if [ "$VERBOSE_MODE" -ne 0 ]; then
        echo "Executing the Integration Smoke tests with persistence."
    fi
    DID_FAIL=0
    if ! "$GAIA_REPO/production/tests/smoke_suites_with_persistence.sh" --verbose ; then
        DID_FAIL=1
    fi
    cp -a "$GAIA_REPO/production/tests/suites" "$GAIA_REPO/production/tests/results"
    if [ $DID_FAIL -ne 0 ] ; then
        complete_process 1 "Tests for job '$JOB_NAME' failed  See job artifacts for more information."
=======
if [ "$JOB_NAME" == "Integration_Tests" ] ; then

    cd "$GAIA_REPO/production/tests" || exit

    if ! sudo "$GAIA_REPO/production/tests/reset_database.sh" --verbose --stop --database ; then
        complete_process 1 "Stopping of the database before execution of integration tests failed."
    fi

    PERSISTENCE_FLAG=
    if [ "$PERSISTENCE_MODE" == "enabled" ] ; then
        PERSISTENCE_FLAG="--persistence"
        echo "  using a persistent database."
    else
        echo "  using a non-persistent database."
>>>>>>> 30c622da
    fi

    DID_FAIL=0
    if ! ./suite.sh --verbose --json --database $PERSISTENCE_FLAG --memory "$SUITE_NAME" ; then
        DID_FAIL=1
    fi

    cp -a "$GAIA_REPO/production/tests/suite-results" "$GAIA_REPO/production/tests/results"
    if [ $DID_FAIL -ne 0 ] ; then
        complete_process 1 "Tests for job '$JOB_NAME' failed  See job artifacts for more information."
    fi

elif [ "$JOB_NAME" == "Integration_Samples" ] ; then

    if [ "$VERBOSE_MODE" -ne 0 ]; then
        echo "Executing the Integration Samples tests."
    fi
    cd "$GAIA_REPO/dev_tools/sdk/test" || exit
    if ! sudo bash -c "./build_sdk_samples.sh > \"$GAIA_REPO/production/tests/results/test.log\"" ; then
        complete_process 1 "Tests for job '$JOB_NAME' failed  See job artifacts for more information."
    fi
fi

## PER JOB CONFIGURATION ##

complete_process 0<|MERGE_RESOLUTION|>--- conflicted
+++ resolved
@@ -186,11 +186,7 @@
 fi
 
 if [ "$VERBOSE_MODE" -ne 0 ]; then
-<<<<<<< HEAD
-    echo "Installing the Gaia Debian Package."
-=======
     echo "Looking for Debian package to install..."
->>>>>>> 30c622da
 fi
 cd "$PACKAGE_PATH" || exit
 # shellcheck disable=SC2061
@@ -206,44 +202,6 @@
 
 ## PER JOB CONFIGURATION ##
 
-<<<<<<< HEAD
-if [[ "$JOB_NAME" == Integration_Smoke* ]] ; then
-
-    if [ "$VERBOSE_MODE" -ne 0 ]; then
-        echo "Resetting the database for the Integration Smoke test without persistence."
-    fi
-    sudo "$GAIA_REPO/production/tests/reset_database.sh" --verbose --stop --database
-
-    if [ "$VERBOSE_MODE" -ne 0 ]; then
-        echo "Executing the Integration Smoke tests without persistence."
-    fi
-    DID_FAIL=0
-    if ! "$GAIA_REPO/production/tests/smoke_suites.sh" --verbose ; then
-        DID_FAIL=1
-    fi
-    cp -a "$GAIA_REPO/production/tests/suites" "$GAIA_REPO/production/tests/results"
-    if [ $DID_FAIL -ne 0 ] ; then
-        complete_process 1 "Tests for job '$JOB_NAME' failed  See job artifacts for more information."
-    fi
-
-elif [[ "$JOB_NAME" == Integration_Smoke_Persistence* ]] ; then
-
-    if [ "$VERBOSE_MODE" -ne 0 ]; then
-        echo "Resetting the database for the Integration Smoke test with persistence."
-    fi
-    sudo "$GAIA_REPO/production/tests/reset_database.sh" --verbose --stop --database
-
-    if [ "$VERBOSE_MODE" -ne 0 ]; then
-        echo "Executing the Integration Smoke tests with persistence."
-    fi
-    DID_FAIL=0
-    if ! "$GAIA_REPO/production/tests/smoke_suites_with_persistence.sh" --verbose ; then
-        DID_FAIL=1
-    fi
-    cp -a "$GAIA_REPO/production/tests/suites" "$GAIA_REPO/production/tests/results"
-    if [ $DID_FAIL -ne 0 ] ; then
-        complete_process 1 "Tests for job '$JOB_NAME' failed  See job artifacts for more information."
-=======
 if [ "$JOB_NAME" == "Integration_Tests" ] ; then
 
     cd "$GAIA_REPO/production/tests" || exit
@@ -258,7 +216,6 @@
         echo "  using a persistent database."
     else
         echo "  using a non-persistent database."
->>>>>>> 30c622da
     fi
 
     DID_FAIL=0
