#!/usr/bin/env python3

#############################################
# Copyright (c) Gaia Platform LLC
# All rights reserved.
#############################################

"""
Module to execute the steps necessary to generate a dockerfile based
on the configuration.
"""

from typing import Iterable

from gdev.third_party.atools import memoize
from gdev.cmd.gen._abc.dockerfile import GenAbcDockerfile
<<<<<<< HEAD
from gdev.cmd.gen.run.cfg import GenRunCfg

=======
from .cfg import GenRunCfg
>>>>>>> 533a8df6

class GenRunDockerfile(GenAbcDockerfile):
    """
    Class to execute the steps necessary to generate a dockerfile based
    on the configuration.
    """

    @property
    def cfg(self) -> GenRunCfg:
        """
        Get the configuration associated with this portion of the dockerfile.
        """
        return GenRunCfg(self.options)

    # pylint: disable=import-outside-toplevel
    #
    # Required to resolve cyclical dependency issues.
    @memoize
    def get_env_section(self) -> str:
        """
        Return text for the ENV section of the final build stage.
        """
        from gdev.cmd.gen.pre_run.dockerfile import GenPreRunDockerfile

        env_section = GenPreRunDockerfile(self.options).get_env_section()

<<<<<<< HEAD
        self.log.debug("env_section = %s", env_section)
=======
        self.log.debug('env_section = %s', env_section)
>>>>>>> 533a8df6

        return env_section
    # pylint: enable=import-outside-toplevel

<<<<<<< HEAD
    # pylint: enable=import-outside-toplevel

    # pylint: enable=import-outside-toplevel

=======
>>>>>>> 533a8df6
    # pylint: disable=import-outside-toplevel
    #
    # Required to resolve cyclical dependency issues.
    @memoize
    def get_input_dockerfiles(self) -> Iterable[GenAbcDockerfile]:
        """
        Return dockerfiles that describe build stages that come directly before this one.
        """
        from gdev.cmd.gen.pre_run.dockerfile import GenPreRunDockerfile

        input_dockerfiles = tuple([GenPreRunDockerfile(self.options)])

<<<<<<< HEAD
        self.log.debug("input_dockerfiles = %s", input_dockerfiles)
=======
        self.log.debug('input_dockerfiles = %s', input_dockerfiles)
>>>>>>> 533a8df6

        return input_dockerfiles
    # pylint: enable=import-outside-toplevel

    # pylint: enable=import-outside-toplevel

    # pylint: enable=import-outside-toplevel

    @memoize
    def get_run_section(self) -> str:
        """
        Return text for the RUN line of the final build stage.
        """
        if section_lines := self.cfg.get_section_lines():
            run_section = "RUN " + " \\\n    && ".join(section_lines)
        else:
            run_section = ""

<<<<<<< HEAD
        self.log.debug("run_section = %s", run_section)
=======
        self.log.debug('run_section = %s', run_section)
>>>>>>> 533a8df6

        return run_section<|MERGE_RESOLUTION|>--- conflicted
+++ resolved
@@ -14,12 +14,8 @@
 
 from gdev.third_party.atools import memoize
 from gdev.cmd.gen._abc.dockerfile import GenAbcDockerfile
-<<<<<<< HEAD
 from gdev.cmd.gen.run.cfg import GenRunCfg
 
-=======
-from .cfg import GenRunCfg
->>>>>>> 533a8df6
 
 class GenRunDockerfile(GenAbcDockerfile):
     """
@@ -46,22 +42,12 @@
 
         env_section = GenPreRunDockerfile(self.options).get_env_section()
 
-<<<<<<< HEAD
         self.log.debug("env_section = %s", env_section)
-=======
-        self.log.debug('env_section = %s', env_section)
->>>>>>> 533a8df6
 
         return env_section
-    # pylint: enable=import-outside-toplevel
-
-<<<<<<< HEAD
-    # pylint: enable=import-outside-toplevel
 
     # pylint: enable=import-outside-toplevel
 
-=======
->>>>>>> 533a8df6
     # pylint: disable=import-outside-toplevel
     #
     # Required to resolve cyclical dependency issues.
@@ -74,16 +60,9 @@
 
         input_dockerfiles = tuple([GenPreRunDockerfile(self.options)])
 
-<<<<<<< HEAD
         self.log.debug("input_dockerfiles = %s", input_dockerfiles)
-=======
-        self.log.debug('input_dockerfiles = %s', input_dockerfiles)
->>>>>>> 533a8df6
 
         return input_dockerfiles
-    # pylint: enable=import-outside-toplevel
-
-    # pylint: enable=import-outside-toplevel
 
     # pylint: enable=import-outside-toplevel
 
@@ -97,10 +76,6 @@
         else:
             run_section = ""
 
-<<<<<<< HEAD
         self.log.debug("run_section = %s", run_section)
-=======
-        self.log.debug('run_section = %s', run_section)
->>>>>>> 533a8df6
 
         return run_section