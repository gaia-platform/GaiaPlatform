#!/usr/bin/env python3

#############################################
# Copyright (c) Gaia Platform LLC
# All rights reserved.
#############################################

"""
Module to generate the RUN section of the dockerfile where MIXINs are used.
"""

from dataclasses import dataclass, replace
import os
from textwrap import dedent
from typing import Iterable

from gdev.custom.gaia_path import GaiaPath
from gdev.third_party.atools import memoize
from gdev.cmd.gen._abc.dockerfile import GenAbcDockerfile
<<<<<<< HEAD
from gdev.cmd.gen._custom.cfg import GenCustomCfg
=======
from .cfg import GenCustomCfg
>>>>>>> 533a8df6


@dataclass(frozen=True, repr=False)
class GenCustomDockerfile(GenAbcDockerfile):
    """
    Class to provide a customized GenAbcDockerfile where user properties
    from the host of the container are taken into account.
    """

    base_dockerfile: GenAbcDockerfile

    @property
    def cfg(self) -> GenCustomCfg:
        """
        Get the configuration associated with this portion of the dockerfile.
        """
        return GenCustomCfg(self.options)

    # pylint: disable=import-outside-toplevel
    #
    # Required to resolve cyclical dependency issues.
    @memoize
    def get_env_section(self) -> str:
        """
        Return text for the ENV section of the final build stage.
        """
        from gdev.cmd.gen.pre_run.dockerfile import GenPreRunDockerfile

        env_section = GenPreRunDockerfile(self.options).get_env_section()

<<<<<<< HEAD
        self.log.debug("env_section = %s", env_section)
=======
        self.log.debug('env_section = %s', env_section)
>>>>>>> 533a8df6

        return env_section
    # pylint: enable=import-outside-toplevel

<<<<<<< HEAD
    # pylint: enable=import-outside-toplevel

    # pylint: enable=import-outside-toplevel

=======
>>>>>>> 533a8df6
    # pylint: disable=import-outside-toplevel
    #
    # Required to resolve cyclical dependency issues.
    @memoize
    def get_input_dockerfiles(self) -> Iterable[GenAbcDockerfile]:
        """
        Return dockerfiles that describe build stages that come directly before this one.
        """
        from gdev.cmd.gen.run.dockerfile import GenRunDockerfile

        input_dockerfiles = [self.base_dockerfile]
        for line in self.cfg.get_mixin_lines():
<<<<<<< HEAD
            input_dockerfiles.append(
                GenRunDockerfile(replace(self.options, target=line))
            )
        input_dockerfiles = tuple(input_dockerfiles)

        self.log.debug("input_dockerfiles = %s", input_dockerfiles)
=======
            input_dockerfiles.append(GenRunDockerfile(replace(self.options, target=line)))
        input_dockerfiles = tuple(input_dockerfiles)

        self.log.debug('input_dockerfiles = %s', input_dockerfiles)
>>>>>>> 533a8df6

        return input_dockerfiles
    # pylint: enable=import-outside-toplevel

    # pylint: enable=import-outside-toplevel

    # pylint: enable=import-outside-toplevel

    @memoize
    def get_text(self) -> str:
        """
        Return the full text for this dockerfile, including all build stages.

        Note that since these mixins interact directly with the host from within the
        container, these commands are run to ensure that the user information on the
        host is used to set permissions and ownership.
        """
        text_parts = [super().get_text()]

        if {"clion", "sudo", "vscode"} & self.options.mixins:
            uid = os.getuid()
            gid = os.getgid()
            home = GaiaPath.home()
            login = os.getlogin()
            text_parts.append(
                dedent(
                    fr"""
                RUN groupadd -r -o -g {gid} {login} \
                    && useradd {login} -l -r -o -u {uid} -g {gid} -G sudo \
                    && mkdir -p {home} \
                    && chown {login}:{login} {home} \
                    && echo "{login} ALL=(ALL:ALL) NOPASSWD: ALL" >> /etc/sudoers \
                    && touch {home}/.sudo_as_admin_successful \
                    && chown -R {login}:{login} {GaiaPath.repo().image_build()}
<<<<<<< HEAD
            """
                ).strip()
            )
=======
            ''').strip())
>>>>>>> 533a8df6

        text = "\n".join(text_parts)

<<<<<<< HEAD
        self.log.debug("text = %s", text)
=======
        self.log.debug('text = %s', text)
>>>>>>> 533a8df6

        return text<|MERGE_RESOLUTION|>--- conflicted
+++ resolved
@@ -17,11 +17,7 @@
 from gdev.custom.gaia_path import GaiaPath
 from gdev.third_party.atools import memoize
 from gdev.cmd.gen._abc.dockerfile import GenAbcDockerfile
-<<<<<<< HEAD
 from gdev.cmd.gen._custom.cfg import GenCustomCfg
-=======
-from .cfg import GenCustomCfg
->>>>>>> 533a8df6
 
 
 @dataclass(frozen=True, repr=False)
@@ -52,22 +48,12 @@
 
         env_section = GenPreRunDockerfile(self.options).get_env_section()
 
-<<<<<<< HEAD
         self.log.debug("env_section = %s", env_section)
-=======
-        self.log.debug('env_section = %s', env_section)
->>>>>>> 533a8df6
 
         return env_section
-    # pylint: enable=import-outside-toplevel
-
-<<<<<<< HEAD
-    # pylint: enable=import-outside-toplevel
 
     # pylint: enable=import-outside-toplevel
 
-=======
->>>>>>> 533a8df6
     # pylint: disable=import-outside-toplevel
     #
     # Required to resolve cyclical dependency issues.
@@ -80,24 +66,14 @@
 
         input_dockerfiles = [self.base_dockerfile]
         for line in self.cfg.get_mixin_lines():
-<<<<<<< HEAD
             input_dockerfiles.append(
                 GenRunDockerfile(replace(self.options, target=line))
             )
         input_dockerfiles = tuple(input_dockerfiles)
 
         self.log.debug("input_dockerfiles = %s", input_dockerfiles)
-=======
-            input_dockerfiles.append(GenRunDockerfile(replace(self.options, target=line)))
-        input_dockerfiles = tuple(input_dockerfiles)
-
-        self.log.debug('input_dockerfiles = %s', input_dockerfiles)
->>>>>>> 533a8df6
 
         return input_dockerfiles
-    # pylint: enable=import-outside-toplevel
-
-    # pylint: enable=import-outside-toplevel
 
     # pylint: enable=import-outside-toplevel
 
@@ -127,20 +103,12 @@
                     && echo "{login} ALL=(ALL:ALL) NOPASSWD: ALL" >> /etc/sudoers \
                     && touch {home}/.sudo_as_admin_successful \
                     && chown -R {login}:{login} {GaiaPath.repo().image_build()}
-<<<<<<< HEAD
             """
                 ).strip()
             )
-=======
-            ''').strip())
->>>>>>> 533a8df6
 
         text = "\n".join(text_parts)
 
-<<<<<<< HEAD
         self.log.debug("text = %s", text)
-=======
-        self.log.debug('text = %s', text)
->>>>>>> 533a8df6
 
         return text