#!/usr/bin/env python3

#############################################
# Copyright (c) Gaia Platform LLC
# All rights reserved.
#############################################

"""
Module to create a Dockerfile from the rules in the `gdev.cfg` file in the
current working directory.
"""

from __future__ import annotations
from abc import ABC, abstractmethod
from textwrap import dedent
from typing import Iterable

from gdev.custom.gaia_path import GaiaPath
from gdev.dependency import Dependency
from gdev.third_party.atools import memoize
from gdev.cmd.gen._abc.cfg import GenAbcCfg


class GenAbcDockerfile(Dependency, ABC):
    """
    Class to create a Dockerfile from the rules in the `gdev.cfg` file in the current
    working directory.
    """

    @property
    @abstractmethod
    def cfg(self) -> GenAbcCfg:
        """
        Get the configuration associated with this portion of the dockerfile.
        """
        raise NotImplementedError

    @property
    def path(self) -> GaiaPath:
        """
        Return path where dockerfile is to be written.
        """
        path = (
<<<<<<< HEAD
            GaiaPath.repo()
            / ".gdev"
            / self.options.target
            / f"{self.cfg.section_name}.dockerfile.gdev"
        )

        self.log.debug("path = %s", path)
=======
                GaiaPath.repo()
                / '.gdev'
                / self.options.target
                / f'{self.cfg.section_name}.dockerfile.gdev'
        )

        self.log.debug('path = %s', path)
>>>>>>> 533a8df6

        return path

    @memoize
    def get_base_stages_text(self) -> str:
        """
        Get the text that applies to the base stages of the dockerfile.
        """

        base_stages_text = dedent(
            fr"""
            #syntax=docker/dockerfile-upstream:master-experimental

            # Static definition of base stages.
            FROM {self.options.base_image} AS base
            RUN groupadd -r -g 101 messagebus \
                && groupadd -r -g 102 postgres \
                && groupadd -r -g 103 ssh \
                && groupadd -r -g 104 ssl-cert \
                && groupadd -r -g 105 systemd-timesync \
                && groupadd -r -g 106 systemd-journal \
                && groupadd -r -g 107 systemd-network \
                && groupadd -r -g 108 systemd-resolve \
                && useradd messagebus -l -r -u 101 -g 101 \
                && useradd postgres -l -r -u 102 -g 102 -G ssl-cert \
                && useradd systemd-timesync -l -r -u 103 -g 105 -d /run/systemd \
                    -s /usr/sbin/nologin \
                && useradd systemd-network -l -r -u 104 -g 107 -d /run/systemd \
                    -s /usr/sbin/nologin \
                && useradd systemd-resolve -l -r -u 105 -g 108 -d /run/systemd \
                    -s /usr/sbin/nologin \
                && useradd sshd -l -r -u 106 -d /run/sshd -s /usr/sbin/nologin

            FROM base AS apt_base
            RUN echo "APT::Acquire::Retries \"5\";" > /etc/apt/apt.conf.d/80-retries \
                && apt-get update

            FROM apt_base AS git_base
            RUN apt-get update \
                && DEBIAN_FRONTEND=noninteractive apt-get install -y git \
                && apt-get clean

            FROM apt_base AS pip_base
            RUN apt-get update \
                && DEBIAN_FRONTEND=noninteractive apt-get install -y python3-pip \
                && apt-get clean

            FROM apt_base AS web_base
            RUN apt-get update \
                && DEBIAN_FRONTEND=noninteractive apt-get install -y wget \
                && apt-get clean
        """
        ).strip()

<<<<<<< HEAD
        self.log.debug("base_stages_text = %s", base_stages_text)
=======
        self.log.debug('base_stages_text = %s', base_stages_text)
>>>>>>> 533a8df6

        return base_stages_text

    # pylint: disable=import-outside-toplevel
    #
    # Required to resolve cyclical dependency issues.
    @memoize
    def get_copy_section(self) -> str:
        """
        Return text for the COPY section of the final build stage.
        """
        from gdev.cmd.gen.pre_run.dockerfile import GenPreRunDockerfile
<<<<<<< HEAD

=======
>>>>>>> 533a8df6
        seen_dockerfiles = set()

        # Calculating which build stages to copy from has a tricky problem problems. Docker
        # sometimes fails to build images with inline caching if there is no RUN command in the
        # build stage, so we cannot have such stages. In cases where such a stage would be an input
        # to the current stage, we must instead recursively select the empty stage's non-input
        # stages instead.
        def inner(dockerfile: GenAbcDockerfile) -> Iterable[str]:
            copy_section_parts = []
            if dockerfile not in seen_dockerfiles:
                seen_dockerfiles.add(dockerfile)
                for input_dockerfile in dockerfile.get_input_dockerfiles():
                    if input_dockerfile.get_run_section():
                        copy_section_parts.append(
                            f"COPY --from={input_dockerfile.get_name()} / /"
                        )
                    else:
                        copy_section_parts += inner(input_dockerfile)

                path = dockerfile.cfg.path.parent
                if isinstance(dockerfile, GenPreRunDockerfile) and set(
                    path.iterdir()
                ) - {dockerfile.cfg.path}:
                    copy_section_parts.append(
                        f"COPY {path.context()} {path.image_source()}"
                    )

            return copy_section_parts

        copy_section = "\n".join(inner(self))

<<<<<<< HEAD
        self.log.debug("copy_section = %s", copy_section)
=======
        self.log.debug('copy_section = %s', copy_section)
>>>>>>> 533a8df6

        return copy_section
    # pylint: enable=import-outside-toplevel

    # pylint: enable=import-outside-toplevel

    # pylint: enable=import-outside-toplevel

    @memoize
    def get_env_section(self) -> str:
        """
        Return text for the ENV section of the final build stage.
        """
<<<<<<< HEAD
        env_section = ""
        self.log.debug("env_section = %s", env_section)
=======
        env_section = ''
        self.log.debug('env_section = %s', env_section)
>>>>>>> 533a8df6
        return env_section

    @memoize
    def get_final_stage_text(self) -> str:
        """
        Return the text for the final stage, built up of the individual sections, in order.
        """
<<<<<<< HEAD
        final_stage_text = "\n".join(
            line
            for line in [
                f"\n# {self}",
                self.get_from_section(),
                self.get_copy_section(),
                self.get_env_section(),
                self.__get_workdir_section(),
                self.get_run_section(),
                'ENTRYPOINT [ "/bin/bash" ]',
            ]
            if line
        )

        self.log.debug("final_stage_text = %s", final_stage_text)
=======
        final_stage_text = '\n'.join(line for line in [
            f'\n# {self}',
            self.get_from_section(),
            self.get_copy_section(),
            self.get_env_section(),
            self.__get_workdir_section(),
            self.get_run_section(),
            'ENTRYPOINT [ "/bin/bash" ]',
        ] if line)

        self.log.debug('final_stage_text = %s', final_stage_text)
>>>>>>> 533a8df6

        return final_stage_text

    @memoize
    def get_from_section(self) -> str:
        """
        Return text for the FROM line of the final build stage.
        """
        from_section = f"FROM base AS {self.get_name()}"

<<<<<<< HEAD
        self.log.debug("from_section = %s", from_section)
=======
        self.log.debug('from_section = %s', from_section)
>>>>>>> 533a8df6

        return from_section

    @memoize
    def get_input_dockerfiles(self) -> Iterable[GenAbcDockerfile]:
        """
        Return dockerfiles that describe build stages that come directly before this one.
        """
        input_dockerfiles = tuple()

<<<<<<< HEAD
        self.log.debug("input_dockerfiles = %s", input_dockerfiles)
=======
        self.log.debug('input_dockerfiles = %s', input_dockerfiles)
>>>>>>> 533a8df6

        return input_dockerfiles

    @memoize
    def get_name(self) -> str:
        """
        Return the name of the final build stage, for e.g. `FROM <image> AS <name>`.
        """
        name = (
            f'{self.options.target.replace("/", "__")}__{self.cfg.section_name}'.lower()
        )

<<<<<<< HEAD
        self.log.debug("name = %s", name)
=======
        self.log.debug('name = %s', name)
>>>>>>> 533a8df6

        return name

    @memoize
    def get_run_section(self) -> str:
        """
        Return text for the RUN line of the final build stage.
        """
        run_section = ""

<<<<<<< HEAD
        self.log.debug("run_section = %s", run_section)

        return run_section

    def __get_dockerfile_sections_recursive(
        self, dockerfile: GenAbcDockerfile, seen_dockerfiles
    ) -> Iterable[str]:
=======
        self.log.debug('run_section = %s', run_section)

        return run_section


    def __get_dockerfile_sections_recursive(self, dockerfile: GenAbcDockerfile,
        seen_dockerfiles) -> Iterable[str]:
>>>>>>> 533a8df6
        text_parts = []
        if dockerfile not in seen_dockerfiles:
            seen_dockerfiles.add(dockerfile)
            for input_dockerfile in dockerfile.get_input_dockerfiles():
<<<<<<< HEAD
                text_parts += self.__get_dockerfile_sections_recursive(
                    input_dockerfile, seen_dockerfiles
                )
=======
                text_parts += self.__get_dockerfile_sections_recursive(input_dockerfile,
                    seen_dockerfiles)
>>>>>>> 533a8df6
            if dockerfile.get_run_section() or dockerfile is self:
                text_parts.append(dockerfile.get_final_stage_text())
        return text_parts

    @memoize
    def get_text(self) -> str:
        """
        Return the full text for this dockerfile, including all build stages.
        """
        seen_dockerfiles = set()

        # Calculating which build stages to include in the full Dockerfile text has the same tricky
        # problem as mentioned in `get_copy_section`. We cannot have any build stages without a RUN
        # command or risk having Docker fail to build an image with inline caching enabled. If a
        # build stage exists that has no RUN section, we do not include it in the Dockerfile. The
        # only part of the dockerfile that is affected by this is the copy section for each stage,
        # as it will need to copy from any of the missing, empty stage's non-empty input stages
        # instead.

<<<<<<< HEAD
        text = "\n".join(
            [
                self.get_base_stages_text(),
                *self.__get_dockerfile_sections_recursive(self, seen_dockerfiles),
            ]
        )

        self.log.debug("text = %s", text)
=======
        text = '\n'.join([self.get_base_stages_text(), \
            *self.__get_dockerfile_sections_recursive(self, seen_dockerfiles)])

        self.log.debug('text = %s', text)
>>>>>>> 533a8df6

        return text

    @memoize
    def __get_workdir_section(self) -> str:
        """
        Return text for the WORKDIR line of the final build stage.
        """
        workdir_section = f"WORKDIR {self.cfg.path.parent.image_build()}"

<<<<<<< HEAD
        self.log.debug("workdir_section = %s", workdir_section)
=======
        self.log.debug('workdir_section = %s', workdir_section)
>>>>>>> 533a8df6

        return workdir_section

    @memoize
    def main(self) -> None:
        """
        Mainline interface.
        """
<<<<<<< HEAD
        self.log.info("Creating dockerfile %s", self.path)
=======
        self.log.info('Creating dockerfile %s', self.path)
>>>>>>> 533a8df6
        self.path.write_text(data=self.get_text())

    # pylint: disable=import-outside-toplevel
    #
    # Required to resolve cyclical dependency issues.
    @memoize
    def cli_entrypoint(self) -> None:
        """
        Execution entrypoint for this module.
        """

        # If we have any mixins, we may need to do some extra work in the
        # dockerfile to make sure that the mixins can work properly.
        if not self.options.mixins:
            dockerfile = self
        else:
            from gdev.cmd.gen._custom.dockerfile import GenCustomDockerfile
<<<<<<< HEAD

=======
>>>>>>> 533a8df6
            dockerfile = GenCustomDockerfile(options=self.options, base_dockerfile=self)

        dockerfile.run()
        print(dockerfile.get_text())
<<<<<<< HEAD

=======
>>>>>>> 533a8df6
    # pylint: enable=import-outside-toplevel<|MERGE_RESOLUTION|>--- conflicted
+++ resolved
@@ -41,7 +41,6 @@
         Return path where dockerfile is to be written.
         """
         path = (
-<<<<<<< HEAD
             GaiaPath.repo()
             / ".gdev"
             / self.options.target
@@ -49,15 +48,6 @@
         )
 
         self.log.debug("path = %s", path)
-=======
-                GaiaPath.repo()
-                / '.gdev'
-                / self.options.target
-                / f'{self.cfg.section_name}.dockerfile.gdev'
-        )
-
-        self.log.debug('path = %s', path)
->>>>>>> 533a8df6
 
         return path
 
@@ -112,11 +102,7 @@
         """
         ).strip()
 
-<<<<<<< HEAD
         self.log.debug("base_stages_text = %s", base_stages_text)
-=======
-        self.log.debug('base_stages_text = %s', base_stages_text)
->>>>>>> 533a8df6
 
         return base_stages_text
 
@@ -129,10 +115,7 @@
         Return text for the COPY section of the final build stage.
         """
         from gdev.cmd.gen.pre_run.dockerfile import GenPreRunDockerfile
-<<<<<<< HEAD
-
-=======
->>>>>>> 533a8df6
+
         seen_dockerfiles = set()
 
         # Calculating which build stages to copy from has a tricky problem problems. Docker
@@ -164,31 +147,19 @@
 
         copy_section = "\n".join(inner(self))
 
-<<<<<<< HEAD
         self.log.debug("copy_section = %s", copy_section)
-=======
-        self.log.debug('copy_section = %s', copy_section)
->>>>>>> 533a8df6
 
         return copy_section
+
     # pylint: enable=import-outside-toplevel
 
-    # pylint: enable=import-outside-toplevel
-
-    # pylint: enable=import-outside-toplevel
-
     @memoize
     def get_env_section(self) -> str:
         """
         Return text for the ENV section of the final build stage.
         """
-<<<<<<< HEAD
         env_section = ""
         self.log.debug("env_section = %s", env_section)
-=======
-        env_section = ''
-        self.log.debug('env_section = %s', env_section)
->>>>>>> 533a8df6
         return env_section
 
     @memoize
@@ -196,7 +167,6 @@
         """
         Return the text for the final stage, built up of the individual sections, in order.
         """
-<<<<<<< HEAD
         final_stage_text = "\n".join(
             line
             for line in [
@@ -212,19 +182,6 @@
         )
 
         self.log.debug("final_stage_text = %s", final_stage_text)
-=======
-        final_stage_text = '\n'.join(line for line in [
-            f'\n# {self}',
-            self.get_from_section(),
-            self.get_copy_section(),
-            self.get_env_section(),
-            self.__get_workdir_section(),
-            self.get_run_section(),
-            'ENTRYPOINT [ "/bin/bash" ]',
-        ] if line)
-
-        self.log.debug('final_stage_text = %s', final_stage_text)
->>>>>>> 533a8df6
 
         return final_stage_text
 
@@ -235,11 +192,7 @@
         """
         from_section = f"FROM base AS {self.get_name()}"
 
-<<<<<<< HEAD
         self.log.debug("from_section = %s", from_section)
-=======
-        self.log.debug('from_section = %s', from_section)
->>>>>>> 533a8df6
 
         return from_section
 
@@ -250,11 +203,7 @@
         """
         input_dockerfiles = tuple()
 
-<<<<<<< HEAD
         self.log.debug("input_dockerfiles = %s", input_dockerfiles)
-=======
-        self.log.debug('input_dockerfiles = %s', input_dockerfiles)
->>>>>>> 533a8df6
 
         return input_dockerfiles
 
@@ -267,11 +216,7 @@
             f'{self.options.target.replace("/", "__")}__{self.cfg.section_name}'.lower()
         )
 
-<<<<<<< HEAD
         self.log.debug("name = %s", name)
-=======
-        self.log.debug('name = %s', name)
->>>>>>> 533a8df6
 
         return name
 
@@ -282,7 +227,6 @@
         """
         run_section = ""
 
-<<<<<<< HEAD
         self.log.debug("run_section = %s", run_section)
 
         return run_section
@@ -290,27 +234,13 @@
     def __get_dockerfile_sections_recursive(
         self, dockerfile: GenAbcDockerfile, seen_dockerfiles
     ) -> Iterable[str]:
-=======
-        self.log.debug('run_section = %s', run_section)
-
-        return run_section
-
-
-    def __get_dockerfile_sections_recursive(self, dockerfile: GenAbcDockerfile,
-        seen_dockerfiles) -> Iterable[str]:
->>>>>>> 533a8df6
         text_parts = []
         if dockerfile not in seen_dockerfiles:
             seen_dockerfiles.add(dockerfile)
             for input_dockerfile in dockerfile.get_input_dockerfiles():
-<<<<<<< HEAD
                 text_parts += self.__get_dockerfile_sections_recursive(
                     input_dockerfile, seen_dockerfiles
                 )
-=======
-                text_parts += self.__get_dockerfile_sections_recursive(input_dockerfile,
-                    seen_dockerfiles)
->>>>>>> 533a8df6
             if dockerfile.get_run_section() or dockerfile is self:
                 text_parts.append(dockerfile.get_final_stage_text())
         return text_parts
@@ -330,7 +260,6 @@
         # as it will need to copy from any of the missing, empty stage's non-empty input stages
         # instead.
 
-<<<<<<< HEAD
         text = "\n".join(
             [
                 self.get_base_stages_text(),
@@ -339,12 +268,6 @@
         )
 
         self.log.debug("text = %s", text)
-=======
-        text = '\n'.join([self.get_base_stages_text(), \
-            *self.__get_dockerfile_sections_recursive(self, seen_dockerfiles)])
-
-        self.log.debug('text = %s', text)
->>>>>>> 533a8df6
 
         return text
 
@@ -355,11 +278,7 @@
         """
         workdir_section = f"WORKDIR {self.cfg.path.parent.image_build()}"
 
-<<<<<<< HEAD
         self.log.debug("workdir_section = %s", workdir_section)
-=======
-        self.log.debug('workdir_section = %s', workdir_section)
->>>>>>> 533a8df6
 
         return workdir_section
 
@@ -368,11 +287,7 @@
         """
         Mainline interface.
         """
-<<<<<<< HEAD
         self.log.info("Creating dockerfile %s", self.path)
-=======
-        self.log.info('Creating dockerfile %s', self.path)
->>>>>>> 533a8df6
         self.path.write_text(data=self.get_text())
 
     # pylint: disable=import-outside-toplevel
@@ -390,16 +305,10 @@
             dockerfile = self
         else:
             from gdev.cmd.gen._custom.dockerfile import GenCustomDockerfile
-<<<<<<< HEAD
-
-=======
->>>>>>> 533a8df6
+
             dockerfile = GenCustomDockerfile(options=self.options, base_dockerfile=self)
 
         dockerfile.run()
         print(dockerfile.get_text())
-<<<<<<< HEAD
-
-=======
->>>>>>> 533a8df6
+
     # pylint: enable=import-outside-toplevel