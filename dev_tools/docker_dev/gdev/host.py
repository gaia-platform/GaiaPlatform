--- conflicted
+++ resolved
@@ -19,8 +19,10 @@
     """
 
     __is_drydock_enabled = False
-<<<<<<< HEAD
 
+    """
+    Class to handle communications with the host system.
+    """
     @staticmethod
     def set_drydock(value):
         """
@@ -85,121 +87,13 @@
         Execute the specified command string and capture the output.
         """
         return Host.__execute_sync(capture_output=True, command=command, err_ok=err_ok)
-=======
-
-    """
-    Class to handle communications with the host system.
-    """
-    @staticmethod
-    def set_drydock(value):
-        Host.__is_drydock_enabled = value
-
-    @staticmethod
-    def is_drydock_enabled():
-        return Host.__is_drydock_enabled
-
-    @staticmethod
-    async def __finish_process(err_ok: bool, process: Process, command:str) -> Sequence[str]:
-
-        stdout, stderr = await process.communicate()
-        log.debug(f'execute: return_code= {process.returncode}, command= {command}')
-        if process.returncode == 0 or err_ok:
-            if stdout is None:
-                return tuple()
-            else:
-                return tuple(stdout.decode().strip().splitlines())
-        else:
-            if stdout is not None:
-                print(stdout.decode(), file=sys.stdout)
-            if stderr is not None:
-                print(stderr.decode(), file=sys.stderr)
-            sys.exit(process.returncode)
-
-    @staticmethod
-    @memoize
-    async def __execute(command: str, err_ok: bool, capture_output: bool) -> Optional[Sequence[str]]:
-        log.debug(f'execute {err_ok = } {capture_output = } {command = }')
-        process = await create_subprocess_exec(
-            *command.split(),
-            stdout=PIPE if capture_output else None,
-            stderr=PIPE if capture_output else None,
-            env=os.environ,
-        )
-        return await Host.__finish_process(err_ok=err_ok, process=process, command=command)
-
-    @staticmethod
-    def __execute_sync(command: str, err_ok: bool, capture_output: bool) -> Optional[Sequence[str]]:
-
-        log.debug(f'execute_sync {err_ok = } {capture_output = } {command = }')
-        child_process = subprocess.Popen(
-            command.split(" "),
-            stdout=PIPE if capture_output else None,
-            stderr=PIPE if capture_output else None)
-
-        process_return_code = child_process.wait()
-        log.debug(f'execute: return_code= {process_return_code}, command= {command}')
-
-        if process_return_code == 0 or err_ok:
-            if child_process.stdout is None:
-                return tuple()
-            else:
-                process_stdout_output = ""
-                for line in io.TextIOWrapper(child_process.stdout, encoding="utf-8"):
-                    process_stdout_output += line
-                return tuple(process_stdout_output.strip().splitlines())
-        else:
-            if child_process.stdout is not None:
-                process_stdout_output = ""
-                for line in io.TextIOWrapper(child_process.stdout, encoding="utf-8"):
-                    process_stdout_output += line
-                print(process_stdout_output, file=sys.stdout)
-            if child_process.stderr is not None:
-                process_stderr_output = ""
-                for line in io.TextIOWrapper(child_process.stderr, encoding="utf-8"):
-                    process_stderr_output += line
-                print(process_stderr_output, file=sys.stderr)
-            sys.exit(process_return_code)
-
-    @staticmethod
-    async def execute(command: str, *, err_ok: bool = False) -> None:
-        """
-        Execute the specified command string without capturing any of the output.
-        """
-        if Host.is_drydock_enabled:
-            print(f"[execute:{command}]")
-        else:
-            await Host.__execute(capture_output=False, command=command, err_ok=err_ok)
-
-    @staticmethod
-    async def execute_and_get_lines(command: str, *, err_ok: bool = False) -> Sequence[str]:
-        """
-        Execute the specified command string and capture the output.
-        """
-        return await Host.__execute(capture_output=True, command=command, err_ok=err_ok)
-
-    @staticmethod
-    async def execute_and_get_line(command: str, *, err_ok: bool = False) -> str:
-        """
-        Execute the specified command string and capture the single line of output.
-        """
-        if Host.is_drydock_enabled and command.startswith("docker image inspect"):
-            lines = ["<no value>"]
-        else:
-            lines = await Host.__execute(capture_output=True, command=command, err_ok=err_ok)
-        assert len(lines) == 1, f'Must contain one line: {lines = }'
-        return lines[0]
->>>>>>> fb6d77ae
 
     @staticmethod
     def execute_and_get_line_sync(command: str, *, err_ok: bool = False) -> str:
         """
         Execute the specified command string and capture the single line of output.
         """
-<<<<<<< HEAD
         if Host.is_drydock_enabled() and command.startswith("docker image inspect"):
-=======
-        if Host.is_drydock_enabled and command.startswith("docker image inspect"):
->>>>>>> fb6d77ae
             lines = ["<no value>"]
         else:
             lines = Host.__execute_sync(capture_output=True, command=command, err_ok=err_ok)
