<<<<<<< HEAD
#!/usr/bin/env python3

#############################################
# Copyright (c) Gaia Platform LLC
# All rights reserved.
#############################################

=======
>>>>>>> 5823c3bf
"""
Module to provide a description of the structure to be constructed.
"""
from __future__ import annotations
from typing import FrozenSet, Sequence, Set, Tuple
from importlib import import_module
from importlib.util import find_spec
from inspect import getdoc, isabstract, iscoroutinefunction
from argparse import ArgumentParser, REMAINDER
from dataclasses import dataclass
from importlib import import_module
from importlib.util import find_spec
from inspect import getdoc, isabstract, iscoroutinefunction
from pkgutil import iter_modules
from typing import FrozenSet, Sequence, Set, Tuple



@dataclass(frozen=True)
class ParserStructure:
    """
    Class to provide a description of the structure to be constructed.

    Note that the `gdev.cmd` is a `path` within the package hierarchy, not calling out to a gdev.cmd script.
    """

    command_parts: Tuple[str, ...]
    doc: str
    sub_parser_structures: FrozenSet[ParserStructure] = frozenset()

    def get_command_class(self) -> str:
        """
        Name of the class that contains the procedure to enact.
        """
        return ''.join([
            command_part.capitalize()
            for command_part in self.command_parts
            for command_part in command_part.split('_')
            if command_part
        ])

    def get_command_module(self) -> str:
        """
        Name of the module that contains the procedure to enact.
        """
        return '.'.join(['gdev.cmd', *self.command_parts])

    @classmethod
    def of_command_parts(cls, command_parts: Tuple[str, ...]) -> ParserStructure:
        """
        Create a parser structure out of the command parts.
        """

        module_name = '.'.join(['gdev.cmd', *command_parts])
        spec = find_spec(module_name)
        module = import_module(module_name)
        if spec.submodule_search_locations is None:
            command_class = ''.join([
                command_part.capitalize()
                for command_part in command_parts
                for command_part in command_part.split('_')
                if command_part
            ])
            doc = getdoc(module.__dict__[command_class]) or ''
            parser_structure = ParserStructure(command_parts=command_parts, doc=doc)
        else:
            doc = getdoc(module)
            sub_parser_structures: Set[ParserStructure] = set()
            for module in iter_modules(spec.submodule_search_locations):
                if not (sub_command := module.name).startswith('_'):
                    sub_parser_structures.add(
                        cls.of_command_parts(tuple([*command_parts, sub_command]))
                    )
            parser_structure = ParserStructure(
                command_parts=command_parts,
                doc=doc,
                sub_parser_structures=frozenset(sub_parser_structures)
            )

        return parser_structure<|MERGE_RESOLUTION|>--- conflicted
+++ resolved
@@ -1,4 +1,3 @@
-<<<<<<< HEAD
 #!/usr/bin/env python3
 
 #############################################
@@ -6,13 +5,11 @@
 # All rights reserved.
 #############################################
 
-=======
->>>>>>> 5823c3bf
 """
 Module to provide a description of the structure to be constructed.
 """
 from __future__ import annotations
-from typing import FrozenSet, Sequence, Set, Tuple
+from typing import FrozenSet, Set, Tuple
 from importlib import import_module
 from importlib.util import find_spec
 from inspect import getdoc, isabstract, iscoroutinefunction
