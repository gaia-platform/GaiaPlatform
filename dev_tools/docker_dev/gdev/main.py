#!/usr/bin/env python3

#############################################
# Copyright (c) Gaia Platform LLC
# All rights reserved.
#############################################

"""
Module to provide a single entry point from the operating system.
"""

import sys
import logging
from gdev.dependency import Dependency

<<<<<<< HEAD

# pylint: disable=too-few-public-methods
class DockerDev:
    """
    Class to provide a single entry point from the operating system.
    """

=======
# pylint: disable=too-few-public-methods
class DockerDev():
    """
    Class to provide a single entry point from the operating system.
    """
>>>>>>> 533a8df6
    @staticmethod
    def main():
        """
        Main entry point from the operating system.
        """
        dependency = Dependency.of_sys_argv()

        logging.basicConfig(level=dependency.options.log_level)

        try:
            dependency.cli_entrypoint()
        except dependency.Exception as this_exception:
<<<<<<< HEAD
            print(f"\n{this_exception}", file=sys.stderr)
=======
            print(f'\n{this_exception}', file=sys.stderr)
>>>>>>> 533a8df6
        finally:
            logging.shutdown()

        return 0
# pylint: enable=too-few-public-methods


# pylint: enable=too-few-public-methods


# pylint: enable=too-few-public-methods

if __name__ == "__main__":
    DockerDev().main()<|MERGE_RESOLUTION|>--- conflicted
+++ resolved
@@ -13,7 +13,6 @@
 import logging
 from gdev.dependency import Dependency
 
-<<<<<<< HEAD
 
 # pylint: disable=too-few-public-methods
 class DockerDev:
@@ -21,13 +20,6 @@
     Class to provide a single entry point from the operating system.
     """
 
-=======
-# pylint: disable=too-few-public-methods
-class DockerDev():
-    """
-    Class to provide a single entry point from the operating system.
-    """
->>>>>>> 533a8df6
     @staticmethod
     def main():
         """
@@ -40,19 +32,11 @@
         try:
             dependency.cli_entrypoint()
         except dependency.Exception as this_exception:
-<<<<<<< HEAD
             print(f"\n{this_exception}", file=sys.stderr)
-=======
-            print(f'\n{this_exception}', file=sys.stderr)
->>>>>>> 533a8df6
         finally:
             logging.shutdown()
 
         return 0
-# pylint: enable=too-few-public-methods
-
-
-# pylint: enable=too-few-public-methods
 
 
 # pylint: enable=too-few-public-methods
