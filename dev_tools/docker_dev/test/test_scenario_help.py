#!/usr/bin/env python3

#############################################
# Copyright (c) Gaia Platform LLC
# All rights reserved.
#############################################

"""
Module to provide high level scenario tests for the Docker_Dev project.
"""

from test.gdev_execute import (
    determine_old_script_behavior,
    determine_repository_production_directory,
    SubprocessExecutor,
    InProcessResult,
)
import io

HELP_POSITIONAL_PREFIX = """positional arguments:
  args                  Args to be forwarded on to docker run, if applicable.

"""
HELP_BASE_ARGUMENTS = """optional arguments:
  -h, --help            show this help message and exit
  --log-level {CRITICAL,ERROR,WARNING,INFO,DEBUG}
                        Log level. Default: "INFO"
  --cfg-enables [CFG_ENABLES [CFG_ENABLES ...]]
                        Enable lines in gdev.cfg files gated by `enable_if`,
                        `enable_if_any`, and `enable_if_all` functions.
                        Default: "[]"
"""
HELP_DOCKERFILE_ARGUMENTS = (
    HELP_BASE_ARGUMENTS
    + """  --base-image BASE_IMAGE
                        Base image for build. Default: "ubuntu:20.04"
  --mixins [{clion,gdb,git,nano,sshd,sudo} [{clion,gdb,git,nano,sshd,sudo} ...]]
                        Image mixins to use when creating a container. Mixins
                        provide dev tools and configuration from targets in
                        the "dev_tools/gdev/mixin" directory. Default: "[]"
"""
)
HELP_BUILD_ARGUMENTS = (
    HELP_DOCKERFILE_ARGUMENTS
    + """  --platform {amd64,arm64}
                        Platform to build upon. Default: "amd64"
  --registry REGISTRY   Registry to push images and query cached build stages.
                        Default: None
"""
)
HELP_RUN_ARGUMENTS = """  -f, --force           Force Docker to build with local changes.
  --mounts MOUNTS       <host_path>:<container_path> mounts to be created (or
                        if already created, resumed) during `docker run`.
                        Paths may be specified as relative paths. <host_path>
                        relative paths are relative to the host's current
                        working directory. <container_path> relative paths are
                        relative to the Docker container's WORKDIR (AKA the
                        build dir). Default: ""
  -p [PORTS [PORTS ...]], --ports [PORTS [PORTS ...]]
                        Ports to expose in underlying docker container.
                        Default: "[]"
"""

HELP_POSITIONAL_PREFIX = """positional arguments:
  args                  Args to be forwarded on to docker run, if applicable.

"""
HELP_BASE_ARGUMENTS = """optional arguments:
  -h, --help            show this help message and exit
  --log-level {CRITICAL,ERROR,WARNING,INFO,DEBUG}
                        Log level. Default: "INFO"
  --cfg-enables [CFG_ENABLES [CFG_ENABLES ...]]
                        Enable lines in gdev.cfg files gated by `enable_if`,
                        `enable_if_any`, and `enable_if_all` functions.
                        Default: "[]"
"""
HELP_DOCKERFILE_ARGUMENTS = (
    HELP_BASE_ARGUMENTS
    + """  --base-image BASE_IMAGE
                        Base image for build. Default: "ubuntu:20.04"
  --mixins [{clion,gdb,git,nano,sshd,sudo} [{clion,gdb,git,nano,sshd,sudo} ...]]
                        Image mixins to use when creating a container. Mixins
                        provide dev tools and configuration from targets in
                        the "dev_tools/gdev/mixin" directory. Default: "[]"
"""
)
HELP_BUILD_ARGUMENTS = (
    HELP_DOCKERFILE_ARGUMENTS
    + """  --platform {amd64,arm64}
                        Platform to build upon. Default: "amd64"
  --registry REGISTRY   Registry to push images and query cached build stages.
                        Default: None
"""
)
HELP_RUN_ARGUMENTS = """  -f, --force           Force Docker to build with local changes.
  --mounts MOUNTS       <host_path>:<container_path> mounts to be created (or
                        if already created, resumed) during `docker run`.
                        Paths may be specified as relative paths. <host_path>
                        relative paths are relative to the host's current
                        working directory. <container_path> relative paths are
                        relative to the Docker container's WORKDIR (AKA the
                        build dir). Default: ""
  -p [PORTS [PORTS ...]], --ports [PORTS [PORTS ...]]
                        Ports to expose in underlying docker container.
                        Default: "[]"
"""


def get_executor():
    """
    Get the executor to use for invoking the Gdev application for testing.
    """
    return SubprocessExecutor()


def test_show_help_old_no_args():
    """
    Make sure that we can show help about the various things to do, and that it is backward
    compatible with the old Gdev output.
    """

    # Arrange
    executor = get_executor()
    suppplied_arguments = ["--backward", "--help"]
    (
        expected_return_code,
        expected_output,
        expected_error,
    ) = determine_old_script_behavior(suppplied_arguments)
    expected_output = expected_output.replace(
        "\nGaiaPlatform build and development environment tool.\n", ""
    ).replace(",gen,", ",")

    # Act
    execute_results = executor.invoke_main(
        arguments=suppplied_arguments, cwd=determine_repository_production_directory()
    )

    # Assert
    execute_results.assert_results(
        expected_output, expected_error, expected_return_code
    )


def test_show_help_new_no_args():
    """
    Make sure that we can show help about the various things to do.
    """
    # Arrange
    executor = get_executor()
    suppplied_arguments = ["--help"]

    # Act
    execute_results = executor.invoke_main(
        arguments=suppplied_arguments, cwd=determine_repository_production_directory()
    )

    # Assert
    expected_return_code = 0
    expected_output = """usage: gdev [-h] {build,cfg,dockerfile,push,run} ...

positional arguments:
  {build,cfg,dockerfile,push,run}

optional arguments:
  -h, --help            show this help message and exit"""
    expected_error = ""
    execute_results.assert_results(
        expected_output, expected_error, expected_return_code
    )


<<<<<<< HEAD
def test_show_help_old_build():
    """
=======
def test_show_help_new_no_args():
    """
    Make sure that we can show help about the various things to do.
    """
    # Arrange
    executor = get_executor()
    suppplied_arguments = ["--help"]

    # Act
    execute_results = executor.invoke_main(
        arguments=suppplied_arguments, cwd=determine_repository_production_directory()
    )

    # Assert
    expected_return_code = 0
    expected_output = """usage: gdev [-h] {build,cfg,dockerfile,push,run} ...

positional arguments:
  {build,cfg,dockerfile,push,run}

optional arguments:
  -h, --help            show this help message and exit"""
    expected_error = ""
    execute_results.assert_results(
        expected_output, expected_error, expected_return_code
    )


def test_show_help_old_build():
    """
>>>>>>> eab59f26
    Make sure that we can show help about the build task, and that it is backward compatible
    with the old Gdev output.
    """

    # Arrange
    executor = get_executor()
    suppplied_arguments = ["build", "--backward", "--help"]
    (
        expected_return_code,
        expected_output,
        expected_error,
    ) = determine_old_script_behavior(suppplied_arguments)

    # Act
    execute_results = executor.invoke_main(
        arguments=suppplied_arguments, cwd=determine_repository_production_directory()
    )

    # Assert
    expected_output = expected_output.replace(
        "Dependency(options: 'Options')",
        "Class to provide for the `build` subcommand entry point.",
    )
    execute_results.assert_results(
        expected_output, expected_error, expected_return_code
    )


def test_show_help_new_build():
    """
    Make sure that we can show help about the build task in the new format.
    """

    # Arrange
    executor = get_executor()
    suppplied_arguments = ["build", "--help"]

    # Act
    execute_results = executor.invoke_main(
        arguments=suppplied_arguments, cwd=determine_repository_production_directory()
    )

    # Assert
    expected_return_code = 0
    expected_output = (
        """usage: gdev build [-h] [--log-level {CRITICAL,ERROR,WARNING,INFO,DEBUG}]
                  [--cfg-enables [CFG_ENABLES [CFG_ENABLES ...]]]
                  [--base-image BASE_IMAGE]
                  [--mixins [{clion,gdb,git,nano,sshd,sudo} [{clion,gdb,git,nano,sshd,sudo} ...]]]
                  [--platform {amd64,arm64}] [--registry REGISTRY]

Build the image based on the assembled dockerfile.

"""
        + HELP_BUILD_ARGUMENTS
    )
    expected_error = ""
    execute_results.assert_results(
        expected_output, expected_error, expected_return_code
    )


def test_show_help_old_cfg():
    """
    Make sure that we can show help about the cfg task, and that it is backward compatible
    with the old Gdev output.
    """

    # Arrange
    executor = get_executor()
    suppplied_arguments = ["cfg", "--backward", "--help"]
    (
        expected_return_code,
        expected_output,
        expected_error,
    ) = determine_old_script_behavior(suppplied_arguments)

    # Act
    execute_results = executor.invoke_main(
        arguments=suppplied_arguments, cwd=determine_repository_production_directory()
    )

    # Assert
    expected_output = expected_output.replace(
        "Parse gdev.cfg for build rules.",
        "Class to provide for the `cfg` subcommand entry point.",
    )
    execute_results.assert_results(
        expected_output, expected_error, expected_return_code
    )


def test_show_help_new_cfg():
    """
    Make sure that we can show help about the cfg task in the new format.
    """

    # Arrange
    executor = get_executor()
    suppplied_arguments = ["cfg", "--help"]

    # Act
    execute_results = executor.invoke_main(
        arguments=suppplied_arguments, cwd=determine_repository_production_directory()
    )

    # Assert
    expected_return_code = 0
    expected_output = (
        """usage: gdev cfg [-h] [--log-level {CRITICAL,ERROR,WARNING,INFO,DEBUG}]
                [--cfg-enables [CFG_ENABLES [CFG_ENABLES ...]]]

Generate the configuration used as the basis for the dockerfile.

"""
        + HELP_BASE_ARGUMENTS
    )
    expected_error = ""
    execute_results.assert_results(
        expected_output, expected_error, expected_return_code
    )


def test_show_help_old_dockerfile():
    """
    Make sure that we can show help about the dockerfile task, and that it is backward compatible
    with the old Gdev output.
    """

    # Arrange
    executor = get_executor()
    suppplied_arguments = ["dockerfile", "--backward", "--help"]
    (
        expected_return_code,
        expected_output,
        expected_error,
    ) = determine_old_script_behavior(suppplied_arguments)

    # Act
    execute_results = executor.invoke_main(
        arguments=suppplied_arguments, cwd=determine_repository_production_directory()
    )

    # Assert
    expected_output = expected_output.replace(
        "Dependency(options: 'Options')",
        "Class to provide for the `dockerfile` subcommand entry point.",
    )
    execute_results.assert_results(
        expected_output, expected_error, expected_return_code
    )


def test_show_help_new_dockerfile():
    """
    Make sure that we can show help about the dockerfile task in the new format.
    """

    # Arrange
    executor = get_executor()
    suppplied_arguments = ["dockerfile", "--help"]

    # Act
    execute_results = executor.invoke_main(
        arguments=suppplied_arguments, cwd=determine_repository_production_directory()
    )

    # Assert
    #
    # Note the {indent} is used within the string as the line length was exceeded.
    expected_return_code = 0
    expected_output = (
        """usage: gdev dockerfile [-h] [--log-level {CRITICAL,ERROR,WARNING,INFO,DEBUG}]
{indent}[--cfg-enables [CFG_ENABLES [CFG_ENABLES ...]]]
{indent}[--base-image BASE_IMAGE]
{indent}[--mixins [{clion,gdb,git,nano,sshd,sudo} [{clion,gdb,git,nano,sshd,sudo} ...]]]

Assemble the dockerfile based on the generated configuration.

""".replace(
            "{indent}", "                       "
        )
        + HELP_DOCKERFILE_ARGUMENTS
    )
    expected_error = ""
    execute_results.assert_results(
        expected_output, expected_error, expected_return_code
    )


def test_show_help_old_gen():
    """
    Make sure that we can show help about the gen task, and that it is backward compatible
    with the old Gdev output.
    """

    # Arrange
<<<<<<< HEAD
    suppplied_arguments = ["gen", "--backward", "--help"]

    # Act
=======
    executor = get_executor()
    suppplied_arguments = ["gen", "--backward", "--help"]
>>>>>>> eab59f26
    (
        expected_return_code,
        expected_output,
        expected_error,
    ) = determine_old_script_behavior(suppplied_arguments)
    execute_results = InProcessResult(
        expected_return_code, io.StringIO(expected_output), io.StringIO(expected_error)
    )

    # Assert
    expected_return_code = 0
    expected_output = """usage: gdev gen [-h] {apt,env,gaia,git,pip,pre_run,run,web} ...

Internal component commands for top-level gdev commands. These should rarely
be needed.

positional arguments:
  {apt,env,gaia,git,pip,pre_run,run,web}

optional arguments:
  -h, --help            show this help message and exit"""
    expected_error = ""
    execute_results.assert_results(
        expected_output, expected_error, expected_return_code
    )


def test_show_help_new_gen():
    """
    As the gen task is not callable in the new version, we do not show it as
    a viable subcommand.
    """

    # Arrange
    executor = get_executor()
    suppplied_arguments = ["gen", "--help"]

    # Act
    execute_results = executor.invoke_main(
        arguments=suppplied_arguments, cwd=determine_repository_production_directory()
    )

    # Assert
    expected_return_code = 2
    expected_output = ""
    expected_error = """usage: gdev [-h] {build,cfg,dockerfile,push,run} ...
gdev: error: invalid choice: 'gen' (choose from 'build', 'cfg', 'dockerfile', 'push', 'run')"""

    execute_results.assert_results(
        expected_output, expected_error, expected_return_code
    )


<<<<<<< HEAD
def test_show_help_old_push():
    """
    Make sure that we can show help about the push task, and that it is backward compatible
    with the old Gdev output.
=======
def test_show_help_new_gen():
    """
    As the gen task is not callable, in the new version, we do not show it as
    a viable subcommand.
>>>>>>> eab59f26
    """

    # Arrange
    executor = get_executor()
<<<<<<< HEAD
=======
    suppplied_arguments = ["gen", "--help"]

    # Act
    execute_results = executor.invoke_main(
        arguments=suppplied_arguments, cwd=determine_repository_production_directory()
    )

    # Assert
    expected_return_code = 2
    expected_output = ""
    expected_error = """usage: gdev [-h] {build,cfg,dockerfile,push,run} ...
gdev: error: invalid choice: 'gen' (choose from 'build', 'cfg', 'dockerfile', 'push', 'run')"""

    execute_results.assert_results(
        expected_output, expected_error, expected_return_code
    )


def test_show_help_old_push():
    """
    Make sure that we can show help about the push task, and that it is backward compatible
    with the old Gdev output.
    """

    # Arrange
    executor = get_executor()
>>>>>>> eab59f26
    suppplied_arguments = ["push", "--backward", "--help"]
    (
        expected_return_code,
        expected_output,
        expected_error,
    ) = determine_old_script_behavior(suppplied_arguments)

    # Act
    execute_results = executor.invoke_main(
        arguments=suppplied_arguments, cwd=determine_repository_production_directory()
    )

    # Assert
    expected_output = expected_output.replace(
        "Dependency(options: 'Options')",
        "Class to provide for the `push` subcommand entry point.",
    )
    execute_results.assert_results(
        expected_output, expected_error, expected_return_code
    )


def test_show_help_new_push():
    """
    Make sure that we can show help about the push task in the new format.
    """

    # Arrange
    executor = get_executor()
    suppplied_arguments = ["push", "--help"]

    # Act
    execute_results = executor.invoke_main(
        arguments=suppplied_arguments, cwd=determine_repository_production_directory()
    )

    # Assert
    expected_return_code = 0
    expected_output = (
        """usage: gdev push [-h] [--log-level {CRITICAL,ERROR,WARNING,INFO,DEBUG}]
                 [--cfg-enables [CFG_ENABLES [CFG_ENABLES ...]]]
                 [--base-image BASE_IMAGE]
                 [--mixins [{clion,gdb,git,nano,sshd,sudo} [{clion,gdb,git,nano,sshd,sudo} ...]]]
                 [--platform {amd64,arm64}] [--registry REGISTRY]

Build the image, if required, and push the image to the image registry.

"""
        + HELP_BUILD_ARGUMENTS
    )
    expected_error = ""
    execute_results.assert_results(
        expected_output, expected_error, expected_return_code
    )


def test_show_help_old_run():
    """
    Make sure that we can show help about the run task, and that it is backward compatible
    with the old Gdev output.
    """

    # Arrange
    executor = get_executor()
    suppplied_arguments = ["run", "--backward", "--help"]
    (
        expected_return_code,
        expected_output,
        expected_error,
    ) = determine_old_script_behavior(suppplied_arguments)

    # Act
    execute_results = executor.invoke_main(
        arguments=suppplied_arguments, cwd=determine_repository_production_directory()
    )

    # Assert
    expected_output = expected_output.replace(
        "Dependency(options: 'Options')",
        "Class to provide for the `run` subcommand entry point.",
    )
    execute_results.assert_results(
        expected_output, expected_error, expected_return_code
    )


def test_show_help_new_run():
    """
    Make sure that we can show help about the run task in the new format.
    """

    # Arrange
    executor = get_executor()
    suppplied_arguments = ["run", "--help"]

    # Act
    execute_results = executor.invoke_main(
        arguments=suppplied_arguments, cwd=determine_repository_production_directory()
    )

    # Assert
    expected_return_code = 0
    expected_output = (
        """usage: gdev run [-h] [--log-level {CRITICAL,ERROR,WARNING,INFO,DEBUG}]
                [--cfg-enables [CFG_ENABLES [CFG_ENABLES ...]]]
                [--base-image BASE_IMAGE]
                [--mixins [{clion,gdb,git,nano,sshd,sudo} [{clion,gdb,git,nano,sshd,sudo} ...]]]
                [--platform {amd64,arm64}] [--registry REGISTRY] [-f]
                [--mounts MOUNTS] [-p [PORTS [PORTS ...]]]
                ...

Build the image, if required, and execute a container for GaiaPlatform
development.

"""
        + HELP_POSITIONAL_PREFIX
        + HELP_BUILD_ARGUMENTS
        + HELP_RUN_ARGUMENTS
    )
    expected_error = ""
    execute_results.assert_results(
        expected_output, expected_error, expected_return_code
    )<|MERGE_RESOLUTION|>--- conflicted
+++ resolved
@@ -170,41 +170,8 @@
     )
 
 
-<<<<<<< HEAD
 def test_show_help_old_build():
     """
-=======
-def test_show_help_new_no_args():
-    """
-    Make sure that we can show help about the various things to do.
-    """
-    # Arrange
-    executor = get_executor()
-    suppplied_arguments = ["--help"]
-
-    # Act
-    execute_results = executor.invoke_main(
-        arguments=suppplied_arguments, cwd=determine_repository_production_directory()
-    )
-
-    # Assert
-    expected_return_code = 0
-    expected_output = """usage: gdev [-h] {build,cfg,dockerfile,push,run} ...
-
-positional arguments:
-  {build,cfg,dockerfile,push,run}
-
-optional arguments:
-  -h, --help            show this help message and exit"""
-    expected_error = ""
-    execute_results.assert_results(
-        expected_output, expected_error, expected_return_code
-    )
-
-
-def test_show_help_old_build():
-    """
->>>>>>> eab59f26
     Make sure that we can show help about the build task, and that it is backward compatible
     with the old Gdev output.
     """
@@ -402,14 +369,9 @@
     """
 
     # Arrange
-<<<<<<< HEAD
     suppplied_arguments = ["gen", "--backward", "--help"]
 
     # Act
-=======
-    executor = get_executor()
-    suppplied_arguments = ["gen", "--backward", "--help"]
->>>>>>> eab59f26
     (
         expected_return_code,
         expected_output,
@@ -463,50 +425,14 @@
     )
 
 
-<<<<<<< HEAD
 def test_show_help_old_push():
     """
     Make sure that we can show help about the push task, and that it is backward compatible
     with the old Gdev output.
-=======
-def test_show_help_new_gen():
-    """
-    As the gen task is not callable, in the new version, we do not show it as
-    a viable subcommand.
->>>>>>> eab59f26
-    """
-
-    # Arrange
-    executor = get_executor()
-<<<<<<< HEAD
-=======
-    suppplied_arguments = ["gen", "--help"]
-
-    # Act
-    execute_results = executor.invoke_main(
-        arguments=suppplied_arguments, cwd=determine_repository_production_directory()
-    )
-
-    # Assert
-    expected_return_code = 2
-    expected_output = ""
-    expected_error = """usage: gdev [-h] {build,cfg,dockerfile,push,run} ...
-gdev: error: invalid choice: 'gen' (choose from 'build', 'cfg', 'dockerfile', 'push', 'run')"""
-
-    execute_results.assert_results(
-        expected_output, expected_error, expected_return_code
-    )
-
-
-def test_show_help_old_push():
-    """
-    Make sure that we can show help about the push task, and that it is backward compatible
-    with the old Gdev output.
-    """
-
-    # Arrange
-    executor = get_executor()
->>>>>>> eab59f26
+    """
+
+    # Arrange
+    executor = get_executor()
     suppplied_arguments = ["push", "--backward", "--help"]
     (
         expected_return_code,
