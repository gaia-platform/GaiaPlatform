--- conflicted
+++ resolved
@@ -25,7 +25,6 @@
       - name: Setup Action
         uses: ./.github/actions/setup-job
         with:
-<<<<<<< HEAD
           docker-user: ${{ github.actor }}
           docker-password: ${{ secrets.GITHUB_TOKEN }}
 
@@ -35,40 +34,6 @@
           gaia-repo: ${{ github.workspace }}
           job-name: ${{ github.job }}
 
-=======
-          python-version: 3.8
-
-      - name: Clean up disk space
-        run: |
-          df
-          sudo rm -rf /usr/share/dotnet
-          sudo rm -rf /usr/local/lib/android
-          sudo rm -rf /opt/ghc
-          df
-      - name: Pull Latest Dev-Core Image
-        run: |
-          ssh-agent -a $SSH_AUTH_SOCK > /dev/null
-          echo "${{ secrets.GITHUB_TOKEN }}" | docker login ghcr.io -u ${{ github.actor }} --password-stdin
-          docker pull $DEV_IMAGE
-      - name: Build Docker Image
-        run: |
-          cd $GAIA_REPO/production
-          pip install atools argcomplete
-          $GAIA_REPO/dev_tools/gdev/gdev.sh dockerfile > $GAIA_REPO/production/raw_dockerfile
-          $GAIA_REPO/dev_tools/github-actions/copy_until_line.py --input-file $GAIA_REPO/production/raw_dockerfile --output-file $GAIA_REPO/production/dockerfile --stop-line "# GenRunDockerfile(production)"
-          docker buildx build -f $GAIA_REPO/production/dockerfile -t $DEV_IMAGE --cache-from $DEV_IMAGE --build-arg BUILDKIT_INLINE_CACHE=1 --platform linux/amd64 --shm-size 1gb --ssh default --compress ..
-      - name: Upload Intermediate Files
-        if: always()
-        uses: actions/upload-artifact@v2
-        with:
-          name: ${{github.job}} Output Files
-          path: |
-            ${{ github.workspace }}/production/raw_dockerfile
-            ${{ github.workspace }}/production/dockerfile
-      - name: Rename Image and Publish
-        run: |
-          docker push $DEV_IMAGE
->>>>>>> a8dc6db6
   Lint:
     runs-on: ubuntu-20.04
     env:
@@ -117,24 +82,9 @@
       - name: Setup Action
         uses: ./.github/actions/setup-job
         with:
-<<<<<<< HEAD
-          docker-user: ${{ github.actor }}
-          docker-password: ${{ secrets.GITHUB_TOKEN }}
-
-=======
-          python-version: 3.8
-
-      - name: Clean up disk space
-        run: |
-          sudo rm -rf /usr/share/dotnet
-          sudo rm -rf /usr/local/lib/android
-          sudo rm -rf /opt/ghc
-      - name: Pull Latest Dev-Core Image
-        run: |
-          ssh-agent -a $SSH_AUTH_SOCK > /dev/null
-          echo "${{ secrets.GITHUB_TOKEN }}" | docker login ghcr.io -u ${{ github.actor }} --password-stdin
-          docker pull $DEV_IMAGE
->>>>>>> a8dc6db6
+          docker-user: ${{ github.actor }}
+          docker-password: ${{ secrets.GITHUB_TOKEN }}
+
       - name: Build Docker Image
         run: |
           $GAIA_REPO/dev_tools/github-actions/build_image.sh \
@@ -167,24 +117,9 @@
       - name: Setup Action
         uses: ./.github/actions/setup-job
         with:
-<<<<<<< HEAD
-          docker-user: ${{ github.actor }}
-          docker-password: ${{ secrets.GITHUB_TOKEN }}
-
-=======
-          python-version: 3.8
-
-      - name: Clean up disk space
-        run: |
-          sudo rm -rf /usr/share/dotnet
-          sudo rm -rf /usr/local/lib/android
-          sudo rm -rf /opt/ghc
-      - name: Pull Latest Dev-Core Image
-        run: |
-          ssh-agent -a $SSH_AUTH_SOCK > /dev/null
-          echo "${{ secrets.GITHUB_TOKEN }}" | docker login ghcr.io -u ${{ github.actor }} --password-stdin
-          docker pull $DEV_IMAGE
->>>>>>> a8dc6db6
+          docker-user: ${{ github.actor }}
+          docker-password: ${{ secrets.GITHUB_TOKEN }}
+
       - name: Build Docker Image
         run: |
           $GAIA_REPO/dev_tools/github-actions/build_image.sh \
@@ -228,24 +163,9 @@
       - name: Setup Action
         uses: ./.github/actions/setup-job
         with:
-<<<<<<< HEAD
-          docker-user: ${{ github.actor }}
-          docker-password: ${{ secrets.GITHUB_TOKEN }}
-
-=======
-          python-version: 3.8
-
-      - name: Clean up disk space
-        run: |
-          sudo rm -rf /usr/share/dotnet
-          sudo rm -rf /usr/local/lib/android
-          sudo rm -rf /opt/ghc
-      - name: Pull Latest Dev-Core Image
-        run: |
-          ssh-agent -a $SSH_AUTH_SOCK > /dev/null
-          echo "${{ secrets.GITHUB_TOKEN }}" | docker login ghcr.io -u ${{ github.actor }} --password-stdin
-          docker pull $DEV_IMAGE
->>>>>>> a8dc6db6
+          docker-user: ${{ github.actor }}
+          docker-password: ${{ secrets.GITHUB_TOKEN }}
+
       - name: Build Docker Image
         run: |
           $GAIA_REPO/dev_tools/github-actions/build_image.sh \
@@ -310,24 +230,9 @@
       - name: Setup Action
         uses: ./.github/actions/setup-job
         with:
-<<<<<<< HEAD
-          docker-user: ${{ github.actor }}
-          docker-password: ${{ secrets.GITHUB_TOKEN }}
-
-=======
-          python-version: 3.8
-
-      - name: Clean up disk space
-        run: |
-          sudo rm -rf /usr/share/dotnet
-          sudo rm -rf /usr/local/lib/android
-          sudo rm -rf /opt/ghc
-      - name: Pull Latest Dev-Core Image
-        run: |
-          ssh-agent -a $SSH_AUTH_SOCK > /dev/null
-          echo "${{ secrets.GITHUB_TOKEN }}" | docker login ghcr.io -u ${{ github.actor }} --password-stdin
-          docker pull $DEV_IMAGE
->>>>>>> a8dc6db6
+          docker-user: ${{ github.actor }}
+          docker-password: ${{ secrets.GITHUB_TOKEN }}
+
       - name: Build Docker Image
         run: |
           $GAIA_REPO/dev_tools/github-actions/build_image.sh \
