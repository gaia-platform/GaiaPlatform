--- conflicted
+++ resolved
@@ -301,6 +301,7 @@
           job-name: ${{ github.job }}
           suite-name: ${{ matrix.suite-name }}
           db-persistence: ${{ matrix.persistence }}
+          allow_cached_sdk: true
 
   Integration_Samples:
     needs: SDK
@@ -347,11 +348,8 @@
       - Coverage
       - LLVM_Tests
       - Integration_Tests
-<<<<<<< HEAD
       - Integration_Tests_Debug
-=======
       - Performance_Tests
->>>>>>> f54b0eaa
       - Integration_Samples
     runs-on: ubuntu-20.04
     steps:
