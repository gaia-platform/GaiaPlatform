name: Main

on:
  push:
    branches:
      - master
  pull_request:
    branches:
      - master
  workflow_dispatch:

env:
  SSH_AUTH_SOCK: /tmp/ssh_agent.sock
  DEV_IMAGE: ghcr.io/gaia-platform/dev-base-gaia-platform:latest

jobs:

  Third-Party:
    runs-on: ubuntu-20.04
    env:
      GAIA_REPO: ${{ github.workspace }}
    steps:
      - name: Checkout Repository
        uses: actions/checkout@master
      - name: Setup Action
        uses: ./.github/actions/setup-job
        with:
          docker-user: ${{ github.actor }}
          docker-password: ${{ secrets.GITHUB_TOKEN }}

<<<<<<< HEAD
      - name: Build Third Party Image
        uses: ./.github/actions/build-third-party
        with:
          gaia-repo: ${{ github.workspace }}
          job-name: ${{ github.job }}
=======
      - name: Build Docker Image
        run: |
          cd $GAIA_REPO/production
          pip install atools argcomplete
          $GAIA_REPO/dev_tools/gdev/gdev.sh dockerfile > $GAIA_REPO/production/raw_dockerfile
          $GAIA_REPO/dev_tools/github-actions/copy_until_line.py --input-file $GAIA_REPO/production/raw_dockerfile --output-file $GAIA_REPO/production/dockerfile --stop-line "# GenRunDockerfile(production)"
          docker buildx build -f $GAIA_REPO/production/dockerfile -t $DEV_IMAGE --cache-from $DEV_IMAGE --build-arg BUILDKIT_INLINE_CACHE=1 --platform linux/amd64 --shm-size 1gb --ssh default --compress ..

      - name: Upload Intermediate Files
        if: always()
        uses: actions/upload-artifact@v2
        with:
          name: ${{github.job}} Output Files
          path: |
            ${{ github.workspace }}/production/raw_dockerfile
            ${{ github.workspace }}/production/dockerfile

      - name: Publish Dev Image to GitHub Repository
        run: |
          echo "Pushing Dev Image to GitHub Docker Repository"
          docker push $DEV_IMAGE

      - name: Save Compressed Dev Image
        run: |
          echo "Saving Dev Image as GZipped Tarball"
          docker save $DEV_IMAGE | gzip > ${{ github.workspace }}/production/dev_image.tar.gz
          ls -la ${{ github.workspace }}/production/dev_image.tar.gz

      - name: Upload Compressed Dev Image
        uses: actions/upload-artifact@v2
        with:
          name: Dev Image
          path: |
            ${{ github.workspace }}/production/dev_image.tar.gz
>>>>>>> 6af0fb9b

  Lint:
    runs-on: ubuntu-20.04
    env:
      GAIA_REPO: ${{ github.workspace }}
    steps:
      - name: Checkout Repository
        uses: actions/checkout@master

      - name: Verify Changes Adhere to Guidelines
        uses: ./.github/actions/lint-job
        with:
          event-name: ${{ github.event_name }}

<<<<<<< HEAD
=======
      - name: Execute Pre-Commit Checks
        run: |
          cd $GAIA_REPO/production
          pre-commit run --all-files

      - name: GitHub Info
        run: |
          echo "Branch: ${{ github.ref }}"
          echo "Ref-Name: ${{ github.ref_name }}"
          echo "Event-Name: ${{ github.event_name }}"
          echo "Event-Path: ${{ github.event_path }}"

>>>>>>> 6af0fb9b
  Core:
    needs:
      - Lint
      - Third-Party
    runs-on: ubuntu-20.04
    env:
      GAIA_REPO: ${{ github.workspace }}
    steps:
      - name: Checkout Repository
        uses: actions/checkout@master
<<<<<<< HEAD
      - name: Setup Action
        uses: ./.github/actions/setup-job
        with:
          docker-user: ${{ github.actor }}
          docker-password: ${{ secrets.GITHUB_TOKEN }}
=======

      - name: Setup Action
        uses: ./.github/actions/setup-job
>>>>>>> 6af0fb9b

      - name: Create Build
        uses: ./.github/actions/build-job
        with:
          gaia-repo: ${{ github.workspace }}
          job-name: ${{ github.job }}
          execute-unit-tests: true
<<<<<<< HEAD
=======
          publish-package: false
>>>>>>> 6af0fb9b

  SDK:
    needs:
      - Core
    runs-on: ubuntu-20.04
#    if: github.event_name != 'pull_request'
    env:
      GAIA_REPO: ${{ github.workspace }}
    steps:
      - name: Checkout Repository
        uses: actions/checkout@master
<<<<<<< HEAD
      - name: Setup Action
        uses: ./.github/actions/setup-job
        with:
          docker-user: ${{ github.actor }}
          docker-password: ${{ secrets.GITHUB_TOKEN }}
=======

      - name: Setup Action
        uses: ./.github/actions/setup-job
>>>>>>> 6af0fb9b

      - name: Create Build
        uses: ./.github/actions/build-job
        with:
          gaia-repo: ${{ github.workspace }}
          job-name: ${{ github.job }}
<<<<<<< HEAD
          build-flavor: GaiaSDK
          execute-unit-tests: true
          publish-package: true
=======
          execute-unit-tests: true
          publish-package: true
          build-flavor: GaiaSDK
>>>>>>> 6af0fb9b

  Debug_Core:
    needs:
      - Core
    runs-on: ubuntu-20.04
    if: github.event_name != 'pull_request'
    env:
      GAIA_REPO: ${{ github.workspace }}
    steps:
      - name: Checkout Repository
        uses: actions/checkout@master
<<<<<<< HEAD
      - name: Setup Action
        uses: ./.github/actions/setup-job
        with:
          docker-user: ${{ github.actor }}
          docker-password: ${{ secrets.GITHUB_TOKEN }}
=======

      - name: Setup Action
        uses: ./.github/actions/setup-job
>>>>>>> 6af0fb9b

      - name: Create Build
        uses: ./.github/actions/build-job
        with:
          gaia-repo: ${{ github.workspace }}
          job-name: ${{ github.job }}
<<<<<<< HEAD
          build-flavor: Debug
          execute-unit-tests: true

  LLVM_Tests:
    needs: Core
    if: ${{ false }}
=======
          execute-unit-tests: true
          publish-package: false
          build-flavor: Debug

  Coverage:
    needs:
      - Lint
      - Third-Party
    if: github.event_name != 'pull_request'
>>>>>>> 6af0fb9b
    runs-on: ubuntu-20.04
    env:
      GAIA_REPO: ${{ github.workspace }}
    steps:
      - name: Checkout Repository
        uses: actions/checkout@master
<<<<<<< HEAD
      - name: Setup Action
        uses: ./.github/actions/setup-job
        with:
          docker-user: ${{ github.actor }}
          docker-password: ${{ secrets.GITHUB_TOKEN }}

=======

      - name: Setup Action
        uses: ./.github/actions/setup-job

      - name: Coverage
        uses: ./.github/actions/coverage-job
        with:
          gaia-repo: ${{ github.workspace }}
          job-name: ${{ github.job }}

  LLVM_Tests:
    needs:
      - Lint
      - Third-Party
    if: github.event_name != 'pull_request'
    runs-on: ubuntu-20.04
    env:
      GAIA_REPO: ${{ github.workspace }}
    steps:
      - name: Checkout Repository
        uses: actions/checkout@master

      - name: Setup Action
        uses: ./.github/actions/setup-job

>>>>>>> 6af0fb9b
      - name: Create Build
        uses: ./.github/actions/build-job
        with:
          gaia-repo: ${{ github.workspace }}
          job-name: ${{ github.job }}
<<<<<<< HEAD
          build-flavor: GaiaLLVMTests
          execute-unit-tests: false

  Coverage:
    needs:
      - Lint
      - Third-Party
    if: github.event_name != 'pull_request'
=======
          execute-unit-tests: false
          publish-package: false
          build-flavor: GaiaLLVMTests

  Integration_Smoke:
    needs: SDK
>>>>>>> 6af0fb9b
    runs-on: ubuntu-20.04
    if: github.event_name != 'pull_request'
    env:
      GAIA_REPO: ${{ github.workspace }}
    steps:
      - name: Checkout Repository
        uses: actions/checkout@master
      - name: Setup Action
        uses: ./.github/actions/setup-job
        with:
          docker-user: ${{ github.actor }}
          docker-password: ${{ secrets.GITHUB_TOKEN }}

<<<<<<< HEAD
      - name: Measure Coverage
        uses: ./.github/actions/coverage-job
        with:
          gaia-repo: ${{ github.workspace }}
          job-name: ${{ github.job }}

  Integration_Smoke:
=======
      - name: Download Debian Install Package
        uses: actions/download-artifact@v2
        with:
          name: SDK Install Package
          path: ${{ github.workspace }}/production/tests/packages

      - name: Tests
        working-directory: ${{ github.workspace }}
        run: |
          $GAIA_REPO/dev_tools/github-actions/execute_tests_against_package.sh \
            --verbose \
            --job-name $GITHUB_JOB \
            --repo-path $GAIA_REPO \
            --package $GAIA_REPO/production/tests/packages

      - name: Upload Output Files
        if: always()
        uses: actions/upload-artifact@v2
        with:
          name: ${{github.job}} Output Files
          path: |
            ${{ github.workspace }}/production/tests/results

  Integration_Smoke_Persistence:
>>>>>>> 6af0fb9b
    needs: SDK
    runs-on: ubuntu-20.04
#    if: github.event_name != 'pull_request'
    env:
      GAIA_REPO: ${{ github.workspace }}
    steps:
      - name: Checkout Repository
        uses: actions/checkout@master

      - name: Run Integration Tests Against Package
        uses: ./.github/actions/integration-tests-job
        with:
          gaia-repo: ${{ github.workspace }}
          job-name: ${{ github.job }}

<<<<<<< HEAD
  Integration_Smoke_Persistence:
=======
      - name: Download Debian Install Package
        uses: actions/download-artifact@v2
        with:
          name: SDK Install Package
          path: ${{ github.workspace }}/production/tests/packages

      - name: Tests
        working-directory: ${{ github.workspace }}
        run: |
          $GAIA_REPO/dev_tools/github-actions/execute_tests_against_package.sh \
            --verbose \
            --job-name $GITHUB_JOB \
            --repo-path $GAIA_REPO \
            --package $GAIA_REPO/production/tests/packages

      - name: Upload Output Files
        if: always()
        uses: actions/upload-artifact@v2
        with:
          name: ${{github.job}} Output Files
          path: |
            ${{ github.workspace }}/production/tests/results

  Integration_Samples:
>>>>>>> 6af0fb9b
    needs: SDK
    runs-on: ubuntu-20.04
#    if: github.event_name != 'pull_request'
    env:
      GAIA_REPO: ${{ github.workspace }}
    steps:
      - name: Checkout Repository
        uses: actions/checkout@master

      - name: Run Integration Tests Against Package
        uses: ./.github/actions/integration-tests-job
        with:
          gaia-repo: ${{ github.workspace }}
          job-name: ${{ github.job }}

<<<<<<< HEAD
  Integration_Samples:
=======
      - name: Download Debian Install Package
        uses: actions/download-artifact@v2
        with:
          name: SDK Install Package
          path: ${{ github.workspace }}/production/tests/packages

      - name: Tests
        working-directory: ${{ github.workspace }}
        run: |
          $GAIA_REPO/dev_tools/github-actions/execute_tests_against_package.sh \
            --verbose \
            --job-name $GITHUB_JOB \
            --repo-path $GAIA_REPO \
            --package $GAIA_REPO/production/tests/packages

      - name: Upload Output Files
        if: always()
        uses: actions/upload-artifact@v2
        with:
          name: ${{github.job}} Output Files
          path: |
            ${{ github.workspace }}/production/tests/results

  Integration_Performance:
>>>>>>> 6af0fb9b
    needs: SDK
    runs-on: ubuntu-20.04
#    if: github.event_name != 'pull_request'
    env:
      GAIA_REPO: ${{ github.workspace }}
    steps:
      - name: Checkout Repository
        uses: actions/checkout@master

      - name: Run Integration Tests Against Package
        uses: ./.github/actions/integration-tests-job
        with:
          gaia-repo: ${{ github.workspace }}
          job-name: ${{ github.job }}

<<<<<<< HEAD
=======
      - name: Download Debian Install Package
        uses: actions/download-artifact@v2
        with:
          name: SDK Install Package
          path: ${{ github.workspace }}/production/tests/packages

      - name: Tests
        working-directory: ${{ github.workspace }}
        run: |
          $GAIA_REPO/dev_tools/github-actions/execute_tests_against_package.sh \
            --verbose \
            --job-name $GITHUB_JOB \
            --repo-path $GAIA_REPO \
            --package $GAIA_REPO/production/tests/packages

      - name: Upload Output Files
        if: always()
        uses: actions/upload-artifact@v2
        with:
          name: ${{github.job}} Output Files
          path: |
            ${{ github.workspace }}/production/tests/results

>>>>>>> 6af0fb9b
  Final:
    needs:
      - Lint
      - Third-Party
      - Core
      - SDK
      - Debug_Core
      - Coverage
      - LLVM_Tests
      - Integration_Smoke
      - Integration_Smoke_Persistence
      - Integration_Samples
      - Integration_Performance
    runs-on: ubuntu-20.04
    if: always()
    steps:
      - uses: geekyeggo/delete-artifact@v1
        with:
          name: Dev Image

      - uses: technote-space/workflow-conclusion-action@v2

      - name: Create Directory To Host Install Package Cache
        if: env.WORKFLOW_CONCLUSION == 'success'
        run: |
          mkdir -p ${{ github.workspace }}/packages

      - name: Cache Last Successful Install Package
        uses: actions/cache@v2
        if: env.WORKFLOW_CONCLUSION == 'success'
        with:
          path: ${{ github.workspace }}/packages
          key: latest-release-sdk-package

      - name: Download Debian Install Package Into Cached Directory
        uses: actions/download-artifact@v2
        if: env.WORKFLOW_CONCLUSION == 'success'
        with:
          name: SDK Install Package
          path: ${{ github.workspace }}/packages

      - name: Results
        run: |
          echo "Build Workflow: ${{ env.WORKFLOW_CONCLUSION }}"<|MERGE_RESOLUTION|>--- conflicted
+++ resolved
@@ -28,48 +28,11 @@
           docker-user: ${{ github.actor }}
           docker-password: ${{ secrets.GITHUB_TOKEN }}
 
-<<<<<<< HEAD
       - name: Build Third Party Image
         uses: ./.github/actions/build-third-party
         with:
           gaia-repo: ${{ github.workspace }}
           job-name: ${{ github.job }}
-=======
-      - name: Build Docker Image
-        run: |
-          cd $GAIA_REPO/production
-          pip install atools argcomplete
-          $GAIA_REPO/dev_tools/gdev/gdev.sh dockerfile > $GAIA_REPO/production/raw_dockerfile
-          $GAIA_REPO/dev_tools/github-actions/copy_until_line.py --input-file $GAIA_REPO/production/raw_dockerfile --output-file $GAIA_REPO/production/dockerfile --stop-line "# GenRunDockerfile(production)"
-          docker buildx build -f $GAIA_REPO/production/dockerfile -t $DEV_IMAGE --cache-from $DEV_IMAGE --build-arg BUILDKIT_INLINE_CACHE=1 --platform linux/amd64 --shm-size 1gb --ssh default --compress ..
-
-      - name: Upload Intermediate Files
-        if: always()
-        uses: actions/upload-artifact@v2
-        with:
-          name: ${{github.job}} Output Files
-          path: |
-            ${{ github.workspace }}/production/raw_dockerfile
-            ${{ github.workspace }}/production/dockerfile
-
-      - name: Publish Dev Image to GitHub Repository
-        run: |
-          echo "Pushing Dev Image to GitHub Docker Repository"
-          docker push $DEV_IMAGE
-
-      - name: Save Compressed Dev Image
-        run: |
-          echo "Saving Dev Image as GZipped Tarball"
-          docker save $DEV_IMAGE | gzip > ${{ github.workspace }}/production/dev_image.tar.gz
-          ls -la ${{ github.workspace }}/production/dev_image.tar.gz
-
-      - name: Upload Compressed Dev Image
-        uses: actions/upload-artifact@v2
-        with:
-          name: Dev Image
-          path: |
-            ${{ github.workspace }}/production/dev_image.tar.gz
->>>>>>> 6af0fb9b
 
   Lint:
     runs-on: ubuntu-20.04
@@ -84,21 +47,6 @@
         with:
           event-name: ${{ github.event_name }}
 
-<<<<<<< HEAD
-=======
-      - name: Execute Pre-Commit Checks
-        run: |
-          cd $GAIA_REPO/production
-          pre-commit run --all-files
-
-      - name: GitHub Info
-        run: |
-          echo "Branch: ${{ github.ref }}"
-          echo "Ref-Name: ${{ github.ref_name }}"
-          echo "Event-Name: ${{ github.event_name }}"
-          echo "Event-Path: ${{ github.event_path }}"
-
->>>>>>> 6af0fb9b
   Core:
     needs:
       - Lint
@@ -109,17 +57,9 @@
     steps:
       - name: Checkout Repository
         uses: actions/checkout@master
-<<<<<<< HEAD
-      - name: Setup Action
-        uses: ./.github/actions/setup-job
-        with:
-          docker-user: ${{ github.actor }}
-          docker-password: ${{ secrets.GITHUB_TOKEN }}
-=======
-
-      - name: Setup Action
-        uses: ./.github/actions/setup-job
->>>>>>> 6af0fb9b
+
+      - name: Setup Action
+        uses: ./.github/actions/setup-job
 
       - name: Create Build
         uses: ./.github/actions/build-job
@@ -127,47 +67,30 @@
           gaia-repo: ${{ github.workspace }}
           job-name: ${{ github.job }}
           execute-unit-tests: true
-<<<<<<< HEAD
-=======
           publish-package: false
->>>>>>> 6af0fb9b
 
   SDK:
     needs:
       - Core
     runs-on: ubuntu-20.04
-#    if: github.event_name != 'pull_request'
-    env:
-      GAIA_REPO: ${{ github.workspace }}
-    steps:
-      - name: Checkout Repository
-        uses: actions/checkout@master
-<<<<<<< HEAD
-      - name: Setup Action
-        uses: ./.github/actions/setup-job
-        with:
-          docker-user: ${{ github.actor }}
-          docker-password: ${{ secrets.GITHUB_TOKEN }}
-=======
-
-      - name: Setup Action
-        uses: ./.github/actions/setup-job
->>>>>>> 6af0fb9b
+    if: github.event_name != 'pull_request'
+    env:
+      GAIA_REPO: ${{ github.workspace }}
+    steps:
+      - name: Checkout Repository
+        uses: actions/checkout@master
+
+      - name: Setup Action
+        uses: ./.github/actions/setup-job
 
       - name: Create Build
         uses: ./.github/actions/build-job
         with:
           gaia-repo: ${{ github.workspace }}
           job-name: ${{ github.job }}
-<<<<<<< HEAD
-          build-flavor: GaiaSDK
-          execute-unit-tests: true
-          publish-package: true
-=======
           execute-unit-tests: true
           publish-package: true
           build-flavor: GaiaSDK
->>>>>>> 6af0fb9b
 
   Debug_Core:
     needs:
@@ -179,31 +102,15 @@
     steps:
       - name: Checkout Repository
         uses: actions/checkout@master
-<<<<<<< HEAD
-      - name: Setup Action
-        uses: ./.github/actions/setup-job
-        with:
-          docker-user: ${{ github.actor }}
-          docker-password: ${{ secrets.GITHUB_TOKEN }}
-=======
-
-      - name: Setup Action
-        uses: ./.github/actions/setup-job
->>>>>>> 6af0fb9b
+
+      - name: Setup Action
+        uses: ./.github/actions/setup-job
 
       - name: Create Build
         uses: ./.github/actions/build-job
         with:
           gaia-repo: ${{ github.workspace }}
           job-name: ${{ github.job }}
-<<<<<<< HEAD
-          build-flavor: Debug
-          execute-unit-tests: true
-
-  LLVM_Tests:
-    needs: Core
-    if: ${{ false }}
-=======
           execute-unit-tests: true
           publish-package: false
           build-flavor: Debug
@@ -213,21 +120,12 @@
       - Lint
       - Third-Party
     if: github.event_name != 'pull_request'
->>>>>>> 6af0fb9b
-    runs-on: ubuntu-20.04
-    env:
-      GAIA_REPO: ${{ github.workspace }}
-    steps:
-      - name: Checkout Repository
-        uses: actions/checkout@master
-<<<<<<< HEAD
-      - name: Setup Action
-        uses: ./.github/actions/setup-job
-        with:
-          docker-user: ${{ github.actor }}
-          docker-password: ${{ secrets.GITHUB_TOKEN }}
-
-=======
+    runs-on: ubuntu-20.04
+    env:
+      GAIA_REPO: ${{ github.workspace }}
+    steps:
+      - name: Checkout Repository
+        uses: actions/checkout@master
 
       - name: Setup Action
         uses: ./.github/actions/setup-job
@@ -253,29 +151,17 @@
       - name: Setup Action
         uses: ./.github/actions/setup-job
 
->>>>>>> 6af0fb9b
       - name: Create Build
         uses: ./.github/actions/build-job
         with:
           gaia-repo: ${{ github.workspace }}
           job-name: ${{ github.job }}
-<<<<<<< HEAD
-          build-flavor: GaiaLLVMTests
-          execute-unit-tests: false
-
-  Coverage:
-    needs:
-      - Lint
-      - Third-Party
-    if: github.event_name != 'pull_request'
-=======
           execute-unit-tests: false
           publish-package: false
           build-flavor: GaiaLLVMTests
 
   Integration_Smoke:
     needs: SDK
->>>>>>> 6af0fb9b
     runs-on: ubuntu-20.04
     if: github.event_name != 'pull_request'
     env:
@@ -289,15 +175,6 @@
           docker-user: ${{ github.actor }}
           docker-password: ${{ secrets.GITHUB_TOKEN }}
 
-<<<<<<< HEAD
-      - name: Measure Coverage
-        uses: ./.github/actions/coverage-job
-        with:
-          gaia-repo: ${{ github.workspace }}
-          job-name: ${{ github.job }}
-
-  Integration_Smoke:
-=======
       - name: Download Debian Install Package
         uses: actions/download-artifact@v2
         with:
@@ -322,10 +199,9 @@
             ${{ github.workspace }}/production/tests/results
 
   Integration_Smoke_Persistence:
->>>>>>> 6af0fb9b
     needs: SDK
     runs-on: ubuntu-20.04
-#    if: github.event_name != 'pull_request'
+    if: github.event_name != 'pull_request'
     env:
       GAIA_REPO: ${{ github.workspace }}
     steps:
@@ -338,9 +214,6 @@
           gaia-repo: ${{ github.workspace }}
           job-name: ${{ github.job }}
 
-<<<<<<< HEAD
-  Integration_Smoke_Persistence:
-=======
       - name: Download Debian Install Package
         uses: actions/download-artifact@v2
         with:
@@ -365,10 +238,9 @@
             ${{ github.workspace }}/production/tests/results
 
   Integration_Samples:
->>>>>>> 6af0fb9b
     needs: SDK
     runs-on: ubuntu-20.04
-#    if: github.event_name != 'pull_request'
+    if: github.event_name != 'pull_request'
     env:
       GAIA_REPO: ${{ github.workspace }}
     steps:
@@ -381,9 +253,6 @@
           gaia-repo: ${{ github.workspace }}
           job-name: ${{ github.job }}
 
-<<<<<<< HEAD
-  Integration_Samples:
-=======
       - name: Download Debian Install Package
         uses: actions/download-artifact@v2
         with:
@@ -408,10 +277,9 @@
             ${{ github.workspace }}/production/tests/results
 
   Integration_Performance:
->>>>>>> 6af0fb9b
     needs: SDK
     runs-on: ubuntu-20.04
-#    if: github.event_name != 'pull_request'
+    if: github.event_name != 'pull_request'
     env:
       GAIA_REPO: ${{ github.workspace }}
     steps:
@@ -424,8 +292,6 @@
           gaia-repo: ${{ github.workspace }}
           job-name: ${{ github.job }}
 
-<<<<<<< HEAD
-=======
       - name: Download Debian Install Package
         uses: actions/download-artifact@v2
         with:
@@ -449,7 +315,6 @@
           path: |
             ${{ github.workspace }}/production/tests/results
 
->>>>>>> 6af0fb9b
   Final:
     needs:
       - Lint
