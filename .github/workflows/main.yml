---
name: Main

on:
  push:
    branches:
      - master
  pull_request:
    branches:
      - master
  workflow_dispatch:

env:
  SSH_AUTH_SOCK: /tmp/ssh_agent.sock
  DEV_IMAGE: ghcr.io/gaia-platform/dev-base-gaia-platform:latest

jobs:

  Third-Party:
    runs-on: ubuntu-20.04
    env:
      GAIA_REPO: ${{ github.workspace }}
    steps:
      - name: Checkout Repository
        uses: actions/checkout@master

      - name: Setup Python 3.8
        uses: actions/setup-python@v2
        with:
          python-version: 3.8

      - name: Clean up disk space
        run: |
          df -h
          sudo rm -rf /usr/share/dotnet
          sudo rm -rf /usr/local/lib/android
          sudo rm -rf /opt/ghc
          df -h

      - name: Pull Latest Dev-Core Image
        run: |
          ssh-agent -a $SSH_AUTH_SOCK > /dev/null
          echo "${{ secrets.GITHUB_TOKEN }}" | docker login ghcr.io -u ${{ github.actor }} --password-stdin
          docker pull $DEV_IMAGE

      - name: Build Docker Image
        run: |
          cd $GAIA_REPO/production
          pip install atools argcomplete
          $GAIA_REPO/dev_tools/gdev/gdev.sh dockerfile > $GAIA_REPO/production/raw_dockerfile
          $GAIA_REPO/dev_tools/github-actions/copy_until_line.py --input-file $GAIA_REPO/production/raw_dockerfile --output-file $GAIA_REPO/production/dockerfile --stop-line "# GenRunDockerfile(production)"
          docker buildx build -f $GAIA_REPO/production/dockerfile -t $DEV_IMAGE --cache-from $DEV_IMAGE --build-arg BUILDKIT_INLINE_CACHE=1 --platform linux/amd64 --shm-size 1gb --ssh default --compress ..
      - name: Upload Intermediate Files
        if: always()
        uses: actions/upload-artifact@v2
        with:
          name: ${{github.job}} Output Files
          path: |
            ${{ github.workspace }}/production/raw_dockerfile
            ${{ github.workspace }}/production/dockerfile

      - name: Publish Dev Image to GitHub Repository
        run: |
          echo "Pushing Dev Image to GitHub Docker Repository"
          docker push $DEV_IMAGE

      - name: Save Compressed Dev Image
        run: |
          echo "Saving Dev Image as GZipped Tarball"
          docker save $DEV_IMAGE | gzip > ${{ github.workspace }}/production/dev_image.tar.gz
          ls -la ${{ github.workspace }}/production/dev_image.tar.gz

      - name: Upload Install Package
        uses: actions/upload-artifact@v2
        with:
          name: Dev Image
          path: |
            ${{ github.workspace }}/production/dev_image.tar.gz

  Lint:
    runs-on: ubuntu-20.04
    env:
      GAIA_REPO: ${{ github.workspace }}
    steps:
      - name: Checkout Repository
        uses: actions/checkout@master

      - name: Setup Python 3.8
        uses: actions/setup-python@v2
        with:
          python-version: 3.8

      - name: Install Required Python Packages
        run: |
          python3 -m pip install pre-commit
      - name: Set Cache Key for Pre-Commit Checks
        run: echo "PY=$(python -VV | sha256sum | cut -d' ' -f1)" >> $GITHUB_ENV

      - name: Apply Pre-Commit Checks Cache
        uses: actions/cache@v1
        with:
          path: ~/.cache/pre-commit
          key: pre-commit|${{ env.PY }}|${{ hashFiles('.pre-commit-config.yaml') }}

      - name: Execute Pre-Commit Checks
        run: |
          cd $GAIA_REPO/production
          pre-commit run --all-files

      - name: GitHub Info
        run: |
          echo "Branch: ${{ github.ref }}"
          echo "Ref-Name: ${{ github.ref_name }}"
          echo "Event-Name: ${{ github.event_name }}"
          echo "Event-Path: ${{ github.event_path }}"

  Core:
    needs:
      - Lint
      - Third-Party
    runs-on: ubuntu-20.04
    env:
      GAIA_REPO: ${{ github.workspace }}
    steps:
      - name: Checkout Repository
        uses: actions/checkout@master

      - name: Setup Python 3.8
        uses: actions/setup-python@v2
        with:
          python-version: 3.8

      - name: Clean up disk space
        run: |
          sudo rm -rf /usr/share/dotnet
          sudo rm -rf /usr/local/lib/android
          sudo rm -rf /opt/ghc

      - name: Download Dev Image
        uses: actions/download-artifact@v2
        with:
          name: Dev Image
          path: ${{ github.workspace }}/production

      - name: Load Compressed Dev Image
        run: |
          ssh-agent -a $SSH_AUTH_SOCK > /dev/null
          ls -la ${{ github.workspace }}/production/dev_image.tar.gz
          docker load < ${{ github.workspace }}/production/dev_image.tar.gz
          rm -rf ${{ github.workspace }}/production/dev_image.tar.gz

      - name: Build Docker Image
        run: |
          $GAIA_REPO/dev_tools/github-actions/build_image.sh \
              --repo-path $GAIA_REPO \
              --base-image $DEV_IMAGE

      - name: Run Unit Tests
        run: |
          $GAIA_REPO/dev_tools/github-actions/post_build_action.sh \
            --repo-path $GAIA_REPO \
            --action unit_tests
      - name: Upload Output Files
        if: always()
        uses: actions/upload-artifact@v2
        with:
          name: ${{github.job}} Output Files
          path: |
            ${{ github.workspace }}/build/output

  SDK:
    needs:
      - Core
    runs-on: ubuntu-20.04
#    if: github.event_name != 'pull_request'
    env:
      GAIA_REPO: ${{ github.workspace }}
    steps:
      - name: Checkout Repository
        uses: actions/checkout@master

      - name: Setup Python 3.8
        uses: actions/setup-python@v2
        with:
          python-version: 3.8

      - name: Clean up disk space
        run: |
          sudo rm -rf /usr/share/dotnet
          sudo rm -rf /usr/local/lib/android
          sudo rm -rf /opt/ghc

      - name: Download Dev Image
        uses: actions/download-artifact@v2
        with:
          name: Dev Image
          path: ${{ github.workspace }}/production

      - name: Load Compressed Dev Image
        run: |
          ssh-agent -a $SSH_AUTH_SOCK > /dev/null
          ls -la ${{ github.workspace }}/production/dev_image.tar.gz
          docker load < ${{ github.workspace }}/production/dev_image.tar.gz
          rm -rf ${{ github.workspace }}/production/dev_image.tar.gz

      - name: Build Docker Image
        run: |
          $GAIA_REPO/dev_tools/github-actions/build_image.sh \
              --repo-path $GAIA_REPO \
              --base-image $DEV_IMAGE \
              --cfg-enables GaiaSDK

      - name: Run Unit Tests
        run: |
          $GAIA_REPO/dev_tools/github-actions/post_build_action.sh \
            --repo-path $GAIA_REPO \
            --action unit_tests

      - name: Publish Debian Package
        run: |
          $GAIA_REPO/dev_tools/github-actions/post_build_action.sh \
            --repo-path $GAIA_REPO \
            --action publish_package

      - name: Upload Output Files
        if: always()
        uses: actions/upload-artifact@v2
        with:
          name: ${{github.job}} Output Files
          path: |
            ${{ github.workspace }}/build/output
            !${{ github.workspace }}/build/output/package

      - name: Upload Install Package
        uses: actions/upload-artifact@v2
        with:
          name: SDK Install Package
          path: |
            ${{ github.workspace }}/build/output/package

  Debug_Core:
    needs:
      - Core
    runs-on: ubuntu-20.04
    if: github.event_name != 'pull_request'
    env:
      GAIA_REPO: ${{ github.workspace }}
    steps:
      - name: Checkout Repository
        uses: actions/checkout@master

      - name: Setup Python 3.8
        uses: actions/setup-python@v2
        with:
          python-version: 3.8

      - name: Clean up disk space
        run: |
          sudo rm -rf /usr/share/dotnet
          sudo rm -rf /usr/local/lib/android
          sudo rm -rf /opt/ghc

      - name: Download Dev Image
        uses: actions/download-artifact@v2
        with:
          name: Dev Image
          path: ${{ github.workspace }}/production

      - name: Load Compressed Dev Image
        run: |
          ssh-agent -a $SSH_AUTH_SOCK > /dev/null
          ls -la ${{ github.workspace }}/production/dev_image.tar.gz
          docker load < ${{ github.workspace }}/production/dev_image.tar.gz
          rm -rf ${{ github.workspace }}/production/dev_image.tar.gz

      - name: Build Docker Image
        run: |
          $GAIA_REPO/dev_tools/github-actions/build_image.sh \
              --repo-path $GAIA_REPO \
              --base-image $DEV_IMAGE \
              --cfg-enables Debug

      - name: Run Unit Tests
        run: |
          $GAIA_REPO/dev_tools/github-actions/post_build_action.sh \
            --repo-path $GAIA_REPO \
            --action unit_tests

      - name: Upload Output Files
        if: always()
        uses: actions/upload-artifact@v2
        with:
          name: ${{github.job}} Output Files
          path: |
            ${{ github.workspace }}/build/output

  Debug_SDK:
    needs:
      - Core
    runs-on: ubuntu-20.04
#    if: github.event_name != 'pull_request'
    env:
      GAIA_REPO: ${{ github.workspace }}
    steps:
      - name: Checkout Repository
        uses: actions/checkout@master

      - name: Setup Python 3.8
        uses: actions/setup-python@v2
        with:
          python-version: 3.8

      - name: Clean up disk space
        run: |
          sudo rm -rf /usr/share/dotnet
          sudo rm -rf /usr/local/lib/android
          sudo rm -rf /opt/ghc

      - name: Download Dev Image
        uses: actions/download-artifact@v2
        with:
          name: Dev Image
          path: ${{ github.workspace }}/production

      - name: Load Compressed Dev Image
        run: |
          ssh-agent -a $SSH_AUTH_SOCK > /dev/null
          ls -la ${{ github.workspace }}/production/dev_image.tar.gz
          docker load < ${{ github.workspace }}/production/dev_image.tar.gz
          rm -rf ${{ github.workspace }}/production/dev_image.tar.gz

      - name: Build Docker Image
        run: |
          $GAIA_REPO/dev_tools/github-actions/build_image.sh \
              --repo-path $GAIA_REPO \
              --base-image $DEV_IMAGE \
              --cfg-enables GaiaSDK --cfg-enables Debug

      - name: Run Unit Tests
        run: |
          $GAIA_REPO/dev_tools/github-actions/post_build_action.sh \
            --repo-path $GAIA_REPO \
            --action unit_tests

      - name: Publish Debian Package
        run: |
          $GAIA_REPO/dev_tools/github-actions/post_build_action.sh \
            --repo-path $GAIA_REPO \
            --action publish_package

      - name: Upload Output Files
        if: always()
        uses: actions/upload-artifact@v2
        with:
          name: ${{github.job}} Output Files
          path: |
            ${{ github.workspace }}/build/output
            !${{ github.workspace }}/build/output/package

      - name: Upload Install Package
        uses: actions/upload-artifact@v2
        with:
          name: Debug_SDK Install Package
          path: |
            ${{ github.workspace }}/build/output/package

  Coverage:
    needs:
      - Lint
      - Third-Party
    if: github.event_name != 'pull_request'
    runs-on: ubuntu-20.04
    env:
      GAIA_REPO: ${{ github.workspace }}
    steps:
      - name: Checkout Repository
        uses: actions/checkout@master

      - name: Setup Python 3.8
        uses: actions/setup-python@v2
        with:
          python-version: 3.8

      - name: Clean up disk space
        run: |
          sudo rm -rf /usr/share/dotnet
          sudo rm -rf /usr/local/lib/android
          sudo rm -rf /opt/ghc

      - name: Download Dev Image
        uses: actions/download-artifact@v2
        with:
          name: Dev Image
          path: ${{ github.workspace }}/production

      - name: Load Compressed Dev Image
        run: |
          ssh-agent -a $SSH_AUTH_SOCK > /dev/null
          ls -la ${{ github.workspace }}/production/dev_image.tar.gz
          docker load < ${{ github.workspace }}/production/dev_image.tar.gz
          rm -rf ${{ github.workspace }}/production/dev_image.tar.gz

      - name: Coverage
        run: |
          cd $GAIA_REPO/production
          mkdir -p $GAIA_REPO/production
          sudo chmod -R 777 $GAIA_REPO/production
          mkdir -p $GAIA_REPO/build/output
          sudo chmod -R 777 $GAIA_REPO/build/output
          $GAIA_REPO/production/coverage/coverage.sh --verbose --output $GAIA_REPO/build/output
          cp $GAIA_REPO/production/raw_dockerfile $GAIA_REPO/build/output
          cp $GAIA_REPO//production/dockerfile $GAIA_REPO/build/output
          echo "sudo chmod -R 777 $GAIA_REPO/production"
          sudo chmod -R 777 $GAIA_REPO/production

      - name: Upload Output Files
        if: always()
        uses: actions/upload-artifact@v2
        with:
          name: ${{github.job}} Test Files
          path: |
            ${{ github.workspace }}/build/output

  LLVM_Tests:
    needs:
      - Lint
      - Third-Party
    if: github.event_name != 'pull_request'
    runs-on: ubuntu-20.04
    env:
      GAIA_REPO: ${{ github.workspace }}
    steps:
      - name: Checkout Repository
        uses: actions/checkout@master

      - name: Setup Python 3.8
        uses: actions/setup-python@v2
        with:
          python-version: 3.8

      - name: Clean up disk space
        run: |
          sudo rm -rf /usr/share/dotnet
          sudo rm -rf /usr/local/lib/android
          sudo rm -rf /opt/ghc

      - name: Download Dev Image
        uses: actions/download-artifact@v2
        with:
          name: Dev Image
          path: ${{ github.workspace }}/production

      - name: Load Compressed Dev Image
        run: |
          ssh-agent -a $SSH_AUTH_SOCK > /dev/null
          ls -la ${{ github.workspace }}/production/dev_image.tar.gz
          docker load < ${{ github.workspace }}/production/dev_image.tar.gz
          rm -rf ${{ github.workspace }}/production/dev_image.tar.gz

      - name: Build Docker Image
        run: |
          $GAIA_REPO/dev_tools/github-actions/build_image.sh \
              --repo-path $GAIA_REPO \
              --base-image $DEV_IMAGE \
              --cfg-enables GaiaLLVMTests

      - name: Upload Output Files
        if: always()
        uses: actions/upload-artifact@v2
        with:
          name: ${{github.job}} Output Files
          path: |
            ${{ github.workspace }}/build/output

  Integration_Smoke:
    needs: SDK
    runs-on: ubuntu-20.04
    if: github.event_name != 'pull_request'
    env:
      GAIA_REPO: ${{ github.workspace }}
    steps:
      - name: Checkout Repository
        uses: actions/checkout@master

      - name: Setup Python 3.8
        uses: actions/setup-python@v2
        with:
          python-version: 3.8

      - name: Download Debian Install Package
        uses: actions/download-artifact@v2
        with:
          name: SDK Install Package
          path: ${{ github.workspace }}/production/tests/packages

      - name: Tests
        working-directory: ${{ github.workspace }}
        run: |
          $GAIA_REPO/dev_tools/github-actions/execute_tests_against_package.sh \
            --verbose \
            --job-name $GITHUB_JOB \
            --repo-path $GAIA_REPO \
            --package $GAIA_REPO/production/tests/packages
<<<<<<< HEAD

      - name: Upload Output Files
        if: always()
        uses: actions/upload-artifact@v2
        with:
          name: ${{github.job}} Output Files
          path: |
            ${{ github.workspace }}/production/tests/results

  Integration_Smoke_Debug:
    needs: Debug_SDK
    runs-on: ubuntu-20.04
#    if: github.event_name != 'pull_request'
    env:
      GAIA_REPO: ${{ github.workspace }}
    steps:
      - name: Checkout Repository
        uses: actions/checkout@master

      - name: Setup Python 3.8
        uses: actions/setup-python@v2
        with:
          python-version: 3.8

      - name: Download Debian Install Package
        uses: actions/download-artifact@v2
        with:
          name: Debug_SDK Install Package
          path: ${{ github.workspace }}/production/tests/packages

      - name: Tests
        working-directory: ${{ github.workspace }}
        run: |
          $GAIA_REPO/dev_tools/github-actions/execute_tests_against_package.sh \
            --verbose \
            --job-name $GITHUB_JOB \
            --repo-path $GAIA_REPO \
            --package $GAIA_REPO/production/tests/packages
=======
>>>>>>> 0f2bf2a4

      - name: Upload Output Files
        if: always()
        uses: actions/upload-artifact@v2
        with:
          name: ${{github.job}} Output Files
          path: |
            ${{ github.workspace }}/production/tests/results

  Integration_Smoke_Persistence:
    needs: SDK
    runs-on: ubuntu-20.04
    if: github.event_name != 'pull_request'
    env:
      GAIA_REPO: ${{ github.workspace }}
    steps:
      - name: Checkout Repository
        uses: actions/checkout@master

      - name: Setup Python 3.8
        uses: actions/setup-python@v2
        with:
          python-version: 3.8

      - name: Download Debian Install Package
        uses: actions/download-artifact@v2
        with:
          name: SDK Install Package
          path: ${{ github.workspace }}/production/tests/packages

      - name: Tests
        working-directory: ${{ github.workspace }}
        run: |
          $GAIA_REPO/dev_tools/github-actions/execute_tests_against_package.sh \
            --verbose \
            --job-name $GITHUB_JOB \
            --repo-path $GAIA_REPO \
            --package $GAIA_REPO/production/tests/packages
<<<<<<< HEAD

      - name: Upload Output Files
        if: always()
        uses: actions/upload-artifact@v2
        with:
          name: ${{github.job}} Output Files
          path: |
            ${{ github.workspace }}/production/tests/results

  Integration_Smoke_Persistence_Debug:
    needs: Debug_SDK
    runs-on: ubuntu-20.04
# if: github.event_name != 'pull_request'
    env:
      GAIA_REPO: ${{ github.workspace }}
    steps:
      - name: Checkout Repository
        uses: actions/checkout@master

      - name: Setup Python 3.8
        uses: actions/setup-python@v2
        with:
          python-version: 3.8

      - name: Download Debian Install Package
        uses: actions/download-artifact@v2
        with:
          name: Debug_SDK Install Package
          path: ${{ github.workspace }}/production/tests/packages

      - name: Tests
        working-directory: ${{ github.workspace }}
        run: |
          $GAIA_REPO/dev_tools/github-actions/execute_tests_against_package.sh \
            --verbose \
            --job-name $GITHUB_JOB \
            --repo-path $GAIA_REPO \
            --package $GAIA_REPO/production/tests/packages
=======
>>>>>>> 0f2bf2a4

      - name: Upload Output Files
        if: always()
        uses: actions/upload-artifact@v2
        with:
          name: ${{github.job}} Output Files
          path: |
            ${{ github.workspace }}/production/tests/results

  Integration_Samples:
    needs: SDK
    runs-on: ubuntu-20.04
    if: github.event_name != 'pull_request'
    env:
      GAIA_REPO: ${{ github.workspace }}
    steps:
      - name: Checkout Repository
        uses: actions/checkout@master

      - name: Setup Python 3.8
        uses: actions/setup-python@v2
        with:
          python-version: 3.8

      - name: Download Debian Install Package
        uses: actions/download-artifact@v2
        with:
          name: SDK Install Package
          path: ${{ github.workspace }}/production/tests/packages

      - name: Tests
        working-directory: ${{ github.workspace }}
        run: |
          $GAIA_REPO/dev_tools/github-actions/execute_tests_against_package.sh \
            --verbose \
            --job-name $GITHUB_JOB \
            --repo-path $GAIA_REPO \
            --package $GAIA_REPO/production/tests/packages

      - name: Upload Output Files
        if: always()
        uses: actions/upload-artifact@v2
        with:
          name: ${{github.job}} Output Files
          path: |
            ${{ github.workspace }}/production/tests/results

  Integration_Performance:
    needs: SDK
    runs-on: ubuntu-20.04
#    if: github.event_name != 'pull_request'
    env:
      GAIA_REPO: ${{ github.workspace }}
    steps:
      - name: Checkout Repository
        uses: actions/checkout@master

      - name: Setup Python 3.8
        uses: actions/setup-python@v2
        with:
          python-version: 3.8

      - name: Download Debian Install Package
        uses: actions/download-artifact@v2
        with:
          name: SDK Install Package
          path: ${{ github.workspace }}/production/tests/packages

      - name: Tests
        working-directory: ${{ github.workspace }}
        run: |
          $GAIA_REPO/dev_tools/github-actions/execute_tests_against_package.sh \
            --verbose \
            --job-name $GITHUB_JOB \
            --repo-path $GAIA_REPO \
            --package $GAIA_REPO/production/tests/packages

      - name: Upload Output Files
        if: always()
        uses: actions/upload-artifact@v2
        with:
          name: ${{github.job}} Output Files
          path: |
            ${{ github.workspace }}/production/tests/results

  Final:
    needs:
      - Lint
      - Third-Party
      - Core
      - Debug_Core
      - SDK
      - Debug_SDK
      - Coverage
      - LLVM_Tests
      - Integration_Smoke
      - Integration_Smoke_Debug
      - Integration_Smoke_Persistence
      - Integration_Smoke_Persistence_Debug
      - Integration_Samples
    runs-on: ubuntu-20.04
    if: always()
    steps:
      - uses: geekyeggo/delete-artifact@v1
        with:
          name: Dev Image

      - uses: technote-space/workflow-conclusion-action@v2

      - name: Results
        run: |
          echo "Build Workflow: ${{ env.WORKFLOW_CONCLUSION }}"<|MERGE_RESOLUTION|>--- conflicted
+++ resolved
@@ -501,7 +501,6 @@
             --job-name $GITHUB_JOB \
             --repo-path $GAIA_REPO \
             --package $GAIA_REPO/production/tests/packages
-<<<<<<< HEAD
 
       - name: Upload Output Files
         if: always()
@@ -540,8 +539,6 @@
             --job-name $GITHUB_JOB \
             --repo-path $GAIA_REPO \
             --package $GAIA_REPO/production/tests/packages
-=======
->>>>>>> 0f2bf2a4
 
       - name: Upload Output Files
         if: always()
@@ -580,7 +577,6 @@
             --job-name $GITHUB_JOB \
             --repo-path $GAIA_REPO \
             --package $GAIA_REPO/production/tests/packages
-<<<<<<< HEAD
 
       - name: Upload Output Files
         if: always()
@@ -619,8 +615,6 @@
             --job-name $GITHUB_JOB \
             --repo-path $GAIA_REPO \
             --package $GAIA_REPO/production/tests/packages
-=======
->>>>>>> 0f2bf2a4
 
       - name: Upload Output Files
         if: always()
