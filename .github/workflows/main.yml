--- conflicted
+++ resolved
@@ -8,11 +8,7 @@
   pull_request:
     branches:
       - master
-<<<<<<< HEAD
-
-=======
   workflow_dispatch:
->>>>>>> ae1d6ea7
 env:
   GAIA_VERSION: 0.3.3
   SSH_AUTH_SOCK: /tmp/ssh_agent.sock
@@ -44,18 +40,6 @@
         with:
           python-version: 3.8
 
-<<<<<<< HEAD
-      - name: Prepare Docker
-        run : |
-          if [[ "${{ runner.name }}" =~ ^builder.* ]] ; then
-            docker system prune --force
-          else
-            echo "Setting up SSH socket for Docker."
-            ssh-agent -a $SSH_AUTH_SOCK > /dev/null
-          fi
-          echo "Logging in to Docker as submitter of action."
-          echo "${{ secrets.GITHUB_TOKEN }}" | docker login ghcr.io -u ${{ github.actor }} --password-stdin
-=======
       - name: Clean up disk space
         run: |
           df
@@ -63,7 +47,6 @@
           sudo rm -rf /usr/local/lib/android
           sudo rm -rf /opt/ghc
           df
->>>>>>> ae1d6ea7
 
       - name: Pull Latest Dev-Core Image
         run: |
@@ -155,24 +138,11 @@
         with:
           python-version: 3.8
 
-<<<<<<< HEAD
-      - name: Prepare Docker
-        run : |
-          if [[ "${{ runner.name }}" =~ ^builder.* ]] ; then
-            docker system prune --force
-          else
-            echo "Setting up SSH socket for Docker."
-            ssh-agent -a $SSH_AUTH_SOCK > /dev/null
-          fi
-          echo "Logging in to Docker as submitter of action."
-          echo "${{ secrets.GITHUB_TOKEN }}" | docker login ghcr.io -u ${{ github.actor }} --password-stdin
-=======
       - name: Clean up disk space
         run: |
           sudo rm -rf /usr/share/dotnet
           sudo rm -rf /usr/local/lib/android
           sudo rm -rf /opt/ghc
->>>>>>> ae1d6ea7
 
       - name: Pull Latest Dev-Core Image
         run: |
@@ -204,12 +174,8 @@
     needs:
       - Lint
       - Third-Party
-<<<<<<< HEAD
-    runs-on: self-hosted
-=======
     runs-on: ubuntu-20.04
     if: github.event_name != 'pull_request'
->>>>>>> ae1d6ea7
     env:
       GAIA_REPO: ${{ github.workspace }}
     steps:
@@ -228,24 +194,11 @@
         with:
           python-version: 3.8
 
-<<<<<<< HEAD
-      - name: Prepare Docker
-        run : |
-          if [[ "${{ runner.name }}" =~ ^builder.* ]] ; then
-            docker system prune --force
-          else
-            echo "Setting up SSH socket for Docker."
-            ssh-agent -a $SSH_AUTH_SOCK > /dev/null
-          fi
-          echo "Logging in to Docker as submitter of action."
-          echo "${{ secrets.GITHUB_TOKEN }}" | docker login ghcr.io -u ${{ github.actor }} --password-stdin
-=======
       - name: Clean up disk space
         run: |
           sudo rm -rf /usr/share/dotnet
           sudo rm -rf /usr/local/lib/android
           sudo rm -rf /opt/ghc
->>>>>>> ae1d6ea7
 
       - name: Pull Latest Dev-Core Image
         run: |
@@ -290,12 +243,8 @@
 
   Debug_Core:
     needs: Core
-<<<<<<< HEAD
-    runs-on: self-hosted
-=======
     runs-on: ubuntu-20.04
     if: github.event_name != 'pull_request'
->>>>>>> ae1d6ea7
     env:
       GAIA_REPO: ${{ github.workspace }}
     steps:
@@ -314,24 +263,11 @@
         with:
           python-version: 3.8
 
-<<<<<<< HEAD
-      - name: Prepare Docker
-        run : |
-          if [[ "${{ runner.name }}" =~ ^builder.* ]] ; then
-            docker system prune --force
-          else
-            echo "Setting up SSH socket for Docker."
-            ssh-agent -a $SSH_AUTH_SOCK > /dev/null
-          fi
-          echo "Logging in to Docker as submitter of action."
-          echo "${{ secrets.GITHUB_TOKEN }}" | docker login ghcr.io -u ${{ github.actor }} --password-stdin
-=======
       - name: Clean up disk space
         run: |
           sudo rm -rf /usr/share/dotnet
           sudo rm -rf /usr/local/lib/android
           sudo rm -rf /opt/ghc
->>>>>>> ae1d6ea7
 
       - name: Pull Latest Dev-Core Image
         run: |
@@ -423,24 +359,11 @@
         with:
           python-version: 3.8
 
-<<<<<<< HEAD
-      - name: Prepare Docker
-        run : |
-          if [[ "${{ runner.name }}" =~ ^builder.* ]] ; then
-            docker system prune --force
-          else
-            echo "Setting up SSH socket for Docker."
-            ssh-agent -a $SSH_AUTH_SOCK > /dev/null
-          fi
-          echo "Logging in to Docker as submitter of action."
-          echo "${{ secrets.GITHUB_TOKEN }}" | docker login ghcr.io -u ${{ github.actor }} --password-stdin
-=======
       - name: Clean up disk space
         run: |
           sudo rm -rf /usr/share/dotnet
           sudo rm -rf /usr/local/lib/android
           sudo rm -rf /opt/ghc
->>>>>>> ae1d6ea7
 
       - name: Pull Latest Dev-Core Image
         run: |
