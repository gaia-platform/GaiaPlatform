---
name: Main

on:
  push:
    branches:
      - master
  pull_request:
    branches:
      - master
  workflow_dispatch:

env:
  SSH_AUTH_SOCK: /tmp/ssh_agent.sock
  DEV_IMAGE: ghcr.io/gaia-platform/dev-base-gaia-platform:latest

jobs:

  Third-Party:
    runs-on: ubuntu-20.04
    env:
      GAIA_REPO: ${{ github.workspace }}
    steps:
      - name: Checkout Repository
        uses: actions/checkout@master
      - name: Setup Action
        uses: ./.github/actions/setup-job
        with:
          docker-user: ${{ github.actor }}
          docker-password: ${{ secrets.GITHUB_TOKEN }}

      - name: Build Docker Image
        run: |
          cd $GAIA_REPO/production
          pip install atools argcomplete
          $GAIA_REPO/dev_tools/gdev/gdev.sh dockerfile > $GAIA_REPO/production/raw_dockerfile
          $GAIA_REPO/dev_tools/github-actions/copy_until_line.py --input-file $GAIA_REPO/production/raw_dockerfile --output-file $GAIA_REPO/production/dockerfile --stop-line "# GenRunDockerfile(production)"
          docker buildx build -f $GAIA_REPO/production/dockerfile -t $DEV_IMAGE --cache-from $DEV_IMAGE --build-arg BUILDKIT_INLINE_CACHE=1 --platform linux/amd64 --shm-size 1gb --ssh default --compress ..

      - name: Upload Intermediate Files
        if: always()
        uses: actions/upload-artifact@v2
        with:
          name: ${{github.job}} Output Files
          path: |
            ${{ github.workspace }}/production/raw_dockerfile
            ${{ github.workspace }}/production/dockerfile

      - name: Publish Dev Image to GitHub Repository
        run: |
          echo "Pushing Dev Image to GitHub Docker Repository"
          docker push $DEV_IMAGE

      - name: Save Compressed Dev Image
        run: |
          echo "Saving Dev Image as GZipped Tarball"
          docker save $DEV_IMAGE | gzip > ${{ github.workspace }}/production/dev_image.tar.gz
          ls -la ${{ github.workspace }}/production/dev_image.tar.gz

      - name: Upload Install Package
        uses: actions/upload-artifact@v2
        with:
          name: Dev Image
          path: |
            ${{ github.workspace }}/production/dev_image.tar.gz

  Lint:
    runs-on: ubuntu-20.04
    env:
      GAIA_REPO: ${{ github.workspace }}
    steps:
      - name: Checkout Repository
        uses: actions/checkout@master

      - name: Setup Python 3.8
        uses: actions/setup-python@v2
        with:
          python-version: 3.8

      - name: Install Required Python Packages
        run: |
          python3 -m pip install pre-commit
      - name: Set Cache Key for Pre-Commit Checks
        run: echo "PY=$(python -VV | sha256sum | cut -d' ' -f1)" >> $GITHUB_ENV

      - name: Apply Pre-Commit Checks Cache
        uses: actions/cache@v1
        with:
          path: ~/.cache/pre-commit
          key: pre-commit|${{ env.PY }}|${{ hashFiles('.pre-commit-config.yaml') }}

      - name: Execute Pre-Commit Checks
        run: |
          cd $GAIA_REPO/production
          pre-commit run --all-files

      - name: GitHub Info
        run: |
          echo "Branch: ${{ github.ref }}"
          echo "Ref-Name: ${{ github.ref_name }}"
          echo "Event-Name: ${{ github.event_name }}"
          echo "Event-Path: ${{ github.event_path }}"

  Core:
    needs:
      - Lint
      - Third-Party
    runs-on: ubuntu-20.04
    env:
      GAIA_REPO: ${{ github.workspace }}
    steps:
      - name: Checkout Repository
        uses: actions/checkout@master
      - name: Setup Action
        uses: ./.github/actions/setup-job

      - name: Build Docker Image
        run: |
          $GAIA_REPO/dev_tools/github-actions/build_image.sh \
              --repo-path $GAIA_REPO \
              --base-image $DEV_IMAGE

      - name: Run Unit Tests
        run: |
          $GAIA_REPO/dev_tools/github-actions/post_build_action.sh \
            --repo-path $GAIA_REPO \
            --action unit_tests

      - name: Upload Output Files
        if: always()
        uses: actions/upload-artifact@v2
        with:
          name: ${{github.job}} Output Files
          path: |
            ${{ github.workspace }}/build/output

  SDK:
    needs:
      - Core
    runs-on: ubuntu-20.04
#    if: github.event_name != 'pull_request'
    env:
      GAIA_REPO: ${{ github.workspace }}
    steps:
      - name: Checkout Repository
        uses: actions/checkout@master
      - name: Setup Action
        uses: ./.github/actions/setup-job

      - name: Build Docker Image
        run: |
          $GAIA_REPO/dev_tools/github-actions/build_image.sh \
              --repo-path $GAIA_REPO \
              --base-image $DEV_IMAGE \
              --cfg-enables GaiaSDK

      - name: Run Unit Tests
        run: |
          $GAIA_REPO/dev_tools/github-actions/post_build_action.sh \
            --repo-path $GAIA_REPO \
            --action unit_tests

      - name: Publish Debian Package
        run: |
          $GAIA_REPO/dev_tools/github-actions/post_build_action.sh \
            --repo-path $GAIA_REPO \
            --action publish_package

      - name: Upload Output Files
        if: always()
        uses: actions/upload-artifact@v2
        with:
          name: ${{github.job}} Output Files
          path: |
            ${{ github.workspace }}/build/output
            !${{ github.workspace }}/build/output/package

      - name: Upload Install Package
        uses: actions/upload-artifact@v2
        with:
          name: SDK Install Package
          path: |
            ${{ github.workspace }}/build/output/package

  Debug_Core:
    needs:
      - Core
    runs-on: ubuntu-20.04
    if: github.event_name != 'pull_request'
    env:
      GAIA_REPO: ${{ github.workspace }}
    steps:
      - name: Checkout Repository
        uses: actions/checkout@master
      - name: Setup Action
        uses: ./.github/actions/setup-job

      - name: Build Docker Image
        run: |
          $GAIA_REPO/dev_tools/github-actions/build_image.sh \
              --repo-path $GAIA_REPO \
              --base-image $DEV_IMAGE \
              --cfg-enables Debug

      - name: Run Unit Tests
        run: |
          $GAIA_REPO/dev_tools/github-actions/post_build_action.sh \
            --repo-path $GAIA_REPO \
            --action unit_tests

      - name: Upload Output Files
        if: always()
        uses: actions/upload-artifact@v2
        with:
          name: ${{github.job}} Output Files
          path: |
            ${{ github.workspace }}/build/output

  Coverage:
    needs:
      - Lint
      - Third-Party
    if: github.event_name != 'pull_request'
    runs-on: ubuntu-20.04
    env:
      GAIA_REPO: ${{ github.workspace }}
    steps:
      - name: Checkout Repository
        uses: actions/checkout@master
      - name: Setup Action
        uses: ./.github/actions/setup-job

      - name: Coverage
        run: |
          cd $GAIA_REPO/production
          mkdir -p $GAIA_REPO/production
          sudo chmod -R 777 $GAIA_REPO/production
          mkdir -p $GAIA_REPO/build/output
          sudo chmod -R 777 $GAIA_REPO/build/output
          $GAIA_REPO/production/coverage/coverage.sh --verbose --output $GAIA_REPO/build/output
          cp $GAIA_REPO/production/raw_dockerfile $GAIA_REPO/build/output
          cp $GAIA_REPO//production/dockerfile $GAIA_REPO/build/output
          echo "sudo chmod -R 777 $GAIA_REPO/production"
          sudo chmod -R 777 $GAIA_REPO/production

      - name: Upload Output Files
        if: always()
        uses: actions/upload-artifact@v2
        with:
          name: ${{github.job}} Test Files
          path: |
            ${{ github.workspace }}/build/output

  LLVM_Tests:
    needs:
      - Lint
      - Third-Party
    if: github.event_name != 'pull_request'
    runs-on: ubuntu-20.04
    env:
      GAIA_REPO: ${{ github.workspace }}
    steps:
      - name: Checkout Repository
        uses: actions/checkout@master
      - name: Setup Action
        uses: ./.github/actions/setup-job

      - name: Build Docker Image
        run: |
          $GAIA_REPO/dev_tools/github-actions/build_image.sh \
              --repo-path $GAIA_REPO \
              --base-image $DEV_IMAGE \
              --cfg-enables GaiaLLVMTests

      - name: Upload Output Files
        if: always()
        uses: actions/upload-artifact@v2
        with:
          name: ${{github.job}} Output Files
          path: |
            ${{ github.workspace }}/build/output

  Integration_Smoke:
    needs: SDK
    runs-on: ubuntu-20.04
    if: github.event_name != 'pull_request'
    env:
      GAIA_REPO: ${{ github.workspace }}
    steps:
      - name: Checkout Repository
        uses: actions/checkout@master

      - name: Setup Python 3.8
        uses: actions/setup-python@v2
        with:
          python-version: 3.8

      - name: Download Debian Install Package
        uses: actions/download-artifact@v2
        with:
          name: SDK Install Package
          path: ${{ github.workspace }}/production/tests/packages

      - name: Tests
        working-directory: ${{ github.workspace }}
        run: |
          $GAIA_REPO/dev_tools/github-actions/execute_tests_against_package.sh \
            --verbose \
            --job-name $GITHUB_JOB \
            --repo-path $GAIA_REPO \
            --package $GAIA_REPO/production/tests/packages

      - name: Upload Output Files
        if: always()
        uses: actions/upload-artifact@v2
        with:
          name: ${{github.job}} Output Files
          path: |
            ${{ github.workspace }}/production/tests/results

  Integration_Smoke_Persistence:
    needs: SDK
    runs-on: ubuntu-20.04
    if: github.event_name != 'pull_request'
    env:
      GAIA_REPO: ${{ github.workspace }}
    steps:
      - name: Checkout Repository
        uses: actions/checkout@master

      - name: Setup Python 3.8
        uses: actions/setup-python@v2
        with:
          python-version: 3.8

      - name: Download Debian Install Package
        uses: actions/download-artifact@v2
        with:
          name: SDK Install Package
          path: ${{ github.workspace }}/production/tests/packages

      - name: Tests
        working-directory: ${{ github.workspace }}
        run: |
          $GAIA_REPO/dev_tools/github-actions/execute_tests_against_package.sh \
            --verbose \
            --job-name $GITHUB_JOB \
            --repo-path $GAIA_REPO \
            --package $GAIA_REPO/production/tests/packages

      - name: Upload Output Files
        if: always()
        uses: actions/upload-artifact@v2
        with:
          name: ${{github.job}} Output Files
          path: |
            ${{ github.workspace }}/production/tests/results

  Integration_Samples:
    needs: SDK
    runs-on: ubuntu-20.04
    if: github.event_name != 'pull_request'
    env:
      GAIA_REPO: ${{ github.workspace }}
    steps:
      - name: Checkout Repository
        uses: actions/checkout@master

      - name: Setup Python 3.8
        uses: actions/setup-python@v2
        with:
          python-version: 3.8

      - name: Download Debian Install Package
        uses: actions/download-artifact@v2
        with:
          name: SDK Install Package
          path: ${{ github.workspace }}/production/tests/packages

      - name: Tests
        working-directory: ${{ github.workspace }}
        run: |
          $GAIA_REPO/dev_tools/github-actions/execute_tests_against_package.sh \
            --verbose \
            --job-name $GITHUB_JOB \
            --repo-path $GAIA_REPO \
            --package $GAIA_REPO/production/tests/packages

      - name: Upload Output Files
        if: always()
        uses: actions/upload-artifact@v2
        with:
          name: ${{github.job}} Output Files
          path: |
            ${{ github.workspace }}/production/tests/results

  Integration_Performance:
    needs: SDK
    runs-on: ubuntu-20.04
<<<<<<< HEAD
    if: github.event_name != 'pull_request'
=======
#    if: github.event_name != 'pull_request'
>>>>>>> bef06bc2
    env:
      GAIA_REPO: ${{ github.workspace }}
    steps:
      - name: Checkout Repository
        uses: actions/checkout@master

      - name: Setup Python 3.8
        uses: actions/setup-python@v2
        with:
          python-version: 3.8

      - name: Download Debian Install Package
        uses: actions/download-artifact@v2
        with:
          name: SDK Install Package
          path: ${{ github.workspace }}/production/tests/packages

      - name: Tests
        working-directory: ${{ github.workspace }}
        run: |
          $GAIA_REPO/dev_tools/github-actions/execute_tests_against_package.sh \
            --verbose \
            --job-name $GITHUB_JOB \
            --repo-path $GAIA_REPO \
            --package $GAIA_REPO/production/tests/packages

      - name: Upload Output Files
        if: always()
        uses: actions/upload-artifact@v2
        with:
          name: ${{github.job}} Output Files
          path: |
            ${{ github.workspace }}/production/tests/results

  Final:
    needs:
      - Lint
      - Third-Party
      - Core
      - SDK
      - Debug_Core
      - Coverage
      - LLVM_Tests
      - Integration_Smoke
      - Integration_Smoke_Persistence
      - Integration_Samples
    runs-on: ubuntu-20.04
    if: always()
    steps:
      - uses: geekyeggo/delete-artifact@v1
        with:
          name: Dev Image

      - uses: technote-space/workflow-conclusion-action@v2

      - name: Create Directory To Host Install Package Cache
        if: env.WORKFLOW_CONCLUSION == "success"
        run: |
          mkdir -p ${{ github.workspace }}/packages

      - name: Cache Last Successful Install Package
        uses: actions/cache@v1
        if: env.WORKFLOW_CONCLUSION == "success"
        with:
          path: ${{ github.workspace }}/packages
          key: latest-release-sdk-package

      - name: Download Debian Install Package Into Cached Directory
        uses: actions/download-artifact@v2
        if: env.WORKFLOW_CONCLUSION == "success"
        with:
          name: SDK Install Package
          path: ${{ github.workspace }}/packages

      - name: Results
        run: |
          echo "Build Workflow: ${{ env.WORKFLOW_CONCLUSION }}"<|MERGE_RESOLUTION|>--- conflicted
+++ resolved
@@ -397,11 +397,7 @@
   Integration_Performance:
     needs: SDK
     runs-on: ubuntu-20.04
-<<<<<<< HEAD
-    if: github.event_name != 'pull_request'
-=======
-#    if: github.event_name != 'pull_request'
->>>>>>> bef06bc2
+    if: github.event_name != 'pull_request'
     env:
       GAIA_REPO: ${{ github.workspace }}
     steps:
