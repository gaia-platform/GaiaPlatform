---
name: Main

on:
  push:
    branches:
      - master
  pull_request:
    branches:
      - master
  workflow_dispatch:

env:
  SSH_AUTH_SOCK: /tmp/ssh_agent.sock
  DEV_IMAGE: ghcr.io/gaia-platform/dev-base-gaia-platform:latest

jobs:
  Third-Party:
    runs-on: ubuntu-20.04
    env:
      GAIA_REPO: ${{ github.workspace }}
    steps:
      - name: Checkout Repository
        uses: actions/checkout@master

      - name: Setup Python 3.8
        uses: actions/setup-python@v2
        with:
          python-version: 3.8

      - name: Clean up disk space
        run: |
          df -h
          sudo rm -rf /usr/share/dotnet
          sudo rm -rf /usr/local/lib/android
          sudo rm -rf /opt/ghc
          df -h

      - name: Pull Latest Dev-Core Image
        run: |
          ssh-agent -a $SSH_AUTH_SOCK > /dev/null
          echo "${{ secrets.GITHUB_TOKEN }}" | docker login ghcr.io -u ${{ github.actor }} --password-stdin
          docker pull $DEV_IMAGE

      - name: Build Docker Image
        run: |
          cd $GAIA_REPO/production
          pip install atools argcomplete
          $GAIA_REPO/dev_tools/gdev/gdev.sh dockerfile > $GAIA_REPO/production/raw_dockerfile
          $GAIA_REPO/dev_tools/github-actions/copy_until_line.py --input-file $GAIA_REPO/production/raw_dockerfile --output-file $GAIA_REPO/production/dockerfile --stop-line "# GenRunDockerfile(production)"
          docker buildx build -f $GAIA_REPO/production/dockerfile -t $DEV_IMAGE --cache-from $DEV_IMAGE --build-arg BUILDKIT_INLINE_CACHE=1 --platform linux/amd64 --shm-size 1gb --ssh default --compress ..
      - name: Upload Intermediate Files
        if: always()
        uses: actions/upload-artifact@v2
        with:
          name: ${{github.job}} Output Files
          path: |
            ${{ github.workspace }}/production/raw_dockerfile
            ${{ github.workspace }}/production/dockerfile

      - name: Publish Dev Image to GitHub Repository
        run: |
          echo "Pushing Dev Image to GitHub Docker Repository"
          docker push $DEV_IMAGE

      - name: Saved Dev Image as GZipped Tarball
        run: |
          echo "Saving Dev Image as GZipped Tarball"
          docker save $DEV_IMAGE | gzip > ${{ github.workspace }}/production/dev_image.tar.gz
          ls -la ${{ github.workspace }}/production/dev_image.tar.gz

      - name: Upload Install Package
        uses: actions/upload-artifact@v2
        with:
          name: Dev Image
          path: |
            ${{ github.workspace }}/production/dev_image.tar.gz
  Lint:
    runs-on: ubuntu-20.04
    env:
      GAIA_REPO: ${{ github.workspace }}
    steps:
      - name: Checkout Repository
        uses: actions/checkout@master

      - name: Setup Python 3.8
        uses: actions/setup-python@v2
        with:
          python-version: 3.8

      - name: Install Required Python Packages
        run: |
          python3 -m pip install pre-commit
      - name: Set Cache Key for Pre-Commit Checks
        run: echo "PY=$(python -VV | sha256sum | cut -d' ' -f1)" >> $GITHUB_ENV

      - name: Apply Pre-Commit Checks Cache
        uses: actions/cache@v1
        with:
          path: ~/.cache/pre-commit
          key: pre-commit|${{ env.PY }}|${{ hashFiles('.pre-commit-config.yaml') }}

      - name: Execute Pre-Commit Checks
        run: |
          cd $GAIA_REPO/production
          pre-commit run --all-files
      - name: GitHub Info
        run: |
          echo "Branch: ${{ github.ref }}"
          echo "Ref-Name: ${{ github.ref_name }}"
          echo "Event-Name: ${{ github.event_name }}"
          echo "Event-Path: ${{ github.event_path }}"

  Core:
    needs:
      - Lint
      - Third-Party
    runs-on: ubuntu-20.04
    env:
      GAIA_REPO: ${{ github.workspace }}
    steps:
      - name: Checkout Repository
        uses: actions/checkout@master

      - name: Setup Python 3.8
        uses: actions/setup-python@v2
        with:
          python-version: 3.8

      - name: Clean up disk space
        run: |
          sudo rm -rf /usr/share/dotnet
          sudo rm -rf /usr/local/lib/android
          sudo rm -rf /opt/ghc

      - name: Download Dev Image
        uses: actions/download-artifact@v2
        with:
          name: Dev Image
          path: ${{ github.workspace }}/production

      - name: Load Dev Image from GZipped Tarball
        run: |
          ssh-agent -a $SSH_AUTH_SOCK > /dev/null
          ls -la ${{ github.workspace }}/production/dev_image.tar.gz
          docker load < ${{ github.workspace }}/production/dev_image.tar.gz
          rm -rf ${{ github.workspace }}/production/dev_image.tar.gz

      - name: Build Docker Image
        run: |
          $GAIA_REPO/dev_tools/github-actions/build_image.sh \
              --repo-path $GAIA_REPO \
              --base-image $DEV_IMAGE

      - name: Run Unit Tests
        run: |
          $GAIA_REPO/dev_tools/github-actions/post_build_action.sh \
            --repo-path $GAIA_REPO \
            --action unit_tests
      - name: Upload Output Files
        if: always()
        uses: actions/upload-artifact@v2
        with:
          name: ${{github.job}} Output Files
          path: |
            ${{ github.workspace }}/build/output
  SDK:
    needs:
      - Core
    runs-on: ubuntu-20.04
    if: github.event_name != 'pull_request'
    env:
      GAIA_REPO: ${{ github.workspace }}
    steps:
      - name: Checkout Repository
        uses: actions/checkout@master

      - name: Setup Python 3.8
        uses: actions/setup-python@v2
        with:
          python-version: 3.8

      - name: Clean up disk space
        run: |
          sudo rm -rf /usr/share/dotnet
          sudo rm -rf /usr/local/lib/android
          sudo rm -rf /opt/ghc

      - name: Download Dev Image
        uses: actions/download-artifact@v2
        with:
          name: Dev Image
          path: ${{ github.workspace }}/production

      - name: Load Dev Image from GZipped Tarball
        run: |
          ssh-agent -a $SSH_AUTH_SOCK > /dev/null
          ls -la ${{ github.workspace }}/production/dev_image.tar.gz
          docker load < ${{ github.workspace }}/production/dev_image.tar.gz
          rm -rf ${{ github.workspace }}/production/dev_image.tar.gz

      - name: Build Docker Image
        run: |
          $GAIA_REPO/dev_tools/github-actions/build_image.sh \
              --repo-path $GAIA_REPO \
              --base-image $DEV_IMAGE \
              --cfg-enables GaiaSDK

      - name: Run Unit Tests
        run: |
          $GAIA_REPO/dev_tools/github-actions/post_build_action.sh \
            --repo-path $GAIA_REPO \
            --action unit_tests

      - name: Publish Debian Package
        run: |
          $GAIA_REPO/dev_tools/github-actions/post_build_action.sh \
            --repo-path $GAIA_REPO \
            --action publish_package

      - name: Upload Output Files
        if: always()
        uses: actions/upload-artifact@v2
        with:
          name: ${{github.job}} Output Files
          path: |
            ${{ github.workspace }}/build/output
            !${{ github.workspace }}/build/output/package

      - name: Upload Install Package
        uses: actions/upload-artifact@v2
        with:
          name: SDK Install Package
          path: |
            ${{ github.workspace }}/build/output/package

  Debug_Core:
    needs:
      - Core
    runs-on: ubuntu-20.04
    if: github.event_name != 'pull_request'
    env:
      GAIA_REPO: ${{ github.workspace }}
    steps:
      - name: Checkout Repository
        uses: actions/checkout@master

      - name: Setup Python 3.8
        uses: actions/setup-python@v2
        with:
          python-version: 3.8

      - name: Clean up disk space
        run: |
          sudo rm -rf /usr/share/dotnet
          sudo rm -rf /usr/local/lib/android
          sudo rm -rf /opt/ghc

      - name: Download Dev Image
        uses: actions/download-artifact@v2
        with:
          name: Dev Image
          path: ${{ github.workspace }}/production

      - name: Load Dev Image from GZipped Tarball
        run: |
          ssh-agent -a $SSH_AUTH_SOCK > /dev/null
          ls -la ${{ github.workspace }}/production/dev_image.tar.gz
          docker load < ${{ github.workspace }}/production/dev_image.tar.gz
          rm -rf ${{ github.workspace }}/production/dev_image.tar.gz

      - name: Build Docker Image
        run: |
          $GAIA_REPO/dev_tools/github-actions/build_image.sh \
              --repo-path $GAIA_REPO \
              --base-image $DEV_IMAGE \
              --cfg-enables Debug
      - name: Run Unit Tests
        run: |
          $GAIA_REPO/dev_tools/github-actions/post_build_action.sh \
            --repo-path $GAIA_REPO \
            --action unit_tests
      - name: Upload Output Files
        if: always()
        uses: actions/upload-artifact@v2
        with:
          name: ${{github.job}} Output Files
          path: |
            ${{ github.workspace }}/build/output
  Coverage:
    needs:
      - Lint
      - Third-Party
#    if: github.event_name != 'pull_request'
    runs-on: ubuntu-20.04
    env:
      GAIA_REPO: ${{ github.workspace }}
    steps:
      - name: Checkout Repository
        uses: actions/checkout@master

      - name: Setup Python 3.8
        uses: actions/setup-python@v2
        with:
          python-version: 3.8

      - name: Clean up disk space
        run: |
          sudo rm -rf /usr/share/dotnet
          sudo rm -rf /usr/local/lib/android
          sudo rm -rf /opt/ghc

      - name: Download Dev Image
        uses: actions/download-artifact@v2
        with:
          name: Dev Image
          path: ${{ github.workspace }}/production

      - name: Load Dev Image from GZipped Tarball
        run: |
          ssh-agent -a $SSH_AUTH_SOCK > /dev/null
          ls -la ${{ github.workspace }}/production/dev_image.tar.gz
          docker load < ${{ github.workspace }}/production/dev_image.tar.gz
          rm -rf ${{ github.workspace }}/production/dev_image.tar.gz

      - name: Coverage
        run: |
          cd $GAIA_REPO/production
          mkdir -p $GAIA_REPO/production
          sudo chmod -R 777 $GAIA_REPO/production
          mkdir -p $GAIA_REPO/build/output
          sudo chmod -R 777 $GAIA_REPO/build/output
          $GAIA_REPO/production/coverage/coverage.sh --verbose --output $GAIA_REPO/build/output
          echo "COVERAGE OUTPUT"
          echo "sudo chmod -R 777 $GAIA_REPO/production"
          sudo chmod -R 777 $GAIA_REPO/production

      - name: Upload Output Files
        if: always()
        uses: actions/upload-artifact@v2
        with:
          name: ${{github.job}} Test Files
          path: |
            ${{ github.workspace }}/production/output
            ${{ github.workspace }}/production/raw_dockerfile
            ${{ github.workspace }}/production/dockerfile
  LLVM_Tests:
    needs:
      - Lint
      - Third-Party
    if: github.event_name != 'pull_request'
    runs-on: ubuntu-20.04
    env:
      GAIA_REPO: ${{ github.workspace }}
    steps:
      - name: Checkout Repository
        uses: actions/checkout@master

      - name: Setup Python 3.8
        uses: actions/setup-python@v2
        with:
          python-version: 3.8

      - name: Clean up disk space
        run: |
          sudo rm -rf /usr/share/dotnet
          sudo rm -rf /usr/local/lib/android
          sudo rm -rf /opt/ghc

      - name: Download Dev Image
        uses: actions/download-artifact@v2
        with:
          name: Dev Image
          path: ${{ github.workspace }}/production

      - name: Load Dev Image from GZipped Tarball
        run: |
          ssh-agent -a $SSH_AUTH_SOCK > /dev/null
          ls -la ${{ github.workspace }}/production/dev_image.tar.gz
          docker load < ${{ github.workspace }}/production/dev_image.tar.gz
          rm -rf ${{ github.workspace }}/production/dev_image.tar.gz

      - name: Build Docker Image
        run: |
          $GAIA_REPO/dev_tools/github-actions/build_image.sh \
              --repo-path $GAIA_REPO \
              --base-image $DEV_IMAGE \
              --cfg-enables GaiaLLVMTests
<<<<<<< HEAD

=======
>>>>>>> 578fd570
      - name: Upload Output Files
        if: always()
        uses: actions/upload-artifact@v2
        with:
          name: ${{github.job}} Output Files
          path: |
            ${{ github.workspace }}/build/output
  Integration_Smoke:
    needs: SDK
    runs-on: ubuntu-20.04
    if: github.event_name != 'pull_request'
    env:
      GAIA_REPO: ${{ github.workspace }}
    steps:
      - name: Checkout Repository
        uses: actions/checkout@master

      - name: Setup Python 3.8
        uses: actions/setup-python@v2
        with:
          python-version: 3.8

      - name: Download Debian Install Package
        uses: actions/download-artifact@v2
        with:
          name: SDK Install Package
          path: ${{ github.workspace }}/production/tests/packages

      - name: Tests
        working-directory: ${{ github.workspace }}
        run: |
          $GAIA_REPO/dev_tools/github-actions/execute_tests_against_package.sh --job-name $GITHUB_JOB --repo-path $GAIA_REPO --package $GAIA_REPO/production/tests/packages
      - name: Upload Output Files
        if: always()
        uses: actions/upload-artifact@v2
        with:
          name: ${{github.job}} Output Files
          path: |
            ${{ github.workspace }}/production/tests/results
  Integration_Smoke_Persistence:
    needs: SDK
    runs-on: ubuntu-20.04
    if: github.event_name != 'pull_request'
    env:
      GAIA_REPO: ${{ github.workspace }}
    steps:
      - name: Checkout Repository
        uses: actions/checkout@master

      - name: Setup Python 3.8
        uses: actions/setup-python@v2
        with:
          python-version: 3.8

      - name: Download Debian Install Package
        uses: actions/download-artifact@v2
        with:
          name: SDK Install Package
          path: ${{ github.workspace }}/production/tests/packages

      - name: Tests
        working-directory: ${{ github.workspace }}
        run: |
          $GAIA_REPO/dev_tools/github-actions/execute_tests_against_package.sh --job-name $GITHUB_JOB --repo-path $GAIA_REPO --package $GAIA_REPO/production/tests/packages
      - name: Upload Output Files
        if: always()
        uses: actions/upload-artifact@v2
        with:
          name: ${{github.job}} Output Files
          path: |
            ${{ github.workspace }}/production/tests/results
  Integration_Samples:
    needs: SDK
    runs-on: ubuntu-20.04
    if: github.event_name != 'pull_request'
    env:
      GAIA_REPO: ${{ github.workspace }}
    steps:
      - name: Checkout Repository
        uses: actions/checkout@master

      - name: Setup Python 3.8
        uses: actions/setup-python@v2
        with:
          python-version: 3.8

      - name: Download Debian Install Package
        uses: actions/download-artifact@v2
        with:
          name: SDK Install Package
          path: ${{ github.workspace }}/production/tests/packages

      - name: Tests
        working-directory: ${{ github.workspace }}
        run: |
          $GAIA_REPO/dev_tools/github-actions/execute_tests_against_package.sh --job-name $GITHUB_JOB --repo-path $GAIA_REPO --package $GAIA_REPO/production/tests/packages
      - name: Upload Output Files
        if: always()
        uses: actions/upload-artifact@v2
        with:
          name: ${{github.job}} Output Files
          path: |
            ${{ github.workspace }}/production/tests/results
  Final:
    needs:
      - Lint
      - Third-Party
      - Core
      - SDK
      - Debug_Core
      - Coverage
      - LLVM_Tests
      - Integration_Smoke
      - Integration_Smoke_Persistence
      - Integration_Samples
    runs-on: ubuntu-20.04
    if: always()
    steps:
      - uses: geekyeggo/delete-artifact@v1
        with:
          name: Dev Image

      - uses: technote-space/workflow-conclusion-action@v2

      - name: Results
        run: |
          echo "Build Workflow: ${{ env.WORKFLOW_CONCLUSION }}"
#     echo "failure"
#     echo "success"

# - name: Download Coverage Files
#   uses: actions/download-artifact@v2
#   with:
#     name: Coverage Test Files
#     path: ${{ github.workspace }}/production

# - name: Results
#   run: |
#     echo "Build id: ${{ github.run_id }}"
#     ls -laR ${{ github.workspace }}/production
#     ls -la ${{ github.workspace }}/production/coverage-summary.json
#     ls -la ${{ github.workspace }}/production/ctest.xml<|MERGE_RESOLUTION|>--- conflicted
+++ resolved
@@ -386,10 +386,7 @@
               --repo-path $GAIA_REPO \
               --base-image $DEV_IMAGE \
               --cfg-enables GaiaLLVMTests
-<<<<<<< HEAD
-
-=======
->>>>>>> 578fd570
+
       - name: Upload Output Files
         if: always()
         uses: actions/upload-artifact@v2
@@ -397,6 +394,7 @@
           name: ${{github.job}} Output Files
           path: |
             ${{ github.workspace }}/build/output
+
   Integration_Smoke:
     needs: SDK
     runs-on: ubuntu-20.04
