--- conflicted
+++ resolved
@@ -1017,7 +1017,6 @@
 
       - name: Install Required Python Packages
         run: |
-<<<<<<< HEAD
           python3.8 -m pip install --user psutil
           python3.8 -m pip install psutil
 
@@ -1026,10 +1025,6 @@
 
           python -m pip install --user psutil
           python -m pip install psutil
-=======
-          python3.8 -m pip install psutil
-          python3 -m pip install psutil
->>>>>>> 6f5604ea
 
       - name: Install Required Third Party Git Repositories
         run: |
@@ -1237,13 +1232,8 @@
           cd $GAIA_REPO/production
           sudo bash -c "mkdir -p /build/production"
           cd /build/production
-<<<<<<< HEAD
           sudo bash -c "CC=$CC CPP=$CPP CXX=$CXX LDFLAGS=\"$LDFLAGS\" cmake     --log-level=VERBOSE -Wno-dev     -DGIT_HEAD_HASH=$GITHUB_SHA -DGIT_MASTER_HASH=not-found     -DENABLE_CLANG_TIDY=ON     -DCMAKE_EXPORT_COMPILE_COMMANDS=ON     -DBUILD_GAIA_LLVM_TESTS=ON     -DBUILD_GAIA_RELEASE=ON     -G \"Unix Makefiles\" /source/production"
           sudo bash -c "LSAN_OPTIONS=detect_leaks=0     VERBOSE=1 make -j$(nproc) check-all 1> >(tee /build/production/make-out.log) 2> >(tee /build/production/make-err.log >&2)"
-=======
-          sudo bash -c "CC=$CC CPP=$CPP CXX=$CXX LDFLAGS=\"$LDFLAGS\" cmake     -G \"Ninja\"     --log-level=VERBOSE -Wno-dev     -DGIT_HEAD_HASH=$GITHUB_SHA -DGIT_MASTER_HASH=not-found     -DENABLE_CLANG_TIDY=ON     -DCMAKE_EXPORT_COMPILE_COMMANDS=ON     -DBUILD_GAIA_LLVM_TESTS=ON     -DBUILD_GAIA_RELEASE=ON /source/production"
-          sudo bash -c "ASAN_OPTIONS=detect_leaks=0 ninja      check-all      1> >(tee /build/production/make-out.log) 2> >(tee /build/production/make-err.log >&2)     ;"
->>>>>>> 6f5604ea
 
       - name: Unit Tests
         run: |
