name: Main

on:
  push:
    branches:
      - master
  pull_request:
    branches:
      - master
  workflow_dispatch:

env:
  SSH_AUTH_SOCK: /tmp/ssh_agent.sock
  DEV_IMAGE: ghcr.io/gaia-platform/dev-base-gaia-platform:latest

jobs:

  Lint:
    runs-on: ubuntu-20.04
    env:
      GAIA_REPO: ${{ github.workspace }}
    steps:
      - name: Checkout Repository
        uses: actions/checkout@master

      - name: Execute Static Analysis Checks
        uses: ./.github/actions/lint-job
        with:
          gaia-repo: ${{ github.workspace }}

  Third-Party:
    runs-on: ubuntu-20.04
    env:
      GAIA_REPO: ${{ github.workspace }}
    steps:
      - name: Checkout Repository
        uses: actions/checkout@master
      - name: Setup Action
        uses: ./.github/actions/setup-job
        with:
          docker-user: ${{ github.actor }}
          docker-password: ${{ secrets.GITHUB_TOKEN }}

      - name: Build Third-Party Projects
        uses: ./.github/actions/third-party-job
        with:
          gaia-repo: ${{ github.workspace }}
          job-name: ${{ github.job }}

  Core:
    needs:
      - Lint
      - Third-Party
    runs-on: ubuntu-20.04
    env:
      GAIA_REPO: ${{ github.workspace }}
    steps:
      - name: Checkout Repository
        uses: actions/checkout@master

      - name: Setup Action
        uses: ./.github/actions/setup-job

      - name: Create Build
        uses: ./.github/actions/build-job
        with:
          gaia-repo: ${{ github.workspace }}
          job-name: ${{ github.job }}
          execute-unit-tests: true
          publish-package: false
          build-flavor: Core
          build-type: Release

  SDK:
    needs:
<<<<<<< HEAD
      - Core
    runs-on: ubuntu-20.04
#    if: github.event_name != 'pull_request'
=======
      - Lint
      - Third-Party
    if: github.event_name != 'pull_request'
    runs-on: ubuntu-20.04
>>>>>>> 093fb871
    env:
      GAIA_REPO: ${{ github.workspace }}
    steps:
      - name: Checkout Repository
        uses: actions/checkout@master

      - name: Setup Action
        uses: ./.github/actions/setup-job

      - name: Create Build
        uses: ./.github/actions/build-job
        with:
          gaia-repo: ${{ github.workspace }}
          job-name: ${{ github.job }}
          execute-unit-tests: true
          publish-package: true
          build-flavor: GaiaSDK
          build-type: Release

  Debug_Core:
    needs:
      - Core
    runs-on: ubuntu-20.04
    if: github.event_name != 'pull_request'
    env:
      GAIA_REPO: ${{ github.workspace }}
    steps:
      - name: Checkout Repository
        uses: actions/checkout@master

      - name: Setup Action
        uses: ./.github/actions/setup-job

      - name: Create Build
        uses: ./.github/actions/build-job
        with:
          gaia-repo: ${{ github.workspace }}
          job-name: ${{ github.job }}
          execute-unit-tests: true
          publish-package: false
          build-flavor: Core
          build-type: Debug

  Coverage:
    needs:
      - Lint
      - Third-Party
    if: github.event_name != 'pull_request'
    runs-on: ubuntu-20.04
    env:
      GAIA_REPO: ${{ github.workspace }}
    steps:
      - name: Checkout Repository
        uses: actions/checkout@master

      - name: Setup Action
        uses: ./.github/actions/setup-job

      - name: Coverage
        uses: ./.github/actions/coverage-job
        with:
          gaia-repo: ${{ github.workspace }}
          job-name: ${{ github.job }}

  LLVM_Tests:
    needs:
      - Lint
      - Third-Party
    if: github.event_name != 'pull_request'
    runs-on: ubuntu-20.04
    env:
      GAIA_REPO: ${{ github.workspace }}
    steps:
      - name: Checkout Repository
        uses: actions/checkout@master

      - name: Setup Action
        uses: ./.github/actions/setup-job

      - name: Create Build
        uses: ./.github/actions/build-job
        with:
          gaia-repo: ${{ github.workspace }}
          job-name: ${{ github.job }}
          execute-unit-tests: false
          publish-package: false
          build-flavor: GaiaLLVMTests
          build-type: Release

  Integration_Tests:
    needs:
      - SDK
#    if: github.event_name != 'pull_request'
    runs-on: ubuntu-20.04
    timeout-minutes: 7
    env:
      GAIA_REPO: ${{ github.workspace }}
    strategy:
      fail-fast: false
      matrix:
        persistence: [enabled, disabled]
        suite-name: [smoke,marcopolo,pingpong]
    steps:
      - name: Checkout Repository
        uses: actions/checkout@master

      - name: Create Directory To Host Install Package Cache
        shell: bash
        run: |
          mkdir -p ${{ github.workspace }}/packages

      - name: Download Debian Install Package
        continue-on-error: true
        uses: actions/download-artifact@v2
        with:
          name: SDK Install Package
          path: ${{ github.workspace }}/packages

      - name: Run Integration Tests
        uses: ./.github/actions/integration-test-job
        with:
          gaia-repo: ${{ github.workspace }}
          job-name: ${{ github.job }}
          suite-name: ${{ matrix.suite-name }}
          db-persistence: ${{ matrix.persistence }}

  Performance_Tests:
    needs:
      - Integration_Tests
#    if: github.event_name != 'pull_request'
    runs-on: ubuntu-20.04
    timeout-minutes: 7
    env:
      GAIA_REPO: ${{ github.workspace }}
    strategy:
      fail-fast: false
      matrix:
        persistence: [enabled, disabled]
        suite-name: [mink-perf,pingpong-perf,marcopolo-perf]
    steps:
      - name: Checkout Repository
        uses: actions/checkout@master

      - name: Create Directory To Host Install Package Cache
        shell: bash
        run: |
          mkdir -p ${{ github.workspace }}/packages

      - name: Download Debian Install Package
        continue-on-error: true
        uses: actions/download-artifact@v2
        with:
          name: SDK Install Package
          path: ${{ github.workspace }}/packages

      - name: Run Performance Tests
        uses: ./.github/actions/integration-test-job
        with:
          gaia-repo: ${{ github.workspace }}
          job-name: ${{ github.job }}
          suite-name: ${{ matrix.suite-name }}
          db-persistence: ${{ matrix.persistence }}

  Integration_Samples:
    needs: SDK
    runs-on: ubuntu-20.04
    if: github.event_name != 'pull_request'
    env:
      GAIA_REPO: ${{ github.workspace }}
    steps:
      - name: Checkout Repository
        uses: actions/checkout@master

      - name: Setup Python 3.8
        uses: actions/setup-python@v2
        with:
          python-version: 3.8

      - name: Download Debian Install Package
        uses: actions/download-artifact@v2
        with:
          name: SDK Install Package
          path: ${{ github.workspace }}/production/tests/packages

      - name: Tests
        working-directory: ${{ github.workspace }}
        run: |
          $GAIA_REPO/dev_tools/github-actions/execute_tests_against_package.sh \
            --verbose \
            --job-name $GITHUB_JOB \
            --repo-path $GAIA_REPO \
            --package $GAIA_REPO/production/tests/packages

      - name: Upload Output Files
        if: always()
        uses: actions/upload-artifact@v2
        with:
          name: ${{github.job}} Output Files
          path: |
            ${{ github.workspace }}/production/tests/results

  Final:
    needs:
      - Lint
      - Third-Party
      - Core
      - SDK
      - Debug_Core
      - Coverage
      - LLVM_Tests
      - Integration_Tests
      - Performance_Tests
      - Integration_Samples
    runs-on: ubuntu-20.04
    if: github.event_name != 'pull_request'
    steps:
      - uses: geekyeggo/delete-artifact@v1
        with:
          name: Dev Image

      - uses: technote-space/workflow-conclusion-action@v2

      - name: Create Directory To Host Install Package Cache
        if: env.WORKFLOW_CONCLUSION == 'success' && github.event_name != 'pull_request'
        run: |
          mkdir -p ${{ github.workspace }}/packages

      - name: Cache Last Successful Install Package
        uses: actions/cache@v2
        if: env.WORKFLOW_CONCLUSION == 'success' && github.event_name != 'pull_request'
        with:
          path: ${{ github.workspace }}/packages
          key: latest-release-sdk-package

      - name: Download Debian Install Package Into Cached Directory
        uses: actions/download-artifact@v2
        if: env.WORKFLOW_CONCLUSION == 'success' && github.event_name != 'pull_request'
        with:
          name: SDK Install Package
          path: ${{ github.workspace }}/packages

      - name: Results
        run: |
          echo "Build Workflow: ${{ env.WORKFLOW_CONCLUSION }}"<|MERGE_RESOLUTION|>--- conflicted
+++ resolved
@@ -73,16 +73,10 @@
 
   SDK:
     needs:
-<<<<<<< HEAD
-      - Core
-    runs-on: ubuntu-20.04
-#    if: github.event_name != 'pull_request'
-=======
       - Lint
       - Third-Party
     if: github.event_name != 'pull_request'
     runs-on: ubuntu-20.04
->>>>>>> 093fb871
     env:
       GAIA_REPO: ${{ github.workspace }}
     steps:
@@ -175,7 +169,7 @@
   Integration_Tests:
     needs:
       - SDK
-#    if: github.event_name != 'pull_request'
+    if: github.event_name != 'pull_request'
     runs-on: ubuntu-20.04
     timeout-minutes: 7
     env:
@@ -212,7 +206,7 @@
   Performance_Tests:
     needs:
       - Integration_Tests
-#    if: github.event_name != 'pull_request'
+    if: github.event_name != 'pull_request'
     runs-on: ubuntu-20.04
     timeout-minutes: 7
     env:
@@ -286,10 +280,7 @@
 
   Final:
     needs:
-      - Lint
-      - Third-Party
       - Core
-      - SDK
       - Debug_Core
       - Coverage
       - LLVM_Tests
@@ -297,7 +288,6 @@
       - Performance_Tests
       - Integration_Samples
     runs-on: ubuntu-20.04
-    if: github.event_name != 'pull_request'
     steps:
       - uses: geekyeggo/delete-artifact@v1
         with:
