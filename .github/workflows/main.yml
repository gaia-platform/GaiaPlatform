---
name: Main

on:
  push:
    branches:
      - master
  pull_request:
    branches:
      - master
  workflow_dispatch:

env:
  GAIA_VERSION: 0.3.3
  SSH_AUTH_SOCK: /tmp/ssh_agent.sock
  DEV_IMAGE: ghcr.io/gaia-platform/dev-base-gaia-platform:latest

jobs:
  Third-Party:
    runs-on: ubuntu-20.04
    env:
      GAIA_REPO: ${{ github.workspace }}
    steps:
      - name: Checkout Repository
        uses: actions/checkout@master

      - name: Setup Python 3.8
        uses: actions/setup-python@v2
        with:
          python-version: 3.8

      - name: Clean up disk space
        run: |
          df -h
          sudo rm -rf /usr/share/dotnet
          sudo rm -rf /usr/local/lib/android
          sudo rm -rf /opt/ghc
<<<<<<< HEAD
          df -h

=======
          df
>>>>>>> fd7eaef5
      - name: Pull Latest Dev-Core Image
        run: |
          ssh-agent -a $SSH_AUTH_SOCK > /dev/null
          echo "${{ secrets.GITHUB_TOKEN }}" | docker login ghcr.io -u ${{ github.actor }} --password-stdin
          docker pull $DEV_IMAGE
<<<<<<< HEAD

=======
>>>>>>> fd7eaef5
      - name: Build Docker Image
        run: |
          cd $GAIA_REPO/production
          pip install atools argcomplete
          $GAIA_REPO/dev_tools/gdev/gdev.sh dockerfile > $GAIA_REPO/production/raw_dockerfile
          $GAIA_REPO/dev_tools/github-actions/copy_until_line.py --input-file $GAIA_REPO/production/raw_dockerfile --output-file $GAIA_REPO/production/dockerfile --stop-line "# GenRunDockerfile(production)"
          docker buildx build -f $GAIA_REPO/production/dockerfile -t $DEV_IMAGE --cache-from $DEV_IMAGE --build-arg BUILDKIT_INLINE_CACHE=1 --platform linux/amd64 --shm-size 1gb --ssh default --compress ..
      - name: Upload Intermediate Files
        if: always()
        uses: actions/upload-artifact@v2
        with:
          name: ${{github.job}} Output Files
          path: |
            ${{ github.workspace }}/production/raw_dockerfile
            ${{ github.workspace }}/production/dockerfile
      - name: Rename Image and Publish
        run: |
          docker push $DEV_IMAGE
  Lint:
    runs-on: ubuntu-20.04
    env:
      GAIA_REPO: ${{ github.workspace }}
    steps:
      - name: Checkout Repository
        uses: actions/checkout@master

      - name: Setup Python 3.8
        uses: actions/setup-python@v2
        with:
          python-version: 3.8

      - name: Install Required Python Packages
        run: |
          python3 -m pip install pre-commit
      - name: Set Cache Key for Pre-Commit Checks
        run: echo "PY=$(python -VV | sha256sum | cut -d' ' -f1)" >> $GITHUB_ENV

      - name: Apply Pre-Commit Checks Cache
        uses: actions/cache@v1
        with:
          path: ~/.cache/pre-commit
          key: pre-commit|${{ env.PY }}|${{ hashFiles('.pre-commit-config.yaml') }}

      - name: Execute Pre-Commit Checks
        run: |
          cd $GAIA_REPO/production
          pre-commit run --all-files
      - name: GitHub Info
        run: |
          echo "Branch: ${{ github.ref }}"
          echo "Ref-Name: ${{ github.ref_name }}"
          echo "Event-Name: ${{ github.event_name }}"
          echo "Event-Path: ${{ github.event_path }}"

  Core:
    needs:
      - Lint
      - Third-Party
    runs-on: ubuntu-20.04
    env:
      GAIA_REPO: ${{ github.workspace }}
    steps:
      - name: Checkout Repository
        uses: actions/checkout@master

      - name: Setup Python 3.8
        uses: actions/setup-python@v2
        with:
          python-version: 3.8

      - name: Clean up disk space
        run: |
          sudo rm -rf /usr/share/dotnet
          sudo rm -rf /usr/local/lib/android
          sudo rm -rf /opt/ghc
      - name: Pull Latest Dev-Core Image
        run: |
          ssh-agent -a $SSH_AUTH_SOCK > /dev/null
          echo "${{ secrets.GITHUB_TOKEN }}" | docker login ghcr.io -u ${{ github.actor }} --password-stdin
          docker pull $DEV_IMAGE
      - name: Build Docker Image
        run: |
          $GAIA_REPO/dev_tools/github-actions/build_image.sh \
              --repo-path $GAIA_REPO \
              --base-image $DEV_IMAGE
      - name: Run Unit Tests
        run: |
          $GAIA_REPO/dev_tools/github-actions/post_build_action.sh \
            --repo-path $GAIA_REPO \
            --gaia-version $GAIA_VERSION \
            --action unit_tests
      - name: Upload Output Files
        if: always()
        uses: actions/upload-artifact@v2
        with:
          name: ${{github.job}} Output Files
          path: |
            ${{ github.workspace }}/build/output
  SDK:
    needs:
      - Lint
      - Third-Party
    runs-on: ubuntu-20.04
    if: github.event_name != 'pull_request'
    env:
      GAIA_REPO: ${{ github.workspace }}
    steps:
      - name: Checkout Repository
        uses: actions/checkout@master

      - name: Setup Python 3.8
        uses: actions/setup-python@v2
        with:
          python-version: 3.8

      - name: Clean up disk space
        run: |
          sudo rm -rf /usr/share/dotnet
          sudo rm -rf /usr/local/lib/android
          sudo rm -rf /opt/ghc
      - name: Pull Latest Dev-Core Image
        run: |
          ssh-agent -a $SSH_AUTH_SOCK > /dev/null
          echo "${{ secrets.GITHUB_TOKEN }}" | docker login ghcr.io -u ${{ github.actor }} --password-stdin
          docker pull $DEV_IMAGE
      - name: Build Docker Image
        run: |
          $GAIA_REPO/dev_tools/github-actions/build_image.sh \
              --repo-path $GAIA_REPO \
              --base-image $DEV_IMAGE \
              --cfg-enables GaiaSDK
      - name: Run Unit Tests
        run: |
          $GAIA_REPO/dev_tools/github-actions/post_build_action.sh \
            --repo-path $GAIA_REPO \
            --gaia-version $GAIA_VERSION \
            --action unit_tests
      - name: Publish Debian Package
        run: |
          $GAIA_REPO/dev_tools/github-actions/post_build_action.sh \
            --repo-path $GAIA_REPO \
            --gaia-version $GAIA_VERSION \
            --action publish_package
      - name: Upload Output Files
        if: always()
        uses: actions/upload-artifact@v2
        with:
          name: ${{github.job}} Output Files
          path: |
            ${{ github.workspace }}/build/output
      - name: Upload Install Package
        uses: actions/upload-artifact@v2
        with:
          name: SDK Install Package
          path: |
            ${{ github.workspace }}/build/output/package
  Debug_Core:
    needs: Core
    runs-on: ubuntu-20.04
    if: github.event_name != 'pull_request'
    env:
      GAIA_REPO: ${{ github.workspace }}
    steps:
      - name: Checkout Repository
        uses: actions/checkout@master

      - name: Setup Python 3.8
        uses: actions/setup-python@v2
        with:
          python-version: 3.8

      - name: Clean up disk space
        run: |
          sudo rm -rf /usr/share/dotnet
          sudo rm -rf /usr/local/lib/android
          sudo rm -rf /opt/ghc
      - name: Pull Latest Dev-Core Image
        run: |
          ssh-agent -a $SSH_AUTH_SOCK > /dev/null
          echo "${{ secrets.GITHUB_TOKEN }}" | docker login ghcr.io -u ${{ github.actor }} --password-stdin
          docker pull $DEV_IMAGE
      - name: Build Docker Image
        run: |
          $GAIA_REPO/dev_tools/github-actions/build_image.sh \
              --repo-path $GAIA_REPO \
              --base-image $DEV_IMAGE \
              --cfg-enables Debug
      - name: Run Unit Tests
        run: |
          $GAIA_REPO/dev_tools/github-actions/post_build_action.sh \
            --repo-path $GAIA_REPO \
            --gaia-version $GAIA_VERSION \
            --action unit_tests
      - name: Upload Output Files
        if: always()
        uses: actions/upload-artifact@v2
        with:
          name: ${{github.job}} Output Files
          path: |
            ${{ github.workspace }}/build/output
  Coverage:
    needs:
      - Lint
      - Third-Party
    if: github.event_name != 'pull_request'
    runs-on: ubuntu-20.04
    env:
      GAIA_REPO: ${{ github.workspace }}
    steps:
      - name: Checkout Repository
        uses: actions/checkout@master

      - name: Setup Python 3.8
        uses: actions/setup-python@v2
        with:
          python-version: 3.8

      - name: Clean up disk space
        run: |
          sudo rm -rf /usr/share/dotnet
          sudo rm -rf /usr/local/lib/android
          sudo rm -rf /opt/ghc

      - name: Pull Latest Dev-Core Image
        run: |
          ssh-agent -a $SSH_AUTH_SOCK > /dev/null
          echo "${{ secrets.GITHUB_TOKEN }}" | docker login ghcr.io -u ${{ github.actor }} --password-stdin
          docker pull $DEV_IMAGE

      - name: Coverage
        run: |
          cd $GAIA_REPO/production
          mkdir -p $GAIA_REPO/production
          $GAIA_REPO/production/coverage/coverage.sh -v
          echo "COVERAGE OUTPUT"
          echo "sudo chmod -R 777 $GAIA_REPO/production"
          sudo chmod -R 777 $GAIA_REPO/production

      - name: Upload Output Files
        if: always()
        uses: actions/upload-artifact@v2
        with:
          name: ${{github.job}} Test Files
          path: |
            ${{ github.workspace }}/production/output
  LLVM_Tests:
    needs: Core
    if: ${{ false }}
    runs-on: ubuntu-20.04
    env:
      GAIA_REPO: ${{ github.workspace }}
    steps:
      - name: Checkout Repository
        uses: actions/checkout@master

      - name: Setup Python 3.8
        uses: actions/setup-python@v2
        with:
          python-version: 3.8

      - name: Clean up disk space
        run: |
          sudo rm -rf /usr/share/dotnet
          sudo rm -rf /usr/local/lib/android
          sudo rm -rf /opt/ghc
      - name: Pull Latest Dev-Core Image
        run: |
          ssh-agent -a $SSH_AUTH_SOCK > /dev/null
          echo "${{ secrets.GITHUB_TOKEN }}" | docker login ghcr.io -u ${{ github.actor }} --password-stdin
          docker pull $DEV_IMAGE
      - name: Build Docker Image
        run: |
          $GAIA_REPO/dev_tools/github-actions/build_image.sh \
              --repo-path $GAIA_REPO \
              --base-image $DEV_IMAGE \
              --cfg-enables GaiaLLVMTests
      - name: Run Docker Image And Post-Build Script
        run: |
          $GAIA_REPO/dev_tools/github-actions/post_build_image.sh --job-name $GITHUB_JOB --repo-path $GAIA_REPO --gaia-version $GAIA_VERSION
      - name: Upload Output Files
        if: always()
        uses: actions/upload-artifact@v2
        with:
          name: ${{github.job}} Output Files
          path: |
            ${{ github.workspace }}/build/output
  Integration_Smoke:
    needs: SDK
    runs-on: ubuntu-20.04
    if: github.event_name != 'pull_request'
    env:
      GAIA_REPO: ${{ github.workspace }}
    steps:
      - name: Checkout Repository
        uses: actions/checkout@master

      - name: Setup Python 3.8
        uses: actions/setup-python@v2
        with:
          python-version: 3.8

      - name: Download Debian Install Package
        uses: actions/download-artifact@v2
        with:
          name: SDK Install Package
          path: ${{ github.workspace }}/production/tests/packages

      - name: Tests
        working-directory: ${{ github.workspace }}
        run: |
          $GAIA_REPO/dev_tools/github-actions/execute_tests_against_package.sh --job-name $GITHUB_JOB --repo-path $GAIA_REPO --package $GAIA_REPO/production/tests/packages
      - name: Upload Output Files
        if: always()
        uses: actions/upload-artifact@v2
        with:
          name: ${{github.job}} Output Files
          path: |
            ${{ github.workspace }}/production/tests/results
  Integration_Smoke_Persistence:
    needs: SDK
    runs-on: ubuntu-20.04
    if: github.event_name != 'pull_request'
    env:
      GAIA_REPO: ${{ github.workspace }}
    steps:
      - name: Checkout Repository
        uses: actions/checkout@master

      - name: Setup Python 3.8
        uses: actions/setup-python@v2
        with:
          python-version: 3.8

      - name: Download Debian Install Package
        uses: actions/download-artifact@v2
        with:
          name: SDK Install Package
          path: ${{ github.workspace }}/production/tests/packages

      - name: Tests
        working-directory: ${{ github.workspace }}
        run: |
          $GAIA_REPO/dev_tools/github-actions/execute_tests_against_package.sh --job-name $GITHUB_JOB --repo-path $GAIA_REPO --package $GAIA_REPO/production/tests/packages
      - name: Upload Output Files
        if: always()
        uses: actions/upload-artifact@v2
        with:
          name: ${{github.job}} Output Files
          path: |
            ${{ github.workspace }}/production/tests/results
  Integration_Samples:
    needs: SDK
    runs-on: ubuntu-20.04
    if: github.event_name != 'pull_request'
    env:
      GAIA_REPO: ${{ github.workspace }}
    steps:
      - name: Checkout Repository
        uses: actions/checkout@master

      - name: Setup Python 3.8
        uses: actions/setup-python@v2
        with:
          python-version: 3.8

      - name: Download Debian Install Package
        uses: actions/download-artifact@v2
        with:
          name: SDK Install Package
          path: ${{ github.workspace }}/production/tests/packages

      - name: Tests
        working-directory: ${{ github.workspace }}
        run: |
          $GAIA_REPO/dev_tools/github-actions/execute_tests_against_package.sh --job-name $GITHUB_JOB --repo-path $GAIA_REPO --package $GAIA_REPO/production/tests/packages
      - name: Upload Output Files
        if: always()
        uses: actions/upload-artifact@v2
        with:
          name: ${{github.job}} Output Files
          path: |
            ${{ github.workspace }}/production/tests/results
  Final:
    needs:
      - Integration_Smoke
      - Integration_Smoke_Persistence
      - Integration_Samples
      - Debug_Core
      - Coverage
    runs-on: ubuntu-20.04
    if: always()
    steps:
      - uses: technote-space/workflow-conclusion-action@v2

      - name: Results
        run: |
          echo "Build Workflow: ${{ env.WORKFLOW_CONCLUSION }}"<|MERGE_RESOLUTION|>--- conflicted
+++ resolved
@@ -35,21 +35,14 @@
           sudo rm -rf /usr/share/dotnet
           sudo rm -rf /usr/local/lib/android
           sudo rm -rf /opt/ghc
-<<<<<<< HEAD
           df -h
 
-=======
-          df
->>>>>>> fd7eaef5
-      - name: Pull Latest Dev-Core Image
-        run: |
-          ssh-agent -a $SSH_AUTH_SOCK > /dev/null
-          echo "${{ secrets.GITHUB_TOKEN }}" | docker login ghcr.io -u ${{ github.actor }} --password-stdin
-          docker pull $DEV_IMAGE
-<<<<<<< HEAD
-
-=======
->>>>>>> fd7eaef5
+      - name: Pull Latest Dev-Core Image
+        run: |
+          ssh-agent -a $SSH_AUTH_SOCK > /dev/null
+          echo "${{ secrets.GITHUB_TOKEN }}" | docker login ghcr.io -u ${{ github.actor }} --password-stdin
+          docker pull $DEV_IMAGE
+
       - name: Build Docker Image
         run: |
           cd $GAIA_REPO/production
