---
name: Main

on:
  push:
    branches:
      - master
  pull_request:
    branches:
      - master

env:
  GAIA_VERSION: 0.3.3
  SSH_AUTH_SOCK: /tmp/ssh_agent.sock
  DEV_IMAGE: ghcr.io/gaia-platform/dev-base-gaia-platform:latest

jobs:
  Third-Party:
    runs-on: ubuntu-20.04
    env:
      GAIA_REPO: ${{ github.workspace }}
    steps:
      - name: Checkout Repository
        uses: actions/checkout@master

      - name: Setup Python 3.8
        uses: actions/setup-python@v2
        with:
          python-version: 3.8

      - name: Clean up disk space
        run: |
          df
          sudo rm -rf /usr/share/dotnet
          sudo rm -rf /usr/local/lib/android
          sudo rm -rf /opt/ghc
          df

      - name: Pull Latest Dev-Core Image
        run: |
          ssh-agent -a $SSH_AUTH_SOCK > /dev/null
          echo "${{ secrets.GITHUB_TOKEN }}" | docker login ghcr.io -u ${{ github.actor }} --password-stdin
          #docker pull $DEV_IMAGE

      - name: Build Docker Image
        run: |
          cd $GAIA_REPO/production
          pip install atools argcomplete
          $GAIA_REPO/dev_tools/gdev/gdev.sh dockerfile > $GAIA_REPO/production/raw_dockerfile
          $GAIA_REPO/dev_tools/github-actions/copy_until_line.py --input-file $GAIA_REPO/production/raw_dockerfile --output-file $GAIA_REPO/production/dockerfile --stop-line "# GenRunDockerfile(production)"
          docker buildx build -f $GAIA_REPO/production/dockerfile -t $DEV_IMAGE --cache-from $DEV_IMAGE --build-arg BUILDKIT_INLINE_CACHE=1 --platform linux/amd64 --shm-size 1gb --ssh default --compress ..

      - name: Upload Intermediate Files
        if: always()
        uses: actions/upload-artifact@v2
        with:
          name: ${{github.job}} Output Files
          path: |
            ${{ github.workspace }}/production/raw_dockerfile
            ${{ github.workspace }}/production/dockerfile

      - name: Rename Image and Publish
        run: |
          docker push $DEV_IMAGE

<<<<<<< HEAD
      - name: Report Job Status To Slack
        uses: 8398a7/action-slack@v3
        if: always()
        with:
          status: ${{ job.status }}
          fields: ${{ env.SLACK_STATUS_FIELDS }}
        env:
          SLACK_WEBHOOK_URL: ${{ secrets.SLACK_WEBHOOK_URL }}

=======
>>>>>>> 3c60f958
  Lint:
    runs-on: ubuntu-20.04
    env:
      GAIA_REPO: ${{ github.workspace }}
    steps:
      - name: Checkout Repository
        uses: actions/checkout@master

      - name: Setup Python 3.8
        uses: actions/setup-python@v2
        with:
          python-version: 3.8

      - name: Install Required Python Packages
        run: |
          python3 -m pip install pre-commit

      - name: Set Cache Key for Pre-Commit Checks
        run: echo "PY=$(python -VV | sha256sum | cut -d' ' -f1)" >> $GITHUB_ENV

      - name: Apply Pre-Commit Checks Cache
        uses: actions/cache@v1
        with:
          path: ~/.cache/pre-commit
          key: pre-commit|${{ env.PY }}|${{ hashFiles('.pre-commit-config.yaml') }}

      - name: Execute Pre-Commit Checks
        run: |
          cd $GAIA_REPO/production
          pre-commit run --all-files

  Core:
    needs:
      - Lint
      - Third-Party
    runs-on: ubuntu-20.04
    env:
      GAIA_REPO: ${{ github.workspace }}
    steps:
      - name: Checkout Repository
        uses: actions/checkout@master

      - name: Setup Python 3.8
        uses: actions/setup-python@v2
        with:
          python-version: 3.8

      - name: Clean up disk space
        run: |
          sudo rm -rf /usr/share/dotnet
          sudo rm -rf /usr/local/lib/android
          sudo rm -rf /opt/ghc

      - name: Pull Latest Dev-Core Image
        run: |
          ssh-agent -a $SSH_AUTH_SOCK > /dev/null
          echo "${{ secrets.GITHUB_TOKEN }}" | docker login ghcr.io -u ${{ github.actor }} --password-stdin
          docker pull $DEV_IMAGE

      - name: Build Docker Image
        run: |
          $GAIA_REPO/dev_tools/github-actions/build_image.sh \
              --repo-path $GAIA_REPO \
              --base-image $DEV_IMAGE

      - name: Run Unit Tests
        run: |
          $GAIA_REPO/dev_tools/github-actions/post_build_action.sh \
            --repo-path $GAIA_REPO \
            --gaia-version $GAIA_VERSION \
            --action unit_tests

      - name: Upload Output Files
        if: always()
        uses: actions/upload-artifact@v2
        with:
          name: ${{github.job}} Output Files
          path: |
            ${{ github.workspace }}/build/output

  SDK:
    needs:
      - Lint
      - Third-Party
    runs-on: ubuntu-20.04
    env:
      GAIA_REPO: ${{ github.workspace }}
    steps:
      - name: Checkout Repository
        uses: actions/checkout@master

      - name: Setup Python 3.8
        uses: actions/setup-python@v2
        with:
          python-version: 3.8

      - name: Clean up disk space
        run: |
          sudo rm -rf /usr/share/dotnet
          sudo rm -rf /usr/local/lib/android
          sudo rm -rf /opt/ghc

      - name: Pull Latest Dev-Core Image
        run: |
          ssh-agent -a $SSH_AUTH_SOCK > /dev/null
          echo "${{ secrets.GITHUB_TOKEN }}" | docker login ghcr.io -u ${{ github.actor }} --password-stdin
          docker pull $DEV_IMAGE

      - name: Build Docker Image
        run: |
          $GAIA_REPO/dev_tools/github-actions/build_image.sh \
              --repo-path $GAIA_REPO \
              --base-image $DEV_IMAGE \
              --cfg-enables GaiaSDK

      - name: Run Unit Tests
        run: |
          $GAIA_REPO/dev_tools/github-actions/post_build_action.sh \
            --repo-path $GAIA_REPO \
            --gaia-version $GAIA_VERSION \
            --action unit_tests

      - name: Publish Debian Package
        run: |
          $GAIA_REPO/dev_tools/github-actions/post_build_action.sh \
            --repo-path $GAIA_REPO \
            --gaia-version $GAIA_VERSION \
            --action publish_package

      - name: Upload Output Files
        if: always()
        uses: actions/upload-artifact@v2
        with:
          name: ${{github.job}} Output Files
          path: |
            ${{ github.workspace }}/build/output

      - name: Upload Install Package
        uses: actions/upload-artifact@v2
        with:
          name: SDK Install Package
          path: |
            ${{ github.workspace }}/build/output/package

  Debug_Core:
    needs: Core
    runs-on: ubuntu-20.04
    env:
      GAIA_REPO: ${{ github.workspace }}
    steps:
      - name: Checkout Repository
        uses: actions/checkout@master

      - name: Setup Python 3.8
        uses: actions/setup-python@v2
        with:
          python-version: 3.8

      - name: Clean up disk space
        run: |
          sudo rm -rf /usr/share/dotnet
          sudo rm -rf /usr/local/lib/android
          sudo rm -rf /opt/ghc

      - name: Pull Latest Dev-Core Image
        run: |
          ssh-agent -a $SSH_AUTH_SOCK > /dev/null
          echo "${{ secrets.GITHUB_TOKEN }}" | docker login ghcr.io -u ${{ github.actor }} --password-stdin
          docker pull $DEV_IMAGE

      - name: Build Docker Image
        run: |
          $GAIA_REPO/dev_tools/github-actions/build_image.sh \
              --repo-path $GAIA_REPO \
              --base-image $DEV_IMAGE \
              --cfg-enables Debug

      - name: Run Unit Tests
        run: |
          $GAIA_REPO/dev_tools/github-actions/post_build_action.sh \
            --repo-path $GAIA_REPO \
            --gaia-version $GAIA_VERSION \
            --action unit_tests

      - name: Upload Output Files
        if: always()
        uses: actions/upload-artifact@v2
        with:
          name: ${{github.job}} Output Files
          path: |
            ${{ github.workspace }}/build/output

  LLVM_Tests:
    needs: Core
    if: ${{ false }}
    runs-on: ubuntu-20.04
    env:
      GAIA_REPO: ${{ github.workspace }}
    steps:
      - name: Checkout Repository
        uses: actions/checkout@master

      - name: Setup Python 3.8
        uses: actions/setup-python@v2
        with:
          python-version: 3.8

      - name: Clean up disk space
        run: |
          sudo rm -rf /usr/share/dotnet
          sudo rm -rf /usr/local/lib/android
          sudo rm -rf /opt/ghc

      - name: Pull Latest Dev-Core Image
        run: |
          ssh-agent -a $SSH_AUTH_SOCK > /dev/null
          echo "${{ secrets.GITHUB_TOKEN }}" | docker login ghcr.io -u ${{ github.actor }} --password-stdin
          docker pull $DEV_IMAGE

      - name: Build Docker Image
        run: |
          $GAIA_REPO/dev_tools/github-actions/build_image.sh \
              --repo-path $GAIA_REPO \
              --base-image $DEV_IMAGE \
              --cfg-enables GaiaLLVMTests

      - name: Run Docker Image And Post-Build Script
        run: |
          $GAIA_REPO/dev_tools/github-actions/post_build_image.sh --job-name $GITHUB_JOB --repo-path $GAIA_REPO --gaia-version $GAIA_VERSION

      - name: Upload Output Files
        if: always()
        uses: actions/upload-artifact@v2
        with:
          name: ${{github.job}} Output Files
          path: |
            ${{ github.workspace }}/build/output

  Integration_Smoke:
    needs: SDK
    runs-on: ubuntu-20.04
    env:
      GAIA_REPO: ${{ github.workspace }}
    steps:
      - name: Checkout Repository
        uses: actions/checkout@master

      - name: Setup Python 3.8
        uses: actions/setup-python@v2
        with:
          python-version: 3.8

      - name: Download Debian Install Package
        uses: actions/download-artifact@v2
        with:
          name: SDK Install Package
          path: ${{ github.workspace }}/production/tests/packages

      - name: Tests
        working-directory: ${{ github.workspace }}
        run: |
          $GAIA_REPO/dev_tools/github-actions/execute_tests_against_package.sh --job-name $GITHUB_JOB --repo-path $GAIA_REPO --package $GAIA_REPO/production/tests/packages

      - name: Upload Output Files
        if: always()
        uses: actions/upload-artifact@v2
        with:
          name: ${{github.job}} Output Files
          path: |
            ${{ github.workspace }}/production/tests/results

  Integration_Smoke_Persistence:
    needs: SDK
    runs-on: ubuntu-20.04
    env:
      GAIA_REPO: ${{ github.workspace }}
    steps:
      - name: Checkout Repository
        uses: actions/checkout@master

      - name: Setup Python 3.8
        uses: actions/setup-python@v2
        with:
          python-version: 3.8

      - name: Download Debian Install Package
        uses: actions/download-artifact@v2
        with:
          name: SDK Install Package
          path: ${{ github.workspace }}/production/tests/packages

      - name: Tests
        working-directory: ${{ github.workspace }}
        run: |
          $GAIA_REPO/dev_tools/github-actions/execute_tests_against_package.sh --job-name $GITHUB_JOB --repo-path $GAIA_REPO --package $GAIA_REPO/production/tests/packages

      - name: Upload Output Files
        if: always()
        uses: actions/upload-artifact@v2
        with:
          name: ${{github.job}} Output Files
          path: |
            ${{ github.workspace }}/production/tests/results

  Integration_Samples:
    needs: SDK
    runs-on: ubuntu-20.04
    env:
      GAIA_REPO: ${{ github.workspace }}
    steps:
      - name: Checkout Repository
        uses: actions/checkout@master

      - name: Setup Python 3.8
        uses: actions/setup-python@v2
        with:
          python-version: 3.8

      - name: Download Debian Install Package
        uses: actions/download-artifact@v2
        with:
          name: SDK Install Package
          path: ${{ github.workspace }}/production/tests/packages

      - name: Tests
        working-directory: ${{ github.workspace }}
        run: |
          $GAIA_REPO/dev_tools/github-actions/execute_tests_against_package.sh --job-name $GITHUB_JOB --repo-path $GAIA_REPO --package $GAIA_REPO/production/tests/packages

      - name: Upload Output Files
        if: always()
        uses: actions/upload-artifact@v2
        with:
          name: ${{github.job}} Output Files
          path: |
            ${{ github.workspace }}/production/tests/results

  Final:
    needs:
      - Integration_Smoke
      - Integration_Smoke_Persistence
      - Integration_Samples
      - Debug_Core
    runs-on: ubuntu-20.04
    if: always()
    steps:
      - uses: technote-space/workflow-conclusion-action@v2

      - name: Results
        run: |
          echo "Build Workflow: ${{ env.WORKFLOW_CONCLUSION }}"<|MERGE_RESOLUTION|>--- conflicted
+++ resolved
@@ -63,18 +63,6 @@
         run: |
           docker push $DEV_IMAGE
 
-<<<<<<< HEAD
-      - name: Report Job Status To Slack
-        uses: 8398a7/action-slack@v3
-        if: always()
-        with:
-          status: ${{ job.status }}
-          fields: ${{ env.SLACK_STATUS_FIELDS }}
-        env:
-          SLACK_WEBHOOK_URL: ${{ secrets.SLACK_WEBHOOK_URL }}
-
-=======
->>>>>>> 3c60f958
   Lint:
     runs-on: ubuntu-20.04
     env:
