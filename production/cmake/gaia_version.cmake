--- conflicted
+++ resolved
@@ -3,12 +3,6 @@
 # All rights reserved.
 #############################################
 
-<<<<<<< HEAD
-# TeamCity/gdev builds will not be able to produce the git hash because
-# the source are copied without the Git info.
-set(GIT_HEAD_HASH "not-found")
-set(GIT_MASTER_HASH "not-found")
-=======
 
 option(GIT_HEAD_HASH "Hash of the current commit.")
 option(GIT_MASTER_HASH "Hash of the latests origin/master commit.")
@@ -56,7 +50,6 @@
         string(REGEX REPLACE "\n" "" GIT_MASTER_HASH "${GIT_MASTER_HASH}")
     endif()
 endif()
->>>>>>> 8ee73a41
 
 # Populate the gaia_version file. Note that this applies only for local builds.
 # In CI the BUILD_NUMBER is replaced directly before calling cmake.
