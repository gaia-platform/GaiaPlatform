--- conflicted
+++ resolved
@@ -345,32 +345,20 @@
   get_target_property(DDL_FILE ${ARG_DAC_LIBRARY} DDL_FILE)
 
   add_custom_command(
-<<<<<<< HEAD
       COMMENT "Translating ${ARG_RULESET_FILE} into ${RULESET_CPP_NAME}..."
       OUTPUT ${RULESET_CPP_PATH}
-      COMMAND ${GAIA_PROD_BUILD}/db/core/gaia_db_server --persistence disabled --instance-name ${DB_INSTANCE_NAME} &
+      COMMAND daemonize ${GAIA_PROD_BUILD}/db/core/gaia_db_server --persistence disabled --instance-name ${DB_INSTANCE_NAME}
       COMMAND sleep 1
       COMMAND ${GAIAC_CMD} ${DDL_FILE} -n ${DB_INSTANCE_NAME}
       COMMAND ${GAIAT_CMD} ${ARG_RULESET_FILE} -output ${RULESET_CPP_PATH} -n ${DB_INSTANCE_NAME} --
-=======
-    COMMENT "Compiling ${RULESET_FILE}..."
-    OUTPUT ${RULESET_CPP_OUT}
-    COMMAND daemonize ${GAIA_PROD_BUILD}/db/core/gaia_db_server --persistence disabled
-    COMMAND sleep 1
-    COMMAND ${GAIAC_CMD} ${ARG_DDL_FILE}
-    COMMAND ${GAIAT_CMD} ${ARG_RULESET_FILE} -output ${RULESET_CPP_OUT} --
->>>>>>> df229589
       -I ${GAIA_INC}
       -I ${FLATBUFFERS_INC}
       -I ${GAIA_SPDLOG_INC}
       -I ${GAIAT_INCLUDE_PATH}
       -stdlib=$<IF:$<CONFIG:Debug>,libc++,libstdc++>
       -std=c++${CMAKE_CXX_STANDARD}
-<<<<<<< HEAD
-      # Kill gaia_db_server by matching the instance name. --oldest is necessary to prevent
-      # pgrep from matching itself. The idea is that the PID of gaia_db_server should start
-      # earlier than pgrep hence having a lower PID.
-      COMMAND kill -9 `pgrep --oldest --full ${DB_INSTANCE_NAME}`
+      # Kill gaia_db_server by matching the instance name.
+      COMMAND kill -KILL `pgrep --list-full --exact gaia_db_server | grep ${DB_INSTANCE_NAME} | cut -d' ' -f1`
 
       # In some contexts, the next attempt to start gaia_db_server precedes this kill, leading
       # to a build failure. A short sleep is currently fixing that, but may not be the
@@ -380,18 +368,6 @@
       DEPENDS ${GAIAT_CMD}
       DEPENDS ${ARG_DAC_LIBRARY}
       DEPENDS ${ARG_RULESET_FILE}
-=======
-    COMMAND pkill -KILL --exact gaia_db_server
-
-    # In some contexts, the next attempt to start gaia_db_server precedes this kill, leading
-    # to a build failure. A short sleep is currently fixing that, but may not be the
-    # correct long-term solution.
-    COMMAND sleep 1
-    DEPENDS ${GAIAC_CMD}
-    DEPENDS ${GAIAT_CMD}
-    DEPENDS ${ARG_DDL_FILE}
-    DEPENDS ${ARG_RULESET_FILE}
->>>>>>> df229589
   )
 
   if(NOT DEFINED ARG_LIB_NAME)
