--- conflicted
+++ resolved
@@ -206,32 +206,31 @@
   set(ARG_OUTPUT_DIR ${GAIA_GENERATED_CODE}/direct_access/${ARG_DATABASE_NAME})
   file(MAKE_DIRECTORY ${ARG_OUTPUT_DIR})
 
-  message(VERBOSE "Adding target to generate DAC code for database ${ARG_DATABASE_NAME}...")
-
   string(RANDOM DB_INSTANCE_NAME)
 
   set(GAIAC_COMMAND ${GAIA_PROD_BUILD}/catalog/gaiac/gaiac)
   set(GAIAC_ARGS "-t" "${GAIA_PROD_BUILD}/db/core" "-o" "${ARG_OUTPUT_DIR}" "-n" "${DB_INSTANCE_NAME}" "-g")
 
   if (DEFINED ARG_DDL_FILE)
-    message(STATUS "Adding target to load schema from the DDL file ${ARG_DDL_FILE}...")
+    message(STATUS "Loading schema from the DDL file ${ARG_DDL_FILE}...")
     list(APPEND GAIAC_ARGS ${ARG_DDL_FILE})
   endif()
 
   if(DEFINED ARG_DATABASE_NAME)
     set(DAC_HEADER_FILE ${ARG_OUTPUT_DIR}/gaia_${ARG_DATABASE_NAME}.h)
     set(DAC_CPP_FILE ${ARG_OUTPUT_DIR}/gaia_${ARG_DATABASE_NAME}.cpp)
-    message(STATUS "Adding target to generate DAC code for database ${ARG_DATABASE_NAME}...")
+    message(STATUS "Generating DAC code for database ${ARG_DATABASE_NAME}...")
     list(PREPEND GAIAC_ARGS "-d" "${ARG_DATABASE_NAME}")
   else()
     # If the database name is not specified, we use the default database.
     message(STATUS "DATABASE_NAME not specified, using default.")
     set(DAC_HEADER_FILE ${ARG_OUTPUT_DIR}/gaia.h)
     set(DAC_CPP_FILE ${ARG_OUTPUT_DIR}/gaia.cpp)
+    message(VERBOSE "Generating DAC code for the default database...")
   endif()
 
   add_custom_command(
-    COMMENT "Generating DAC code..."
+    COMMENT "Generating DAC code in ${ARG_OUTPUT_DIR}..."
     OUTPUT ${DAC_HEADER_FILE}
     OUTPUT ${DAC_CPP_FILE}
     COMMAND ${GAIAC_COMMAND} ${GAIAC_ARGS}
@@ -243,9 +242,9 @@
     if (DEFINED ARG_DATABASE_NAME)
       set(ARG_LIB_NAME "dac_${ARG_DATABASE_NAME}")
     else()
-      set(ARG_LIB_NAME "edc")
+      set(ARG_LIB_NAME "dac")
     endif()
-    message(VERBOSE "LIB_NAME not specified, using: ${ARG_LIB_NAME}.")
+    message(VERBOSE "DAC LIB_NAME not specified, using: ${ARG_LIB_NAME}.")
   endif()
 
   add_library(${ARG_LIB_NAME}
@@ -256,6 +255,12 @@
   target_include_directories(${ARG_LIB_NAME} PUBLIC ${FLATBUFFERS_INC})
   target_include_directories(${ARG_LIB_NAME} PRIVATE ${GAIA_INC})
   target_link_libraries(${ARG_LIB_NAME} PUBLIC gaia_direct)
+
+  # Add the DDL arg file
+  if (DEFINED ARG_DDL_FILE)
+    get_filename_component(DDL_FILE_ABSOLUTE_PATH ${ARG_DDL_FILE} ABSOLUTE)
+    set_target_properties(${ARG_LIB_NAME} PROPERTIES DDL_FILE ${DDL_FILE_ABSOLUTE_PATH})
+  endif()
 endfunction()
 
 # Creates a CMake target that translates the ruleset file specified by RULESET_FILE
@@ -280,7 +285,7 @@
 #     ${GAIA_DIRECT_ACCESS_GENERATION_TARGETS}
 function(translate_ruleset_internal)
   set(options "")
-  set(oneValueArgs RULESET_FILE LIB_NAME TARGET_NAME EDC_INCLUDE EDC_LIB GAIAT_CMD)
+  set(oneValueArgs RULESET_FILE LIB_NAME TARGET_NAME DAC_LIBRARY GAIAT_CMD)
   set(multiValueArgs CLANG_PARAMS DEPENDS)
   cmake_parse_arguments("ARG" "${options}" "${oneValueArgs}" "${multiValueArgs}" ${ARGN})
 
@@ -295,7 +300,7 @@
   set(RULESET_CPP_NAME ${RULESET_NAME}_ruleset.cpp)
   set(RULESET_CPP_PATH ${ARG_OUTPUT_DIR}/${RULESET_CPP_NAME})
 
-  message(STATUS "Adding target for translating ruleset: ${ARG_RULESET_FILE} into ${RULESET_CPP_NAME}...")
+  message(STATUS "Translating ruleset: ${ARG_RULESET_FILE} into ${RULESET_CPP_NAME}...")
 
   string(RANDOM DB_INSTANCE_NAME)
 
@@ -311,33 +316,66 @@
   string(APPEND GAIAT_INCLUDE_PATH "-I;${GAIA_INC};")
 
   set(GAIAT_CMD "${GAIA_PROD_BUILD}/tools/gaia_translate/gaiat")
+  set(GAIAC_CMD ${GAIA_PROD_BUILD}/catalog/gaiac/gaiac)
+
+  # Unlike clang, gaiat isn't smart enough to know where system include dirs are
+  # for intrinsics and stdlib headers, so we need to define them explicitly.
+  set(GAIAT_INCLUDE_PATH "")
+
+  # We use libc++ in debug and its header must be manually included.
+  # Note: the order of inclusion is relevant and libc++ headers must be
+  # defined first when libc++ is used.
+  if(CMAKE_BUILD_TYPE STREQUAL "Debug")
+    set(LIBCXX_INCLUDE_DIR "/usr/lib/llvm-13/include/c++/v1/")
+    # Have to use ; instead of space otherwise custom_command will try to escape it
+    string(APPEND GAIAT_INCLUDE_PATH "-I;${LIBCXX_INCLUDE_DIR};")
+  endif()
+
+  foreach(INCLUDE_PATH ${CMAKE_CXX_IMPLICIT_INCLUDE_DIRECTORIES})
+    string(APPEND GAIAT_INCLUDE_PATH "-I;${INCLUDE_PATH};")
+  endforeach()
+
+  # Get the include directories from the DAC_LIBRARY target.
+  get_target_property(DAC_INCLUDE ${ARG_DAC_LIBRARY} INCLUDE_DIRECTORIES)
+
+  foreach(INCLUDE_PATH ${DAC_INCLUDE})
+    string(APPEND GAIAT_INCLUDE_PATH "-I;${INCLUDE_PATH};")
+  endforeach()
+
+  get_target_property(DDL_FILE ${ARG_DAC_LIBRARY} DDL_FILE)
 
   add_custom_command(
       COMMENT "Translating ${ARG_RULESET_FILE} into ${RULESET_CPP_NAME}..."
       OUTPUT ${RULESET_CPP_PATH}
       COMMAND ${GAIA_PROD_BUILD}/db/core/gaia_db_server --persistence disabled --instance-name ${DB_INSTANCE_NAME} &
       COMMAND sleep 1
-      COMMAND ${GAIAC_CMD} ${ARG_DDL_FILE} -n ${DB_INSTANCE_NAME}
+      COMMAND ${GAIAC_CMD} ${DDL_FILE} -n ${DB_INSTANCE_NAME}
       COMMAND ${GAIAT_CMD} ${ARG_RULESET_FILE} -output ${RULESET_CPP_PATH} -n ${DB_INSTANCE_NAME} --
-        ${ARG_CLANG_PARAMS}
-        ${GAIAT_INCLUDE_PATH}
-        -I ${FLATBUFFERS_INC}
-        -I ${GAIA_SPDLOG_INC}
-        -I ${ARG_EDC_INCLUDE}
-        -std=c++${CMAKE_CXX_STANDARD}
-      COMMAND kill -9 `pgrep -f --i${DB_INSTANCE_NAME}`
+      -I ${GAIA_INC}
+      -I ${FLATBUFFERS_INC}
+      -I ${GAIA_SPDLOG_INC}
+      -I ${GAIAT_INCLUDE_PATH}
+      -stdlib=$<IF:$<CONFIG:Debug>,libc++,libstdc++>
+      -std=c++${CMAKE_CXX_STANDARD}
+      # Kill gaia_db_server by matching the instance name. "| sort | head -n1" is necessary to prevent
+      # pgrep from matching itself. The idea is that the PID of gaia_db_server should start earlier
+      # than pgrep hence having a lower PID.
+      COMMAND kill -9 `pgrep -f -- \"--instance-name ${DB_INSTANCE_NAME}\" | sort | head -n1`
+
+      # In some contexts, the next attempt to start gaia_db_server precedes this kill, leading
+      # to a build failure. A short sleep is currently fixing that, but may not be the
+      # correct long-term solution.
       COMMAND sleep 1
+      DEPENDS ${GAIAC_CMD}
+      DEPENDS ${GAIAT_CMD}
+      DEPENDS ${ARG_DAC_LIBRARY}
       DEPENDS ${ARG_RULESET_FILE}
-      DEPENDS ${ARG_DEPENDS}
-      DEPENDS gaiat
   )
 
   if(NOT DEFINED ARG_LIB_NAME)
     set(ARG_LIB_NAME "${RULESET_NAME}_ruleset")
-    message(VERBOSE "LIB_NAME not specified, using: ${ARG_LIB_NAME}.")
-  endif()
-
-  message(STATUS "ruleset lib name: ${ARG_LIB_NAME}")
+    message(VERBOSE "Ruleset LIB_NAME not specified, using: ${ARG_LIB_NAME}.")
+  endif()
 
   add_library(${ARG_LIB_NAME}
       ${RULESET_CPP_PATH})
@@ -345,8 +383,7 @@
   configure_gaia_target(${ARG_LIB_NAME})
   target_include_directories(${ARG_LIB_NAME} PRIVATE ${FLATBUFFERS_INC})
   target_include_directories(${ARG_LIB_NAME} PRIVATE ${GAIA_INC})
-  target_include_directories(${ARG_LIB_NAME} PRIVATE ${ARG_EDC_INCLUDE})
-  target_link_libraries(${ARG_LIB_NAME} PUBLIC gaia_direct ${EDC_LIB})
+  target_link_libraries(${ARG_LIB_NAME} PUBLIC gaia_direct ${ARG_DAC_LIBRARY})
 endfunction()
 
 
@@ -355,132 +392,4 @@
   if(NOT DEFINED ${PARAM})
     message(FATAL_ERROR "The parameter ${PARAM} is required!")
   endif()
-endmacro()
-
-# Builds everything required for an end to end gtest that uses gaiac and gaiat.
-# Currently starts and stops a default server instance.
-#
-# Inputs:
-#
-# TARGET_NAME - name of the gtest
-# DDL_FILE - input gaia ddl file, but gtest will link to already build edc lib
-# RULESET_FILE - input ruleset file
-# DATABASE_NAME - name of the database used in the DDL_FILE
-# [PREVIOUS_TARGET_NAME] - for now these test use the same db instance so serialize build
-#   by specifying a previous target.  This argument is optional
-# TARGET_SOURCES - semicolon delimited list of gtest sources
-# TARGET_INCLUDES - include list for gtest
-# [TARGET_LIBRARIES] - other libraries to link to excluding the DAC_LIBRARY.  If not specified
-#   the gtest will be linked to "rt;gaia_system;gaia_db_catalog_test;DAC_LIBRARY"
-#
-# Outputs:
-#
-# RULESET_FILE.CPP - translated ruleset source under ${GAIA_GENERATED_CODE}
-#
-function(add_gaia_sdk_gtest)
-  set(options "")
-  set(oneValueArgs TARGET_NAME DDL_FILE RULESET_FILE DATABASE_NAME PREVIOUS_TARGET_NAME)
-  set(multiValueArgs TARGET_SOURCES TARGET_INCLUDES TARGET_LIBRARIES)
-  cmake_parse_arguments("ARG" "${options}" "${oneValueArgs}" "${multiValueArgs}" ${ARGN})
-
-  check_param(ARG_TARGET_NAME)
-  check_param(ARG_DDL_FILE)
-  check_param(ARG_RULESET_FILE)
-  check_param(ARG_DATABASE_NAME)
-  check_param(ARG_TARGET_SOURCES)
-  check_param(ARG_TARGET_INCLUDES)
-
-<<<<<<< HEAD
-  set(EDC_INCLUDE "${GAIA_GENERATED_CODE}/direct_access/${ARG_DATABASE_NAME}")
-  set(EDC_LIBRARY "edc_${ARG_DATABASE_NAME}")
-  set(RULESET_LIBRRY "${ARG_TARGET_NAME}_shared")
-  if (NOT DEFINED ARG_TARGET_LIBRARIES)
-    set(ARG_TARGET_LIBRARIES "rt;gaia_system;gaia_db_catalog_test;${EDC_LIBRARY};${RULESET_LIBRRY}")
-=======
-  set(DAC_INCLUDE "${GAIA_GENERATED_CODE}/${ARG_DATABASE_NAME}")
-  set(DAC_LIBRARY "dac_${ARG_DATABASE_NAME}")
-  if (NOT DEFINED ARG_TARGET_LIBRARIES)
-    set(ARG_TARGET_LIBRARIES "rt;gaia_system;gaia_db_catalog_test;${DAC_LIBRARY}")
->>>>>>> 0d873e3a
-  endif()
-
-  set(GAIAC_CMD "${GAIA_PROD_BUILD}/catalog/gaiac/gaiac")
-
-<<<<<<< HEAD
-  translate_ruleset_internal(
-      RULESET_FILE ${ARG_RULESET_FILE}
-      LIB_NAME "${RULESET_LIBRRY}"
-      EDC_INCLUDE ${EDC_INCLUDE}
-      EDC_LIBRARY ${EDC_LIBRARY}
-  )
-
-  add_gtest(${ARG_TARGET_NAME}
-    "${ARG_TARGET_SOURCES};"
-    "${ARG_TARGET_INCLUDES};${EDC_INCLUDE}"
-=======
-  # Unlike clang, gaiat isn't smart enough to know where system include dirs are
-  # for intrinsics and stdlib headers, so we need to define them explicitly.
-  set(GAIAT_INCLUDE_PATH "")
-
-  # We use libc++ in debug and its header must be manually included.
-  # Note: the order of inclusion is relevant and libc++ headers must be
-  # defined first when libc++ is used.
-  if(CMAKE_BUILD_TYPE STREQUAL "Debug")
-    set(LIBCXX_INCLUDE_DIR "/usr/lib/llvm-13/include/c++/v1/")
-    string(APPEND GAIAT_INCLUDE_PATH "-I;${LIBCXX_INCLUDE_DIR};")
-  endif()
-
-  foreach(INCLUDE_PATH ${CMAKE_CXX_IMPLICIT_INCLUDE_DIRECTORIES})
-    # Have to use ; instead of space otherwise custom_command will try to escape it
-    string(APPEND GAIAT_INCLUDE_PATH "-I;${INCLUDE_PATH};")
-  endforeach()
-
-  add_custom_command(
-    COMMENT "Compiling ${RULESET_FILE}..."
-    OUTPUT ${RULESET_CPP_OUT}
-    COMMAND ${GAIA_PROD_BUILD}/db/core/gaia_db_server --persistence disabled &
-    COMMAND sleep 1
-    COMMAND ${GAIAC_CMD} ${ARG_DDL_FILE}
-    COMMAND ${GAIAT_CMD} ${ARG_RULESET_FILE} -output ${RULESET_CPP_OUT} --
-      -I ${GAIA_INC}
-      -I ${FLATBUFFERS_INC}
-      -I ${GAIA_SPDLOG_INC}
-      -I ${DAC_INCLUDE}
-      -I ${GAIAT_INCLUDE_PATH}
-      -stdlib=$<IF:$<CONFIG:Debug>,libc++,libstdc++>
-      -std=c++${CMAKE_CXX_STANDARD}
-    COMMAND pkill -f -KILL gaia_db_server &
-
-    # In some contexts, the next attempt to start gaia_db_server precedes this kill, leading
-    # to a build failure. A short sleep is currently fixing that, but may not be the
-    # correct long-term solution.
-    COMMAND sleep 1
-    DEPENDS ${GAIAC_CMD}
-    DEPENDS ${GAIAT_CMD}
-    DEPENDS ${ARG_DDL_FILE}
-    DEPENDS ${ARG_RULESET_FILE}
-  )
-
-  set(GENERATE_RULES_TARGET "generate_${ARG_TARGET_NAME}")
-
-  if(DEFINED ARG_PREVIOUS_TARGET_NAME)
-    add_custom_target(${GENERATE_RULES_TARGET} ALL
-      DEPENDS ${RULESET_CPP_OUT}
-      DEPENDS ${DAC_LIBRARY}
-      DEPENDS ${ARG_PREVIOUS_TARGET_NAME}
-    )
-  else()
-    add_custom_target(${GENERATE_RULES_TARGET} ALL
-      DEPENDS ${RULESET_CPP_OUT}
-      DEPENDS ${DAC_LIBRARY}
-    )
-  endif()
-
-  add_gtest(${ARG_TARGET_NAME}
-    "${ARG_TARGET_SOURCES};${RULESET_CPP_OUT}"
-    "${ARG_TARGET_INCLUDES};${DAC_INCLUDE}"
->>>>>>> 0d873e3a
-    "${ARG_TARGET_LIBRARIES}"
-    "${GENERATE_RULES_TARGET}"
-  )
-endfunction()+endmacro()