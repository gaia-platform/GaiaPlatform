--- conflicted
+++ resolved
@@ -68,10 +68,7 @@
   get_filename_component(SRC_FBS_DIR ${SRC_FBS} PATH)
   get_filename_component(SRC_FBS_FILE ${SRC_FBS} NAME)
   string(REGEX REPLACE "\\.fbs$" "_generated.h" GEN_HEADER ${SRC_FBS_FILE})
-<<<<<<< HEAD
-=======
 
->>>>>>> 251ec4c4
   add_custom_command(
     OUTPUT ${OUTPUT_DIR}/${GEN_HEADER}
     COMMAND "${CMAKE_BINARY_DIR}/flatbuffers/flatc"
