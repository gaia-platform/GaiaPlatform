--- conflicted
+++ resolved
@@ -14,18 +14,10 @@
 // Exception class implementations.
 //
 edc_invalid_object_type::edc_invalid_object_type(
-<<<<<<< HEAD
-    gaia_id_t id, 
-    gaia_type_t expected_type, 
+    gaia_id_t id,
+    gaia_type_t expected_type,
     const char* expected_typename,
-    gaia_type_t actual_type) 
-=======
-    gaia_id_t id,
-    gaia_type_t expected,
-    const char* expected_type,
-    gaia_type_t actual,
-    const char* type_name)
->>>>>>> 86d4c415
+    gaia_type_t actual_type)
 {
     stringstream msg;
     msg << "Requesting Gaia type " << expected_typename << "(" << expected_type << ") but object identified by "
@@ -68,38 +60,5 @@
     m_message = msg.str();
 }
 
-<<<<<<< HEAD
-=======
-//
-// Base gaia_base_t implementation.
-//
-gaia_base_t::gaia_base_t(const char* gaia_typename)
-: gaia_base_t(0, gaia_typename)
-{
-}
-
-gaia_base_t::gaia_base_t(gaia_id_t id, const char * gaia_typename)
-: m_id(id)
-, m_typename(gaia_typename)
-{
-    set_tx_hooks();
-}
-
-void gaia_base_t::set_tx_hooks()
-{
-    // Don't overwrite an already-registered hook.
-     gaia::db::set_tx_begin_hook(commit_hook, false);
-}
-
-void gaia_base_t::commit_hook()
-{
-    for (auto it = s_gaia_tx_cache.begin(); it != s_gaia_tx_cache.end(); ++it)
-    {
-        it->second->reset(true);
-    }
-    s_gaia_tx_cache.clear();
-}
-
->>>>>>> 86d4c415
 } // direct_access
 } // gaia