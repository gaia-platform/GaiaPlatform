/////////////////////////////////////////////
// Copyright (c) Gaia Platform LLC
// All rights reserved.
/////////////////////////////////////////////

#include <ctime>

#include <iostream>
#include <string>

#include <gtest/gtest.h>

#include "gaia/common.hpp"
#include "gaia/direct_access/auto_transaction.hpp"

#include "gaia_internal/db/db_catalog_test_base.hpp"

#include "gaia_addr_book.h"

using namespace gaia::addr_book;
using namespace gaia::common;
using namespace gaia::direct_access;
using namespace std;

using g_timer_t = gaia::common::timer_t;

class test_expressions : public db_catalog_test_base_t
{
public:
    test_expressions()
        : db_catalog_test_base_t("addr_book.ddl"){};

protected:
    address_t seattle, aberdeen, tyngsborough, puyallup, renton, bellevue, redmond, kissimmee;
    employee_t simone, dax, bill, laurentiu, wayne, yiwen, mihir, tobin;

    void SetUp() override
    {
        db_catalog_test_base_t::SetUp();

        begin_transaction();

        seattle = create_address("Seattle", "WA");
        aberdeen = create_address("Aberdeen", "WA");
        tyngsborough = create_address("Tyngsborough", "MA");
        puyallup = create_address("Puyallup", "WA");
        renton = create_address("Renton", "WA");
        bellevue = create_address("Bellevue", "WA");
        redmond = create_address("Redmond", "WA");
        kissimmee = create_address("Kissimmee", "FL");

        dax = create_employee("Dax", "Hawkins", "dax@gaia.io", date(2019, 11, 15), aberdeen);
        bill = create_employee("Bill", "Clinton", "bill@gaia.io", date(2019, 11, 20), tyngsborough);
        wayne = create_employee("Wayne", "Warren", "wayne@personal.com", date(2020, 1, 10), puyallup);
        tobin = create_employee("Tobin", "Baker", "tobin@gaia.io", date(2020, 3, 10), renton);
        laurentiu = create_employee("Laurentiu", "Cristofor", "laurentiu@gaia.io", date(2020, 4, 1), bellevue);
        yiwen = create_employee("Yi Wen", "Wong", "yiwen@gaia.io", date(2020, 5, 10), seattle);
        mihir = create_employee("Mihir", "Jadhav", "mihir@gaia.io", date(2020, 5, 31), redmond);
        simone = create_employee("Simone", "Rondelli", "simone@gaia.io", date(2020, 7, 31), kissimmee);

        commit_transaction();
    }

    employee_t create_employee(const string& name, const string& last_name, const string& email, int64_t hire_date, address_t& address)
    {
        auto employee_w = employee_writer();
        employee_w.name_first = name;
        employee_w.name_last = last_name;
        employee_w.email = email;
        employee_w.hire_date = hire_date;
        gaia_id_t id = employee_w.insert_row();
        employee_t employee = employee_t::get(id);

        employee.addressee_address_list().insert(address);

        return employee;
    }

    address_t create_address(const string& city, const string& state)
    {
        auto address_w = address_writer();
        address_w.city = city;
        address_w.state = state;
        return address_t::get(address_w.insert_row());
    }

    /**
     * Return the given date in milliseconds since epoch.
     */
    int64_t date(int yyyy, int mm, int dd)
    {
        std::tm tm{
            .tm_mday = dd,
            .tm_mon = mm - 1,
            .tm_year = yyyy - 1900,
        };
        return mktime(&tm) * 1000;
    }

    template <class T_container, class T_type>
    void assert_contains(T_container gaia_container, std::initializer_list<T_type> expected)
    {
        auto expected_vec = std::vector(expected);

        ASSERT_EQ(expected.size(), std::distance(gaia_container.begin(), gaia_container.end()));

        for (const T_type& obj : gaia_container)
        {
            auto position = std::find(expected_vec.begin(), expected_vec.end(), obj);

            if (position != expected_vec.end())
            {
                expected_vec.erase(position);
            }
        }

        ASSERT_TRUE(expected_vec.empty());
    }

    template <class T_container, class T_type>
    void assert_contains(T_container gaia_container, T_type expected)
    {
        assert_contains(gaia_container, {expected});
    }

    template <class T_container>
    void assert_empty(T_container gaia_container)
    {
        ASSERT_EQ(gaia_container.begin(), gaia_container.end());
    }
};

TEST_F(test_expressions, gaia_id_ed)
{
    auto_transaction_t txn;

    assert_contains(
        employee_t::list()
            .where(employee_t::expr::gaia_id == yiwen.gaia_id()),
        yiwen);

    assert_empty(
        employee_t::list()
            .where(employee_t::expr::gaia_id == seattle.gaia_id()));
}

TEST_F(test_expressions, int64_eq)
{
    auto_transaction_t txn;

    assert_contains(
        employee_t::list()
            .where(employee_t::expr::hire_date == date(2020, 5, 10)),
        {yiwen});

    assert_empty(
        employee_t::list()
            .where(employee_t::expr::hire_date == date(2050, 5, 10)));
}

TEST_F(test_expressions, int64_ne)
{
    auto_transaction_t txn;

    assert_contains(
        employee_t::list()
            .where(employee_t::expr::hire_date != date(2020, 5, 10)),
        {simone, mihir, laurentiu, tobin, wayne, bill, dax});

    assert_contains(
        employee_t::list()
            .where(employee_t::expr::hire_date != date(2050, 5, 10)),
        {simone, mihir, yiwen, laurentiu, tobin, wayne, bill, dax});
}

TEST_F(test_expressions, int64_gt)
{
    auto_transaction_t txn;

    assert_contains(
        employee_t::list()
            .where(employee_t::expr::hire_date > date(2020, 5, 10)),
        {simone, mihir});

    assert_empty(
        employee_t::list()
            .where(employee_t::expr::hire_date > date(2050, 5, 10)));
}

TEST_F(test_expressions, int64_gteq)
{
    auto_transaction_t txn;

    assert_contains(
        employee_t::list()
            .where(employee_t::expr::hire_date >= date(2020, 5, 10)),
        {simone, mihir, yiwen});

    assert_empty(
        employee_t::list()
            .where(employee_t::expr::hire_date >= date(2050, 5, 10)));
}

TEST_F(test_expressions, int64_lt)
{
    auto_transaction_t txn;

    assert_contains(
        employee_t::list()
            .where(employee_t::expr::hire_date < date(2020, 5, 10)),
        {laurentiu, tobin, wayne, bill, dax});

    assert_empty(
        employee_t::list()
            .where(employee_t::expr::hire_date < date(1902, 5, 10)));
}

TEST_F(test_expressions, int64_lteq)
{
    auto_transaction_t txn;

    assert_contains(
        employee_t::list()
            .where(employee_t::expr::hire_date <= date(2020, 5, 10)),
        {yiwen, laurentiu, tobin, wayne, bill, dax});

    assert_empty(
        employee_t::list()
            .where(employee_t::expr::hire_date <= date(1902, 5, 10)));
}

TEST_F(test_expressions, string_eq)
{
    auto_transaction_t txn;

    assert_contains(
        employee_t::list()
            .where(employee_t::expr::name_first == "Simone"),
        simone);

    assert_contains(
        employee_t::list()
            .where(employee_t::expr::name_first == std::string("Simone")),
        simone);

    const char* surname = "Hawkins";
    assert_contains(
        employee_t::list()
            .where(employee_t::expr::name_last == surname),
        dax);

    assert_empty(
        employee_t::list()
            .where(employee_t::expr::name_first == "simone"));

    assert_empty(
        employee_t::list()
            .where(employee_t::expr::name_first == "Olbudio"));
}

TEST_F(test_expressions, string_eq_case_insensitive)
{
    auto_transaction_t txn;

    assert_contains(
        employee_t::list()
            .where(employee_t::expr::name_first.equals("simone", string_comparison_t::case_insensitive)),
        simone);

    assert_contains(
        employee_t::list()
            .where(employee_t::expr::name_first.equals(std::string("simone"), string_comparison_t::case_insensitive)),
        simone);

    const char* surname = "hawkins";
    assert_contains(
        employee_t::list()
            .where(employee_t::expr::name_last.equals(surname, string_comparison_t::case_insensitive)),
        dax);

    assert_empty(
        employee_t::list()
            .where(employee_t::expr::name_first == "olbudio"));
}

TEST_F(test_expressions, string_ne)
{
    auto_transaction_t txn;

    assert_contains(
        employee_t::list()
            .where(employee_t::expr::name_first != "Simone"),
        {dax, bill, laurentiu, wayne, yiwen, mihir, tobin});

    assert_contains(
        employee_t::list()
            .where(employee_t::expr::name_first != std::string("Simone")),
        {dax, bill, laurentiu, wayne, yiwen, mihir, tobin});

    const char* surname = "Hawkins";
    assert_contains(
        employee_t::list()
            .where(employee_t::expr::name_last != surname),
        {simone, bill, laurentiu, wayne, yiwen, mihir, tobin});

    assert_contains(
        employee_t::list()
            .where(employee_t::expr::name_first != "Olbudio"),
        {simone, dax, bill, laurentiu, wayne, yiwen, mihir, tobin});
}

TEST_F(test_expressions, object_eq)
{
    auto_transaction_t txn;

    assert_contains(
        address_t::list()
            .where(address_t::expr::addressee_employee == yiwen),
        seattle);

    auto employee_writer = gaia::addr_book::employee_writer();
    employee_writer.name_first = "Zack";
    employee_writer.name_last = "Nolan";
    auto zack = employee_t::get(employee_writer.insert_row());

    assert_empty(
        address_t::list()
            .where(address_t::expr::addressee_employee == zack));

    assert_empty(
        address_t::list()
            .where(address_t::expr::addressee_employee == employee_t()));
}

TEST_F(test_expressions, object_ne)
{
    auto_transaction_t txn;

    assert_contains(
        address_t::list()
            .where(address_t::expr::addressee_employee != yiwen),
        {aberdeen, tyngsborough, puyallup, renton, bellevue, redmond, kissimmee});

    auto employee_writer = gaia::addr_book::employee_writer();
    employee_writer.name_first = "Zack";
    employee_writer.name_last = "Nolan";
    auto zack = employee_t::get(employee_writer.insert_row());

    assert_contains(
        address_t::list()
            .where(address_t::expr::addressee_employee != zack),
        {seattle, aberdeen, tyngsborough, puyallup, renton, bellevue, redmond, kissimmee});

    assert_contains(
        address_t::list()
            .where(address_t::expr::addressee_employee != employee_t()),
        {seattle, aberdeen, tyngsborough, puyallup, renton, bellevue, redmond, kissimmee});
}

TEST_F(test_expressions, or_predicate)
{
    auto_transaction_t txn;

    auto employees = employee_t::list().where(
        employee_t::expr::name_first == "Wayne"
        || employee_t::expr::name_first == "Bill"
        || employee_t::expr::name_first == "Cristofor");

    assert_contains(employees, {wayne, bill});

    employees = employee_t::list().where(
        employee_t::expr::hire_date <= date(2020, 1, 10)
        || employee_t::expr::hire_date >= date(2020, 5, 31)
        || employee_t::expr::name_last == "Cristofor");

    assert_contains(employees, {dax, bill, wayne, laurentiu, simone, mihir});

    employees = employee_t::list().where(
        employee_t::expr::hire_date <= date(1991, 1, 1)
        || employee_t::expr::hire_date >= date(2036, 2, 7));

    assert_empty(employees);
}

<<<<<<< HEAD
TEST_F(test_expressions, and_predicate)
=======
TEST_F(test_expressions, and_expr)
>>>>>>> 95b1156a
{
    auto_transaction_t txn;

    assert_contains(
        employee_t::list()
            .where(
                employee_t::expr::name_first == "Wayne"
                && employee_t::expr::name_last == "Warren"),
        wayne);

    assert_contains(
        employee_t::list()
            .where(
                employee_t::expr::hire_date >= date(2019, 11, 20)
                && employee_t::expr::name_last == "Clinton"),
        bill);

    assert_empty(
        employee_t::list()
            .where(
                employee_t::expr::hire_date <= date(2021, 1, 1)
                && employee_t::expr::hire_date >= date(2036, 2, 7)));
}

<<<<<<< HEAD
TEST_F(test_expressions, not_predicate)
=======
TEST_F(test_expressions, not_expr)
>>>>>>> 95b1156a
{
    auto_transaction_t txn;

    assert_contains(
        employee_t::list()
            .where(
                !(employee_t::expr::name_first == "Wayne")
                && !(employee_t::expr::name_last == "Warren")),
        {simone, dax, bill, laurentiu, yiwen, mihir, tobin});

    assert_contains(
        employee_t::list()
            .where(
                !(employee_t::expr::hire_date >= date(2020, 1, 1))),
        {bill, dax});

    assert_empty(
        employee_t::list()
            .where(
                !(employee_t::expr::hire_date > date(2001, 1, 1))));
}

TEST_F(test_expressions, mix_boolean_expr)
{
    auto_transaction_t txn;

    assert_contains(
        employee_t::list()
            .where(
                (employee_t::expr::name_first == "Wayne" && employee_t::expr::name_last == "Warren")
                && employee_t::expr::hire_date < date(2036, 2, 7)),
        wayne);

    assert_contains(
        employee_t::list()
            .where(
                (employee_t::expr::name_first == "Wayne" && employee_t::expr::name_last == "Warren")
                || (employee_t::expr::hire_date > date(2036, 2, 7)
                    || employee_t::expr::hire_date == date(2019, 11, 15))),
        {wayne, dax});

    assert_empty(
        employee_t::list()
            .where(
                (employee_t::expr::name_first == "Wayne" && employee_t::expr::name_last == "Warren")
                && (employee_t::expr::hire_date > date(2036, 2, 7))));
}

TEST_F(test_expressions, container_contains_predicate)
{
    auto_transaction_t txn;

    assert_contains(
        employee_t::list()
            .where(employee_t::expr::addressee_address_list
                       .contains(address_t::expr::state == "WA")),
        {dax, wayne, tobin, laurentiu, yiwen, mihir});

    assert_empty(
        employee_t::list()
            .where(employee_t::expr::addressee_address_list
                       .contains(address_t::expr::state == "CA")));
}

TEST_F(test_expressions, container_contains_object)
{
    auto_transaction_t txn;

    assert_contains(
        employee_t::list()
            .where(employee_t::expr::addressee_address_list
                       .contains(bellevue)),
        {laurentiu});

    auto marzabotto = create_address("Marzabotto", "IT");

    assert_empty(
        employee_t::list()
            .where(employee_t::expr::addressee_address_list
                       .contains(marzabotto)));
}

//int main()
//{
//
//    begin_session();
//    begin_transaction();
//
//    auto e = employee_t();
//    auto a = address_t::expr::state == "CA";
//    cout << typeid(decltype(a)).name() << endl;
//    cout << typeid(decltype(e)).name() << endl;
//    cout << "std::is_invocable_v<T_predicate> " << std::is_invocable_v<decltype(a)> << endl;
//    cout << "<std::is_base_of_v<edc_base_t, T_value> " << std::is_base_of_v<edc_base_t, decltype(e)> << endl;
//
//    auto b = std::function<bool()>([]() { return true; });
//    cout << typeid(decltype(b)).name() << endl;
//    cout << "std::is_invocable_v<T_predicate> " << std::is_invocable_v<decltype(b)> << endl;
//
//    auto c = []() { return true; };
//    cout << typeid(decltype(c)).name() << endl;
//    cout << "std::is_invocable_v<T_predicate> " << std::is_invocable_v<decltype(c)> << endl;
//
//    commit_transaction();
//    end_session();
//}<|MERGE_RESOLUTION|>--- conflicted
+++ resolved
@@ -382,11 +382,7 @@
     assert_empty(employees);
 }
 
-<<<<<<< HEAD
-TEST_F(test_expressions, and_predicate)
-=======
 TEST_F(test_expressions, and_expr)
->>>>>>> 95b1156a
 {
     auto_transaction_t txn;
 
@@ -411,11 +407,7 @@
                 && employee_t::expr::hire_date >= date(2036, 2, 7)));
 }
 
-<<<<<<< HEAD
-TEST_F(test_expressions, not_predicate)
-=======
 TEST_F(test_expressions, not_expr)
->>>>>>> 95b1156a
 {
     auto_transaction_t txn;
 
