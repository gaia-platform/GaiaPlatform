--- conflicted
+++ resolved
@@ -174,12 +174,6 @@
             .where(hire_date == date(2020, 5, 10)),
         yiwen);
 
-    for (auto& e : employee_t::list()
-                       .where(hire_date == date(2020, 5, 10)))
-    {
-        cout << "Found " << e.name_first() << endl;
-    }
-
     assert_empty(
         employee_t::list()
             .where(hire_date == date(2050, 5, 10)));
@@ -461,15 +455,11 @@
 {
     auto_transaction_t txn;
 
-<<<<<<< HEAD
     assert_contains(
         employee_t::list()
             .where(addressee_address_list
-                       .contains_object(bellevue)),
-        laurentiu);
-=======
-    assert_contains(employee_t::list().where(addressee_address_list.contains(bellevue)), {laurentiu});
->>>>>>> 800c66cb
+                       .contains(bellevue)),
+        {laurentiu});
 
     auto marzabotto = create_address("Marzabotto", "IT");
 
