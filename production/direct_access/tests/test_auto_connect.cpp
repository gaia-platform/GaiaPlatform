--- conflicted
+++ resolved
@@ -82,13 +82,8 @@
     ASSERT_EQ(flight_waynetype::get(flight_id).return_passengers().begin()->gaia_id(), passenger_id);
     ASSERT_EQ(passenger_waynetype::get(passenger_id).return_flight().gaia_id(), flight_id);
 
-<<<<<<< HEAD
     auto passenger_writer = passenger_waynetype::get(passenger_id).writer();
-    passenger_writer.return_flight_number = 0;
-=======
-    auto passenger_writer = passenger_t::get(passenger_id).writer();
     passenger_writer.return_flight_number = nullopt;
->>>>>>> 5f981b41
     passenger_writer.update_row();
     txn.commit();
 
@@ -161,13 +156,8 @@
     ASSERT_EQ(passenger_waynetype::get(spock_id).return_flight().gaia_id(), flight_id);
     ASSERT_EQ(passenger_waynetype::get(kirk_id).return_flight().gaia_id(), flight_id);
 
-<<<<<<< HEAD
     auto flight_writer = flight_waynetype::get(flight_id).writer();
-    flight_writer.number = 0;
-=======
-    auto flight_writer = flight_t::get(flight_id).writer();
     flight_writer.number = nullopt;
->>>>>>> 5f981b41
     flight_writer.update_row();
     txn.commit();
 
