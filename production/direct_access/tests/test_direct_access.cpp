/////////////////////////////////////////////
// Copyright (c) Gaia Platform LLC
// All rights reserved.
/////////////////////////////////////////////

#include <iostream>
#include <cstdlib>

#include "gtest/gtest.h"
#include "addr_book_gaia_generated.h"
#include "db_test_helpers.hpp"

using namespace std;
using namespace gaia::db;
using namespace gaia::common;
using namespace AddrBook;


class gaia_object_test : public ::testing::Test {
protected:
    void delete_employees() {
        begin_transaction();
        for(auto e = Employee::get_first();
            e;
            e = e.get_next())
        {
            e.delete_row();
        }
        commit_transaction();
    }

    static void SetUpTestSuite() {
        start_server();
    }

    static void TearDownTestSuite() {
        stop_server();
    }

    void SetUp() override {
        begin_session();
        delete_employees();
    }

    void TearDown() override {
        delete_employees();
        end_session();
    }
};

int count_rows() {
    int count = 0;
    for (auto e = Employee::get_first();
         e;
         e = e.get_next())
    {
        ++count;
    }
    return count;
}

Employee_writer set_field(const char* name) {
    auto w = Employee_writer();
    w.name_first = name;
    return w;
}

Employee insert_row(const char* name) {
    auto w = set_field(name);
    gaia_id_t id = w.insert_row();
    return Employee::get(id);
}

Employee update_row(const char* name) {
    auto e = insert_row(name);
    e.writer().update_row();
    return e;
}

Employee get_field(const char* name) {
    auto e = update_row(name);
    EXPECT_STREQ(e.name_first(), name);
    return e;
}

// Test on objects created by new()
// ================================

// Create, write & read, one row
TEST_F(gaia_object_test, get_field) {
    begin_transaction();
    get_field("Harold");
    commit_transaction();
}

// Delete one row
TEST_F(gaia_object_test, get_field_delete) {
    begin_transaction();
    auto e = get_field("Jameson");
    e.delete_row();
    commit_transaction();
}

// Scan multiple rows
TEST_F(gaia_object_test, new_set_ins) {
    begin_transaction();
    get_field("Harold");
    get_field("Jameson");
    EXPECT_EQ(2, count_rows());
    commit_transaction();
}

// Read back from new, unsaved object
TEST_F(gaia_object_test, net_set_get) {
    auto w = Employee_writer();
    w.name_last = "Smith";
    EXPECT_STREQ(w.name_last.c_str(), "Smith");
}

// Attempt to read original value from new object
TEST_F(gaia_object_test, read_original_from_copy) {
    begin_transaction();
    auto e = get_field("Zachary");
    EXPECT_STREQ("Zachary", e.name_first());
    commit_transaction();
}

// Insert a row with no field values
TEST_F(gaia_object_test, new_ins_get) {
    begin_transaction();

    auto e = Employee::get(Employee_writer().insert_row());
    auto name = e.name_first();
    auto hire_date = e.hire_date();

    EXPECT_EQ(name, nullptr);
    EXPECT_EQ(0, hire_date);

    commit_transaction();
}

// Read values from a non-inserted writer
TEST_F(gaia_object_test, new_get) {
    begin_transaction();
    auto w = Employee_writer();
    auto name = w.name_first;
    auto hire_date = w.hire_date;

    EXPECT_TRUE(name.empty());
    EXPECT_EQ(0, hire_date);
    commit_transaction();
}

TEST_F(gaia_object_test, new_del_field_ref) {
    // create GAIA-64 scenario
    begin_transaction();

    auto e = Employee::get(Employee_writer().insert_row());
    e.delete_row();
    // can't access data from a deleted row
    EXPECT_THROW(e.name_first(), invalid_node_id);

    // Can't get a writer from a deleted row either
    EXPECT_THROW(e.writer(), invalid_node_id);

    commit_transaction();
}

// Attempt to update a row with a new writer.
// This test doesn't make sense any more since you can't create a new employee
// object but only a new writer.

/*
TEST_F(gaia_object_test, new_upd_field) {
    begin_transaction();
    auto writer = Employee_writer();
    EXPECT_THROW(Employee::update_row(writer), invalid_node_id);
    commit_transaction();
}
*/

// Attempt to insert with an update writer, this should work.
TEST_F(gaia_object_test, existing_ins_field) {
    begin_transaction();
    auto e = Employee::get(Employee_writer().insert_row());
    auto writer = e.writer();
    writer.insert_row();
    commit_transaction();
}


// Test on existing objects found by ID
// ====================================

// Create, write two rows, read back by ID and verify
TEST_F(gaia_object_test, read_back_id) {
    begin_transaction();
    auto eid = get_field("Howard").gaia_id();
    auto eid2 = get_field("Henry").gaia_id();
    commit_transaction();

    begin_transaction();
    auto e = Employee::get(eid);
    EXPECT_STREQ("Howard", e.name_first());
    e = Employee::get(eid2);
    EXPECT_STREQ("Henry", e.name_first());
    // Change the field and verify that original value is intact
    auto writer = e.writer();
    writer.name_first = "Heinrich";
    EXPECT_STREQ("Henry", e.name_first());
    // While we have the original and modified values, update
    writer.update_row();
    EXPECT_STREQ("Heinrich", e.name_first());
    EXPECT_STREQ("Heinrich", writer.name_first.c_str());

    // Setting a field value after the update
    writer.name_first = "Hank";
    EXPECT_STREQ("Heinrich", e.name_first());
    // Delete this object with original and modified fields
    e.delete_row();
    // Can't access data of a deleted row
    EXPECT_THROW(e.name_first(), invalid_node_id);
    commit_transaction();
}

// Create row, try getting row from wrong type
TEST_F(gaia_object_test, read_wrong_type) {
    begin_transaction();
    auto e = get_field("Howard");
    auto eid = e.gaia_id();
    commit_transaction();

    begin_transaction();
    try {
        auto a = Address::get(eid);
        gaia_id_t id = a.gaia_id();
        EXPECT_EQ(id, 1000);
    }
    catch (const exception& e) {
        // The eid is unpredictable, but the exception will use it in its message.
        string compare_string = "Requesting Gaia type Address(2) but object identified by " + to_string(eid) + " is type (1).";
        EXPECT_STREQ(e.what(), compare_string.c_str());
    }
    EXPECT_THROW(Address::get(eid), edc_invalid_object_type);
    commit_transaction();
}

// Create, write two rows, read back by scan and verify
TEST_F(gaia_object_test, read_back_scan) {
    begin_transaction();
    auto eid = get_field("Howard").gaia_id();
    auto eid2 = get_field("Henry").gaia_id();
    commit_transaction();

    begin_transaction();
    auto e = Employee::get_first();
    EXPECT_EQ(eid, e.gaia_id());
    EXPECT_STREQ("Howard", e.name_first());
    e = e.get_next();
    EXPECT_EQ(eid2, e.gaia_id());
    EXPECT_STREQ("Henry", e.name_first());
    commit_transaction();
}

// Used twice, below
void UpdateReadBack(bool update_flag) {
    begin_transaction();
    get_field("Howard");
    get_field("Henry");
    commit_transaction();

    begin_transaction();
    auto e = Employee::get_first();
    auto w = e.writer();
    w.name_first = "Herald";
    w.name_last = "Hollman";
    if (update_flag) {
        w.update_row();
    }
    e = e.get_next();

    // get writer for next row!
    w = e.writer();
    w.name_first = "Gerald";
    w.name_last = "Glickman";
    if (update_flag) {
        w.update_row();
    }
    commit_transaction();

    begin_transaction();
    e = Employee::get_first();
    if (update_flag) {
        EXPECT_STREQ("Herald", e.name_first());
        EXPECT_STREQ("Hollman", e.name_last());
    } else {
        // unchanged by previous transaction
        EXPECT_STREQ("Howard", e.name_first());
        EXPECT_STREQ(nullptr, e.name_last());
    }
    e = e.get_next();
    if (update_flag) {
        EXPECT_STREQ("Gerald", e.name_first());
        EXPECT_STREQ("Glickman", e.name_last());
    } else {
        // unchanged by previous transaction
        EXPECT_STREQ("Henry", e.name_first());
        EXPECT_STREQ(nullptr, e.name_last());
    }
    commit_transaction();
}

// Create, write two rows, set fields, update, read, verify
TEST_F(gaia_object_test, update_read_back) {
    UpdateReadBack(true);
}

// Create, write two rows, set fields, update, read, verify
TEST_F(gaia_object_test, no_update_read_back) {
    UpdateReadBack(false);
}

// Delete an inserted object then insert after; the new row is good.
TEST_F(gaia_object_test, new_del_ins) {
    begin_transaction();
    auto e = get_field("Hector");
    auto w = e.writer();
    e.delete_row();
    w.insert_row();
    commit_transaction();
}

// Delete a found object then update
TEST_F(gaia_object_test, new_del_upd) {
    begin_transaction();
    auto e = get_field("Hector");
    e.delete_row();
    EXPECT_THROW(e.writer().update_row(), invalid_node_id);
    commit_transaction();
}

// Delete a found object then insert after, it's good again.
TEST_F(gaia_object_test, found_del_ins) {
    begin_transaction();

    auto e = get_field("Hector");
    auto writer = e.writer();
    e.delete_row();
    EXPECT_THROW(e.writer(), invalid_node_id);
    // We got the writer before we deleted the row.
    // We can't update the row but we can insert a new one.
    auto eid = writer.insert_row();
    commit_transaction();

    begin_transaction();
    e = Employee::get(eid);
    e.writer().name_first = "Hudson";
    commit_transaction();
}

// Delete a found object then update
TEST_F(gaia_object_test, found_del_upd) {
    begin_transaction();
    auto e = get_field("Hector");
    auto eid = e.gaia_id();
    commit_transaction();

    begin_transaction();
    e = Employee::get(eid);
    auto w = e.writer();
    e.delete_row();
    EXPECT_THROW(w.update_row(), invalid_node_id);
    commit_transaction();
}

// EXCEPTION conditions
// ====================

// The simplified model allows you to
// do multiple insertions with the same
// writer.  This seems reasonable given the model
// of passing in the row object to an insert_row method
// auto writer = Employe::writer();
// writer.insert_row();
// writer.insert_row();

/*
// Attempt to insert one row twice
TEST_F(gaia_object_test, insert_x2) {
    begin_transaction();
    auto e = get_field("Zachary");
    EXPECT_THROW(e.insert_row(), duplicate_id);
    commit_transaction();
}

// Create, then get by ID, insert
// Used twice, below
void InsertIdX2(bool insert_flag) {
    begin_transaction();
    auto eid = get_field("Zachary")->gaia_id();
    commit_transaction();

    begin_transaction();
    auto e = Employee::get(eid);
    if (insert_flag) {
        e.set_name_first("Zerubbabel");
    }
    EXPECT_THROW(e.insert_row(), duplicate_id);
    commit_transaction();
}

// Attempt to insert a row found by ID
TEST_F(gaia_object_test, insert_id_x2) {
    InsertIdX2(false);
}

// Attempt to insert a row found by ID after setting field value
TEST_F(gaia_object_test, set_insert_id_x2) {
    InsertIdX2(true);
}
*/

// Attempt to create a row outside of a transaction
TEST_F(gaia_object_test, no_tx) {
    EXPECT_THROW(get_field("Harold"), tx_not_open);
    // NOTE: the Employee object is leaked here
}

// Simplified model doesn't allow this because you
// you cannot create a new Employee() and the
// Employee::writer method returns an Employee_writer
// not an Employee object.  The update and delete
// methods require a reference to an Employee object
// and not a writer object.  The insert method
// only takes a writer object.

/*

// Attempt to update an un-inserted object
TEST_F(gaia_object_test, new_upd) {
    begin_transaction();
    auto emp = Employee_writer();
    emp->set_name_first("Judith");
    EXPECT_THROW(emp->update_row(), invalid_node_id);
    //Employee* emp2 = new Employee(0);
    //printf("%s\n", emp2->name_first());
    commit_transaction();
}

// Delete an un-inserted object
TEST_F(gaia_object_test, new_del) {
    begin_transaction();
    auto e = Employee_writer();
    EXPECT_THROW(e.delete_row(), invalid_node_id);
    commit_transaction();
}
*/

// Delete a row twice
TEST_F(gaia_object_test, new_del_del) {
    begin_transaction();
    auto e = get_field("Hugo");
    // the first delete succeeds
    e.delete_row();
    // second one is a no-op
    e.delete_row();
    commit_transaction();
}

// Simplified model doesn't allow this scenario because 
// Employee_writer() returns a writer and not an Employee()
// object.

// Perform get_next() without a preceeding get_first()
<<<<<<< HEAD
=======

/*
>>>>>>> a67741de
TEST_F(gaia_object_test, next_first) {
    begin_transaction();
    auto e1 = get_field("Harold");
    auto e2 = get_field("Howard");
    auto e3 = get_field("Hank");
    auto e_test = e2->get_next();
    EXPECT_TRUE(e_test == e1 || e_test == e3 || e_test == nullptr);
    auto e4 = Employee_writer();
    // In this case, the row doesn't exist yet.
    e4->set_name_first("Hector");
    EXPECT_EQ(nullptr, e4->get_next());
    commit_transaction();
}
*/

TEST_F(gaia_object_test, auto_tx_begin) {

    // Default constructor enables auto_begin semantics
    auto_transaction_t tx;

    auto writer = Employee_writer();
    writer.name_last = "Hawkins";
    Employee e = Employee::get(writer.insert_row());
    tx.commit();

    EXPECT_STREQ(e.name_last(), "Hawkins");
    
    // update
    writer = e.writer();
    writer.name_last = "Clinton";
    writer.update_row();
    tx.commit();
    
    EXPECT_STREQ(e.name_last(), "Clinton");
}

TEST_F(gaia_object_test, auto_tx) {
    // Specify auto_begin = false
    auto_transaction_t tx(false);
    auto writer = Employee_writer();

    writer.name_last = "Hawkins";
    Employee e = Employee::get(writer.insert_row());
    tx.commit();

    // Expect an exception since we're not in a transaction
    EXPECT_THROW(e.name_last(), tx_not_open);

    begin_transaction();

    EXPECT_STREQ(e.name_last(), "Hawkins");

    // This is legal.
    tx.commit();
}

<<<<<<< HEAD
=======
TEST_F(gaia_object_test, auto_tx_rollback) {
    gaia_id_t id;
    {
        auto_transaction_t tx;
        auto writer = Employee_writer();
        writer.name_last = "Hawkins";
        id = writer.insert_row();
    }
    // Transaction was rolled back 
    auto_transaction_t tx;
    Employee e = Employee::get(id);
    EXPECT_FALSE(e);
}

>>>>>>> a67741de
void another_thread(bool new_thread)
{
    if (new_thread) {
        begin_session();
    }
    begin_transaction();
    for (auto e = Employee::get_first(); e ; e =e.get_next())
    {
        EXPECT_TRUE(nullptr != e.name_first());
    }
    commit_transaction();
<<<<<<< HEAD
    if (new_thread) {
=======
    if (new_thread)
    {
>>>>>>> a67741de
        end_session();
    }
}

#include <thread>
TEST_F(gaia_object_test, thread_test) {
    begin_transaction();
    Employee::insert_row("Thread", "Master", "555-55-5555", 1234, "tid@tid.com", "www.thread.com");
    commit_transaction();
    // Run on this thread.
    another_thread(false);
    // Now spawn and run on another thread;
    thread t = thread(another_thread, true);
    t.join();
}

TEST_F(gaia_object_test, writer_value_ref) {
    begin_transaction();
    Employee_writer w1 = Employee_writer();
    w1.name_last = "Gretzky";
    Employee e = Employee::get(w1.insert_row());
    commit_transaction();

    begin_transaction();
    w1 = e.writer();
    auto& ssn = w1.ssn;
    ssn = "987654321";
    w1.update_row();
    commit_transaction();

    begin_transaction();
    EXPECT_STREQ(e.ssn(), "987654321");
    commit_transaction();
}<|MERGE_RESOLUTION|>--- conflicted
+++ resolved
@@ -472,11 +472,7 @@
 // object.
 
 // Perform get_next() without a preceeding get_first()
-<<<<<<< HEAD
-=======
-
 /*
->>>>>>> a67741de
 TEST_F(gaia_object_test, next_first) {
     begin_transaction();
     auto e1 = get_field("Harold");
@@ -533,8 +529,6 @@
     tx.commit();
 }
 
-<<<<<<< HEAD
-=======
 TEST_F(gaia_object_test, auto_tx_rollback) {
     gaia_id_t id;
     {
@@ -549,7 +543,6 @@
     EXPECT_FALSE(e);
 }
 
->>>>>>> a67741de
 void another_thread(bool new_thread)
 {
     if (new_thread) {
@@ -561,12 +554,8 @@
         EXPECT_TRUE(nullptr != e.name_first());
     }
     commit_transaction();
-<<<<<<< HEAD
-    if (new_thread) {
-=======
     if (new_thread)
     {
->>>>>>> a67741de
         end_session();
     }
 }
