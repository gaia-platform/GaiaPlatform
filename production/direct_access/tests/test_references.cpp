--- conflicted
+++ resolved
@@ -33,10 +33,7 @@
         commit_transaction();
     }
 
-<<<<<<< HEAD
-    void SetUp() override {
-        // Start new session with server.
-=======
+    // Start new session with server.
     static void SetUpTestSuite() {
         start_server();
     }
@@ -46,7 +43,6 @@
     }
 
     void SetUp() override {
->>>>>>> 5ca9eaf6
         begin_session();
         delete_employees();
     }
@@ -60,7 +56,7 @@
 
 // Test connecting, disconnecting, navigating records
 // ==================================================
-TEST_F(gaia_references_test, DISABLED_connect) {
+TEST_F(gaia_references_test, connect) {
     begin_transaction();
 
     // In simplified API this is not possible since
@@ -195,7 +191,7 @@
     return true;
 }
 
-TEST_F(gaia_references_test, DISABLED_connect_scan) {
+TEST_F(gaia_references_test, connect_scan) {
     begin_transaction();
 
     // Create a hierarchy of employee to address to phone
@@ -223,7 +219,6 @@
     }
 }
 
-<<<<<<< HEAD
 Employee insert_employee(Employee_writer& writer, const char * name_first)
 {
     writer.name_first = name_first;
@@ -231,9 +226,6 @@
 }
 
 TEST_F(gaia_references_test, recursive_scan) {
-=======
-TEST_F(gaia_references_test, DISABLED_recursive_scan) {
->>>>>>> 5ca9eaf6
     begin_transaction();
 
     // The "manages" set is Employee to Employee.
@@ -279,12 +271,4 @@
     }
 
     commit_transaction();
-}
-
-int main(int argc, char **argv) {
-    ::testing::InitGoogleTest(&argc, argv);
-    start_server();
-    int result = RUN_ALL_TESTS();
-    stop_server();
-    return result;
 }