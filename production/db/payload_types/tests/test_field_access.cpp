/////////////////////////////////////////////
// Copyright (c) Gaia Platform LLC
// All rights reserved.
/////////////////////////////////////////////

#include <iostream>
#include <fstream>

#include "gtest/gtest.h"

#include "field_access.hpp"
#include "file.hpp"

using namespace std;
using namespace gaia::common;
using namespace gaia::db::payload_types;

<<<<<<< HEAD
const gaia_type_t c_type_id = 88;
=======
constexpr uint64_t c_type_id = 88;
>>>>>>> ed0c0887

// The following values must match the values from test_record_data.json.
constexpr char c_first_name[] = "Takeshi";

constexpr char c_last_name[] = "Kovac";
constexpr char c_new_last_name[] = "Kovacs";

constexpr uint8_t c_age = 242;
constexpr uint8_t c_new_age = 246;

constexpr int8_t c_has_children = 0;
constexpr int8_t c_new_has_children = 1;

constexpr int64_t c_identifier = 7364592217;
constexpr int64_t c_new_identifier = 9287332599;

constexpr size_t c_count_known_associates = 4;
constexpr int64_t c_known_associates[] = { 8583390572, 8438230053, 2334850034, 5773382939 };
constexpr size_t c_index_new_known_associate = 1;
constexpr int64_t c_new_known_associate = 7234958243;
constexpr size_t c_new_count_known_associates = 6;

constexpr size_t c_count_known_aliases = 4;
constexpr char* const c_known_aliases[] = { "Mamba Lev", "One Hand Rending", "The Ice", "Ken Kakura" };
constexpr size_t c_index_new_known_alias = 2;
constexpr char c_new_known_alias[] = "The Icepick";
constexpr size_t c_new_count_known_aliases = 7;

constexpr double c_sleeve_cost = 769999.19;
constexpr double c_new_sleeve_cost = 1299999.69;

constexpr float c_monthly_sleeve_insurance = 149.29;
constexpr float c_new_monthly_sleeve_insurance = 259.79;

constexpr size_t c_count_credit_amounts = 3;
constexpr double c_last_yearly_top_credit_amounts[] = { 190000000.39, 29900000.49, 0 };
constexpr size_t c_index_new_credit_amount = 1;
constexpr double c_new_credit_amount = 39900000.89;
constexpr size_t c_new_count_credit_amounts = 2;

enum field
{
    first_name,
    last_name,
    age,
    has_children,
    identifier,
    known_associates,
    known_aliases,
    sleeve_cost,
    monthly_sleeve_insurance,
    last_yearly_top_credit_amounts,

    // Keep this entry last and add any new entry above.
    count_fields
};

void get_fields_data(
    file_loader_t& data_loader,
    file_loader_t& schema_loader,
    bool pass_schema = false,
    bool check_new_values = false)
{
    data_holder_t first_name = get_field_value(
        c_type_id,
        data_loader.get_data(),
        pass_schema ? schema_loader.get_data() : nullptr,
        field::first_name);
    cout << "\tfirst_name = " << first_name.hold.string_value << endl;
    ASSERT_EQ(first_name.type, reflection::String);
    ASSERT_EQ(0, strcmp(first_name.hold.string_value, c_first_name));

    data_holder_t last_name = get_field_value(
        c_type_id,
        data_loader.get_data(),
        pass_schema ? schema_loader.get_data() : nullptr,
        field::last_name);
    cout << "\tlast_name = " << last_name.hold.string_value << endl;
    ASSERT_EQ(last_name.type, reflection::String);
    ASSERT_EQ(0, strcmp(last_name.hold.string_value, check_new_values ? c_new_last_name : c_last_name));

    data_holder_t age = get_field_value(
        c_type_id,
        data_loader.get_data(),
        pass_schema ? schema_loader.get_data() : nullptr,
        field::age);
    cout << "\tage = " << age.hold.integer_value << endl;
    ASSERT_EQ(age.type, reflection::UByte);
    ASSERT_EQ(check_new_values ? c_new_age : c_age, age.hold.integer_value);

    data_holder_t has_children = get_field_value(
        c_type_id,
        data_loader.get_data(),
        pass_schema ? schema_loader.get_data() : nullptr,
        field::has_children);
    cout << "\thas_children = " << has_children.hold.integer_value << endl;
    ASSERT_EQ(has_children.type, reflection::Bool);
    ASSERT_EQ(check_new_values ? c_new_has_children : c_has_children, has_children.hold.integer_value);

    data_holder_t identifier = get_field_value(
        c_type_id,
        data_loader.get_data(),
        pass_schema ? schema_loader.get_data() : nullptr,
        field::identifier);
    cout << "\tidentifier = " << identifier.hold.integer_value << endl;
    ASSERT_EQ(identifier.type, reflection::Long);
    ASSERT_EQ(check_new_values ? c_new_identifier : c_identifier, identifier.hold.integer_value);

    size_t count_known_associates = get_field_array_size(
        c_type_id,
        data_loader.get_data(),
        pass_schema ? schema_loader.get_data() : nullptr,
        field::known_associates);
    cout << "\tcount_known_associates = " << count_known_associates << endl;
    ASSERT_EQ(
        check_new_values ? c_new_count_known_associates : c_count_known_associates,
        count_known_associates);

    for (size_t i = 0; i < count_known_associates; i++)
    {
        data_holder_t known_associate = get_field_array_element(
            c_type_id,
            data_loader.get_data(),
            pass_schema ? schema_loader.get_data() : nullptr,
            field::known_associates,
            i);
        cout << "\t\tknown_associate[" << i << "] = " << known_associate.hold.integer_value << endl;
        ASSERT_EQ(known_associate.type, reflection::Long);

        // Skip new entries for which we do not have comparison values.
        if (i >= c_count_known_associates)
        {
            continue;
        }

        if (i == c_index_new_known_associate)
        {
            ASSERT_EQ(check_new_values ? c_new_known_associate : c_known_associates[i],
                known_associate.hold.integer_value);
        }
        else
        {
            ASSERT_EQ(c_known_associates[i], known_associate.hold.integer_value);
        }
    }

    size_t count_known_aliases = get_field_array_size(
        c_type_id,
        data_loader.get_data(),
        pass_schema ? schema_loader.get_data() : nullptr,
        field::known_aliases);
    cout << "\tcount_known_aliases = " << count_known_aliases << endl;
    ASSERT_EQ(
        check_new_values ? c_new_count_known_aliases : c_count_known_aliases,
        count_known_aliases);

    for (size_t i = 0; i < count_known_aliases; i++)
    {
        data_holder_t known_alias = get_field_array_element(
            c_type_id,
            data_loader.get_data(),
            pass_schema ? schema_loader.get_data() : nullptr,
            field::known_aliases,
            i);
        cout << "\t\tknown_alias[" << i << "] = " << known_alias.hold.string_value << endl;
        ASSERT_EQ(known_alias.type, reflection::String);

        // Skip new entries for which we do not have comparison values.
        if (i >= c_count_known_aliases)
        {
            continue;
        }

        if (i == c_index_new_known_alias)
        {
            ASSERT_EQ(0, strcmp(
                known_alias.hold.string_value,
                check_new_values ? c_new_known_alias : c_known_aliases[i]));
        }
        else
        {
            ASSERT_EQ(0, strcmp(known_alias.hold.string_value, c_known_aliases[i]));
        }
    }

    data_holder_t sleeve_cost = get_field_value(
        c_type_id,
        data_loader.get_data(),
        pass_schema ? schema_loader.get_data() : nullptr,
        field::sleeve_cost);
    cout << "\tsleeve_cost = " << sleeve_cost.hold.float_value << endl;
    ASSERT_EQ(sleeve_cost.type, reflection::Double);
    ASSERT_TRUE(sleeve_cost.hold.float_value >= (check_new_values ? c_new_sleeve_cost : c_sleeve_cost));
    ASSERT_TRUE(sleeve_cost.hold.float_value <= (check_new_values ? c_new_sleeve_cost : c_sleeve_cost) + 1);

    data_holder_t monthly_sleeve_insurance = get_field_value(
        c_type_id,
        data_loader.get_data(),
        pass_schema ? schema_loader.get_data() : nullptr,
        field::monthly_sleeve_insurance);
    cout << "\tmonthly_sleeve_insurance = " << monthly_sleeve_insurance.hold.float_value << endl;
    ASSERT_EQ(monthly_sleeve_insurance.type, reflection::Float);
    ASSERT_TRUE(monthly_sleeve_insurance.hold.float_value
        >= (check_new_values ? c_new_monthly_sleeve_insurance : c_monthly_sleeve_insurance));
    ASSERT_TRUE(monthly_sleeve_insurance.hold.float_value
        <= (check_new_values ? c_new_monthly_sleeve_insurance : c_monthly_sleeve_insurance) + 1);

    size_t count_credit_amounts = get_field_array_size(
        c_type_id,
        data_loader.get_data(),
        pass_schema ? schema_loader.get_data() : nullptr,
        field::last_yearly_top_credit_amounts);
    cout << "\tcount_credit_amounts = " << count_credit_amounts << endl;
    ASSERT_EQ(
        check_new_values ? c_new_count_credit_amounts : c_count_credit_amounts,
        count_credit_amounts);

    for (size_t i = 0; i < count_credit_amounts; i++)
    {
        data_holder_t credit_amount = get_field_array_element(
            c_type_id,
            data_loader.get_data(),
            pass_schema ? schema_loader.get_data() : nullptr,
            field::last_yearly_top_credit_amounts,
            i);
        cout << "\t\tcredit_amount[" << i << "] = " << credit_amount.hold.float_value << endl;
        ASSERT_EQ(credit_amount.type, reflection::Double);

        // Skip new entries for which we do not have comparison values.
        if (i >= c_count_credit_amounts)
        {
            continue;
        }

        if (i == c_index_new_credit_amount)
        {
            ASSERT_TRUE(credit_amount.hold.float_value
                >= (check_new_values ? c_new_credit_amount : c_last_yearly_top_credit_amounts[i]));
            ASSERT_TRUE(credit_amount.hold.float_value
                <= (check_new_values ? c_new_credit_amount : c_last_yearly_top_credit_amounts[i]) + 1);
        }
        else
        {
            ASSERT_TRUE(credit_amount.hold.float_value >= c_last_yearly_top_credit_amounts[i]);
            ASSERT_TRUE(credit_amount.hold.float_value <= c_last_yearly_top_credit_amounts[i] + 1);
        }
    }
}

void process_flatbuffers_data(bool access_fields = false)
{
    // Load binary flatbuffers schema.
    file_loader_t schema_loader;
    schema_loader.load_file_data("test_record.bfbs");

    // Load flatbuffers serialization.
    file_loader_t data_loader;
    data_loader.load_file_data("test_record_data.bin");

    // Validate data.
    ASSERT_EQ(true, verify_data_schema(
        data_loader.get_data(),
        data_loader.get_data_length(),
        schema_loader.get_data()));

    // Create and initialize a field_cache.
    field_cache_t* field_cache = new field_cache_t();
    initialize_field_cache_from_binary_schema(field_cache, schema_loader.get_data());
    ASSERT_EQ(field::count_fields, field_cache->size());

    // Add field cache to type cache.
    type_cache_t::get()->set_field_cache(c_type_id, field_cache);
    ASSERT_EQ(1, type_cache_t::get()->size());

    if (access_fields)
    {
        cout << "\nFirst round of field access:" << endl;

        // Access fields using cache information.
        // Schema information is not passed to the get_field_value() calls.
        get_fields_data(
            data_loader,
            schema_loader);
    }

    // Remove field cache from type cache.
    type_cache_t::get()->remove_field_cache(c_type_id);
    ASSERT_EQ(0, type_cache_t::get()->size());

    if (access_fields)
    {
        cout << "\nSecond round of field access:" << endl;

        // Pass schema information to the get_field_value() calls,
        // because cache is empty.
        get_fields_data(
            data_loader,
            schema_loader,
            true);
    }

    cout << endl;

    // Cache should continue to be empty.
    ASSERT_EQ(0, type_cache_t::get()->size());
}

TEST(payload_types, payload_type_cache)
{
    process_flatbuffers_data();
}

TEST(payload_types, field_access)
{
    process_flatbuffers_data(true);
}

void update_flatbuffers_data()
{
    // Load binary flatbuffers schema.
    file_loader_t schema_loader;
    schema_loader.load_file_data("test_record.bfbs");

    // Load flatbuffers serialization.
    file_loader_t data_loader;
    data_loader.load_file_data("test_record_data.bin");

    // Validate data.
    ASSERT_EQ(true, verify_data_schema(
        data_loader.get_data(),
        data_loader.get_data_length(),
        schema_loader.get_data()));

    // Create and initialize a field_cache.
    field_cache_t* field_cache = new field_cache_t();
    initialize_field_cache_from_binary_schema(field_cache, schema_loader.get_data());
    ASSERT_EQ(field::count_fields, field_cache->size());

    // Add field cache to type cache.
    type_cache_t::get()->set_field_cache(c_type_id, field_cache);
    ASSERT_EQ(1, type_cache_t::get()->size());

    // Update the serialized data.
    // We pass nullptr for schema because the cache is initialized already.
    cout << "\nUpdating fields..." << endl;

    cout << "\tupdating age to " << (int)c_new_age << "..." << endl;
    data_holder_t new_age;
    new_age.type = reflection::UByte;
    new_age.hold.integer_value = c_new_age;
    bool set_result = set_field_value(
        c_type_id,
        data_loader.get_data(),
        nullptr,
        field::age,
        new_age);
    ASSERT_EQ(true, set_result);

    cout << "\tupdating has_children to " << (int)c_new_has_children << "..." << endl;
    data_holder_t new_has_children;
    new_has_children.type = reflection::Bool;
    new_has_children.hold.integer_value = c_new_has_children;
    set_result = set_field_value(
        c_type_id,
        data_loader.get_data(),
        nullptr,
        field::has_children,
        new_has_children);
    ASSERT_EQ(true, set_result);

    cout << "\tupdating identifier to " << c_new_identifier << "..." << endl;
    data_holder_t new_identifier;
    new_identifier.type = reflection::Long;
    new_identifier.hold.integer_value = c_new_identifier;
    set_result = set_field_value(
        c_type_id,
        data_loader.get_data(),
        nullptr,
        field::identifier,
        new_identifier);
    ASSERT_EQ(true, set_result);

    cout << "\tupdating known_associate[" << c_index_new_known_associate
        << "] to " << c_new_known_associate << "..." << endl;
    data_holder_t new_known_associate;
    new_known_associate.type = reflection::Long;
    new_known_associate.hold.integer_value = c_new_known_associate;
    set_field_array_element(
        c_type_id,
        data_loader.get_data(),
        nullptr,
        field::known_associates,
        c_index_new_known_associate,
        new_known_associate);

    cout << "\tupdating sleeve_cost to " << c_new_sleeve_cost << "..." << endl;
    data_holder_t new_sleeve_cost;
    new_sleeve_cost.type = reflection::Double;
    new_sleeve_cost.hold.float_value = c_new_sleeve_cost;
    set_result = set_field_value(
        c_type_id,
        data_loader.get_data(),
        nullptr,
        field::sleeve_cost,
        new_sleeve_cost);
    ASSERT_EQ(true, set_result);

    cout << "\tupdating monthly_sleeve_insurance to " << c_new_monthly_sleeve_insurance << "..." << endl;
    data_holder_t new_monthly_sleeve_insurance;
    new_monthly_sleeve_insurance.type = reflection::Float;
    new_monthly_sleeve_insurance.hold.float_value = c_new_monthly_sleeve_insurance;
    set_result = set_field_value(
        c_type_id,
        data_loader.get_data(),
        nullptr,
        field::monthly_sleeve_insurance,
        new_monthly_sleeve_insurance);
    ASSERT_EQ(true, set_result);

    cout << "\tupdating credit_amount[" << c_index_new_credit_amount
        << "] to " << c_new_credit_amount << "..." << endl;
    data_holder_t new_credit_amount;
    new_credit_amount.type = reflection::Double;
    new_credit_amount.hold.float_value = c_new_credit_amount;
    set_field_array_element(
        c_type_id,
        data_loader.get_data(),
        nullptr,
        field::last_yearly_top_credit_amounts,
        c_index_new_credit_amount,
        new_credit_amount);

    vector<uint8_t> serialization;

    cout << "\tupdating last_name to " << c_new_last_name << "..." << endl;
    data_holder_t new_last_name;
    new_last_name.type = reflection::String;
    new_last_name.hold.string_value = c_new_last_name;
    serialization = set_field_value(
        c_type_id,
        data_loader.get_data(),
        data_loader.get_data_length(),
        schema_loader.get_data(),
        field::last_name,
        new_last_name);

    cout << "\tupdating known_alias[" << c_index_new_known_alias
        << "] to " << c_new_known_alias << "..." << endl;
    data_holder_t new_known_alias;
    new_known_alias.type = reflection::String;
    new_known_alias.hold.string_value = c_new_known_alias;
    serialization = set_field_array_element(
        c_type_id,
        serialization.data(),
        serialization.size(),
        schema_loader.get_data(),
        field::known_aliases,
        c_index_new_known_alias,
        new_known_alias);

    cout << "\tresizing known_associates to " << c_new_count_known_associates << "..." << endl;
    serialization = set_field_array_size(
        c_type_id,
        serialization.data(),
        serialization.size(),
        schema_loader.get_data(),
        field::known_associates,
        c_new_count_known_associates);

    cout << "\tresizing known_aliases to " << c_new_count_known_aliases << "..." << endl;
    serialization = set_field_array_size(
        c_type_id,
        serialization.data(),
        serialization.size(),
        schema_loader.get_data(),
        field::known_aliases,
        c_new_count_known_aliases);

    cout << "\tresizing last_yearly_top_credit_amounts to " << c_new_count_credit_amounts << "..." << endl;
    serialization = set_field_array_size(
        c_type_id,
        serialization.data(),
        serialization.size(),
        schema_loader.get_data(),
        field::last_yearly_top_credit_amounts,
        c_new_count_credit_amounts);

    // Write out the final serialization.
    ofstream file;
    file.open("updated_test_record_data.bin", ios::binary | ios::out | ios::trunc);
    file.write(reinterpret_cast<char*>(serialization.data()), serialization.size());
    file.close();

    // Read back the modified data using cache information.
    // Schema information is not passed to the get_field_value() calls.
    cout << "\nReading back field values:" << endl;

    // Load flatbuffers serialization.
    data_loader.load_file_data("updated_test_record_data.bin");

    // Validate data.
    ASSERT_EQ(true, verify_data_schema(
        data_loader.get_data(),
        data_loader.get_data_length(),
        schema_loader.get_data()));

    get_fields_data(
        data_loader,
        schema_loader,
        false,
        true);

    cout << endl;

    // Cache should continue to be populated.
    ASSERT_EQ(1, type_cache_t::get()->size());
}

TEST(payload_types, field_update)
{
    update_flatbuffers_data();
}<|MERGE_RESOLUTION|>--- conflicted
+++ resolved
@@ -15,11 +15,7 @@
 using namespace gaia::common;
 using namespace gaia::db::payload_types;
 
-<<<<<<< HEAD
-const gaia_type_t c_type_id = 88;
-=======
-constexpr uint64_t c_type_id = 88;
->>>>>>> ed0c0887
+constexpr gaia_type_t c_type_id = 88;
 
 // The following values must match the values from test_record_data.json.
 constexpr char c_first_name[] = "Takeshi";
