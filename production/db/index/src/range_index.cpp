--- conflicted
+++ resolved
@@ -69,17 +69,10 @@
 
 template <>
 std::pair<range_type_t::const_iterator, range_type_t::const_iterator>
-<<<<<<< HEAD
-index_generator_t<range_type_t>::range(const index_key_t& begin_key, const index_key_t& end_key) const
-{
-    range_type_t::const_iterator first = (begin_key.size() == 0) ? m_data.cbegin() : m_data.find(begin_key);
-    range_type_t::const_iterator last = (first == m_data.cend() || end_key.size() == 0) ? m_data.cend() : m_data.upper_bound(end_key);
-=======
 index_generator_t<range_type_t>::range() const
 {
     range_type_t::const_iterator first = (m_begin_key == c_unbound_index_key) ? m_data.cbegin() : m_data.find(m_begin_key);
     range_type_t::const_iterator last = (first == m_data.cend() || m_end_key == c_unbound_index_key) ? m_data.cend() : m_data.upper_bound(m_end_key);
->>>>>>> bef06bc2
     return {first, last};
 }
 
