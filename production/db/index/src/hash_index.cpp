--- conflicted
+++ resolved
@@ -56,21 +56,6 @@
 
 template <>
 std::pair<hash_type_t::const_iterator, hash_type_t::const_iterator>
-<<<<<<< HEAD
-index_generator_t<hash_type_t>::range(const index_key_t& begin_key, const index_key_t& end_key) const
-{
-    if (begin_key.size() == 0 && end_key.size() == 0)
-    {
-        return {m_data.cbegin(), m_data.cend()};
-    }
-    else if (begin_key == end_key)
-    {
-        return m_data.equal_range(begin_key);
-    }
-    else
-    {
-        ASSERT_UNREACHABLE("hash index does not support non-equal range queries.");
-=======
 index_generator_t<hash_type_t>::range() const
 {
     if (m_begin_key == c_unbound_index_key && m_end_key == c_unbound_index_key)
@@ -84,7 +69,6 @@
     else
     {
         ASSERT_UNREACHABLE("Hash index does not support non-equal range queries.");
->>>>>>> bef06bc2
     }
 }
 
