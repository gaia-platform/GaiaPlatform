/////////////////////////////////////////////
// Copyright (c) Gaia Platform LLC
// All rights reserved.
/////////////////////////////////////////////

#include "payload_diff.hpp"

#include <vector>
#include <string>

#include "auto_transaction.hpp"
#include "data_holder.hpp"
#include "field_access.hpp"
#include "gaia_catalog.h"
#include "gaia_catalog.hpp"
<<<<<<< HEAD
=======
#include "gaia_catalog.h"
>>>>>>> 19a59cd8
#include "types.hpp"

namespace gaia
{
namespace db
{
namespace types
{

field_list_t compute_payload_diff(gaia_id_t type_id, const uint8_t* payload1, const uint8_t* payload2) {
    field_list_t retval(type_id);

    auto_transaction_t tx;

<<<<<<< HEAD
    // Query the catalog for the schema
    gaia::catalog::gaia_table_t table = gaia::catalog::gaia_table_t::get(type_id);
    string schema = gaia::catalog::get_bfbs(type_id);

    for (auto field = gaia::catalog::gaia_field_t::get_first(); field; field.get_next()) {
        if (field.table_id() == type_id) {
            field_position_t pos = field.position();
=======
    for (field_position_t i = 0; i < num_fields; i++) {
        gaia::catalog::gaia_table_t table = gaia::catalog::gaia_table_t::get(type_id);
        string schema = gaia::catalog::get_bfbs(type_id);
        field_position_t pos = gaia::catalog::gaia_field_t::get(fields[i]).position();

        data_holder_t data_holder1 = get_field_value(
            type_id, payload1, reinterpret_cast<const uint8_t*>(schema.c_str()), pos);
        data_holder_t data_holder2 = get_field_value(
            type_id, payload2, reinterpret_cast<const uint8_t*>(schema.c_str()), pos);
>>>>>>> 19a59cd8

            data_holder_t data_holder1 = get_table_field_value(type_id, payload1, reinterpret_cast<const uint8_t*>(schema.c_str()), pos);
            data_holder_t data_holder2 = get_table_field_value(type_id, payload2, reinterpret_cast<const uint8_t*>(schema.c_str()), pos);

            // Compare values and set.
            if (data_holder1.compare(data_holder2) != 0) {
                retval.add(pos);
            }
        }
    }

    return retval;
}

}
}
}<|MERGE_RESOLUTION|>--- conflicted
+++ resolved
@@ -13,10 +13,6 @@
 #include "field_access.hpp"
 #include "gaia_catalog.h"
 #include "gaia_catalog.hpp"
-<<<<<<< HEAD
-=======
-#include "gaia_catalog.h"
->>>>>>> 19a59cd8
 #include "types.hpp"
 
 namespace gaia
@@ -28,10 +24,8 @@
 
 field_list_t compute_payload_diff(gaia_id_t type_id, const uint8_t* payload1, const uint8_t* payload2) {
     field_list_t retval(type_id);
-
     auto_transaction_t tx;
 
-<<<<<<< HEAD
     // Query the catalog for the schema
     gaia::catalog::gaia_table_t table = gaia::catalog::gaia_table_t::get(type_id);
     string schema = gaia::catalog::get_bfbs(type_id);
@@ -39,20 +33,10 @@
     for (auto field = gaia::catalog::gaia_field_t::get_first(); field; field.get_next()) {
         if (field.table_id() == type_id) {
             field_position_t pos = field.position();
-=======
-    for (field_position_t i = 0; i < num_fields; i++) {
-        gaia::catalog::gaia_table_t table = gaia::catalog::gaia_table_t::get(type_id);
-        string schema = gaia::catalog::get_bfbs(type_id);
-        field_position_t pos = gaia::catalog::gaia_field_t::get(fields[i]).position();
-
-        data_holder_t data_holder1 = get_field_value(
-            type_id, payload1, reinterpret_cast<const uint8_t*>(schema.c_str()), pos);
-        data_holder_t data_holder2 = get_field_value(
-            type_id, payload2, reinterpret_cast<const uint8_t*>(schema.c_str()), pos);
->>>>>>> 19a59cd8
-
-            data_holder_t data_holder1 = get_table_field_value(type_id, payload1, reinterpret_cast<const uint8_t*>(schema.c_str()), pos);
-            data_holder_t data_holder2 = get_table_field_value(type_id, payload2, reinterpret_cast<const uint8_t*>(schema.c_str()), pos);
+            data_holder_t data_holder1 = get_field_value(
+                type_id, payload1, reinterpret_cast<const uint8_t*>(schema.c_str()), pos);
+            data_holder_t data_holder2 = get_field_value(
+                type_id, payload2, reinterpret_cast<const uint8_t*>(schema.c_str()), pos);
 
             // Compare values and set.
             if (data_holder1.compare(data_holder2) != 0) {
