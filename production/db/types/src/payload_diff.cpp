/////////////////////////////////////////////
// Copyright (c) Gaia Platform LLC
// All rights reserved.
/////////////////////////////////////////////

#include "payload_diff.hpp"

#include <vector>
#include <string>

#include "auto_transaction.hpp"
#include "data_holder.hpp"
#include "field_access.hpp"
#include "gaia_catalog.h"
#include "gaia_catalog.hpp"
<<<<<<< HEAD
#include "gaia_catalog.h"
=======
>>>>>>> 1218e46d
#include "types.hpp"

namespace gaia
{
namespace db
{
namespace types
{

<<<<<<< HEAD
field_list_t compute_payload_diff(gaia_id_t type_id, const uint8_t* payload1, const uint8_t* payload2, bool outside_tx) {
    field_list_t retval(type_id);

    const vector<gaia_id_t>& fields = gaia::catalog::list_fields(type_id);
    size_t num_fields = fields.size();

    if (outside_tx) {
        auto_transaction_t tx;
    }

    for (field_position_t i = 0; i < num_fields; i++) {
        string schema = gaia::catalog::get_bfbs(type_id, outside_tx);
        auto c = gaia::catalog::gaia_field_t::get(fields[i]);
        field_position_t pos = c.position();

        data_holder_t data_holder1 = get_table_field_value(type_id, payload1, reinterpret_cast<const uint8_t*>(schema.c_str()), pos);
        data_holder_t data_holder2 = get_table_field_value(type_id, payload2, reinterpret_cast<const uint8_t*>(schema.c_str()), pos);

        // Compare values and set.
        if (data_holder1.compare(data_holder2) != 0) {
            retval.add(fields[i]);
=======
field_list_t compute_payload_diff(gaia_id_t type_id, const uint8_t* payload1, const uint8_t* payload2, field_position_list_t* position_list) {
    // Initialization occurs upon first addition, so constructor doesn't init any memory.
    field_list_t retval(type_id);
    // Query the catalog for the schema
    gaia::catalog::gaia_table_t table = gaia::catalog::gaia_table_t::get(type_id);
    string schema = gaia::catalog::get_bfbs_transaction_scope(type_id);

    for (auto field = gaia::catalog::gaia_field_t::get_first(); field; field.get_next()) {
        if (field.table_id() == type_id) {
            field_position_t pos = field.position();
            data_holder_t data_holder1 = get_field_value(
                type_id, payload1, reinterpret_cast<const uint8_t*>(schema.c_str()), pos);
            data_holder_t data_holder2 = get_field_value(
                type_id, payload2, reinterpret_cast<const uint8_t*>(schema.c_str()), pos);

            // Compare values and set.
            if (data_holder1.compare(data_holder2) != 0) {
                if (position_list == nullptr) {
                    retval.add(pos);
                } else {
                    // We don't concern ourselves with the internal implementation of field_list_t.
                    // It holds field_position_t now but this may change for other use cases of this API.
                    position_list->push_back(pos);
                }
            }
>>>>>>> 1218e46d
        }
    }

    return retval;
}

shared_ptr<vector<field_position_t>> compute_payload_position_diff(gaia_id_t type_id, const uint8_t* payload1, const uint8_t* payload2) {
    field_list_t diff = compute_payload_diff(type_id, payload1, payload2, false);
    string schema = gaia::catalog::get_bfbs(type_id, false);

    auto retval = std::make_shared<vector<field_position_t>>();

    for (size_t i = 0; i < diff.size(); i++) {
        retval.get()->push_back(gaia::catalog::gaia_field_t::get(diff[i]).position());
    }

    return retval;
}

}
}
}<|MERGE_RESOLUTION|>--- conflicted
+++ resolved
@@ -13,10 +13,6 @@
 #include "field_access.hpp"
 #include "gaia_catalog.h"
 #include "gaia_catalog.hpp"
-<<<<<<< HEAD
-#include "gaia_catalog.h"
-=======
->>>>>>> 1218e46d
 #include "types.hpp"
 
 namespace gaia
@@ -26,29 +22,6 @@
 namespace types
 {
 
-<<<<<<< HEAD
-field_list_t compute_payload_diff(gaia_id_t type_id, const uint8_t* payload1, const uint8_t* payload2, bool outside_tx) {
-    field_list_t retval(type_id);
-
-    const vector<gaia_id_t>& fields = gaia::catalog::list_fields(type_id);
-    size_t num_fields = fields.size();
-
-    if (outside_tx) {
-        auto_transaction_t tx;
-    }
-
-    for (field_position_t i = 0; i < num_fields; i++) {
-        string schema = gaia::catalog::get_bfbs(type_id, outside_tx);
-        auto c = gaia::catalog::gaia_field_t::get(fields[i]);
-        field_position_t pos = c.position();
-
-        data_holder_t data_holder1 = get_table_field_value(type_id, payload1, reinterpret_cast<const uint8_t*>(schema.c_str()), pos);
-        data_holder_t data_holder2 = get_table_field_value(type_id, payload2, reinterpret_cast<const uint8_t*>(schema.c_str()), pos);
-
-        // Compare values and set.
-        if (data_holder1.compare(data_holder2) != 0) {
-            retval.add(fields[i]);
-=======
 field_list_t compute_payload_diff(gaia_id_t type_id, const uint8_t* payload1, const uint8_t* payload2, field_position_list_t* position_list) {
     // Initialization occurs upon first addition, so constructor doesn't init any memory.
     field_list_t retval(type_id);
@@ -74,21 +47,7 @@
                     position_list->push_back(pos);
                 }
             }
->>>>>>> 1218e46d
         }
-    }
-
-    return retval;
-}
-
-shared_ptr<vector<field_position_t>> compute_payload_position_diff(gaia_id_t type_id, const uint8_t* payload1, const uint8_t* payload2) {
-    field_list_t diff = compute_payload_diff(type_id, payload1, payload2, false);
-    string schema = gaia::catalog::get_bfbs(type_id, false);
-
-    auto retval = std::make_shared<vector<field_position_t>>();
-
-    for (size_t i = 0; i < diff.size(); i++) {
-        retval.get()->push_back(gaia::catalog::gaia_field_t::get(diff[i]).position());
     }
 
     return retval;
