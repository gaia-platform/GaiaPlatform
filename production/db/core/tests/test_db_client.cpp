/////////////////////////////////////////////
// Copyright (c) Gaia Platform LLC
// All rights reserved.
/////////////////////////////////////////////

#include "gtest/gtest.h"

#include "gaia/db/db.hpp"

#include "gaia_internal/db/db_test_base.hpp"
#include "gaia_internal/db/gaia_ptr.hpp"
#include "gaia_internal/db/type_metadata.hpp"

using namespace gaia::db;
using namespace gaia::common;

// duplicated from production/db/core/inc/db_server.hpp
constexpr size_t c_stream_batch_size = 1 << 10;

void print_payload(std::ostream& o, size_t size, const char* payload)
{
    if (size)
    {
        o << " Payload: ";
    }

    for (size_t i = 0; i < size; i++)
    {
        if ('\\' == payload[i])
        {
            o << "\\\\";
        }
        else if (isprint(payload[i]))
        {
            o << payload[i];
        }
        else
        {
            o << "\\x" << std::setw(2) << std::setfill('0') << std::hex << short(payload[i]) << std::dec;
        }
    }
}

void print_node(const gaia_ptr_t& node, bool indent = false)
{
    if (!node)
    {
        return;
    }

    std::cerr << std::endl;

    if (indent)
    {
        std::cerr << "  ";
    }

    std::cerr
        << "Node id:"
        << node.id() << ", type:"
        << node.type();

    print_payload(std::cerr, node.data_size(), node.data());

    if (indent)
    {
        return;
    }

    std::cerr << std::endl;
}

/**
 * Google test fixture object.  This class is used by each
 * test case below.  SetUp() is called before each test is run
 * and TearDown() is called after each test case is done.
 */
class db_client_test : public db_test_base_t
{
private:
    void init_data()
    {
        node1_id = gaia_ptr_t::generate_id();
        node2_id = gaia_ptr_t::generate_id();
        node3_id = gaia_ptr_t::generate_id();
        node4_id = gaia_ptr_t::generate_id();
        type1 = 1;
        type2 = 2;

        begin_transaction();
        {
            type_registry_t::instance().test_get_or_create(type1);
            type_registry_t::instance().test_get_or_create(type2);

            std::cerr << std::endl;
            std::cerr << "*** create test nodes" << std::endl;
            gaia_ptr_t node1 = gaia_ptr_t::create(node1_id, type1, 0, 0);
            print_node(node1);
            gaia_ptr_t node2 = gaia_ptr_t::create(node2_id, type1, 0, 0);
            print_node(node2);
            gaia_ptr_t node3 = gaia_ptr_t::create(node3_id, type2, 0, 0);
            print_node(node3);
            gaia_ptr_t node4 = gaia_ptr_t::create(node4_id, type2, 0, 0);
            print_node(node4);
        }
        commit_transaction();
    }

protected:
    gaia_id_t node1_id;
    gaia_id_t node2_id;
    gaia_id_t node3_id;
    gaia_id_t node4_id;
    gaia_type_t type1;
    gaia_type_t type2;

    void SetUp() override
    {
        db_test_base_t::SetUp();
        init_data();
    }
};

<<<<<<< HEAD
TEST_F(db_client_test, test_early_session_termination)
=======
TEST_F(db_client_test, early_session_termination)
>>>>>>> 028ddef1
{
    // Test that closing the session after starting a transaction
    // does not generate any internal assertion failures
    // when attempting to reopen a session.
    begin_transaction();
    end_session();
    begin_session();
}

TEST_F(db_client_test, creation_fail_for_invalid_type)
{
    begin_transaction();
    {
        const gaia_id_t c_invalid_id = 8888;
        EXPECT_THROW(gaia_ptr_t::create(c_invalid_id, 0, 0), invalid_type);
    }
    commit_transaction();
}

TEST_F(db_client_test, gaia_ptr_no_transaction_fail)
{
    begin_transaction();
    gaia_ptr_t node1 = gaia_ptr_t::open(node1_id);
    commit_transaction();

    // Create with existent type fail
    EXPECT_THROW(gaia_ptr_t::create(type1, 0, ""), no_open_transaction);
    EXPECT_THROW(gaia_ptr_t::create(99999, type1, 0, ""), no_open_transaction);
    EXPECT_THROW(gaia_ptr_t::create(99999, type1, 5, 0, ""), no_open_transaction);
    EXPECT_THROW(gaia_ptr_t::open(node1_id), no_open_transaction);
    EXPECT_THROW(node1.id(), no_open_transaction);
    EXPECT_THROW(node1.type(), no_open_transaction);
    EXPECT_THROW(node1.data_size(), no_open_transaction);
    EXPECT_THROW(node1.references(), no_open_transaction);
    EXPECT_THROW(node1.find_next(), no_open_transaction);
    EXPECT_THROW(node1.clone(), no_open_transaction);
    EXPECT_THROW(node1.update_payload(0, ""), no_open_transaction);
    EXPECT_THROW(node1.add_child_reference(1, 2), no_open_transaction);
    EXPECT_THROW(node1.add_parent_reference(1, 2), no_open_transaction);
    EXPECT_THROW(node1.remove_child_reference(1, 2), no_open_transaction);
    EXPECT_THROW(node1.remove_parent_reference(1, 2), no_open_transaction);
    EXPECT_THROW(node1.update_parent_reference(1, 2), no_open_transaction);
    EXPECT_THROW(gaia_ptr_t::remove(node1), no_open_transaction);

    // Test with non existent type
    // TODO there is a bug in GNU libstdc that will the type_id_mapping hang if the initialization
    //  throws an exception and call_once is called again. Disabling the tests for now.
    //  see type_id_mapping_t for more details.
    //    gaia_type_t type3 = 3;
    //    EXPECT_THROW(gaia_ptr_t::create(type3, 0, 0), transaction_not_open);
    //    EXPECT_THROW(gaia_ptr_t::create(99999, type3, 0, 0), transaction_not_open);
    //    EXPECT_THROW(gaia_ptr_t::create(99999, type3, 5, 0, 0), transaction_not_open);
    //    EXPECT_THROW(gaia_ptr_t::open(99999), transaction_not_open);
}

TEST_F(db_client_test, read_data)
{
    begin_transaction();
    {
        std::cerr << std::endl;
        std::cerr << "*** Update payload and verify" << std::endl;
        gaia_ptr_t node1 = gaia_ptr_t::open(node1_id);
        gaia_ptr_t node2 = gaia_ptr_t::open(node2_id);
        gaia_ptr_t node3 = gaia_ptr_t::open(node3_id);
        gaia_ptr_t node4 = gaia_ptr_t::open(node4_id);
        print_node(node1);
        print_node(node2);
        print_node(node3);
        print_node(node4);
        EXPECT_EQ(node1.id(), node1_id);
        EXPECT_EQ(node2.id(), node2_id);
        EXPECT_EQ(node3.id(), node3_id);
        EXPECT_EQ(node4.id(), node4_id);
    }
    commit_transaction();
}

TEST_F(db_client_test, update_payload)
{
    auto payload = "payload str";
    begin_transaction();
    {
        std::cerr << std::endl;
        std::cerr << "*** Update payload and verify" << std::endl;
        gaia_ptr_t node1 = gaia_ptr_t::open(node1_id);
        print_node(node1);
        node1.update_payload(strlen(payload), payload);
        print_node(node1);
        EXPECT_STREQ(node1.data(), payload);
    }
    commit_transaction();

    begin_transaction();
    {
        std::cerr << std::endl;
        std::cerr << "*** Reload data and verify update" << std::endl;
        gaia_ptr_t node1 = gaia_ptr_t::open(node1_id);
        print_node(node1);
        EXPECT_STREQ(node1.data(), payload);
    }
    commit_transaction();
}

TEST_F(db_client_test, update_payload_rollback)
{
    auto payload = "payload str";
    begin_transaction();
    {
        std::cerr << std::endl;
        std::cerr << "*** Update payload and verify" << std::endl;
        gaia_ptr_t node1 = gaia_ptr_t::open(node1_id);
        print_node(node1);
        node1.update_payload(strlen(payload), payload);
        print_node(node1);
        EXPECT_STREQ(node1.data(), payload);
    }
    rollback_transaction();

    begin_transaction();
    {
        std::cerr << std::endl;
        std::cerr << "*** Reload data and verify update" << std::endl;
        gaia_ptr_t node1 = gaia_ptr_t::open(node1_id);
        print_node(node1);
        EXPECT_EQ(node1.data(), nullptr);
    }
    commit_transaction();
}

TEST_F(db_client_test, iterate_type)
{
    begin_transaction();
    {
        std::cerr << std::endl;
        std::cerr << "*** Iterating over nodes of type 1:" << std::endl;

        gaia_type_t type = type1;
        gaia_id_t id = node1_id;
        for (auto node_iter = gaia_ptr_t::find_first(type);
             node_iter;
             node_iter = node_iter.find_next())
        {
            print_node(node_iter);
            EXPECT_EQ(node_iter.id(), id);
            id++;
        }

        std::cerr << std::endl;
        std::cerr << "*** Iterating over nodes of type 2:" << std::endl;
        type = type2;
        for (auto node_iter = gaia_ptr_t::find_first(type);
             node_iter;
             node_iter = node_iter.find_next())
        {
            print_node(node_iter);
            EXPECT_EQ(node_iter.id(), id);
            id++;
        }
    }
    commit_transaction();
}

constexpr size_t c_buffer_size_exact = c_stream_batch_size;
constexpr size_t c_buffer_size_exact_multiple = c_stream_batch_size * 2;
constexpr size_t c_buffer_size_inexact_multiple = c_stream_batch_size * 2 + 3;
constexpr size_t c_buffer_size_minus_one = c_stream_batch_size - 1;
constexpr size_t c_buffer_size_plus_one = c_stream_batch_size + 1;

constexpr int c_first_test_type = 4;
constexpr int c_last_test_type = 9;

void iterate_test_create_nodes()
{
    gaia_type_t first_test_type = gaia_type_t(c_first_test_type);

    std::cerr << "*** Creating nodes for cursor test..." << std::endl;

    // Create objects for iterator test.
    // "One node" test.
    gaia_ptr_t::create(gaia_ptr_t::generate_id(), first_test_type, 0, 0);

    // "Exact buffer size" test.
    for (size_t i = 0; i < c_buffer_size_exact; i++)
    {
        gaia_ptr_t::create(gaia_ptr_t::generate_id(), first_test_type + 1, 0, 0);
    }

    // "Exact multiple of buffer size" test
    for (size_t i = 0; i < c_buffer_size_exact_multiple; i++)
    {
        gaia_ptr_t::create(gaia_ptr_t::generate_id(), first_test_type + 2, 0, 0);
    }

    // "Inexact multiple of buffer size" test
    for (size_t i = 0; i < c_buffer_size_inexact_multiple; i++)
    {
        gaia_ptr_t::create(gaia_ptr_t::generate_id(), first_test_type + 3, 0, 0);
    }

    // "One less than buffer size" test
    for (size_t i = 0; i < c_buffer_size_minus_one; i++)
    {
        gaia_ptr_t::create(gaia_ptr_t::generate_id(), first_test_type + 4, 0, 0);
    }

    // "One more than buffer size" test
    for (size_t i = 0; i < c_buffer_size_plus_one; i++)
    {
        gaia_ptr_t::create(gaia_ptr_t::generate_id(), first_test_type + 5, 0, 0);
    }
}

void iterate_test_validate_iterations()
{
    gaia_type_t first_test_type = gaia_type_t(c_first_test_type);

    size_t count, expected_count;

    std::cerr << std::endl;
    std::cerr << "*** Iterating over empty type:" << std::endl;
    gaia_type_t type = first_test_type - 1;
    count = 0;
    expected_count = 0;
    for (auto node : gaia_ptr_t::find_all_range(type))
    {
        EXPECT_EQ(node.type(), type);
        count++;
    }
    EXPECT_EQ(count, expected_count);

    std::cerr << std::endl;
    std::cerr << "*** Iterating over one node in type:" << std::endl;
    type = first_test_type;
    count = 0;
    expected_count = 1;
    for (auto node : gaia_ptr_t::find_all_range(type))
    {
        EXPECT_EQ(node.type(), type);
        count++;
    }
    EXPECT_EQ(count, expected_count);

    std::cerr << std::endl;
    std::cerr << "*** Iterating over nodes with exact buffer size:" << std::endl;
    type = first_test_type + 1;
    count = 0;
    expected_count = c_buffer_size_exact;
    for (auto node : gaia_ptr_t::find_all_range(type))
    {
        EXPECT_EQ(node.type(), type);
        count++;
    }
    EXPECT_EQ(count, expected_count);

    std::cerr << std::endl;
    std::cerr << "*** Iterating over nodes with exact multiple of buffer size:" << std::endl;
    type = first_test_type + 2;
    count = 0;
    expected_count = c_buffer_size_exact_multiple;
    for (auto node : gaia_ptr_t::find_all_range(type))
    {
        EXPECT_EQ(node.type(), type);
        count++;
    }
    EXPECT_EQ(count, expected_count);

    std::cerr << std::endl;
    std::cerr << "*** Iterating over nodes with inexact multiple of buffer size:" << std::endl;
    type = first_test_type + 3;
    count = 0;
    expected_count = c_buffer_size_inexact_multiple;
    for (auto node : gaia_ptr_t::find_all_range(type))
    {
        EXPECT_EQ(node.type(), type);
        count++;
    }
    EXPECT_EQ(count, expected_count);

    std::cerr << std::endl;
    std::cerr << "*** Iterating over nodes with one less than buffer size:" << std::endl;
    type = first_test_type + 4;
    count = 0;
    expected_count = c_buffer_size_minus_one;
    for (auto node : gaia_ptr_t::find_all_range(type))
    {
        EXPECT_EQ(node.type(), type);
        count++;
    }
    EXPECT_EQ(count, expected_count);

    std::cerr << std::endl;
    std::cerr << "*** Iterating over nodes with one more than buffer size:" << std::endl;
    type = first_test_type + 5;
    count = 0;
    expected_count = c_buffer_size_plus_one;
    for (auto node : gaia_ptr_t::find_all_range(type))
    {
        EXPECT_EQ(node.type(), type);
        count++;
    }
    EXPECT_EQ(count, expected_count);

    std::cerr << std::endl;
}

TEST_F(db_client_test, iterate_type_cursor_separate_txn)
{
    for (int i = c_first_test_type; i <= c_last_test_type; i++)
    {
        type_registry_t::instance().test_get_or_create(gaia_type_t(i));
    }

    // Test that we can see additions across transactions.
    begin_transaction();
    {
        iterate_test_create_nodes();
    }
    commit_transaction();

    begin_transaction();
    {
        iterate_test_validate_iterations();
    }
    commit_transaction();
}

TEST_F(db_client_test, iterate_type_cursor_same_txn)
{
    for (int i = c_first_test_type; i <= c_last_test_type; i++)
    {
        type_registry_t::instance().test_get_or_create(gaia_type_t(i));
    }

    // Test that we can see additions in the transaction that made them.
    begin_transaction();
    {
        iterate_test_create_nodes();
        iterate_test_validate_iterations();
    }
    commit_transaction();
}

TEST_F(db_client_test, iterate_type_delete)
{
    begin_transaction();
    {
        std::cerr << std::endl;
        std::cerr << "*** Iterating over nodes of type 1 before delete:" << std::endl;
        auto node_iter = gaia_ptr_t::find_first(type1);
        print_node(node_iter);
        EXPECT_EQ(node_iter.id(), node1_id);
        std::cerr << std::endl;
        std::cerr << "*** Preparing to delete first node of type 1:" << std::endl;
        gaia_ptr_t::remove(node_iter);
        std::cerr << "*** Iterating over nodes of type 1 after delete:" << std::endl;
        node_iter = gaia_ptr_t::find_first(type1);
        print_node(node_iter);
        EXPECT_EQ(node_iter.id(), node2_id);
    }
    commit_transaction();

    begin_transaction();
    {
        std::cerr << std::endl;
        std::cerr << "*** Reloading data: iterating over nodes of type 1 after delete:" << std::endl;
        auto node_iter = gaia_ptr_t::find_first(type1);
        print_node(node_iter);
        EXPECT_EQ(node_iter.id(), node2_id);
    }
    commit_transaction();
}

TEST_F(db_client_test, null_payload_check)
{
    begin_transaction();
    {
        constexpr size_t c_test_payload_size = 50;

        constexpr gaia_type_t node_type = 5;
        constexpr size_t c_num_refs = 50;
        std::cerr << std::endl;
        std::cerr << "*** Creating a zero-length node with references:" << std::endl;
        EXPECT_NE(gaia_ptr_t::create(gaia_ptr_t::generate_id(), node_type, c_num_refs, 0, nullptr), nullptr);

        std::cerr << std::endl;
        std::cerr << "*** Creating a zero-length node without references:" << std::endl;
        EXPECT_NE(gaia_ptr_t::create(gaia_ptr_t::generate_id(), node_type, 0, 0, nullptr), nullptr);

        std::cerr << std::endl;
        std::cerr << "*** Creating a node with no payload and non-zero payload size (error):" << std::endl;
        EXPECT_THROW(gaia_ptr_t::create(gaia_ptr_t::generate_id(), node_type, c_num_refs, c_test_payload_size, nullptr), retail_assertion_failure);
    }
    commit_transaction();
}

TEST_F(db_client_test, create_large_object)
{
    begin_transaction();
    {
        uint8_t payload[db_object_t::c_max_payload_size];

        constexpr gaia_type_t node_type = 5;
        size_t num_refs = 50;
        size_t payload_size = db_object_t::c_max_payload_size - (num_refs * sizeof(gaia_id_t));
        std::cerr << std::endl;
        std::cerr << "*** Creating the largest node (" << payload_size << " bytes):" << std::endl;
        EXPECT_NE(gaia_ptr_t::create(gaia_ptr_t::generate_id(), node_type, num_refs, payload_size, payload), nullptr);

        num_refs = 51;
        std::cerr << std::endl;
        std::cerr << "*** Creating a too-large node (" << payload_size + sizeof(gaia_id_t) << " bytes):" << std::endl;
        EXPECT_THROW(gaia_ptr_t::create(gaia_ptr_t::generate_id(), node_type, num_refs, payload_size, payload), object_too_large);
    }
    commit_transaction();
}<|MERGE_RESOLUTION|>--- conflicted
+++ resolved
@@ -121,11 +121,7 @@
     }
 };
 
-<<<<<<< HEAD
-TEST_F(db_client_test, test_early_session_termination)
-=======
 TEST_F(db_client_test, early_session_termination)
->>>>>>> 028ddef1
 {
     // Test that closing the session after starting a transaction
     // does not generate any internal assertion failures
