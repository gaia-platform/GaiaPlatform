#############################################
# Copyright (c) Gaia Platform LLC
# All rights reserved.
#############################################

# Set the project name.
project(core)

set(GAIA_DB_CORE_PUBLIC_INCLUDES
  "${GAIA_INC}"
  "${GAIA_REPO}/production/db/inc/types"
)

message(VERBOSE "GAIA_DB_CORE_PUBLIC_INCLUDES=${GAIA_DB_CORE_PUBLIC_INCLUDES}")

set(GAIA_DB_CORE_PRIVATE_INCLUDES
  "${GAIA_DB_INC}/core"
  "${GAIA_DB_INC}/core/inc"
  "${GAIA_DB_INC}/inc/memory_manager"
  "${GAIA_REPO}/production/db/inc/memory_manager"
  "${GAIA_DB_INC}/payload_types"
  "${GAIA_DB_INC}/index"
  "${ROCKSDB_INC}"
  "${ROCKSDB_UTIL}"
  "${PROJECT_SOURCE_DIR}/inc"
  "${GAIA_DB_INC}/query_processor"
)

message(VERBOSE "GAIA_DB_CORE_PRIVATE_INCLUDES=${GAIA_DB_CORE_PRIVATE_INCLUDES}")

###############################################
# Generate flatbuffers headers.
###############################################
set(GEN_DIR "${CMAKE_CURRENT_BINARY_DIR}/generated")

# The names of the following source files should be unique because they'll be used as targets.
set(FBS_SOURCES
  "${PROJECT_SOURCE_DIR}/src/flatbuffers/messages.fbs"
  "${PROJECT_SOURCE_DIR}/src/flatbuffers/gaia_table.fbs"
  "${PROJECT_SOURCE_DIR}/src/flatbuffers/gaia_field.fbs"
  "${PROJECT_SOURCE_DIR}/src/flatbuffers/gaia_relationship.fbs"
  "${PROJECT_SOURCE_DIR}/src/flatbuffers/gaia_index.fbs")

set(FBS_SOURCE_FILENAMES "")
foreach(FBS_SOURCE ${FBS_SOURCES})
  get_filename_component(FBS_SOURCE_FILENAME ${FBS_SOURCE} NAME)
  string(REGEX REPLACE "\\.fbs$" "_generated.h" GEN_HEADER ${FBS_SOURCE_FILENAME})

  add_custom_command(
    COMMENT "Compiling ${FBS_SOURCE} with flatbuffers..."
    OUTPUT "${GEN_DIR}/${GEN_HEADER}"
    COMMAND cmake -E make_directory "${GEN_DIR}"
    COMMAND flatc --cpp --scoped-enums -o "${GEN_DIR}" "${FBS_SOURCE}"
    DEPENDS "${FBS_SOURCE}"
    DEPENDS ${CMAKE_BINARY_DIR}/flatbuffers/flatc
    VERBATIM)

  add_custom_target(${FBS_SOURCE_FILENAME} ALL DEPENDS "${GEN_DIR}/${GEN_HEADER}")
  list(APPEND FBS_SOURCE_FILENAMES ${FBS_SOURCE_FILENAME})
endforeach(FBS_SOURCE)

###############################################
# Our main target.
###############################################
add_library(gaia_storage STATIC
  src/record_list.cpp
  src/record_list_manager.cpp)
configure_gaia_target(gaia_storage)
target_include_directories(gaia_storage PUBLIC ${GAIA_DB_CORE_PUBLIC_INCLUDES})
target_include_directories(gaia_storage PRIVATE ${GAIA_DB_CORE_PRIVATE_INCLUDES})
target_link_libraries(gaia_storage PRIVATE gaia_common)

###############################################
# Database-related code begins here.
###############################################
add_library(gaia_db_client STATIC
  src/catalog_core.cpp
  src/gaia_db.cpp
  src/gaia_ptr.cpp
  src/gaia_ptr_client.cpp
  src/payload_diff.cpp
  src/client_messenger.cpp
  src/mapped_data.cpp
  src/db_client.cpp
  src/db_shared_data_client.cpp
  src/type_metadata.cpp
  src/type_id_mapping.cpp
  src/db_client_config.cpp
  src/db_server_instance.cpp
  src/index_builder.cpp
  src/txn_metadata.cpp)

add_dependencies(gaia_db_client ${FBS_SOURCE_FILENAMES})
configure_gaia_target(gaia_db_client)
target_include_directories(gaia_db_client PUBLIC ${GAIA_DB_CORE_PUBLIC_INCLUDES})
target_include_directories(gaia_db_client PRIVATE ${GAIA_DB_CORE_PRIVATE_INCLUDES})
target_link_libraries(gaia_db_client PUBLIC gaia_common)
target_link_libraries(gaia_db_client PRIVATE gaia_payload_types gaia_memory_manager gaia_qp edc_catalog ${LIB_EXPLAIN} ${LIB_CAP} dl)

# Suppress spurious warnings about zero-initialized structs.
target_compile_options(gaia_db_client PRIVATE -Wno-missing-field-initializers)

# For flatbuffers generated code.
target_include_directories(gaia_db_client SYSTEM PRIVATE "${FLATBUFFERS_INC}")
target_include_directories(gaia_db_client SYSTEM PRIVATE "${GEN_DIR}")
target_link_libraries(gaia_db_client PUBLIC gaia_common)
target_link_libraries(gaia_db_client PRIVATE gaia_payload_types gaia_memory_manager gaia_index gaia_qp edc_catalog ${LIB_EXPLAIN} ${LIB_CAP} dl)

add_library(rocks_wrapper STATIC
  src/rdb_internal.cpp
  src/rdb_object_converter.cpp
  src/persistent_store_manager.cpp)
configure_gaia_target(rocks_wrapper)
target_include_directories(rocks_wrapper PRIVATE
  "${GAIA_DB_CORE_PUBLIC_INCLUDES}"
  "${GAIA_DB_CORE_PRIVATE_INCLUDES}")
target_include_directories(rocks_wrapper SYSTEM PRIVATE "${FLATBUFFERS_INC}")
target_include_directories(rocks_wrapper SYSTEM PRIVATE "${GEN_DIR}")
# The client is required to create gaia objects on recovery.
target_link_libraries(rocks_wrapper PUBLIC rocksdb gaia_storage)

# Liburing
# Choose static version of the library.
message(CHECK_START "Looking for liburing")
find_path(LIBURING_INCLUDE_DIR NAMES liburing.h)
find_library(LIBURING_LIBRARY NAMES liburing.a)
if (LIBURING_LIBRARY)
  message(CHECK_PASS "found")
else()
  message(CHECK_FAIL "not found")
  message(FATAL_ERROR "liburing is required.")
endif()

add_library(gaia_db_persistence STATIC
  src/log_file.cpp
  src/async_disk_writer.cpp
  src/async_write_batch.cpp)
configure_gaia_target(gaia_db_persistence)
target_include_directories(gaia_db_persistence PRIVATE
  "${GAIA_DB_CORE_PUBLIC_INCLUDES}"
  "${GAIA_DB_CORE_PRIVATE_INCLUDES}")
target_include_directories(gaia_db_persistence SYSTEM PRIVATE "${FLATBUFFERS_INC}")
target_include_directories(gaia_db_persistence SYSTEM PRIVATE "${GEN_DIR}")
target_include_directories(gaia_db_persistence SYSTEM PRIVATE "${LIBURING_INCLUDE_DIR}")
# Only need util, not all of rocks.
target_link_libraries(gaia_db_persistence PUBLIC rocksdb "${LIBURING_LIBRARY}")

set(GAIA_DB_SERVER_SOURCES
  src/catalog_core.cpp
  src/db_server.cpp
<<<<<<< HEAD
  src/db_shared_data_server.cpp
  src/type_generator.cpp
=======
  src/db_server_exec.cpp
  src/db_shared_data_server.cpp
>>>>>>> c77db2b2
  src/gaia_ptr.cpp
  src/gaia_ptr_server.cpp
  src/index_builder.cpp
  src/mapped_data.cpp
  src/system_checks.cpp
  src/txn_metadata.cpp
  src/type_generator.cpp
  src/type_id_mapping.cpp)

add_library(gaia_db_server ${GAIA_DB_SERVER_SOURCES})
add_dependencies(gaia_db_server ${FBS_SOURCE_FILENAMES})
configure_gaia_target(gaia_db_server)
target_include_directories(gaia_db_server PUBLIC
  "${GAIA_DB_CORE_PUBLIC_INCLUDES}"
  "${GAIA_DB_CORE_PRIVATE_INCLUDES}")

# For flatbuffers generated code.
target_include_directories(gaia_db_server SYSTEM PUBLIC "${FLATBUFFERS_INC}")
target_include_directories(gaia_db_server SYSTEM PUBLIC "${GEN_DIR}")

target_link_libraries(gaia_db_server
  PUBLIC
    ${LIB_CAP}
    ${LIB_EXPLAIN}
    Threads::Threads
    dl
    gaia_common
    gaia_db_persistence
    gaia_index
    gaia_memory_manager
    rocks_wrapper
)

add_executable(gaia_db_server_exec src/db_server_exec.cpp)
configure_gaia_target(gaia_db_server_exec)
set_target_properties(gaia_db_server_exec PROPERTIES OUTPUT_NAME gaia_db_server)
target_include_directories(gaia_db_server_exec PRIVATE
  "${GAIA_DB_CORE_PUBLIC_INCLUDES}"
  "${GAIA_DB_CORE_PRIVATE_INCLUDES}"
  "${FLATBUFFERS_INC}"
  "${GEN_DIR}")
target_link_libraries(gaia_db_server_exec PRIVATE gaia_db_server)
if(ENABLE_STACKTRACE)
  target_link_libraries(gaia_db_server_exec PRIVATE gaia_stack_trace)
endif()
install(TARGETS gaia_db_server_exec DESTINATION ${CMAKE_INSTALL_BINDIR})

set(GAIA_DB_CORE_TEST_INCLUDES
  ${GAIA_DB_CORE_PUBLIC_INCLUDES}
  ${GAIA_DB_CORE_PRIVATE_INCLUDES}
  ${FLATBUFFERS_INC}
)

###############################################
# PyBind11 wrapper for database.
###############################################
find_package(pybind11 REQUIRED)

if(Python3_FOUND AND pybind11_FOUND)
  pybind11_add_module(gaia_db_pybind src/db_pybind_wrapper.cpp)
  configure_gaia_target(gaia_db_pybind)
  target_include_directories(gaia_db_pybind PRIVATE ${PROJECT_SOURCE_DIR})
  target_include_directories(gaia_db_pybind PRIVATE
    "${GAIA_DB_CORE_PUBLIC_INCLUDES}"
    "${GAIA_DB_CORE_PRIVATE_INCLUDES}")
  target_include_directories(gaia_db_pybind SYSTEM PRIVATE "${GEN_DIR}")
  target_link_libraries(gaia_db_pybind PRIVATE pybind11::module rt gaia_system gaia_db_client)

  # See https://github.com/pybind/pybind11/issues/1604 for inclusion of -fsized-deallocation for C++17
  target_compile_options(gaia_db_pybind PRIVATE -Wno-deprecated-register -Wno-unused-parameter -fsized-deallocation)

  if("$CACHE{SANITIZER}" STREQUAL "ASAN")
    target_link_options(gaia_db_pybind PRIVATE "-shared-libasan")
  endif()

  # Python wrapper unit test.
  # This test is disabled for Debug builds.
  # See: https://gaiaplatform.atlassian.net/browse/GAIAPLAT-602
  if(NOT CMAKE_BUILD_TYPE STREQUAL "Debug")
    configure_file(tests/test_db.py . COPYONLY)
    add_test(
      NAME test_db_pybind
      COMMAND ${Python3_EXECUTABLE} test_db.py)
  endif()
endif()

###############################################
# JNI wrapper for database.
###############################################
if(JAVA_FOUND AND JNI_FOUND)
  # Configure build of native C++ wrapper library.
  add_library(gaia_db_jni SHARED src/db_jni_wrapper.cpp)
  configure_gaia_target(gaia_db_jni)
  target_include_directories(gaia_db_jni PRIVATE ${PROJECT_SOURCE_DIR})
  target_include_directories(gaia_db_jni PRIVATE ${PROJECT_BINARY_DIR})
  target_include_directories(gaia_db_jni PRIVATE ${JNI_INCLUDE_DIRS})
  target_include_directories(gaia_db_jni PRIVATE ${GAIA_DB_CORE_INCLUDES})
  target_include_directories(gaia_db_jni PRIVATE ${GAIA_REPO}/production/db/inc/memory_manager)
  target_link_libraries(gaia_db_jni PRIVATE rt gaia_system gaia_db_client db_jni_headers)
  target_compile_options(gaia_db_jni PRIVATE -Wno-deprecated-register -Wno-unused-parameter)
  if("$CACHE{SANITIZER}" STREQUAL "ASAN")
    target_link_options(gaia_db_jni PRIVATE "-shared-libasan")
  endif()
endif()

set(GAIA_DB_CATALOG_TEST_PRIVATE_INCLUDES
  ${GAIA_INC}
  ${GAIA_REPO}/production/schemas/repository/inc
  ${GAIA_REPO}/production/db/core/inc
  ${GAIA_REPO}/production/db/inc/memory_manager
  ${FLATBUFFERS_INC}
)

add_library(gaia_db_catalog_test tests/db_catalog_test_base.cpp)
configure_gaia_target(gaia_db_catalog_test)
target_include_directories(gaia_db_catalog_test PRIVATE ${GAIA_DB_CATALOG_TEST_PRIVATE_INCLUDES})
target_link_libraries(gaia_db_catalog_test PRIVATE gaia_common gaia_db_client gaia_schema_loader gtest)

add_gtest(test_rdb_object_converter tests/test_rdb_object_converter.cpp "${GEN_DIR};${GAIA_DB_CORE_TEST_INCLUDES}" "rocks_wrapper")
add_gtest(test_record_list tests/test_record_list.cpp "${GAIA_DB_CORE_TEST_INCLUDES}" "gaia_common;gaia_storage")
add_gtest(test_record_list_manager tests/test_record_list_manager.cpp "${GAIA_DB_CORE_TEST_INCLUDES}" "gaia_common;gaia_storage")
add_gtest(test_db_client tests/test_db_client.cpp "${GAIA_DB_CORE_TEST_INCLUDES}" "gaia_db_client;gaia_direct;gaia_catalog")
add_gtest(test_db_internals tests/test_db_internals.cpp "${GAIA_DB_CORE_TEST_INCLUDES}" "gaia_common;gaia_storage;gaia_db_client")
add_gtest(test_db_references tests/test_db_references.cpp "${GAIA_DB_CORE_TEST_INCLUDES}" "gaia_common;gaia_db_client;gaia_direct;gaia_catalog")
add_gtest(test_env_instance_name tests/test_db_server_env.cpp "${GAIA_DB_CORE_TEST_INCLUDES}" "gaia_common;gaia_db_client;gaia_direct")

add_gtest(test_multiple_server_instances
    tests/test_multiple_server_instances.cpp
    "${FLATBUFFERS_INC};${GEN_DIR};${GAIA_DB_CORE_TEST_INCLUDES}"
    "gaia_common;gaia_db_client;gaia_direct;gaia_schema_loader;rt;edc_addr_book")

add_gtest(test_relationships
  tests/test_relationships.cpp
  "${GAIA_DB_CORE_TEST_INCLUDES};${GAIA_INC};${FLATBUFFERS_INC}"
  "gaia_common;gaia_db_client;gaia_catalog")

add_gtest(test_catalog_core
  tests/test_catalog_core.cpp
  "${FLATBUFFERS_INC};${GAIA_DB_CORE_TEST_INCLUDES};${GAIA_INC}"
  "gaia_common;gaia_db_client;gaia_catalog")<|MERGE_RESOLUTION|>--- conflicted
+++ resolved
@@ -148,13 +148,8 @@
 set(GAIA_DB_SERVER_SOURCES
   src/catalog_core.cpp
   src/db_server.cpp
-<<<<<<< HEAD
   src/db_shared_data_server.cpp
   src/type_generator.cpp
-=======
-  src/db_server_exec.cpp
-  src/db_shared_data_server.cpp
->>>>>>> c77db2b2
   src/gaia_ptr.cpp
   src/gaia_ptr_server.cpp
   src/index_builder.cpp
