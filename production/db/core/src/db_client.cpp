--- conflicted
+++ resolved
@@ -16,11 +16,8 @@
 #include <sys/socket.h>
 #include <sys/un.h>
 
-<<<<<<< HEAD
-=======
 #include "gaia/exceptions.hpp"
 
->>>>>>> 1823329f
 #include "gaia_internal/common/retail_assert.hpp"
 #include "gaia_internal/common/scope_guard.hpp"
 #include "gaia_internal/common/socket_helpers.hpp"
@@ -339,9 +336,6 @@
     // This will gracefully shut down the server-side session thread
     // and all other threads that session thread owns.
     close_fd(s_session_socket);
-<<<<<<< HEAD
-    s_chunk_manager.release();
-=======
 
     // If we own a chunk, we need to release it to the memory manager to be
     // reused when it is empty.
@@ -356,7 +350,6 @@
         // Release ownership of the chunk.
         s_chunk_manager.release();
     }
->>>>>>> 1823329f
 }
 
 void client_t::begin_transaction()
@@ -503,15 +496,12 @@
     {
         throw transaction_update_conflict();
     }
-<<<<<<< HEAD
-=======
     // Improving the communication of such errors to the client is tracked by:
     // https://gaiaplatform.atlassian.net/browse/GAIAPLAT-1232
     else if (event == session_event_t::DECIDE_TXN_ROLLBACK_UNIQUE)
     {
         throw index::unique_constraint_violation();
     }
->>>>>>> 1823329f
 }
 
 void client_t::init_memory_manager()
