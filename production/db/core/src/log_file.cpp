--- conflicted
+++ resolved
@@ -66,11 +66,7 @@
     }
 }
 
-<<<<<<< HEAD
-file_offset_t log_file_t::get_current_offset()
-=======
 const file_offset_t log_file_t::get_current_offset()
->>>>>>> 5fe5efa0
 {
     return m_current_offset;
 }
@@ -85,20 +81,12 @@
     m_current_offset += size;
 }
 
-<<<<<<< HEAD
-file_sequence_t log_file_t::get_file_sequence()
-=======
 const file_sequence_t log_file_t::get_file_sequence()
->>>>>>> 5fe5efa0
 {
     return m_file_seq;
 }
 
-<<<<<<< HEAD
-size_t log_file_t::get_bytes_remaining_after_append(size_t record_size)
-=======
 const size_t log_file_t::get_bytes_remaining_after_append(size_t record_size)
->>>>>>> 5fe5efa0
 {
     ASSERT_INVARIANT(m_file_size > 0, "Preallocated file size should be greater than 0.");
     if (m_file_size < (m_current_offset + record_size))
