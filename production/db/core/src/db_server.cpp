/////////////////////////////////////////////
// Copyright (c) Gaia Platform LLC
// All rights reserved.
/////////////////////////////////////////////

#include "db_server.hpp"

#include <unistd.h>

#include <csignal>

#include <atomic>
#include <functional>
#include <iostream>
#include <memory>
#include <ostream>
#include <string>
#include <thread>
#include <unordered_set>

#include <sys/epoll.h>
#include <sys/eventfd.h>
#include <sys/mman.h>

#include "gaia/exceptions.hpp"

#include "gaia_internal/common/retail_assert.hpp"
#include "gaia_internal/common/scope_guard.hpp"
#include "gaia_internal/common/socket_helpers.hpp"
#include "gaia_internal/common/system_error.hpp"
#include "gaia_internal/db/catalog_core.hpp"
#include "gaia_internal/db/db.hpp"
#include "gaia_internal/db/db_object.hpp"
#include "gaia_internal/db/index_builder.hpp"

#include "gaia_spdlog/fmt/fmt.h"

#include "bitmap.hpp"
#include "db_helpers.hpp"
#include "db_internal_types.hpp"
#include "memory_helpers.hpp"
#include "memory_types.hpp"
#include "messages_generated.h"
#include "persistent_store_manager.hpp"
#include "record_list_manager.hpp"
#include "system_checks.hpp"
#include "txn_metadata.hpp"
#include "type_generator.hpp"
#include "type_id_mapping.hpp"

using namespace flatbuffers;
using namespace gaia::db;
using namespace gaia::db::messages;
using namespace gaia::db::memory_manager;
using namespace gaia::db::storage;
using namespace gaia::db::transactions;
using namespace gaia::common;
using namespace gaia::common::iterators;
using namespace gaia::common::scope_guard;

using persistence_mode_t = server_config_t::persistence_mode_t;

static constexpr char c_message_unexpected_event_received[] = "Unexpected event received!";
static constexpr char c_message_current_event_is_inconsistent_with_state_transition[]
    = "Current event is inconsistent with state transition!";
static constexpr char c_message_unexpected_request_data_type[] = "Unexpected request data type!";
static constexpr char c_message_thread_must_be_joinable[] = "Thread must be joinable!";
static constexpr char c_message_epoll_create1_failed[] = "epoll_create1() failed!";
static constexpr char c_message_epoll_wait_failed[] = "epoll_wait() failed!";
static constexpr char c_message_epoll_ctl_failed[] = "epoll_ctl() failed!";
static constexpr char c_message_unexpected_event_type[] = "Unexpected event type!";
static constexpr char c_message_epollerr_flag_should_not_be_set[] = "EPOLLERR flag should not be set!";
static constexpr char c_message_unexpected_fd[] = "Unexpected fd!";
static constexpr char c_message_unexpected_errno_value[] = "Unexpected errno value!";
static constexpr char c_message_validating_txn_should_have_been_validated_before_log_invalidation[]
    = "A committing transaction can only have its log invalidated if the transaction was concurrently validated!";
static constexpr char c_message_validating_txn_should_have_been_validated_before_conflicting_log_invalidation[]
    = "A possibly conflicting txn can only have its log invalidated if the committing transaction was concurrently validated!";
static constexpr char c_message_preceding_txn_should_have_been_validated[]
    = "A transaction with commit timestamp preceding this transaction's begin timestamp is undecided!";
static constexpr char c_message_unexpected_query_type[] = "Unexpected query type!";

void server_t::handle_connect(
    int*, size_t, session_event_t event, const void*, session_state_t old_state, session_state_t new_state)
{
    ASSERT_PRECONDITION(event == session_event_t::CONNECT, c_message_unexpected_event_received);

    // This message should only be received after the client thread was first initialized.
    ASSERT_PRECONDITION(
        old_state == session_state_t::DISCONNECTED && new_state == session_state_t::CONNECTED,
        c_message_current_event_is_inconsistent_with_state_transition);

    // We need to reply to the client with the fds for the data/locator segments.
    FlatBufferBuilder builder;
    build_server_reply_info(builder, session_event_t::CONNECT, old_state, new_state);

    // Collect fds.
    int fd_list[static_cast<size_t>(data_mapping_t::index_t::count_mappings)];
    data_mapping_t::collect_fds(c_data_mappings, fd_list);

    send_msg_with_fds(
        s_session_socket,
        &fd_list[0],
        static_cast<size_t>(data_mapping_t::index_t::count_mappings),
        builder.GetBufferPointer(),
        builder.GetSize());
}

void server_t::handle_begin_txn(
    int*, size_t, session_event_t event, const void*, session_state_t old_state, session_state_t new_state)
{
    ASSERT_PRECONDITION(event == session_event_t::BEGIN_TXN, c_message_unexpected_event_received);

    // This message should only be received while a transaction is in progress.
    ASSERT_PRECONDITION(
        old_state == session_state_t::CONNECTED && new_state == session_state_t::TXN_IN_PROGRESS,
        c_message_current_event_is_inconsistent_with_state_transition);

    ASSERT_PRECONDITION(!s_txn_id.is_valid(), "Transaction begin timestamp should be uninitialized!");
    ASSERT_PRECONDITION(!s_txn_log_offset.is_valid(), "Transaction log offset should be invalid!");

    txn_begin();

<<<<<<< HEAD
    ASSERT_POSTCONDITION(s_txn_log_offset.is_valid(), "Transaction log offset should be valid!");
=======
    // REVIEW: we could make this a session thread-local to avoid dynamic
    // allocation per txn.
    std::vector<int> txn_log_fds_for_snapshot;
    auto cleanup_txn_log_fds_for_snapshot = make_scope_guard([&]() {
        // Close all the duplicated log fds in the buffer.
        for (int& fd : txn_log_fds_for_snapshot)
        {
            // Each log fd should still be valid.
            ASSERT_INVARIANT(is_fd_valid(fd), "Invalid fd!");
            close_fd(fd);
        }
    });
    txn_begin(txn_log_fds_for_snapshot);

    ASSERT_POSTCONDITION(s_txn_id != c_invalid_gaia_txn_id, "Transaction begin timestamp should be valid!");
    ASSERT_POSTCONDITION(s_log.is_set(), "Transaction log should be initialized!");
    // NEW (txn log offsets)
    // ASSERT_POSTCONDITION(s_txn_log_offset != c_invalid_log_offset, "Transaction log offset should be valid!");
>>>>>>> c6d2b90c

    FlatBufferBuilder builder;
    build_server_reply_info(
        builder, session_event_t::BEGIN_TXN, old_state, new_state,
        s_txn_id, s_txn_log_offset, s_txn_logs_for_snapshot);
    send_msg_with_fds(s_session_socket, nullptr, 0, builder.GetBufferPointer(), builder.GetSize());
}

void server_t::txn_begin()
{
    // Allocate a new begin_ts for this txn and initialize its metadata in the txn table.
    s_txn_id = txn_metadata_t::register_begin_ts();

    // The begin_ts returned by register_begin_ts() should always be valid because it
    // retries if it is concurrently sealed.
    ASSERT_INVARIANT(s_txn_id.is_valid(), "Begin timestamp is invalid!");

    // Ensure that there are no undecided txns in our snapshot window.
    safe_watermark_t pre_apply_watermark(watermark_type_t::pre_apply);
    validate_txns_in_range(static_cast<gaia_txn_id_t>(pre_apply_watermark) + 1, s_txn_id);

    get_txn_log_offsets_for_snapshot(s_txn_id, s_txn_logs_for_snapshot);

    // Allocate the txn log offset on the server, for rollback-safety if the client session crashes.
    s_txn_log_offset = allocate_log_offset();

<<<<<<< HEAD
    // REVIEW (GAIAPLAT-2033): This exception needs to be thrown on the client!
    if (s_txn_log_offset == c_invalid_log_offset)
    {
        throw transaction_log_allocation_failure_internal();
    }
=======
    // NEW (txn log offsets)
    // {
    //     // Allocate the txn log offset on the server, for rollback-safety if the client session crashes.
    //     s_txn_log_offset = allocate_log_offset();
    //     if (s_txn_log_offset == c_invalid_log_offset)
    //     {
    //         throw transaction_log_allocation_failure_internal();
    //     }

    //     // Update the log header with our begin timestamp and initialize it to empty.
    //     txn_log_t* txn_log = gaia::db::get_txn_log();
    //     txn_log->begin_ts = s_txn_id;
    //     txn_log->record_count = 0;
    // }
    // NEW
>>>>>>> c6d2b90c
}

void server_t::get_txn_log_offsets_for_snapshot(gaia_txn_id_t begin_ts, std::vector<std::pair<gaia_txn_id_t, log_offset_t>>& txn_ids_with_log_offsets_for_snapshot)
{
    ASSERT_PRECONDITION(txn_ids_with_log_offsets_for_snapshot.empty(), "Vector passed in to get_txn_log_offsets_for_snapshot() should be empty!");

    // Take a snapshot of the post-apply watermark and scan backward from
    // begin_ts, stopping either just before the saved watermark or at the first
    // commit_ts whose log offset has been invalidated. This avoids having our
    // scan race the concurrently advancing watermark.
    safe_watermark_t post_apply_watermark(watermark_type_t::post_apply);
    for (gaia_txn_id_t ts = begin_ts - 1; ts > static_cast<gaia_txn_id_t>(post_apply_watermark); --ts)
    {
        if (txn_metadata_t::is_commit_ts(ts))
        {
            ASSERT_INVARIANT(
                txn_metadata_t::is_txn_decided(ts),
                "Undecided commit_ts found in snapshot window!");
            if (txn_metadata_t::is_txn_committed(ts))
            {
                gaia_txn_id_t txn_id = txn_metadata_t::get_begin_ts_from_commit_ts(ts);

                // Because the watermark could advance past its saved value, we
                // need to be sure that we don't send a commit_ts with a
                // possibly-reused log offset, so we increment the reference
                // count in the txn log header before sending it to the client.
                // The reference count is collocated in the same word as the
                // begin timestamp, and we verify the timestamp hasn't changed
                // when we increment the reference count, so we will never try
                // to apply a reused txn log.
                log_offset_t log_offset = txn_metadata_t::get_txn_log_offset(ts);
                txn_log_t* txn_log = get_txn_log_from_offset(log_offset);
                if (txn_log->acquire_reference(txn_id))
                {
                    txn_ids_with_log_offsets_for_snapshot.emplace_back(txn_id, log_offset);
                }
                else
                {
                    // We ignore a commit_ts with an invalidated log offset
                    // because its log has already been applied to the shared
                    // locator view, so we don't need to send it to the client
                    // anyway. This means all preceding committed txns have
                    // already been applied to the shared locator view, so we
                    // can terminate the scan early.
                    break;
                }
            }
        }
    }

    // Because we scan the snapshot window backward and append log offsets to
    // the buffer, they are in reverse order.
    std::reverse(std::begin(txn_ids_with_log_offsets_for_snapshot), std::end(txn_ids_with_log_offsets_for_snapshot));
}

// Release any shared references to txn logs applied to our snapshot.
//
// REVIEW: If the client notifies us when log application has completed (e.g.,
// via a session message or a cross-process eventfd), we can release these
// references before begin_transaction() returns, to avoid delaying log GC.
// However, we cannot do this with the current implementation of index scan and
// pre-commit index update, which relies on being able to apply the same logs to
// the shared locator view that were used to construct the current txn's
// snapshot on the client.
void server_t::release_txn_log_offsets_for_snapshot()
{
    for (const auto& [txn_id, log_offset] : s_txn_logs_for_snapshot)
    {
        get_txn_log_from_offset(log_offset)->release_reference(txn_id);
    }

    s_txn_logs_for_snapshot.clear();
}

void server_t::release_transaction_resources()
{
    // This session now has no active txn.
    s_txn_id = c_invalid_gaia_txn_id;
    s_txn_log_offset = c_invalid_log_offset;

    // Release all references to txn logs applied to our snapshot.
    // NB: this must be called before calling perform_maintenance(), because
    // otherwise we cannot GC the referenced txn logs!
    release_txn_log_offsets_for_snapshot();

    // Update watermarks and perform associated maintenance tasks. This will
    // block new transactions on this session thread, but that is a feature, not
    // a bug, because it provides natural backpressure on clients who submit
    // long-running transactions that prevent old versions and logs from being
    // freed. This approach helps keep the system from accumulating more
    // deferred work than it can ever retire, which is a problem with performing
    // all maintenance asynchronously in the background. Allowing this work to
    // delay beginning new transactions but not delay committing the current
    // transaction seems like a good compromise.
    perform_maintenance();
}

void server_t::handle_rollback_txn(
    int*, size_t, session_event_t event, const void*, session_state_t old_state, session_state_t new_state)
{
    ASSERT_PRECONDITION(event == session_event_t::ROLLBACK_TXN, c_message_unexpected_event_received);

    // This message should only be received while a transaction is in progress.
    ASSERT_PRECONDITION(
        old_state == session_state_t::TXN_IN_PROGRESS && new_state == session_state_t::CONNECTED,
        c_message_current_event_is_inconsistent_with_state_transition);

    ASSERT_PRECONDITION(
        s_txn_id.is_valid(),
        "No active transaction to roll back!");

    // Release all txn resources and mark the txn's begin_ts metadata as terminated.
    txn_rollback();
}

void server_t::handle_commit_txn(
    int*, size_t, session_event_t event, const void*, session_state_t old_state, session_state_t new_state)
{
    ASSERT_PRECONDITION(event == session_event_t::COMMIT_TXN, c_message_unexpected_event_received);

    // This message should only be received while a transaction is in progress.
    ASSERT_PRECONDITION(
        old_state == session_state_t::TXN_IN_PROGRESS && new_state == session_state_t::TXN_COMMITTING,
        c_message_current_event_is_inconsistent_with_state_transition);

    // Actually commit the transaction.
    session_event_t decision = session_event_t::NOP;
    try
    {
        bool success = txn_commit();
        decision = success ? session_event_t::DECIDE_TXN_COMMIT : session_event_t::DECIDE_TXN_ABORT;
    }
    catch (const pre_commit_validation_failure& e)
    {
        // Rollback our transaction in case of pre-commit errors.
        txn_rollback();

        // Save the error message so we can transmit it to the client.
        s_error_message = e.what();

        decision = session_event_t::DECIDE_TXN_ROLLBACK_FOR_ERROR;
    }

    // REVIEW: This is the only reentrant transition handler, and the only server-side state transition.
    apply_transition(decision, nullptr, nullptr, 0);
}

void server_t::handle_decide_txn(
    int*, size_t, session_event_t event, const void*, session_state_t old_state, session_state_t new_state)
{
    ASSERT_PRECONDITION(
        event == session_event_t::DECIDE_TXN_COMMIT
            || event == session_event_t::DECIDE_TXN_ABORT
            || event == session_event_t::DECIDE_TXN_ROLLBACK_FOR_ERROR,
        c_message_unexpected_event_received);

    ASSERT_PRECONDITION(
        old_state == session_state_t::TXN_COMMITTING && new_state == session_state_t::CONNECTED,
        c_message_current_event_is_inconsistent_with_state_transition);

    auto cleanup = make_scope_guard([&]() { release_transaction_resources(); });

    FlatBufferBuilder builder;
    if (event == session_event_t::DECIDE_TXN_ROLLBACK_FOR_ERROR)
    {
        build_server_reply_error(builder, event, old_state, new_state, s_error_message.c_str());

        // Clear error information.
        s_error_message = c_empty_string;
    }
    else
    {
        build_server_reply_info(builder, event, old_state, new_state, s_txn_id, s_txn_log_offset);
    }
    send_msg_with_fds(s_session_socket, nullptr, 0, builder.GetBufferPointer(), builder.GetSize());
}

void server_t::handle_client_shutdown(
    int*, size_t, session_event_t event, const void*, session_state_t, session_state_t new_state)
{
    ASSERT_PRECONDITION(
        event == session_event_t::CLIENT_SHUTDOWN,
        c_message_unexpected_event_received);

    ASSERT_PRECONDITION(
        new_state == session_state_t::DISCONNECTED,
        c_message_current_event_is_inconsistent_with_state_transition);

    // If this event is received, the client must have closed the write end of the socket
    // (equivalent of sending a FIN), so we need to do the same. Closing the socket
    // will send a FIN to the client, so they will read EOF and can close the socket
    // as well. We can just set the shutdown flag here, which will break out of the poll
    // loop and immediately close the socket. (If we received EOF from the client after
    // we closed our write end, then we would be calling shutdown(SHUT_WR) twice, which
    // is another reason to just close the socket.)
    s_session_shutdown = true;

    // If the session had an active txn, clean up all its resources.
    if (s_txn_id.is_valid())
    {
        bool client_disconnected = true;
        txn_rollback(client_disconnected);
    }
}

void server_t::handle_server_shutdown(
    int*, size_t, session_event_t event, const void*, session_state_t, session_state_t new_state)
{
    ASSERT_PRECONDITION(
        event == session_event_t::SERVER_SHUTDOWN,
        c_message_unexpected_event_received);

    ASSERT_PRECONDITION(
        new_state == session_state_t::DISCONNECTED,
        c_message_current_event_is_inconsistent_with_state_transition);

    // This transition should only be triggered on notification of the server shutdown event.
    // Because we are about to shut down, we can't wait for acknowledgment from the client and
    // should just close the session socket. As noted above, setting the shutdown flag will
    // immediately break out of the poll loop and close the session socket.
    s_session_shutdown = true;
}

std::pair<int, int> server_t::get_stream_socket_pair()
{
    // Create a connected pair of datagram sockets, one of which we will keep
    // and the other we will send to the client.
    // We use SOCK_SEQPACKET because it supports both datagram and connection
    // semantics: datagrams allow buffering without framing, and a connection
    // ensures that client returns EOF after server has called shutdown(SHUT_WR).
    int socket_pair[2] = {-1};
    if (-1 == ::socketpair(PF_UNIX, SOCK_SEQPACKET, 0, socket_pair))
    {
        throw_system_error("socketpair() failed!");
    }

    auto [client_socket, server_socket] = socket_pair;
    // We need to use the initializer + mutable hack to capture structured bindings in a lambda.
    auto socket_cleanup = make_scope_guard(
        [client_socket = client_socket, server_socket = server_socket]() mutable {
            close_fd(client_socket);
            close_fd(server_socket);
        });

    // Set server socket to be nonblocking, because we use it within an epoll loop.
    set_non_blocking(server_socket);

    socket_cleanup.dismiss();
    return std::pair{client_socket, server_socket};
}

void server_t::handle_request_stream(
    int*, size_t, session_event_t event, const void* event_data, session_state_t old_state, session_state_t new_state)
{
    ASSERT_PRECONDITION(
        event == session_event_t::REQUEST_STREAM,
        c_message_unexpected_event_received);

    // This event never changes session state.
    ASSERT_PRECONDITION(
        old_state == new_state,
        c_message_current_event_is_inconsistent_with_state_transition);

    // We can't use structured binding names in a lambda capture list.
    int client_socket, server_socket;
    std::tie(client_socket, server_socket) = get_stream_socket_pair();

    // The client socket should unconditionally be closed on exit because it's
    // duplicated when passed to the client and we no longer need it on the
    // server.
    auto client_socket_cleanup = make_scope_guard([&]() { close_fd(client_socket); });
    auto server_socket_cleanup = make_scope_guard([&]() { close_fd(server_socket); });

    auto request = static_cast<const client_request_t*>(event_data);

    switch (request->data_type())
    {
    case request_data_t::table_scan:
    {
        auto type = static_cast<gaia_type_t>(request->data_as_table_scan()->type_id());

        start_stream_producer(server_socket, get_id_generator_for_type(type));

        break;
    }
    case request_data_t::index_scan:
    {
        auto request_data = request->data_as_index_scan();
        auto index_id = static_cast<gaia_id_t>(request_data->index_id());
        auto txn_id = static_cast<gaia_txn_id_t>(request_data->txn_id());
        auto query_type = request_data->query_type();
        auto index = id_to_index(index_id);

        ASSERT_INVARIANT(index != nullptr, "Cannot find index!");

        switch (query_type)
        {
        case index_query_t::NONE:
            start_stream_producer(server_socket, index->generator(txn_id));
            break;
        case index_query_t::index_point_read_query_t:
        case index_query_t::index_equal_range_query_t:
        {
            std::vector<char> key_storage;
            index::index_key_t key;
            {
                // Create local snapshot to query catalog for key serialization schema.
                bool apply_logs = true;
                create_local_snapshot(apply_logs);
                auto cleanup_local_snapshot = make_scope_guard([]() { s_local_snapshot_locators.close(); });
                const payload_types::serialization_buffer_t* key_buffer;

                if (query_type == index_query_t::index_point_read_query_t)
                {
                    auto query = request_data->query_as_index_point_read_query_t();
                    key_buffer = query->key();
                }
                else
                {
                    auto query = request_data->query_as_index_equal_range_query_t();
                    key_buffer = query->key();
                }
                key_storage = std::vector(
                    reinterpret_cast<const char*>(key_buffer->Data()),
                    reinterpret_cast<const char*>(key_buffer->Data()) + key_buffer->size());
                auto key_read_buffer = payload_types::data_read_buffer_t(key_storage.data());
                key = index::index_builder_t::deserialize_key(index_id, key_read_buffer);
            }
            start_stream_producer(server_socket, index->equal_range_generator(txn_id, std::move(key_storage), key));
            break;
        }
        default:
            ASSERT_UNREACHABLE(c_message_unexpected_query_type);
        }

        break;
    }
    default:
        ASSERT_UNREACHABLE(c_message_unexpected_request_data_type);
    }

    // Transfer ownership of the server socket to the stream producer thread.
    server_socket_cleanup.dismiss();

    // Any exceptions after this point will close the server socket, ensuring the producer thread terminates.
    // However, its destructor will not run until the session thread exits and joins the producer thread.
    FlatBufferBuilder builder;
    build_server_reply_info(builder, event, old_state, new_state);
    send_msg_with_fds(s_session_socket, &client_socket, 1, builder.GetBufferPointer(), builder.GetSize());
}

void server_t::apply_transition(session_event_t event, const void* event_data, int* fds, size_t fd_count)
{
    if (event == session_event_t::NOP)
    {
        return;
    }

    for (auto t : c_valid_transitions)
    {
        if (t.event == event && (t.state == s_session_state || t.state == session_state_t::ANY))
        {
            session_state_t new_state = t.transition.new_state;

            // If the transition's new state is ANY, then keep the state the same.
            if (new_state == session_state_t::ANY)
            {
                new_state = s_session_state;
            }

            session_state_t old_state = s_session_state;
            s_session_state = new_state;

            if (t.transition.handler)
            {
                t.transition.handler(fds, fd_count, event, event_data, old_state, s_session_state);
            }

            return;
        }
    }

    // If we get here, we haven't found any compatible transition.
    // TODO: consider propagating exception back to client?
    throw invalid_session_transition(
        "No allowed state transition from state '"
        + std::string(EnumNamesession_state_t(s_session_state))
        + "' with event '"
        + std::string(EnumNamesession_event_t(event))
        + "'.");
}

void server_t::build_server_reply_info(
    FlatBufferBuilder& builder,
    session_event_t event,
    session_state_t old_state,
    session_state_t new_state,
    gaia_txn_id_t txn_id,
    log_offset_t txn_log_offset,
    const std::vector<std::pair<gaia_txn_id_t, log_offset_t>>& txn_logs_to_apply)
{
    builder.ForceDefaults(true);
    const auto txn_logs_to_apply_vec = builder.CreateVectorOfStructs<transaction_log_info_t>(
        txn_logs_to_apply.size(),
        [&](size_t i, transaction_log_info_t* t) -> void {
            const auto& [txn_id, log_offset] = txn_logs_to_apply[i];
            gaia_txn_id_t commit_ts = txn_metadata_t::get_commit_ts_from_begin_ts(txn_id);
            *t = {txn_id, commit_ts, log_offset};
        });
    const auto transaction_info = Createtransaction_info_t(builder, txn_id, txn_log_offset, txn_logs_to_apply_vec);
    const auto server_reply = Createserver_reply_t(
        builder, event, old_state, new_state,
        reply_data_t::transaction_info, transaction_info.Union());
    const auto message = Createmessage_t(builder, any_message_t::reply, server_reply.Union());
    builder.Finish(message);
}

void server_t::build_server_reply_error(
    FlatBufferBuilder& builder,
    session_event_t event,
    session_state_t old_state,
    session_state_t new_state,
    const char* error_message)
{
    builder.ForceDefaults(true);
    const auto transaction_error = Createtransaction_error_tDirect(builder, error_message);
    const auto server_reply = Createserver_reply_t(
        builder, event, old_state, new_state,
        reply_data_t::transaction_error, transaction_error.Union());
    const auto message = Createmessage_t(builder, any_message_t::reply, server_reply.Union());
    builder.Finish(message);
}

void server_t::clear_server_state()
{
    data_mapping_t::close(c_data_mappings);
    s_local_snapshot_locators.close();
    s_chunk_manager.release();
    record_list_manager_t::get()->clear();
}

// To avoid synchronization, we assume that this method is only called when
// no sessions exist and the server is not accepting any new connections.
void server_t::init_shared_memory()
{
    // The listening socket must not be open.
    ASSERT_PRECONDITION(s_listening_socket == -1, "Listening socket should not be open!");

    // Initialize global data structures.
    txn_metadata_t::init_txn_metadata_map();

    // Initialize watermarks.
    for (auto& elem : s_watermarks)
    {
        std::atomic_init(&elem, c_invalid_gaia_txn_id.value());
    }

    // We may be reinitializing the server upon receiving a SIGHUP.
    clear_server_state();

    // Clear all shared memory if an exception is thrown.
    auto cleanup_memory = make_scope_guard([]() { clear_server_state(); });

    // Validate shared memory mapping definitions and assert that mappings are not made yet.
    data_mapping_t::validate(c_data_mappings, std::size(c_data_mappings));
    for (auto data_mapping : c_data_mappings)
    {
        ASSERT_INVARIANT(!data_mapping.is_set(), "Memory should be unmapped");
    }

    // s_shared_locators uses sizeof(gaia_offset_t) * c_max_locators = 32GB of virtual address space.
    //
    // s_shared_data uses (64B) * c_max_locators = 256GB of virtual address space.
    //
    // s_shared_logs uses (16B) * c_max_locators = 64GB of virtual address space.
    //
    // s_shared_id_index uses (32B) * c_max_locators = 128GB of virtual address space
    // (assuming 4-byte alignment). We could eventually shrink this to
    // 4B/locator (assuming 4-byte locators), or 16GB, if we can assume that
    // gaia_ids are sequentially allocated and seldom deleted, so we can just
    // use an array of locators indexed by gaia_id.
    data_mapping_t::create(c_data_mappings, s_server_conf.instance_name().c_str());

    bool initializing = true;
    init_memory_manager(initializing);

    // Initialize txn log allocation metadata structures.

    // Start log allocations at the first valid offset.
    s_next_unused_log_offset = c_first_log_offset;
    // Mark all log offsets as initially unallocated.
    std::fill(std::begin(s_allocated_log_offsets_bitmap), std::end(s_allocated_log_offsets_bitmap), 0);
    // Mark the invalid offset as allocated.
    safe_set_bit_value(s_allocated_log_offsets_bitmap.data(), s_allocated_log_offsets_bitmap.size(), c_invalid_log_offset, true);

    // Create snapshot for db recovery and index population.
    bool apply_logs = false;
    create_local_snapshot(apply_logs);

    // Populate shared memory from the persistent log and snapshot.
    recover_db();

    // Initialize indexes.
    init_indexes();

    // Done with local snapshot.
    s_local_snapshot_locators.close();

    cleanup_memory.dismiss();
}

void server_t::init_memory_manager(bool initializing)
{
    if (initializing)
    {
        // This is only called by the main thread, to prepare for recovery.
        s_memory_manager.initialize(
            reinterpret_cast<uint8_t*>(s_shared_data.data()->objects),
            sizeof(s_shared_data.data()->objects));

        memory_manager::chunk_offset_t chunk_offset = s_memory_manager.allocate_chunk();
        if (!chunk_offset.is_valid())
        {
            throw memory_allocation_error_internal();
        }
        s_chunk_manager.initialize(chunk_offset);
    }
    else
    {
        // This is called by server-side session threads, to use in GC.
        // These threads perform no allocations, so they do not need to
        // initialize their chunk manager with an allocated chunk.
        s_memory_manager.load(
            reinterpret_cast<uint8_t*>(s_shared_data.data()->objects),
            sizeof(s_shared_data.data()->objects));
    }
}

void server_t::deallocate_object(gaia_offset_t offset)
{
    // First extract the chunk ID from the offset, so we know which chunks are
    // candidates for deallocation.
    memory_manager::chunk_offset_t chunk_offset = memory_manager::chunk_from_offset(offset);

    memory_manager::chunk_manager_t chunk_manager;
    chunk_manager.load(chunk_offset);

    // We need to read the chunk version *before* we deallocate the object, to
    // ensure that the chunk hasn't already been deallocated and reused before
    // we read the version!
    memory_manager::chunk_version_t version = chunk_manager.get_version();

    // Cache this chunk and its current version for later deallocation.
    // REVIEW: This could be changed to use contains() after C++20.
    if (s_map_gc_chunks_to_versions.count(chunk_offset) == 0)
    {
        s_map_gc_chunks_to_versions.insert({chunk_offset, version});
    }
    else
    {
        // If this GC task already cached this chunk, then the versions must match!
        memory_manager::chunk_version_t cached_version = s_map_gc_chunks_to_versions[chunk_offset];
        ASSERT_INVARIANT(version == cached_version, "Chunk version must match cached chunk version!");
    }

    // Delegate deallocation of the object to the chunk manager.
    chunk_manager.deallocate(offset);
}

// Initialize indexes on startup.
void server_t::init_indexes()
{
    // No data to index-- nothing to do here.
    if (s_server_conf.persistence_mode() == server_config_t::persistence_mode_t::e_disabled)
    {
        return;
    }

    auto cleanup = make_scope_guard([]() { end_startup_txn(); });

    // Allocate new txn id for initializing indexes.
    begin_startup_txn();

    gaia_locator_t locator = c_invalid_gaia_locator;
    gaia_locator_t last_locator = s_shared_counters.data()->last_locator.load();

    // Create initial index data structures.
    for (const auto& table : catalog_core::list_tables())
    {
        for (const auto& index : catalog_core::list_indexes(table.id()))
        {
            index::index_builder_t::create_empty_index(index);
        }
    }

    while ((++locator).is_valid() && locator <= last_locator)
    {
        auto obj = locator_to_ptr(locator);

        // Skip catalog core objects -- they are not indexed.
        if (is_catalog_core_object(obj->type))
        {
            continue;
        }

        gaia_id_t type_record_id
            = type_id_mapping_t::instance().get_record_id(obj->type);

        if (type_record_id == c_invalid_gaia_id)
        {
            // Orphaned object detected. We continue instead of throw here because of GAIAPLAT-1276.
            // This should be reverted once we no longer orphan objects during a DROP operation.
            std::cerr << "Cannot find type for object " << obj->id << " in the catalog!";
            continue;
        }

        for (const auto& index : catalog_core::list_indexes(type_record_id))
        {
            index::index_builder_t::populate_index(index.id(), locator);
        }
    }
}

// On commit, update in-memory-indexes to reflect logged operations.
void server_t::update_indexes_from_txn_log()
{
    bool replay_logs = true;

    create_local_snapshot(replay_logs);
    auto cleanup_local_snapshot = make_scope_guard([]() { s_local_snapshot_locators.close(); });
    index::index_builder_t::update_indexes_from_txn_log(get_txn_log(), s_server_conf.skip_catalog_integrity_checks());
}

void server_t::recover_db()
{
    // If persistence is disabled, then this is a no-op.
    if (s_server_conf.persistence_mode() != persistence_mode_t::e_disabled)
    {
        // We could get here after a server reset with '--persistence disabled-after-recovery',
        // in which case we need to recover from the original persistent image.
        if (!s_persistent_store)
        {
            auto cleanup = make_scope_guard([]() { end_startup_txn(); });
            begin_startup_txn();

            s_persistent_store = std::make_unique<gaia::db::persistent_store_manager>(
                get_counters(), s_server_conf.data_dir());
            if (s_server_conf.persistence_mode() == persistence_mode_t::e_reinitialized_on_startup)
            {
                s_persistent_store->destroy_persistent_store();
            }
            s_persistent_store->open();
            s_persistent_store->recover();
        }
    }

    // If persistence is disabled after recovery, then destroy the RocksDB
    // instance.
    if (s_server_conf.persistence_mode() == persistence_mode_t::e_disabled_after_recovery)
    {
        s_persistent_store.reset();
    }
}

gaia_txn_id_t server_t::begin_startup_txn()
{
    // Reserve an index in the safe_ts array, so the main thread can execute
    // post-commit maintenance tasks after the recovery txn commits.
    bool reservation_succeeded = reserve_safe_ts_index();
    // The reservation must have succeeded because we are the first thread to
    // reserve an index.
    ASSERT_POSTCONDITION(reservation_succeeded, "The main thread cannot fail to reserve a safe_ts index!");

    // Allocate begin timestamp and txn log offset.
    txn_begin();
    ASSERT_POSTCONDITION(s_txn_id != c_invalid_gaia_txn_id, "Transaction begin timestamp should be valid!");
    ASSERT_POSTCONDITION(s_txn_log_offset != c_invalid_log_offset, "Transaction log offset should be valid!");

    return s_txn_id;
}

void server_t::end_startup_txn()
{
    // The main thread no longer needs to perform any operations requiring a
    // safe_ts index.
    auto cleanup_safe_ts_index = make_scope_guard([&]() { release_safe_ts_index(); });

    // Register this txn under a new commit timestamp.
    gaia_txn_id_t commit_ts = txn_metadata_t::register_commit_ts(s_txn_id, s_txn_log_offset);
    // Mark this txn as submitted.
    txn_metadata_t::set_active_txn_submitted(s_txn_id, commit_ts);
    // Mark this txn as committed.
    txn_metadata_t::update_txn_decision(commit_ts, true);
    // Mark this txn durable if persistence is enabled.
    if (s_persistent_store)
    {
        txn_metadata_t::set_txn_durable(commit_ts);
    }

    // Force GC of txn log and clear transactional state.
    release_transaction_resources();

    ASSERT_POSTCONDITION(
        txn_metadata_t::is_txn_gc_complete(commit_ts),
        "Transaction log should be garbage-collected!");
}

// Create a thread-local snapshot from the shared locators.
void server_t::create_local_snapshot(bool apply_logs)
{
    ASSERT_PRECONDITION(!s_local_snapshot_locators.is_set(), "Local snapshot is already mapped!");
    bool manage_fd = false;
    bool is_shared = false;

    if (apply_logs)
    {
        ASSERT_PRECONDITION(
            s_txn_id.is_valid() && txn_metadata_t::is_txn_active(s_txn_id),
            "create_local_snapshot() must be called from within an active transaction!");

        // Open a private locator mapping for the current thread.
        s_local_snapshot_locators.open(s_shared_locators.fd(), manage_fd, is_shared);

        // Apply txn_logs for the snapshot.
        for (const auto& [txn_id, log_offset] : s_txn_logs_for_snapshot)
        {
            apply_log_from_offset(s_local_snapshot_locators.data(), log_offset);
        }

        // BUG (yiwen): This is incorrect: it races with client writes to the
        // same shared memory segment, and client writes are not atomic (txn log
        // records are 16 bytes and don't use a 128-bit integer type), so
        // applied log records may be inconsistent!

        // Apply current txn log to the local snapshot.
        apply_log_from_offset(s_local_snapshot_locators.data(), s_txn_log_offset);
    }
    else
    {
        s_local_snapshot_locators.open(s_shared_locators.fd(), manage_fd, is_shared);
    }
}

sigset_t server_t::mask_signals()
{
    sigset_t sigset;
    ::sigemptyset(&sigset);

    // We now special-case SIGHUP to disconnect all sessions and reinitialize all shared memory.
    ::sigaddset(&sigset, SIGHUP);
    ::sigaddset(&sigset, SIGINT);
    ::sigaddset(&sigset, SIGTERM);
    ::sigaddset(&sigset, SIGQUIT);

    // Per POSIX, we must use pthread_sigmask() rather than sigprocmask()
    // in a multithreaded program.
    // REVIEW: should this be SIG_SETMASK?
    ::pthread_sigmask(SIG_BLOCK, &sigset, nullptr);

    return sigset;
}

void server_t::signal_handler(sigset_t sigset, int& signum)
{
    // Wait until a signal is delivered.
    // REVIEW: do we have any use for sigwaitinfo()?
    ::sigwait(&sigset, &signum);

    std::cerr << "Caught signal '" << ::strsignal(signum) << "'." << std::endl;

    signal_eventfd_multiple_threads(s_server_shutdown_eventfd);
}

void server_t::init_listening_socket(const std::string& socket_name)
{
    // Launch a connection-based listening Unix socket on a well-known address.
    // We use SOCK_SEQPACKET to get connection-oriented *and* datagram semantics.
    // This socket needs to be nonblocking so we can use epoll to wait on the
    // shutdown eventfd as well (the connected sockets it spawns will inherit
    // nonblocking mode). Actually, nonblocking mode may not have any effect in
    // level-triggered epoll mode, but it's good to ensure we can never block,
    // in case of bugs or surprising semantics in epoll.
    int listening_socket = ::socket(PF_UNIX, SOCK_SEQPACKET | SOCK_NONBLOCK, 0);
    if (listening_socket == -1)
    {
        throw_system_error("Socket creation failed!");
    }
    auto socket_cleanup = make_scope_guard([&]() { close_fd(listening_socket); });

    // Initialize the socket address structure.
    sockaddr_un server_addr{};
    server_addr.sun_family = AF_UNIX;

    // The socket name (minus its null terminator) needs to fit into the space
    // in the server address structure after the prefix null byte.
    ASSERT_INVARIANT(
        socket_name.size() <= sizeof(server_addr.sun_path) - 1,
        gaia_fmt::format("Socket name '{}' is too long!", socket_name).c_str());

    // We prepend a null byte to the socket name so the address is in the
    // (Linux-exclusive) "abstract namespace", i.e., not bound to the
    // filesystem.
    ::strncpy(&server_addr.sun_path[1], socket_name.c_str(), sizeof(server_addr.sun_path) - 1);

    // Bind the socket to the address and start listening for connections.
    // The socket name is not null-terminated in the address structure, but
    // we need to add an extra byte for the null byte prefix.
    socklen_t server_addr_size = sizeof(server_addr.sun_family) + 1 + ::strlen(&server_addr.sun_path[1]);
    if (-1 == ::bind(listening_socket, reinterpret_cast<struct sockaddr*>(&server_addr), server_addr_size))
    {
        // REVIEW: Identify other common errors that should have user-friendly error messages.
        if (errno == EADDRINUSE)
        {
            std::cerr << "ERROR: bind() failed! - " << (::strerror(errno)) << std::endl;
            std::cerr
                << "The " << c_db_server_name
                << " cannot start because another instance is already running."
                << std::endl
                << "Stop any instances of the server and try again."
                << std::endl;
            exit(1);
        }

        throw_system_error("bind() failed!");
    }
    if (-1 == ::listen(listening_socket, 0))
    {
        throw_system_error("listen() failed!");
    }

    socket_cleanup.dismiss();
    s_listening_socket = listening_socket;
}

bool server_t::authenticate_client_socket(int socket)
{
    struct ucred cred;
    socklen_t cred_len = sizeof(cred);
    if (-1 == ::getsockopt(socket, SOL_SOCKET, SO_PEERCRED, &cred, &cred_len))
    {
        throw_system_error("getsockopt(SO_PEERCRED) failed!");
    }

    // Disable client authentication until we can figure out
    // how to fix the Postgres tests.
    // https://gaiaplatform.atlassian.net/browse/GAIAPLAT-1253
    // Client must have same effective user ID as server.
    // return (cred.uid == ::geteuid());

    return true;
}

// We adopt a lazy GC approach to freeing thread resources, rather than having
// each thread clean up after itself on exit. This approach allows us to avoid
// any synchronization between the exiting thread and its owning thread, as well
// as the awkwardness of passing each thread a reference to its owning object.
// In general, any code which creates a new thread is expected to call this
// function to compensate for the "garbage" it is adding to the system.
//
// Removing a thread entry is O(1) (because we swap it with the last element and
// truncate the last element), so the whole scan with removals is O(n).
static void reap_exited_threads(std::vector<std::thread>& threads)
{
    for (auto it = threads.begin(); it != threads.end();)
    {
        // Test if the thread has already exited (this is possible with the
        // pthreads API but not with the std::thread API).
        auto handle = it->native_handle();

        // pthread_kill(0) returns 0 if the thread is still running, and ESRCH
        // otherwise (unless it has already been detached or joined, in which
        // case the thread ID may be invalid or reused, possibly causing a
        // segfault). We never use a thread ID after the thread has been joined
        // (and we never detach threads), so we should be OK.
        //
        // https://man7.org/linux/man-pages/man3/pthread_kill.3.html
        // "POSIX.1-2008 recommends that if an implementation detects the use of
        // a thread ID after the end of its lifetime, pthread_kill() should
        // return the error ESRCH. The glibc implementation returns this error
        // in the cases where an invalid thread ID can be detected. But note
        // also that POSIX says that an attempt to use a thread ID whose
        // lifetime has ended produces undefined behavior, and an attempt to use
        // an invalid thread ID in a call to pthread_kill() can, for example,
        // cause a segmentation fault."
        //
        // https://man7.org/linux/man-pages/man3/pthread_self.3.html
        // "A thread ID may be reused after a terminated thread has been joined,
        // or a detached thread has terminated."
        int error = ::pthread_kill(handle, 0);

        if (error == 0)
        {
            // The thread is still running, so do nothing.
            ++it;
        }
        else if (error == ESRCH)
        {
            // If this thread has already exited, then join it and deallocate
            // its object to release both memory and thread-related system
            // resources.
            ASSERT_INVARIANT(it->joinable(), c_message_thread_must_be_joinable);
            it->join();

            // Move the last element into the current entry.
            *it = std::move(threads.back());
            threads.pop_back();
        }
        else
        {
            // Throw on all other errors (e.g., if the thread has been detached
            // or joined).
            throw_system_error("pthread_kill(0) failed!", error);
        }
    }
}

void server_t::client_dispatch_handler(const std::string& socket_name)
{
    // Register session cleanup handler first, so we can execute it last.
    auto session_cleanup = make_scope_guard([]() {
        for (auto& thread : s_session_threads)
        {
            ASSERT_INVARIANT(thread.joinable(), c_message_thread_must_be_joinable);
            thread.join();
        }
        // All session threads have been joined, so they can be destroyed.
        s_session_threads.clear();
    });

    // Start listening for incoming client connections.
    init_listening_socket(socket_name);
    // We close the listening socket before waiting for session threads to exit,
    // so no new sessions can be established while we wait for all session
    // threads to exit (we assume they received the same server shutdown
    // notification that we did).
    auto listener_cleanup = make_scope_guard([&]() { close_fd(s_listening_socket); });

    // Set up the epoll loop.
    int epoll_fd = ::epoll_create1(0);
    if (epoll_fd == -1)
    {
        throw_system_error(c_message_epoll_create1_failed);
    }

    // We close the epoll descriptor before closing the listening socket, so any
    // connections that arrive before the listening socket is closed will
    // receive ECONNRESET rather than ECONNREFUSED. This is perhaps unfortunate
    // but shouldn't really matter in practice.
    auto epoll_cleanup = make_scope_guard([&]() { close_fd(epoll_fd); });
    int registered_fds[] = {s_listening_socket, s_server_shutdown_eventfd};
    for (int registered_fd : registered_fds)
    {
        epoll_event ev{};
        ev.events = EPOLLIN;
        ev.data.fd = registered_fd;
        if (-1 == ::epoll_ctl(epoll_fd, EPOLL_CTL_ADD, registered_fd, &ev))
        {
            throw_system_error(c_message_epoll_ctl_failed);
        }
    }
    epoll_event events[std::size(registered_fds)];

    // Enter the epoll loop.
    while (true)
    {
        // Block forever (we will be notified of shutdown).
        int ready_fd_count = ::epoll_wait(epoll_fd, events, std::size(events), -1);
        if (ready_fd_count == -1)
        {
            // Attaching the debugger will send a SIGSTOP which we can't block.
            // Any signal which we block will set the shutdown eventfd and will
            // alert the epoll fd, so we don't have to worry about getting EINTR
            // from a signal intended to terminate the process.
            if (errno == EINTR)
            {
                continue;
            }
            throw_system_error(c_message_epoll_wait_failed);
        }

        for (int i = 0; i < ready_fd_count; ++i)
        {
            epoll_event ev = events[i];
            // We never register for anything but EPOLLIN,
            // but EPOLLERR will always be delivered.
            if (ev.events & EPOLLERR)
            {
                if (ev.data.fd == s_listening_socket)
                {
                    int error = 0;
                    socklen_t err_len = sizeof(error);
                    // Ignore errors getting error message and default to generic error message.
                    ::getsockopt(s_listening_socket, SOL_SOCKET, SO_ERROR, static_cast<void*>(&error), &err_len);
                    throw_system_error("Client socket error!", error);
                }
                else if (ev.data.fd == s_server_shutdown_eventfd)
                {
                    throw_system_error("Shutdown eventfd error!");
                }
            }

            // At this point, we should only get EPOLLIN.
            ASSERT_INVARIANT(ev.events == EPOLLIN, c_message_unexpected_event_type);

            if (ev.data.fd == s_listening_socket)
            {
                int session_socket = ::accept(s_listening_socket, nullptr, nullptr);
                if (session_socket == -1)
                {
                    throw_system_error("accept() failed!");
                }

                if (s_session_threads.size() >= c_session_limit
                    || !authenticate_client_socket(session_socket))
                {
                    // The connecting client will get ECONNRESET on their first
                    // read from this socket.
                    std::cerr << "Disconnecting new session because authentication failed or session limit has been exceeded." << std::endl;
                    close_fd(session_socket);
                    continue;
                }

                // First reap any session threads that have terminated (to
                // avoid memory and system resource leaks).
                reap_exited_threads(s_session_threads);

                // Create session thread.
                s_session_threads.emplace_back(session_handler, session_socket);
            }
            else if (ev.data.fd == s_server_shutdown_eventfd)
            {
                consume_eventfd(s_server_shutdown_eventfd);
                return;
            }
            else
            {
                // We don't monitor any other fds.
                ASSERT_UNREACHABLE(c_message_unexpected_fd);
            }
        }
    }
}

void server_t::session_handler(int session_socket)
{
    // Set up session socket.
    s_session_shutdown = false;
    s_session_socket = session_socket;
    auto socket_cleanup = make_scope_guard([&]() {
        // We can rely on close_fd() to perform the equivalent of
        // shutdown(SHUT_RDWR), because we hold the only fd pointing to this
        // socket. That should allow the client to read EOF if they're in a
        // blocking read and exit gracefully. (If they try to write to the
        // socket after we've closed our end, they'll receive EPIPE.) We don't
        // want to try to read any pending data from the client, because we're
        // trying to shut down as quickly as possible.
        close_fd(s_session_socket);
    });

    // Initialize this thread's memory manager.
    bool initializing = false;
    init_memory_manager(initializing);

    // Reserve an index in the safe_ts array. If this fails (because all indexes
    // are currently claimed by sessions), then immediately close the socket, so
    // the client throws a `peer_disconnected` exception and rethrows a
    // `session_limit_exceeded_internal` exception.
    // REVIEW (GAIAPLAT-2034): When we have a way to marshal exceptions to the
    // client, we should directly ensure that `session_limit_exceeded_internal`
    // is thrown in this case.
    if (!reserve_safe_ts_index())
    {
        std::cerr << "Disconnecting new session because session handler failed to reserve a safe_ts entry index." << std::endl;
        return;
    }

    auto safe_ts_index_cleanup = make_scope_guard([&]() {
        // Release this thread's index in the safe_ts array.
        // (If reserve_safe_ts_index() succeeded, then the index must be valid.)
        release_safe_ts_index();
    });

    // Set up epoll loop.
    int epoll_fd = ::epoll_create1(0);
    if (epoll_fd == -1)
    {
        throw_system_error(c_message_epoll_create1_failed);
    }
    auto epoll_cleanup = make_scope_guard([&]() { close_fd(epoll_fd); });

    int fds[] = {s_session_socket, s_server_shutdown_eventfd};
    for (int fd : fds)
    {
        // We should only get EPOLLRDHUP from the client socket, but oh well.
        epoll_event ev{};
        ev.events = EPOLLIN | EPOLLRDHUP;
        ev.data.fd = fd;
        if (-1 == ::epoll_ctl(epoll_fd, EPOLL_CTL_ADD, fd, &ev))
        {
            throw_system_error(c_message_epoll_ctl_failed);
        }
    }
    epoll_event events[std::size(fds)];

    // Event to signal session-owned threads to terminate.
    s_session_shutdown_eventfd = make_eventfd();
    auto owned_threads_cleanup = make_scope_guard([]() {
        // Signal all session-owned threads to terminate.
        signal_eventfd_multiple_threads(s_session_shutdown_eventfd);

        // Wait for all session-owned threads to terminate.
        for (auto& thread : s_session_owned_threads)
        {
            ASSERT_INVARIANT(thread.joinable(), c_message_thread_must_be_joinable);
            thread.join();
        }

        // All session-owned threads have been joined, so they can be destroyed.
        s_session_owned_threads.clear();

        // All session-owned threads have received the session shutdown
        // notification, so we can close the eventfd.
        close_fd(s_session_shutdown_eventfd);
    });

    // Enter epoll loop.
    while (!s_session_shutdown)
    {
        // Block forever (we will be notified of shutdown).
        int ready_fd_count = ::epoll_wait(epoll_fd, events, std::size(events), -1);
        if (ready_fd_count == -1)
        {
            // Attaching the debugger will send a SIGSTOP which we can't block.
            // Any signal which we block will set the shutdown eventfd and will
            // alert the epoll fd, so we don't have to worry about getting EINTR
            // from a signal intended to terminate the process.
            if (errno == EINTR)
            {
                continue;
            }
            throw_system_error(c_message_epoll_wait_failed);
        }

        session_event_t event = session_event_t::NOP;
        const void* event_data = nullptr;

        // Buffer used to send and receive all message data.
        uint8_t msg_buf[c_max_msg_size_in_bytes]{0};

        // Buffer used to receive file descriptors.
        int fd_buf[c_max_fd_count] = {-1};
        size_t fd_buf_size = std::size(fd_buf);
        int* fds = nullptr;
        size_t fd_count = 0;

        // If the shutdown flag is set, we need to exit immediately before
        // processing the next ready fd.
        for (int i = 0; i < ready_fd_count && !s_session_shutdown; ++i)
        {
            epoll_event ev = events[i];
            if (ev.data.fd == s_session_socket)
            {
                // NB: Because many event flags are set in combination with others, the
                // order we test them in matters! E.g., EPOLLIN seems to always be set
                // whenever EPOLLRDHUP is set, so we need to test EPOLLRDHUP before
                // testing EPOLLIN.
                if (ev.events & EPOLLERR)
                {
                    // This flag is unmaskable, so we don't need to register for it.
                    int error = 0;
                    socklen_t err_len = sizeof(error);
                    // Ignore errors getting error message and default to generic error message.
                    ::getsockopt(s_session_socket, SOL_SOCKET, SO_ERROR, static_cast<void*>(&error), &err_len);
                    std::cerr << "Client socket error: " << ::strerror(error) << std::endl;
                    event = session_event_t::CLIENT_SHUTDOWN;
                }
                else if (ev.events & EPOLLHUP)
                {
                    // This flag is unmaskable, so we don't need to register for it.
                    // Both ends of the socket have issued a shutdown(SHUT_WR) or equivalent.
                    ASSERT_INVARIANT(!(ev.events & EPOLLERR), c_message_epollerr_flag_should_not_be_set);
                    event = session_event_t::CLIENT_SHUTDOWN;
                }
                else if (ev.events & EPOLLRDHUP)
                {
                    // The client has called shutdown(SHUT_WR) to signal their intention to
                    // disconnect. We do the same by closing the session socket.
                    // REVIEW: Can we get both EPOLLHUP and EPOLLRDHUP when the client half-closes
                    // the socket after we half-close it?
                    ASSERT_INVARIANT(!(ev.events & EPOLLHUP), "EPOLLHUP flag should not be set!");
                    event = session_event_t::CLIENT_SHUTDOWN;
                }
                else if (ev.events & EPOLLIN)
                {
                    ASSERT_INVARIANT(
                        !(ev.events & (EPOLLERR | EPOLLHUP | EPOLLRDHUP)),
                        "EPOLLERR, EPOLLHUP, EPOLLRDHUP flags should not be set!");

                    // Read client message with possible file descriptors.
                    size_t bytes_read = recv_msg_with_fds(
                        s_session_socket, fd_buf, &fd_buf_size, msg_buf, sizeof(msg_buf));
                    // We shouldn't get EOF unless EPOLLRDHUP is set.
                    // REVIEW: it might be possible for the client to call shutdown(SHUT_WR)
                    // after we have already woken up on EPOLLIN, in which case we would
                    // legitimately read 0 bytes and this assert would be invalid.
                    ASSERT_INVARIANT(bytes_read > 0, "Failed to read message!");

                    const message_t* msg = Getmessage_t(msg_buf);
                    const client_request_t* request = msg->msg_as_request();
                    event = request->event();
                    event_data = static_cast<const void*>(request);

                    if (fd_buf_size > 0)
                    {
                        fds = fd_buf;
                        fd_count = fd_buf_size;
                    }
                }
                else
                {
                    // We don't register for any other events.
                    ASSERT_UNREACHABLE(c_message_unexpected_event_type);
                }
            }
            else if (ev.data.fd == s_server_shutdown_eventfd)
            {
                ASSERT_INVARIANT(ev.events == EPOLLIN, "Expected EPOLLIN event type!");
                consume_eventfd(s_server_shutdown_eventfd);
                event = session_event_t::SERVER_SHUTDOWN;
            }
            else
            {
                // We don't monitor any other fds.
                ASSERT_UNREACHABLE(c_message_unexpected_fd);
            }

            ASSERT_INVARIANT(event != session_event_t::NOP, c_message_unexpected_event_type);

            // The transition handlers are the only places we currently call
            // send_msg_with_fds(). We need to handle a peer_disconnected
            // exception thrown from that method (translated from EPIPE).
            try
            {
                apply_transition(event, event_data, fds, fd_count);
            }
            catch (const peer_disconnected& e)
            {
                std::cerr << "Client socket error: " << e.what() << std::endl;
                s_session_shutdown = true;
            }
        }
    }
}

template <typename T_element>
void server_t::stream_producer_handler(
    int stream_socket, int cancel_eventfd, std::shared_ptr<generator_t<T_element>> generator_fn)
{
    // We can rely on close_fd() to perform the equivalent of shutdown(SHUT_RDWR), because we
    // hold the only fd pointing to this socket.
    auto socket_cleanup = make_scope_guard([&]() { close_fd(stream_socket); });

    // Verify that the socket is the correct type for the semantics we assume.
    check_socket_type(stream_socket, SOCK_SEQPACKET);

    // Check that our stream socket is non-blocking (so we don't accidentally block in write()).
    ASSERT_PRECONDITION(is_non_blocking(stream_socket), "Stream socket is in blocking mode!");

    int epoll_fd = ::epoll_create1(0);
    if (epoll_fd == -1)
    {
        throw_system_error(c_message_epoll_create1_failed);
    }
    auto epoll_cleanup = make_scope_guard([&]() { close_fd(epoll_fd); });

    // We poll for write availability of the stream socket in level-triggered mode,
    // and only write at most one buffer of data before polling again, to avoid read
    // starvation of the cancellation eventfd.
    epoll_event sock_ev{};
    sock_ev.events = EPOLLOUT;
    sock_ev.data.fd = stream_socket;
    if (-1 == ::epoll_ctl(epoll_fd, EPOLL_CTL_ADD, stream_socket, &sock_ev))
    {
        throw_system_error(c_message_epoll_ctl_failed);
    }

    epoll_event cancel_ev{};
    cancel_ev.events = EPOLLIN;
    cancel_ev.data.fd = cancel_eventfd;
    if (-1 == ::epoll_ctl(epoll_fd, EPOLL_CTL_ADD, cancel_eventfd, &cancel_ev))
    {
        throw_system_error(c_message_epoll_ctl_failed);
    }

    epoll_event events[2];
    bool producer_shutdown = false;
    bool disabled_writable_notification = false;

    // The userspace buffer that we use to construct a batch datagram message.
    std::vector<T_element> batch_buffer;

    // We need to call reserve() rather than the "sized" constructor to avoid changing size().
    batch_buffer.reserve(c_stream_batch_size);

    auto gen_it = generator_iterator_t<T_element>(generator_fn);

    while (!producer_shutdown)
    {
        // Block forever (we will be notified of shutdown).
        int ready_fd_count = ::epoll_wait(epoll_fd, events, std::size(events), -1);
        if (ready_fd_count == -1)
        {
            // Attaching the debugger will send a SIGSTOP which we can't block.
            // Any signal which we block will set the shutdown eventfd and will
            // alert the epoll fd, so we don't have to worry about getting EINTR
            // from a signal intended to terminate the process.
            if (errno == EINTR)
            {
                continue;
            }
            throw_system_error(c_message_epoll_wait_failed);
        }

        // If the shutdown flag is set, we need to exit immediately before
        // processing the next ready fd.
        for (int i = 0; i < ready_fd_count && !producer_shutdown; ++i)
        {
            epoll_event ev = events[i];
            if (ev.data.fd == stream_socket)
            {
                // NB: Because many event flags are set in combination with others, the
                // order we test them in matters! E.g., EPOLLIN seems to always be set
                // whenever EPOLLRDHUP is set, so we need to test EPOLLRDHUP before
                // testing EPOLLIN.
                if (ev.events & EPOLLERR)
                {
                    // This flag is unmaskable, so we don't need to register for it.
                    int error = 0;
                    socklen_t err_len = sizeof(error);

                    // Ignore errors getting error message and default to generic error message.
                    ::getsockopt(stream_socket, SOL_SOCKET, SO_ERROR, static_cast<void*>(&error), &err_len);
                    std::cerr << "Stream socket error: '" << ::strerror(error) << "'." << std::endl;
                    producer_shutdown = true;
                }
                else if (ev.events & EPOLLHUP)
                {
                    // This flag is unmaskable, so we don't need to register for it.
                    // We should get this when the client has closed its end of the socket.
                    ASSERT_INVARIANT(!(ev.events & EPOLLERR), c_message_epollerr_flag_should_not_be_set);
                    producer_shutdown = true;
                }
                else if (ev.events & EPOLLOUT)
                {
                    ASSERT_INVARIANT(
                        !disabled_writable_notification,
                        "Received write readiness notification on socket after deregistering from EPOLLOUT!");

                    ASSERT_INVARIANT(
                        !(ev.events & (EPOLLERR | EPOLLHUP)),
                        "EPOLLERR and EPOLLHUP flags should not be set!");

                    // Write to the send buffer until we exhaust either the iterator or the buffer free space.
                    while (gen_it && (batch_buffer.size() < c_stream_batch_size))
                    {
                        T_element next_val = *gen_it;
                        batch_buffer.push_back(next_val);
                        ++gen_it;
                    }

                    // We need to send any pending data in the buffer, followed by EOF if we
                    // exhausted the iterator. We let the client decide when to close the socket,
                    // because their next read may be arbitrarily delayed (and they may still have
                    // pending data).

                    // First send any remaining data in the buffer.
                    if (batch_buffer.size() > 0)
                    {
                        // To simplify client state management by allowing the client to dequeue
                        // entries in FIFO order using std::vector.pop_back(), we reverse the order
                        // of entries in the buffer.
                        std::reverse(std::begin(batch_buffer), std::end(batch_buffer));

                        // We don't want to handle signals, so set MSG_NOSIGNAL to convert SIGPIPE
                        // to EPIPE.
                        if (-1 == ::send(stream_socket, batch_buffer.data(), batch_buffer.size() * sizeof(T_element), MSG_NOSIGNAL))
                        {
                            // Break out of the poll loop on any write error.
                            producer_shutdown = true;

                            // It should never happen that the socket is no longer writable after we
                            // receive EPOLLOUT, because we are the only writer and the receive
                            // buffer is always large enough for a batch.
                            ASSERT_INVARIANT(errno != EAGAIN && errno != EWOULDBLOCK, c_message_unexpected_errno_value);

                            // There is a race between the client reading its pending datagram and
                            // triggering an EPOLLOUT notification, and then closing its socket and
                            // triggering an EPOLLHUP notification. We might receive EPIPE or
                            // ECONNRESET from the preceding write if we haven't yet processed the
                            // EPOLLHUP notification. This doesn't indicate an error condition on
                            // the client side, so we don't log socket errors in this case. Even if
                            // the write failed because the client-side session thread crashed, we
                            // will detect and handle that condition in the server-side session
                            // thread.
                            //
                            // REVIEW: We could avoid setting the producer_shutdown flag in this
                            // case and wait for an EPOLLHUP notification in the next loop
                            // iteration. We exit immediately for now because 1) we aren't doing
                            // nontrivial cleanup on receiving EPOLLHUP (just setting the
                            // producer_shutdown flag), and 2) expecting an EPOLLHUP notification to
                            // always be delivered even after receiving EPIPE or ECONNRESET seems
                            // like a fragile assumption (we could validate this assumption with a
                            // test program, but again this is undocumented behavior and therefore
                            // subject to change).
                            if (errno != EPIPE && errno != ECONNRESET)
                            {
                                std::cerr << "Stream socket error: '" << ::strerror(errno) << "'." << std::endl;
                            }
                        }
                        else
                        {
                            // We successfully wrote to the socket, so clear the buffer. (Partial
                            // writes are impossible with datagram sockets.) The standard is
                            // somewhat unclear, but apparently clear() will not change the capacity
                            // in any recent implementation of the standard library
                            // (https://cplusplus.github.io/LWG/issue1102).
                            batch_buffer.clear();
                        }
                    }

                    // If we exhausted the iterator, send EOF to client. (We still need to wait for
                    // the client to close their socket, because they may still have unread data, so
                    // we don't set the producer_shutdown flag.)
                    if (!gen_it)
                    {
                        ::shutdown(stream_socket, SHUT_WR);
                        // Unintuitively, after we call shutdown(SHUT_WR), the socket is always
                        // writable, because a write will never block, but any write will return
                        // EPIPE. Therefore, we unregister the socket for writable notifications
                        // after we call shutdown(SHUT_WR). We should now only be notified (with
                        // EPOLLHUP/EPOLLERR) when the client closes the socket, so we can close
                        // our end of the socket and terminate the thread.
                        epoll_event ev{};
                        // We're only interested in EPOLLHUP/EPOLLERR notifications, and we
                        // don't need to register for those.
                        ev.events = 0;
                        ev.data.fd = stream_socket;
                        if (-1 == ::epoll_ctl(epoll_fd, EPOLL_CTL_MOD, stream_socket, &ev))
                        {
                            throw_system_error(c_message_epoll_ctl_failed);
                        }
                        disabled_writable_notification = true;
                    }
                }
                else
                {
                    // We don't register for any other events.
                    ASSERT_UNREACHABLE(c_message_unexpected_event_type);
                }
            }
            else if (ev.data.fd == cancel_eventfd)
            {
                ASSERT_INVARIANT(ev.events == EPOLLIN, c_message_unexpected_event_type);
                consume_eventfd(cancel_eventfd);
                producer_shutdown = true;
            }
            else
            {
                // We don't monitor any other fds.
                ASSERT_UNREACHABLE(c_message_unexpected_fd);
            }
        }
    }
}

template <typename T_element>
void server_t::start_stream_producer(int stream_socket, std::shared_ptr<generator_t<T_element>> generator_fn)
{
    // First reap any owned threads that have terminated (to avoid memory and
    // system resource leaks).
    reap_exited_threads(s_session_owned_threads);

    // Create stream producer thread.
    s_session_owned_threads.emplace_back(
        stream_producer_handler<T_element>, stream_socket, s_session_shutdown_eventfd, generator_fn);
}

std::shared_ptr<generator_t<gaia_id_t>> server_t::get_id_generator_for_type(gaia_type_t type)
{
    return std::make_shared<type_generator_t>(type, s_txn_id);
}

void server_t::validate_txns_in_range(gaia_txn_id_t start_ts, gaia_txn_id_t end_ts)
{
    // Scan txn table entries from start_ts to end_ts.
    // Seal any uninitialized entries and validate any undecided txns.
    for (gaia_txn_id_t ts = start_ts; ts < end_ts; ++ts)
    {
        // Fence off any txns that have allocated a commit_ts between start_ts
        // and end_ts but have not yet registered a commit_ts metadata entry in
        // the txn table.
        if (txn_metadata_t::seal_uninitialized_ts(ts))
        {
            continue;
        }

        // Validate any undecided submitted txns.
        if (txn_metadata_t::is_commit_ts(ts) && txn_metadata_t::is_txn_validating(ts))
        {
            bool is_committed = validate_txn(ts);

            // Update the current txn's decided status.
            txn_metadata_t::update_txn_decision(ts, is_committed);
        }
    }
}

gaia_txn_id_t server_t::submit_txn(gaia_txn_id_t begin_ts, log_offset_t log_offset)
{
    ASSERT_PRECONDITION(txn_metadata_t::is_txn_active(begin_ts), "Not an active transaction!");

    ASSERT_PRECONDITION(is_log_offset_allocated(log_offset), "Invalid log offset!");

    // Allocate a new commit_ts and initialize its metadata with our begin_ts and log offset.
    gaia_txn_id_t commit_ts = txn_metadata_t::register_commit_ts(begin_ts, log_offset);

    // Now update the active txn metadata.
    txn_metadata_t::set_active_txn_submitted(begin_ts, commit_ts);

    return commit_ts;
}

// This helper method takes 2 txn logs (by offset), and determines if they have
// a non-empty intersection. We could just use std::set_intersection, but that
// outputs all elements of the intersection in a third container, while we just
// need to test for non-empty intersection (and terminate as soon as the first
// common element is found), so we write our own simple merge intersection code.
// If we ever need to return the IDs of all conflicting objects to clients (or
// just log them for diagnostics), we could use std::set_intersection.
bool server_t::txn_logs_conflict(log_offset_t offset1, log_offset_t offset2)
{
    txn_log_t* log1 = get_txn_log_from_offset(offset1);
    txn_log_t* log2 = get_txn_log_from_offset(offset2);

    // Perform standard merge intersection and terminate on the first conflict found.
    size_t log1_idx = 0, log2_idx = 0;
    while (log1_idx < log1->record_count && log2_idx < log2->record_count)
    {
        log_record_t* lr1 = log1->log_records + log1_idx;
        log_record_t* lr2 = log2->log_records + log2_idx;

        if (lr1->locator == lr2->locator)
        {
            return true;
        }
        else if (lr1->locator < lr2->locator)
        {
            ++log1_idx;
        }
        else
        {
            ++log2_idx;
        }
    }
    return false;
}

bool server_t::validate_txn(gaia_txn_id_t commit_ts)
{
    // Validation algorithm:

    // NB: We make two passes over the conflict window, even though only one
    // pass would suffice, because we want to avoid unnecessary validation of
    // undecided txns by skipping over them on the first pass while we check
    // committed txns for conflicts, hoping that some undecided txns will be
    // decided before the second pass. This adds some complexity (e.g., tracking
    // committed txns already tested for conflicts), but avoids unnecessary
    // duplicated work, by deferring helping other txns validate until all
    // necessary work is complete and we would be forced to block otherwise.
    //
    // 1. Find all committed transactions in conflict window, i.e., between our
    //    begin and commit timestamps, traversing from oldest to newest txns and
    //    testing for conflicts as we go, to allow as much time as possible for
    //    undecided txns to be validated, and for commit timestamps allocated
    //    within our conflict window to be registered. Seal all uninitialized
    //    timestamps we encounter, so no active txns can be submitted within our
    //    conflict window. Any submitted txns which have allocated a commit
    //    timestamp within our conflict window but have not yet registered their
    //    commit timestamp must now retry with a new timestamp. (This allows us
    //    to treat our conflict window as an immutable snapshot of submitted
    //    txns, without needing to acquire any locks.) Skip over all sealed
    //    timestamps, active txns, undecided txns, and aborted txns. Repeat this
    //    phase until no newly committed txns are discovered.
    //
    // 2. Recursively validate all undecided txns in the conflict window, from
    //    oldest to newest. Note that we cannot recurse indefinitely, because by
    //    hypothesis no undecided txns can precede our begin timestamp (because
    //    a new transaction must validate any undecided transactions with commit
    //    timestamps preceding its begin timestamp before it can proceed).
    //    However, we could duplicate work with other session threads validating
    //    their committing txns. We mitigate this by 1) deferring any recursive
    //    validation until no more committed txns have been found during a
    //    repeated scan of the conflict window, 2) tracking all txns' validation
    //    status in their commit timestamp entries, and 3) rechecking validation
    //    status for the current txn after scanning each possibly conflicting
    //    txn log (and aborting validation if it has already been validated).
    //
    // 3. Test any committed txns validated in the preceding step for conflicts.
    //    (This also includes any txns which were undecided in the first pass
    //    but committed before the second pass.)
    //
    // 4. If any of these steps finds that our write set conflicts with the
    //    write set of any committed txn, we must abort. Otherwise, we commit.
    //    In either case, we set the decided state in our commit timestamp metadata
    //    and return the commit decision to the client.
    //
    // REVIEW: Possible optimization (in the original version but removed in the
    // current code for simplicity): find the latest undecided txn which
    // conflicts with our write set. Any undecided txns later than this don't
    // need to be validated (but earlier, non-conflicting undecided txns still
    // need to be validated, because they could conflict with a later undecided
    // txn with a conflicting write set, which would abort and hence not cause
    // us to abort).

    // Because we make multiple passes over the conflict window, we need to track
    // committed txns that have already been tested for conflicts.
    // REVIEW: This codepath is latency-sensitive enough that we may want to avoid
    // dynamic allocation (we could probably just use linear search in an array).
    std::unordered_set<gaia_txn_id_t> committed_txns_tested_for_conflicts;

    // Iterate over all txns in conflict window, and test all committed txns for
    // conflicts. Repeat until no new committed txns are discovered. This gives
    // undecided txns as much time as possible to be validated by their
    // committing txn.
    bool has_found_new_committed_txn;
    do
    {
        has_found_new_committed_txn = false;
        for (gaia_txn_id_t ts = txn_metadata_t::get_begin_ts_from_commit_ts(commit_ts) + 1; ts < commit_ts; ++ts)
        {
            // Seal all uninitialized timestamps. This marks a "fence" after which
            // any submitted txns with commit timestamps in our conflict window must
            // already be registered under their commit_ts (they must retry with a
            // new timestamp otherwise). (The sealing is necessary only on the
            // first pass, but the "uninitialized txn metadata" check is cheap enough
            // that repeating it on subsequent passes shouldn't matter.)
            if (txn_metadata_t::seal_uninitialized_ts(ts))
            {
                continue;
            }

            if (txn_metadata_t::is_commit_ts(ts) && txn_metadata_t::is_txn_committed(ts))
            {
                // Remember each committed txn commit_ts so we don't test it again.
                const auto& [iter, is_new_committed_ts] = committed_txns_tested_for_conflicts.insert(ts);
                if (is_new_committed_ts)
                {
                    has_found_new_committed_txn = true;

                    // Eagerly test committed txns for conflicts to give undecided
                    // txns more time for validation (and submitted txns more time
                    // to register their commit timestamps before they're sealed).

                    // We need to acquire references on both txn logs being
                    // tested for conflicts, in case either txn log is
                    // invalidated by another thread concurrently advancing the
                    // watermark. If either log is invalidated, it must be that
                    // another thread has validated our txn, so we can exit
                    // early.

                    if (!acquire_txn_log_reference_from_commit_ts(commit_ts))
                    {
                        // If the committing txn has already had its log invalidated,
                        // then it must have already been (recursively) validated, so
                        // we can just return the commit decision.
                        ASSERT_INVARIANT(
                            txn_metadata_t::is_txn_decided(commit_ts),
                            c_message_validating_txn_should_have_been_validated_before_log_invalidation);
                        return txn_metadata_t::is_txn_committed(commit_ts);
                    }
                    auto release_committing_log_ref = make_scope_guard([&]() { release_txn_log_reference_from_commit_ts(commit_ts); });

                    if (!acquire_txn_log_reference_from_commit_ts(ts))
                    {
                        // If this committed txn already had its log
                        // invalidated, then it must be eligible for GC. But any
                        // commit_ts within the conflict window is ineligible
                        // for GC, so the committing txn must have already been
                        // (recursively) validated, and we can just return the
                        // commit decision.
                        ASSERT_INVARIANT(
                            txn_metadata_t::is_txn_decided(commit_ts),
                            c_message_validating_txn_should_have_been_validated_before_conflicting_log_invalidation);
                        return txn_metadata_t::is_txn_committed(commit_ts);
                    }
                    auto release_committed_log_ref = make_scope_guard([&]() { release_txn_log_reference_from_commit_ts(ts); });

                    if (txn_logs_conflict(txn_metadata_t::get_txn_log_offset(commit_ts), txn_metadata_t::get_txn_log_offset(ts)))
                    {
                        return false;
                    }
                }
            }

            // Check if another thread has already validated this txn.
            if (txn_metadata_t::is_txn_decided(commit_ts))
            {
                return txn_metadata_t::is_txn_committed(commit_ts);
            }
        }
    } while (has_found_new_committed_txn);

    // Validate all undecided txns, from oldest to newest. If any validated txn
    // commits, test it immediately for conflicts. Also test any committed txns
    // for conflicts if they weren't tested in the first pass.
    for (gaia_txn_id_t ts = txn_metadata_t::get_begin_ts_from_commit_ts(commit_ts) + 1; ts < commit_ts; ++ts)
    {
        if (txn_metadata_t::is_commit_ts(ts))
        {
            // Validate any currently undecided txn.
            if (txn_metadata_t::is_txn_validating(ts))
            {
                // By hypothesis, there are no undecided txns with commit timestamps
                // preceding the committing txn's begin timestamp.
                ASSERT_INVARIANT(
                    ts > s_txn_id,
                    c_message_preceding_txn_should_have_been_validated);

                // Recursively validate the current undecided txn.
                bool is_committed = validate_txn(ts);

                // Update the current txn's decided status.
                txn_metadata_t::update_txn_decision(ts, is_committed);
            }

            // If a previously undecided txn has now committed, test it for conflicts.
            if (txn_metadata_t::is_txn_committed(ts) && committed_txns_tested_for_conflicts.count(ts) == 0)
            {
                // We need to acquire references on both txn logs being
                // tested for conflicts, in case either txn log is
                // invalidated by another thread concurrently advancing the
                // watermark. If either log is invalidated, it must be that
                // another thread has validated our txn, so we can exit
                // early.

                if (!acquire_txn_log_reference_from_commit_ts(commit_ts))
                {
                    // If the committing txn has already had its log invalidated,
                    // then it must have already been (recursively) validated, so
                    // we can just return the commit decision.
                    ASSERT_INVARIANT(
                        txn_metadata_t::is_txn_decided(commit_ts),
                        c_message_validating_txn_should_have_been_validated_before_log_invalidation);
                    return txn_metadata_t::is_txn_committed(commit_ts);
                }
                auto release_committing_log_ref = make_scope_guard([&]() { release_txn_log_reference_from_commit_ts(commit_ts); });

                if (!acquire_txn_log_reference_from_commit_ts(ts))
                {
                    // If this committed txn already had its log
                    // invalidated, then it must be eligible for GC. But any
                    // commit_ts within the conflict window is ineligible
                    // for GC, so the committing txn must have already been
                    // (recursively) validated, and we can just return the
                    // commit decision.
                    ASSERT_INVARIANT(
                        txn_metadata_t::is_txn_decided(commit_ts),
                        c_message_validating_txn_should_have_been_validated_before_conflicting_log_invalidation);
                    return txn_metadata_t::is_txn_committed(commit_ts);
                }
                auto release_committed_log_ref = make_scope_guard([&]() { release_txn_log_reference_from_commit_ts(ts); });

                if (txn_logs_conflict(txn_metadata_t::get_txn_log_offset(commit_ts), txn_metadata_t::get_txn_log_offset(ts)))
                {
                    return false;
                }
            }
        }

        // Check if another thread has already validated this txn.
        if (txn_metadata_t::is_txn_decided(commit_ts))
        {
            return txn_metadata_t::is_txn_committed(commit_ts);
        }
    }

    // At this point, there are no undecided txns in the conflict window, and
    // all committed txns have been tested for conflicts, so we can commit.
    return true;
}

// This advances the given global timestamp counter to the given timestamp
// value, unless it has already advanced beyond the given value due to a
// concurrent update.
//
// NB: we use compare_exchange_weak() for the global update because we need to
// retry anyway on concurrent updates, so tolerating spurious failures
// requires no additional logic.
bool server_t::advance_watermark(watermark_type_t watermark_type, gaia_txn_id_t ts)
{
    gaia_txn_id_t last_watermark_ts = get_watermark(watermark_type);
    do
    {
        // NB: last_watermark_ts is an inout argument holding the previous value
        // on failure!
        if (ts <= last_watermark_ts)
        {
            return false;
        }

    } while (!get_watermark_entry(watermark_type).compare_exchange_weak(last_watermark_ts.value_ref(), ts.value()));

    return true;
}

void server_t::apply_txn_log_from_ts(gaia_txn_id_t commit_ts)
{
    ASSERT_PRECONDITION(
        txn_metadata_t::is_commit_ts(commit_ts) && txn_metadata_t::is_txn_committed(commit_ts),
        "apply_txn_log_from_ts() must be called on the commit_ts of a committed txn!");

    // Because txn logs are only eligible for GC after they fall behind the
    // post-apply watermark, we don't need to protect this txn log from GC.
    ASSERT_INVARIANT(
        commit_ts <= get_watermark(watermark_type_t::pre_apply) && commit_ts > get_watermark(watermark_type_t::post_apply),
        "Cannot apply txn log unless it is at or behind the pre-apply watermark and ahead of the post-apply watermark!");
    log_offset_t log_offset = txn_metadata_t::get_txn_log_offset(commit_ts);
    txn_log_t* txn_log = get_txn_log_from_offset(log_offset);

    // Ensure that the begin_ts in this metadata entry matches the txn log header.
    ASSERT_INVARIANT(
        txn_log->begin_ts() == txn_metadata_t::get_begin_ts_from_commit_ts(commit_ts),
        "txn log begin_ts must match begin_ts reference in commit_ts metadata!");

    // Update the shared locator view with each redo version (i.e., the
    // version created or updated by the txn). This is safe as long as the
    // committed txn being applied has commit_ts older than the oldest
    // active txn's begin_ts (so it can't overwrite any versions visible in
    // that txn's snapshot). This update is non-atomic because log application
    // is idempotent and therefore a txn log can be re-applied over the same
    // txn's partially-applied log during snapshot reconstruction.
    apply_log_to_locators(s_shared_locators.data(), txn_log);
}

void server_t::gc_txn_log_from_offset(log_offset_t log_offset, bool is_committed)
{
    txn_log_t* txn_log = get_txn_log_from_offset(log_offset);

    // If the txn committed, we deallocate only undo versions, because the
    // redo versions may still be visible after the txn has fallen
    // behind the watermark. If the txn aborted, then we deallocate only
    // redo versions, because the undo versions may still be visible. Note
    // that we could deallocate intermediate versions (i.e., those
    // superseded within the same txn) immediately, but we do it here
    // for simplicity.
    bool deallocate_new_offsets = !is_committed;

    // Remove index entries that might be referencing obsolete versions before
    // actually deallocating them.
    index::index_builder_t::gc_indexes_from_txn_log(txn_log, deallocate_new_offsets);
    deallocate_txn_log(txn_log, deallocate_new_offsets);
}

void server_t::deallocate_txn_log(txn_log_t* txn_log, bool deallocate_new_offsets)
{
    ASSERT_PRECONDITION(txn_log, "txn_log must be a valid address!");
    ASSERT_PRECONDITION(
        txn_log->begin_ts() == c_invalid_gaia_txn_id,
        "A deallocated txn_log cannot have an owning txn!");

    for (auto log_record = txn_log->log_records; log_record < txn_log->log_records + txn_log->record_count; ++log_record)
    {
        // For committed txns, free each undo version (i.e., the version
        // superseded by an update or delete operation), using the registered
        // object deallocator (if it exists), because the redo versions may still
        // be visible but the undo versions cannot be. For aborted or
        // rolled-back txns, free only the redo versions (because the undo
        // versions may still be visible).
        // NB: we can't safely free the redo versions and txn logs of aborted
        // txns in the decide handler, because concurrently validating txns
        // might be testing the aborted txn for conflicts while they still think
        // it is undecided. The only safe place to free the redo versions and
        // txn log of an aborted txn is after it falls behind the watermark,
        // because at that point it cannot be in the conflict window of any
        // committing txn.
        gaia_offset_t offset_to_free = deallocate_new_offsets
            ? log_record->new_offset
            : log_record->old_offset;

        // If we're gc-ing the old version of an object that is being deleted,
        // then request the deletion of its locator from the corresponding record list.
        if (!deallocate_new_offsets && !log_record->new_offset.is_valid())
        {
            // Get the old object data to extract its type.
            db_object_t* db_object = offset_to_ptr(log_record->old_offset);

            // Retrieve the record_list_t instance corresponding to the type.
            std::shared_ptr<record_list_t> record_list = record_list_manager_t::get()->get_record_list(db_object->type);

            // Request the deletion of the record corresponding to the object.
            record_list->request_deletion(log_record->locator);
        }

        if (offset_to_free.is_valid())
        {
            deallocate_object(offset_to_free);
        }
    }

    // We've deallocated all garbage versions, and we have no shared references,
    // so we can clear record_count, making existing log records unreachable.
    //
    // NB: We haven't yet cleared the allocation bit for this log offset, so it
    // can't be reused. Clients must call deallocate_log_offset() to make the
    // log offset available for reuse.
    //
    // REVIEW: For now, we treat existing records as garbage, overwriting them
    // when the log offset is reused. At some point we should consider
    // decommitting unused pages from the txn log segment, but
    // madvise(MADV_DONTNEED) is expensive, and so is faulting in new zeroed
    // pages on first write access, so deferring decommit for now. (A compromise
    // might be to unconditionally decommit all but the first k pages from a log
    // segment, assuming that those pages are unlikely to be reused.)

    txn_log->record_count = 0;
}

// This method is called by an active txn when it is terminated or by a
// submitted txn after it is validated. It performs a few system maintenance
// tasks, which can be deferred indefinitely with no effect on availability or
// correctness, but which are essential to maintain acceptable performance and
// resource usage.
//
// To enable reasoning about the safety of reclaiming resources which should no
// longer be needed by any present or future txns, and other invariant-based
// reasoning, we define a set of "watermarks": upper or lower bounds on the
// endpoint of a sequence of txns with some property. There are currently four
// watermarks defined: the "pre-apply" watermark, which serves as an upper bound
// on the last committed txn which was fully applied to the shared view; the
// "post-apply" watermark, which serves as a lower bound on the last committed
// txn which was fully applied to the shared view; the "post-GC" watermark,
// which serves as a lower bound on the last txn to have its resources fully
// reclaimed (i.e., its txn log and all its undo or redo versions deallocated,
// for a committed or aborted txn respectively), and the "pre-truncate"
// watermark, which serves as a boundary for safely truncating the txn table
// (i.e., decommitting physical pages corresponding to virtual address space
// that will never be read or written again).
//
// At a high level, the first pass applies all committed txn logs to the shared
// view, in order (not concurrently), and advances two watermarks marking an
// upper bound and lower bound respectively on the timestamp of the latest txn
// whose redo log has been completely applied to the shared view. The second
// pass executes GC operations concurrently on all txns which have either
// aborted or been fully applied to the shared view (and have been durably
// logged if persistence is enabled), and sets a flag on each txn when GC is
// complete. The third pass advances a watermark to the latest txn for which GC
// has completed for it and all its predecessors (marking a lower bound on the
// oldest txn whose metadata cannot yet be safely reclaimed), computes a safe
// truncation boundary using this watermark (as well as any "safe timestamps"
// reserved by threads scanning txn metadata that need to be protected from
// concurrent truncation of the txn table), and finally truncates the txn table
// at this boundary by decommitting all physical pages corresponding to virtual
// address space below the boundary.
//
// 1. We scan the interval from a snapshot of the pre-apply watermark to a
//    snapshot of the last allocated timestamp, and attempt to advance the
//    pre-apply watermark if it has the same value as the post-apply watermark,
//    and if the next txn metadata is either a sealed timestamp (we
//    seal all uninitialized entries during the scan), a commit_ts that is
//    decided, or a begin_ts that is terminated or submitted with a decided
//    commit_ts. If we successfully advanced the watermark and the current entry
//    is a committed commit_ts, then we can apply its redo log to the shared
//    view. After applying it (or immediately after advancing the pre-apply
//    watermark if the current timestamp is not a committed commit_ts), we
//    advance the post-apply watermark to the same timestamp. (Because we "own"
//    the current txn metadata after a successful CAS on the pre-apply
//    watermark, we can advance the post-apply watermark without a CAS.) Because
//    the pre-apply watermark can only move forward, updates to the shared view
//    are applied in timestamp order, and because the pre-apply watermark can only
//    be advanced if the post-apply watermark has caught up with it (which can
//    only be the case for a committed commit_ts if the redo log has been fully
//    applied), updates to the shared view are never applied concurrently.
//
// 2. We scan the interval from a snapshot of the post-GC watermark to a
//    snapshot of the post-apply watermark. If the current timestamp is not a
//    commit_ts, we continue the scan. Otherwise we check if its txn log is
//    invalidated. If so, then we know that GC is in progress or complete, so we
//    continue the scan. If persistence is enabled then we also check the
//    durable flag on the current txn metadata and abort the scan if it is
//    not set (to avoid freeing any redo versions that are being applied to the
//    write-ahead log). Otherwise we try to invalidate its txn log. If
//    invalidation fails, we abort the pass to avoid contention, otherwise we GC
//    this txn using the invalidated txn log, set the TXN_GC_COMPLETE flag, and
//    continue the scan.
//
// 3. Again, we scan the interval from a snapshot of the post-GC watermark to a
//    snapshot of the post-apply watermark. If the current entry is a begin_ts
//    or a commit_ts with TXN_GC_COMPLETE set, we try to advance the post-GC
//    watermark. If that fails (or the watermark cannot be advanced because the
//    commit_ts has TXN_GC_COMPLETE unset), we abort the pass. If we complete
//    this pass, then we calculate a "safe truncation timestamp" and attempt to
//    advance the pre-truncate watermark to that timestamp. If we successfully
//    advanced the pre-truncate watermark, then we calculate the number of pages
//    between the previous pre-truncate watermark value and its new value; if
//    this count exceeds zero then we decommit all such pages using madvise(2).
//    (It is possible for multiple GC tasks to concurrently or repeatedly
//    decommit the same pages, but madvise(2) is idempotent and
//    concurrency-safe.)
void server_t::perform_maintenance()
{
    // Attempt to apply all txn logs to the shared view, from the last value of
    // the post-apply watermark to the latest committed txn.
    apply_txn_logs_to_shared_view();

    // Attempt to reclaim the resources of all txns from the post-GC watermark
    // to the post-apply watermark.
    gc_applied_txn_logs();

    // Find a timestamp at which we can safely truncate the txn table, advance
    // the pre-truncate watermark to that timestamp, and truncate the txn table
    // at the highest page boundary less than the pre-truncate watermark.
    truncate_txn_table();
}

void server_t::apply_txn_logs_to_shared_view()
{
    // First get a snapshot of the timestamp counter for an upper bound on
    // the scan (we don't know yet if this is a begin_ts or commit_ts).
    gaia_txn_id_t last_allocated_ts = get_last_txn_id();

    // Now get a snapshot of the pre-apply watermark,
    // for a lower bound on the scan.
    safe_watermark_t pre_apply_watermark(watermark_type_t::pre_apply);

    // Scan from the saved pre-apply watermark to the last known timestamp,
    // and apply all committed txn logs from the longest prefix of decided
    // txns that does not overlap with the conflict window of any undecided
    // txn. Advance the pre-apply watermark before applying the txn log
    // of a committed txn, and advance the post-apply watermark after
    // applying the txn log.
    for (gaia_txn_id_t ts = static_cast<gaia_txn_id_t>(pre_apply_watermark) + 1; ts <= last_allocated_ts; ++ts)
    {
        // We need to seal uninitialized entries as we go along, so that we
        // don't miss any active begin_ts or committed commit_ts entries.
        //
        // We continue processing sealed timestamps
        // so that we can advance the pre-apply watermark over them.
        txn_metadata_t::seal_uninitialized_ts(ts);

        // If this is a commit_ts, we cannot advance the watermark unless it's
        // decided.
        if (txn_metadata_t::is_commit_ts(ts) && txn_metadata_t::is_txn_validating(ts))
        {
            break;
        }

        // The watermark cannot be advanced past any begin_ts whose txn is not
        // either in the TXN_TERMINATED state or in the TXN_SUBMITTED state with
        // its commit_ts in the TXN_DECIDED state. This means that the watermark
        // can never advance into the conflict window of an undecided txn.
        if (txn_metadata_t::is_begin_ts(ts))
        {
            if (txn_metadata_t::is_txn_active(ts))
            {
                break;
            }

            if (txn_metadata_t::is_txn_submitted(ts)
                && txn_metadata_t::is_txn_validating(txn_metadata_t::get_commit_ts_from_begin_ts(ts)))
            {
                break;
            }
        }

        // We can only advance the pre-apply watermark if the post-apply
        // watermark has caught up to it (this ensures that txn logs cannot be
        // applied concurrently to the shared view; they are already applied in
        // order because the pre-apply watermark advances in order). This is
        // exactly equivalent to a lock implemented by a CAS attempting to set a
        // boolean. When a thread successfully advances the pre-apply watermark,
        // it acquires the lock (because this makes the pre-apply and post-apply
        // watermarks unequal, so no other thread will attempt to advance the
        // pre-apply watermark, and a thread can only advance the post-apply
        // watermark after advancing the pre-apply watermark), and when the
        // owning thread subsequently advances the post-apply watermark, it
        // releases the lock (because all other threads observe that the
        // pre-apply and post-apply watermarks are equal again and can attempt
        // to advance the pre-apply watermark). This "inchworm" algorithm
        // (so-called because, like an inchworm, the "front" can only advance
        // after the "back" has caught up) is thus operationally equivalent to
        // locking on a reserved bit flag (call it TXN_GC_ELIGIBLE) in the
        // txn metadata, but allows us to avoid reserving another scarce bit
        // for this purpose.

        // The current timestamp in the scan is guaranteed to be positive due to
        // the loop precondition.
        gaia_txn_id_t prev_ts = ts - 1;

        // This thread must have observed both the pre- and post-apply
        // watermarks to be equal to the previous timestamp in the scan in order
        // to advance the pre-apply watermark to the current timestamp in the
        // scan. This means that any thread applying a txn log at the previous
        // timestamp must have finished applying the log, so we can safely apply
        // the log at the current timestamp.
        //
        // REVIEW: These loads could be relaxed, because a stale read could only
        // result in premature abort of the scan.
        if (get_watermark(watermark_type_t::pre_apply) != prev_ts
            || get_watermark(watermark_type_t::post_apply) != prev_ts)
        {
            break;
        }

        if (!advance_watermark(watermark_type_t::pre_apply, ts))
        {
            // If another thread has already advanced the watermark ahead of
            // this ts, we abort advancing it further.
            ASSERT_INVARIANT(
                get_watermark(watermark_type_t::pre_apply) > static_cast<gaia_txn_id_t>(pre_apply_watermark),
                "The watermark must have advanced if advance_watermark() failed!");

            break;
        }

        if (txn_metadata_t::is_commit_ts(ts))
        {
            ASSERT_INVARIANT(
                txn_metadata_t::is_txn_decided(ts),
                "The watermark should not be advanced to an undecided commit_ts!");

            if (txn_metadata_t::is_txn_committed(ts))
            {
                // If a new txn starts after or while we apply this txn log to
                // the shared view, but before we advance the post-apply
                // watermark, it will re-apply some of our updates to its
                // snapshot of the shared view, but that is benign because log
                // replay is idempotent (as long as logs are applied in
                // timestamp order).
                apply_txn_log_from_ts(ts);
            }
        }

        // Now we advance the post-apply watermark to catch up with the pre-apply watermark.
        // REVIEW: Because no other thread can concurrently advance the post-apply watermark,
        // we don't need a full CAS here.
        bool has_advanced_watermark = advance_watermark(watermark_type_t::post_apply, ts);

        // No other thread should be able to advance the post-apply watermark,
        // because only one thread can advance the pre-apply watermark to this
        // timestamp.
        ASSERT_INVARIANT(has_advanced_watermark, "Couldn't advance the post-apply watermark!");
    }
}

void server_t::gc_applied_txn_logs()
{
    // Ensure we clean up our cached chunk IDs when we exit this task.
    auto cleanup_fd = make_scope_guard([&]() { s_map_gc_chunks_to_versions.clear(); });

    // Get a snapshot of the post-apply watermark, for an upper bound on the scan.
    safe_watermark_t post_apply_watermark(watermark_type_t::post_apply);

    // Get a snapshot of the post-GC watermark, for a lower bound on the scan.
    safe_watermark_t post_gc_watermark(watermark_type_t::post_gc);

    // Scan from the post-GC watermark to the post-apply watermark, executing GC
    // on any commit_ts if the txn log is valid (and the durable flag is set if
    // persistence is enabled). (If we fail to invalidate the txn log, we abort
    // the scan to avoid contention.) When GC is complete, set the
    // TXN_GC_COMPLETE flag on the txn metadata and continue.
    for (
        gaia_txn_id_t ts = static_cast<gaia_txn_id_t>(post_gc_watermark) + 1;
        ts <= static_cast<gaia_txn_id_t>(post_apply_watermark);
        ++ts)
    {
        ASSERT_INVARIANT(
            !txn_metadata_t::is_uninitialized_ts(ts),
            "All uninitialized txn table entries should be sealed!");

        ASSERT_INVARIANT(
            !(txn_metadata_t::is_begin_ts(ts) && txn_metadata_t::is_txn_active(ts)),
            "The watermark should not be advanced to an active begin_ts!");

        if (txn_metadata_t::is_commit_ts(ts))
        {
            // If persistence is enabled, then we also need to check that
            // TXN_PERSISTENCE_COMPLETE is set (to avoid having redo versions
            // deallocated while they're being persisted).
            bool is_persistence_enabled = (s_server_conf.persistence_mode() != persistence_mode_t::e_disabled)
                && (s_server_conf.persistence_mode() != persistence_mode_t::e_disabled_after_recovery);

            if (is_persistence_enabled && !txn_metadata_t::is_txn_durable(ts))
            {
                break;
            }

            log_offset_t log_offset = txn_metadata_t::get_txn_log_offset(ts);
            ASSERT_INVARIANT(log_offset != c_invalid_log_offset, "A commit_ts txn metadata entry must have a valid log offset!");
            txn_log_t* txn_log = get_txn_log_from_offset(log_offset);
            gaia_txn_id_t begin_ts = txn_metadata_t::get_begin_ts_from_commit_ts(ts);

            // If our begin_ts doesn't match the current begin_ts, the txn log
            // has already been invalidated (and possibly reused), so some other
            // thread has initiated GC of this txn log.
            if (txn_log->begin_ts() != begin_ts)
            {
                continue;
            }

            // Try to acquire ownership of this txn log by invalidating it.
            // Invalidation can fail only if it has already occurred or there
            // are outstanding shared references. In the first case, we should
            // abort the scan to avoid contention (because another thread must
            // have invalidated the txn log after the check we just performed).
            // In the second case, we should abort the scan because we cannot
            // make progress.
            if (!txn_log->invalidate(begin_ts))
            {
                break;
            }

            // Because we invalidated the log offset, we need to ensure it is
            // deallocated so it can be reused.
            auto cleanup_log_offset = make_scope_guard([&]() { deallocate_log_offset(log_offset); });

            // Deallocate obsolete object versions and update index entries.
            gc_txn_log_from_offset(log_offset, txn_metadata_t::is_txn_committed(ts));

            // We need to mark this txn metadata TXN_GC_COMPLETE to allow the
            // post-GC watermark to advance.
            bool has_set_metadata = txn_metadata_t::set_txn_gc_complete(ts);

            // If persistence is enabled, then this commit_ts must have been
            // marked durable before we advanced the watermark, and no other
            // thread can set TXN_GC_COMPLETE after we invalidate the txn log, so
            // it should not be possible for this CAS to fail.
            ASSERT_INVARIANT(has_set_metadata, "Txn metadata cannot change after we invalidate the txn log!");
        }
    }

    // Now deallocate any unused chunks that have already been retired.
    // TODO: decommit unused pages (https://gaiaplatform.atlassian.net/browse/GAIAPLAT-1446)
    for (auto& entry : s_map_gc_chunks_to_versions)
    {
        memory_manager::chunk_offset_t chunk_offset = entry.first;
        memory_manager::chunk_version_t chunk_version = entry.second;
        memory_manager::chunk_manager_t chunk_manager;
        chunk_manager.load(chunk_offset);
        chunk_manager.try_deallocate_chunk(chunk_version);
        chunk_manager.release();
    }

    // Finally, catch up the post-GC watermark.
    // Unlike log application, we don't try to perform GC and advance the
    // post-GC watermark in a single scan, because log application is strictly
    // sequential, while GC is sequentially initiated but concurrently executed.
    update_post_gc_watermark();
}

void server_t::update_post_gc_watermark()
{
    // Get a snapshot of the post-apply watermark, for an upper bound on the scan.
    safe_watermark_t post_apply_watermark(watermark_type_t::post_apply);

    // Get a snapshot of the post-GC watermark, for a lower bound on the scan.
    safe_watermark_t post_gc_watermark(watermark_type_t::post_gc);

    // Scan from the post-GC watermark to the post-apply watermark, advancing
    // the post-GC watermark to any commit_ts marked TXN_GC_COMPLETE, or any
    // begin_ts unless it is marked TXN_SUBMITTED and its commit_ts is not
    // marked TXN_GC_COMPLETE. (We need to preserve begin_ts entries for
    // commit_ts entries that have not completed GC, in order to allow index
    // entries to safely dereference a commit_ts entry from its begin_ts entry.)
    // If the post-GC watermark cannot be advanced to the current timestamp,
    // abort the scan.
    for (
        gaia_txn_id_t ts = static_cast<gaia_txn_id_t>(post_gc_watermark) + 1;
        ts <= static_cast<gaia_txn_id_t>(post_apply_watermark);
        ++ts)
    {
        ASSERT_INVARIANT(
            !txn_metadata_t::is_uninitialized_ts(ts),
            "All uninitialized txn table entries should be sealed!");

        if (txn_metadata_t::is_begin_ts(ts))
        {
            ASSERT_INVARIANT(
                !txn_metadata_t::is_txn_active(ts),
                "The pre-apply watermark should not be advanced to an active begin_ts!");

            // We can only advance the post-GC watermark to a submitted begin_ts
            // if its commit_ts is marked TXN_GC_COMPLETE.
            if (txn_metadata_t::is_txn_submitted(ts)
                && !txn_metadata_t::is_txn_gc_complete(txn_metadata_t::get_commit_ts_from_begin_ts(ts)))
            {
                break;
            }
        }

        if (txn_metadata_t::is_commit_ts(ts))
        {
            ASSERT_INVARIANT(
                txn_metadata_t::is_txn_decided(ts),
                "The pre-apply watermark should not be advanced to an undecided commit_ts!");

            // We can only advance the post-GC watermark to a commit_ts if it is
            // marked TXN_GC_COMPLETE.
            if (!txn_metadata_t::is_txn_gc_complete(ts))
            {
                break;
            }
        }

        if (!advance_watermark(watermark_type_t::post_gc, ts))
        {
            // If another thread has already advanced the post-GC watermark
            // ahead of this ts, we abort advancing it further.
            ASSERT_INVARIANT(
                get_watermark(watermark_type_t::post_gc) > static_cast<gaia_txn_id_t>(post_gc_watermark),
                "The watermark must have advanced if advance_watermark() failed!");

            break;
        }
    }
}

void server_t::truncate_txn_table()
{
    // Get a snapshot of the pre-truncate watermark before advancing it.
    gaia_txn_id_t prev_pre_truncate_watermark = get_watermark(watermark_type_t::pre_truncate);

    // Compute a safe truncation timestamp.
    gaia_txn_id_t new_pre_truncate_watermark = get_safe_truncation_ts();

    // Abort if the safe truncation timestamp does not exceed the current
    // pre-truncate watermark.
    // NB: It is expected that the safe truncation timestamp can be behind
    // the pre-truncate watermark, because some published (but not yet
    // validated) timestamps may have been behind the pre-truncate watermark
    // when they were published (and will later fail validation).
    if (new_pre_truncate_watermark <= prev_pre_truncate_watermark)
    {
        return;
    }

    // Try to advance the pre-truncate watermark.
    if (!advance_watermark(watermark_type_t::pre_truncate, new_pre_truncate_watermark))
    {
        // Abort if another thread has concurrently advanced the
        // pre-truncate watermark, to avoid contention.
        ASSERT_INVARIANT(
            get_watermark(watermark_type_t::pre_truncate) > prev_pre_truncate_watermark,
            "The watermark must have advanced if advance_watermark() failed!");

        return;
    }

    // Mark any index entries as committed before the metadata is truncated. At this point, all
    // aborted/terminated index entries before the pre-truncate watermark should have been
    // garbage collected.
    index::index_builder_t::mark_index_entries_committed(new_pre_truncate_watermark);

    // We advanced the pre-truncate watermark, so actually truncate the txn
    // table by decommitting its unused physical pages. Because this
    // operation is concurrency-safe and idempotent, it can be done without
    // mutual exclusion.
    // REVIEW: The previous logic could also be used to safely advance the
    // "head" pointer if the txn table were implemented as a circular
    // buffer.

    // Calculate the number of pages between the previously read pre-truncate
    // watermark and our safe truncation timestamp. If the result exceeds zero,
    // then decommit all such pages.
    char* prev_page_start_address = get_txn_metadata_page_address_from_ts(prev_pre_truncate_watermark);
    char* new_page_start_address = get_txn_metadata_page_address_from_ts(new_pre_truncate_watermark);

    // Check for overflow.
    ASSERT_INVARIANT(
        prev_page_start_address <= new_page_start_address,
        "The new pre-truncate watermark must start on the same or later page than the previous pre-truncate watermark!");

    size_t pages_to_decommit_count = (new_page_start_address - prev_page_start_address) / c_page_size_in_bytes;
    if (pages_to_decommit_count > 0)
    {
        // MADV_FREE seems like the best fit for our needs, since it allows
        // the OS to lazily reclaim decommitted pages. (If we move the txn
        // table to a shared mapping (e.g. memfd), then we'll need to switch
        // to MADV_REMOVE.)
        //
        // REVIEW: MADV_FREE makes it impossible to monitor RSS usage, so
        // use MADV_DONTNEED unless we actually need better performance (see
        // https://github.com/golang/go/issues/42330 for a discussion of
        // these issues). Moreover, we will never reuse the decommitted
        // virtual memory, so using MADV_FREE wouldn't save the cost of hard
        // page faults on first access to decommitted pages.
        if (-1 == ::madvise(prev_page_start_address, pages_to_decommit_count * c_page_size_in_bytes, MADV_DONTNEED))
        {
            throw_system_error("madvise(MADV_DONTNEED) failed!");
        }
    }
}

char* server_t::get_txn_metadata_page_address_from_ts(gaia_txn_id_t ts)
{
    char* txn_metadata_map_base_address = txn_metadata_t::get_txn_metadata_map_base_address();
    size_t ts_entry_byte_offset = ts * sizeof(txn_metadata_entry_t);
    size_t ts_entry_page_byte_offset = (ts_entry_byte_offset / c_page_size_in_bytes) * c_page_size_in_bytes;
    char* ts_entry_page_address = txn_metadata_map_base_address + ts_entry_page_byte_offset;
    return ts_entry_page_address;
}

void server_t::txn_rollback(bool client_disconnected)
{
    auto cleanup = make_scope_guard([&]() { release_transaction_resources(); });

    // Directly free the final allocation recorded in chunk metadata if it is
    // absent from the txn log (due to a crashed session), and retire the chunk
    // owned by the client session when it crashed.
    if (client_disconnected)
    {
        // TODO[GAIAPLAT-1490]: Implement this logic correctly by tracking the
        // current chunk ID in shared session state. For now, chunks owned by a
        // crashed session will never be retired (and therefore can never be
        // reallocated). Deallocation of object versions in these orphaned
        // chunks will still succeed, though, so GC correctness is unaffected.
    }

    // Free any deallocated objects.
    // TODO: ensure that we deallocate this log offset (GC will never see it)!
    txn_log_t* txn_log = get_txn_log();

    // Release ownership as precondition for GC.
    bool success = txn_log->invalidate(s_txn_id);
    ASSERT_POSTCONDITION(success, "Unsubmitted txn log cannot have any shared references!");

    // We don't need to go through the full GC path because this txn log was never submitted.
    bool is_committed = false;
    gc_txn_log_from_offset(s_txn_log_offset, is_committed);

    // Make txn log offset available for reuse.
    deallocate_log_offset(s_txn_log_offset);

    // Set our txn status to TXN_TERMINATED.
    // This allows GC to proceed past this txn's begin_ts.
    txn_metadata_t::set_active_txn_terminated(s_txn_id);
}

void server_t::perform_pre_commit_work_for_txn()
{
    // Process the txn log to update record lists.
    txn_log_t* txn_log = get_txn_log();
    for (log_record_t* lr = txn_log->log_records; lr < txn_log->log_records + txn_log->record_count; ++lr)
    {
        // In case of insertions, we want to update the record list for the object's type.
        // We do this after updating the shared locator view, so we can access the new object's data.
        if (lr->old_offset.is_valid() == false)
        {
            gaia_locator_t locator = lr->locator;
            gaia_offset_t offset = lr->new_offset;

            ASSERT_INVARIANT(
                offset.is_valid(), "An unexpected invalid object offset was found in the log record!");

            db_object_t* db_object = offset_to_ptr(offset);
            std::shared_ptr<record_list_t> record_list = record_list_manager_t::get()->get_record_list(db_object->type);
            record_list->add(locator);
        }
    }

    update_indexes_from_txn_log();
}

// Sort all txn log records by locator. This enables us to use fast binary
// search and merge intersection algorithms for conflict detection.
void server_t::sort_log()
{
    // We use stable_sort() to preserve the temporal order of multiple updates
    // to the same locator.
    txn_log_t* txn_log = get_txn_log();
    std::stable_sort(
        &txn_log->log_records[0],
        &txn_log->log_records[txn_log->record_count],
        [](const log_record_t& lhs, const log_record_t& rhs) {
            return lhs.locator < rhs.locator;
        });
}

// This method returns true for a commit decision and false for an abort decision.
bool server_t::txn_commit()
{
    // Perform pre-commit work.
    perform_pre_commit_work_for_txn();

    // Before registering the log, sort by locator for fast conflict detection.
    sort_log();

    // Obtain a safe_ts for our begin_ts, to prevent recursive validation from
    // allowing the pre-truncate watermark to advance past our begin_ts into the
    // conflict window. This ensures that any thread (including recursive
    // validators) can safely read any txn metadata within the conflict window
    // of this txn, until the commit decision is returned to the client.
    // NB: This MUST be done before obtaining a commit_ts!
    safe_ts_t safe_begin_ts(s_txn_id);

    // Register the committing txn under a new commit timestamp.
    gaia_txn_id_t commit_ts = submit_txn(s_txn_id, s_txn_log_offset);

    // This is only used for persistence.
    std::string txn_name;

    if (s_persistent_store)
    {
        txn_name = s_persistent_store->begin_txn(s_txn_id);
        // Prepare log for transaction.
        // This is effectively asynchronous with validation, because if it takes
        // too long, then another thread may recursively validate this txn,
        // before the committing thread has a chance to do so.
        s_persistent_store->prepare_wal_for_write(get_txn_log(), txn_name);
    }

    // Validate the txn against all other committed txns in the conflict window.
    bool is_committed = validate_txn(commit_ts);

    // Update the txn metadata with our commit decision.
    txn_metadata_t::update_txn_decision(commit_ts, is_committed);

    // Persist the commit decision.
    // REVIEW: We can return a decision to the client asynchronously with the
    // decision being persisted (because the decision can be reconstructed from
    // the durable log itself, without the decision record).
    if (s_persistent_store)
    {
        // Mark txn as durable in metadata so we can GC the txn log.
        // We only mark it durable after validation to simplify the
        // state transitions:
        // TXN_VALIDATING -> TXN_DECIDED -> TXN_DURABLE.
        txn_metadata_t::set_txn_durable(commit_ts);

        if (is_committed)
        {
            s_persistent_store->append_wal_commit_marker(txn_name);
        }
        else
        {
            s_persistent_store->append_wal_rollback_marker(txn_name);
        }
    }

    return is_committed;
}

bool server_t::reserve_safe_ts_index()
{
    ASSERT_PRECONDITION(
        s_safe_ts_index == c_invalid_safe_ts_index,
        "Expected this thread's safe_ts entry index to be invalid!");

    // Try to set the first unset bit in the "free safe_ts indexes" bitmap.
    size_t reserved_index = c_invalid_safe_ts_index;
    while (true)
    {
        reserved_index = memory_manager::find_first_unset_bit(
            s_safe_ts_reserved_indexes_bitmap.data(), s_safe_ts_reserved_indexes_bitmap.size());

        // If our scan doesn't find any unset bits, immediately return failure
        // rather than retrying the scan (otherwise this could lead to an
        // infinite loop).
        if (reserved_index == c_max_bit_index)
        {
            return false;
        }

        // If the CAS to set the bit fails, restart the scan, even if the bit
        // was still unset when the CAS failed (a failed CAS indicates
        // contention and we should back off by restarting the scan).
        //
        // Restart the scan if the bit was already set when we tried to set it,
        // because that means that another thread has already reserved this
        // index. We force try_set_bit_value() to fail in this case by passing
        // fail_if_already_set=true.
        bool fail_if_already_set = true;
        if (memory_manager::try_set_bit_value(
                s_safe_ts_reserved_indexes_bitmap.data(),
                s_safe_ts_reserved_indexes_bitmap.size(),
                reserved_index, true, fail_if_already_set))
        {
            break;
        }
    }

    // Set this thread's safe_ts entry index to the bit we set.
    s_safe_ts_index = reserved_index;

    return true;
}

void server_t::release_safe_ts_index()
{
    ASSERT_PRECONDITION(
        s_safe_ts_index != c_invalid_safe_ts_index,
        "Expected this thread's safe_ts entry index to be valid!");

    ASSERT_PRECONDITION(
        memory_manager::is_bit_set(
            s_safe_ts_reserved_indexes_bitmap.data(),
            s_safe_ts_reserved_indexes_bitmap.size(),
            s_safe_ts_index),
        "Expected the bit for this thread's safe_ts entry index to be set!");

    // Invalidate both of this thread's safe_ts entries.
    s_safe_ts_per_thread_entries[s_safe_ts_index][0] = c_invalid_gaia_txn_id;
    s_safe_ts_per_thread_entries[s_safe_ts_index][1] = c_invalid_gaia_txn_id;

    // Invalidate the thread-local copy of this entry's index before marking its
    // index "free".
    size_t safe_ts_index = s_safe_ts_index;
    s_safe_ts_index = c_invalid_safe_ts_index;

    // Clear the bit for this entry's index in the "free safe_ts indexes"
    // bitmap.
    memory_manager::safe_set_bit_value(
        s_safe_ts_reserved_indexes_bitmap.data(),
        s_safe_ts_reserved_indexes_bitmap.size(),
        safe_ts_index, false);
}

bool server_t::reserve_safe_ts(gaia_txn_id_t safe_ts)
{
    ASSERT_PRECONDITION(
        s_safe_ts_index != c_invalid_safe_ts_index,
        "Expected this thread's safe_ts entry index to be valid!");

    // The reservation of a "safe timestamp" is split into 2 steps:
    // "publication" and "validation". Publication makes the reserved timestamp
    // visible to all other threads (so it will be observed by a scan).
    // Validation ensures that the reserving thread cannot use a timestamp that
    // was published too late to avoid being overtaken by the pre-truncate
    // watermark.
    //
    // NB: We need to maintain visibility of this thread's previous reserved
    // timestamp in case validation fails. (We cannot just invalidate it before
    // validation and then restore it after validation fails, because then it
    // would not be visible to a concurrent scan.) We do that by maintaining
    // *two* entries for each thread, and only invalidating the previous
    // reserved timestamp after validation of the new reserved timestamp
    // succeeds. An invalid entry will be ignored by the scan algorithm in its
    // calculation of the minimum published timestamp. (If both entries are
    // valid, then the scan algorithm will just take the minimum. If the minimum
    // entry is obsolete, then the scan algorithm will just return a result that
    // is more conservative--i.e. smaller--than necessary, but still correct.)
    //
    // Find the last invalid entry. Since the current thread has exclusive write
    // access to these entries, we should not have two valid entries (any
    // obsolete entry should have been invalidated by a previous call to this
    // method).
    auto& entries = s_safe_ts_per_thread_entries[s_safe_ts_index];
    std::array<bool, s_safe_ts_per_thread_entries[0].size()> is_entry_valid{};
    for (size_t i = 0; i < entries.size(); ++i)
    {
        is_entry_valid[i] = (entries[i] != c_invalid_gaia_txn_id);
    }
    ASSERT_INVARIANT(
        !is_entry_valid[0] || !is_entry_valid[1],
        "At most one safe_ts entry for this thread should be valid!");

    // Is exactly one of the two entries valid?
    bool has_valid_entry = (is_entry_valid[0] ^ is_entry_valid[1]);

    // Arbitrarily pick the highest-indexed invalid entry.
    size_t invalid_entry_index = is_entry_valid[1] ? 0 : 1;

    // Speculatively publish the new safe_ts in a currently invalid entry.
    entries[invalid_entry_index] = safe_ts;

    // Validate that the new safe_ts does not lag the post-GC watermark
    // (equality is acceptable because the post-GC watermark is an inclusive
    // upper bound on the pre-truncate watermark, and the pre-truncate watermark
    // is an exclusive upper bound on the memory address range eligible for
    // reclaiming).
    //
    // An essential optimization (necessary for the safe_ts_t implementation):
    // skip validation for a safe_ts that is replacing a smaller previously
    // reserved safe_ts. Even if the new safe_ts is behind the post-GC
    // watermark, it cannot be behind the pre-truncate watermark, because the
    // smaller previously reserved safe_ts prevents the pre-truncate watermark
    // from advancing past the new safe_ts until the new safe_ts is observed by
    // a scan. If both safe_ts values are published, then a concurrent scan will
    // use the obsolete value, but that is benign: it can only cause a
    // smaller-than-necessary safe truncation timestamp to be returned.
    bool should_validate = true;
    if (has_valid_entry)
    {
        // The valid index must be the invalid index + 1 mod 2.
        size_t valid_entry_index = invalid_entry_index ^ 1;
        should_validate = (safe_ts < entries[valid_entry_index]);
    }

    if (should_validate && safe_ts < get_watermark(watermark_type_t::post_gc))
    {
        // If validation fails, invalidate this entry to revert to the
        // previously published entry.
        entries[invalid_entry_index] = c_invalid_gaia_txn_id;
        return false;
    }

    // Invalidate any previously published entry.
    if (has_valid_entry)
    {
        // The valid index must be the invalid index + 1 mod 2.
        size_t valid_entry_index = invalid_entry_index ^ 1;
        entries[valid_entry_index] = c_invalid_gaia_txn_id;
    }

    return true;
}

void server_t::release_safe_ts()
{
    ASSERT_PRECONDITION(
        s_safe_ts_index != c_invalid_safe_ts_index,
        "Expected this thread's safe_ts entry index to be valid!");

    // Find the index of the last valid entry. Since the current thread has
    // exclusive write access to these entries, and the contract is that this
    // method should only be called after reserve_safe_ts() returns success, we
    // should have exactly one valid entry. Also, any valid entry should be at
    // least as large as the pre-truncate watermark (otherwise we either failed
    // to invalidate the entry of a safe_ts that failed validation, or the scan
    // algorithm is incorrect).
    auto& entries = s_safe_ts_per_thread_entries[s_safe_ts_index];
    std::array<bool, s_safe_ts_per_thread_entries[0].size()> is_entry_valid{};
    for (size_t i = 0; i < entries.size(); ++i)
    {
        ASSERT_INVARIANT(
            (entries[i] == c_invalid_gaia_txn_id) || (entries[i] >= get_watermark(watermark_type_t::pre_truncate)),
            "A reserved safe_ts entry cannot lag the pre-truncate watermark!");

        is_entry_valid[i] = (entries[i] != c_invalid_gaia_txn_id);
    }

    ASSERT_INVARIANT(
        (is_entry_valid[0] ^ is_entry_valid[1]),
        "Exactly one safe_ts entry for this thread should be valid!");

    // Invalidate the previously published entry.
    size_t valid_entry_index = is_entry_valid[0] ? 0 : 1;
    entries[valid_entry_index] = c_invalid_gaia_txn_id;
}

gaia_txn_id_t server_t::get_safe_truncation_ts()
{
    // The algorithm (loosely based on Maged Michael's "Hazard Pointers: Safe
    // Memory Reclamation for Lock-Free Objects"):
    //
    // 1. Take a snapshot of the post-GC watermark. This is an upper bound on
    //    the "safe truncation timestamp" return value, and guarantees that the
    //    "safe truncation timestamp" will not exceed any concurrently reserved
    //    timestamp (which might not be visible to the scan).
    // 2. Scan the "published timestamps" array and compute the minimum of all
    //    valid timestamps observed.
    // 3. Take the minimum of the "minimum observed published timestamp" and the
    //    pre-scan snapshot of the post-GC watermark, and return that as the
    //    "safe truncation timestamp". (Note that this timestamp may actually be
    //    behind the current value of the pre-truncate watermark, but we won't
    //    detect that until we fail to advance the pre-truncate watermark to
    //    this timestamp. Any published timestamp that is already behind the
    //    pre-truncate watermark will fail validation.)
    //
    // REVIEW: Need to specify this algorithm in a model-checkable spec language
    // like TLA+.
    //
    // Proof of correctness (very informal):
    //
    // We wish to show that after reserve_safe_ts(safe_ts) has returned success,
    // the pre-truncate watermark can never exceed safe_ts.
    //
    // First, we need to show that get_safe_truncation_ts() cannot return a
    // timestamp greater than safe_ts. There are only two possible cases to
    // consider: either (1) the scan of published timestamps observed safe_ts,
    // or (2) it did not.
    //
    // 1. If safe_ts was observed by the scan, then we know that it is an upper
    //    bound on the return value of get_safe_truncation_ts(), so we are done.
    //
    // 2. If safe_ts was not observed by the scan, then the pre-scan snapshot of
    //    the post-GC watermark must have been taken before the validation-time
    //    snapshot of the post-GC watermark (because validation happens after
    //    publication, and the publication evidently did not happen before the
    //    scan started). Because validation succeeded, safe_ts is at least as
    //    large as the validation-time snapshot of the post-GC watermark, so
    //    (because watermarks are monotonically nondecreasing) it must also be
    //    at least as large as the pre-scan snapshot of the post-GC watermark.
    //    Because the pre-scan snapshot of the post-GC watermark is an upper
    //    bound on the return value of get_safe_truncation_ts(), safe_ts is as
    //    well, and we are done.
    //
    // Given that safe_ts is an upper bound on the return value of
    // get_safe_truncation_ts(), and the pre-truncate watermark can only be
    // advanced to a return value of get_safe_truncation_ts(), it follows that
    // safe_ts is always an upper bound on the pre-truncate watermark. QED.
    //
    // Schematically:
    // "pre-truncate watermark"
    // <= "pre-scan snapshot of post-GC watermark"
    // <= "publication-time value of post-GC watermark"
    // <= "validation-time snapshot of post-GC watermark"
    // <= "published and validated safe timestamp"

    // Take a snapshot of the post-GC watermark before the scan.
    gaia_txn_id_t pre_scan_post_gc_watermark = get_watermark(watermark_type_t::post_gc);

    // The post-GC watermark is an upper bound on the safe truncation timestamp.
    gaia_txn_id_t safe_truncation_ts = pre_scan_post_gc_watermark;

    // Scan the "published timestamps" array and compute the minimum of all
    // published timestamps observed. Then return the minimum of that result and
    // the pre-scan snapshot of the post-GC watermark.
    //
    // Note that a published timestamp may have already fallen behind the
    // current pre-truncate watermark (which will make it fail validation). In
    // that case, we will return a timestamp older than the current pre-truncate
    // watermark. There is no need to try to prevent this, because
    // advance_watermark() will fail, the current GC task will abort, and
    // another thread will try to advance the pre-truncate watermark.
    for (const auto& per_thread_entries : s_safe_ts_per_thread_entries)
    {
        for (const auto& per_thread_entry : per_thread_entries)
        {
            // Skip invalid entries.
            if (per_thread_entry == c_invalid_gaia_txn_id)
            {
                continue;
            }

            // Update the minimum safe_ts.
            safe_truncation_ts = std::min(safe_truncation_ts.value(), per_thread_entry.load());
        }
    }

    // Return the minimum of the pre-scan snapshot of the post-GC watermark and
    // the smallest published timestamp that the scan observed.
    return safe_truncation_ts;
}

bool server_t::is_log_offset_allocated(log_offset_t offset)
{
    return is_bit_set(
        s_allocated_log_offsets_bitmap.data(),
        s_allocated_log_offsets_bitmap.size(),
        static_cast<size_t>(offset));
}

log_offset_t server_t::allocate_used_log_offset()
{
    // Starting from the first valid offset, scan for the first unallocated
    // offset, up to a snapshot of s_next_unused_log_offset. If we fail to claim
    // an unallocated offset, restart the scan. (If we fail to find or claim any
    // reused offsets, then the caller can allocate a new offset from unused
    // memory.) Since s_next_unused_log_offset can be concurrently advanced, and
    // offsets can also be deallocated behind our scan pointer, this search is
    // best-effort; we could miss an offset deallocated concurrently with our
    // scan.
    size_t first_unused_offset = s_next_unused_log_offset;

    // If we're out of unused offsets, set the exclusive upper bound of the
    // bitmap scan to just past the end of the bitmap.
    if (first_unused_offset > c_last_log_offset)
    {
        first_unused_offset = c_last_log_offset + 1;
    }

    // Try to set the first unset bit in the "allocated log offsets" bitmap.
    log_offset_t allocated_offset = c_invalid_log_offset;
    while (true)
    {
        size_t first_unallocated_index = find_first_unset_bit(
            s_allocated_log_offsets_bitmap.data(),
            s_allocated_log_offsets_bitmap.size(),
            first_unused_offset);

        // If our scan doesn't find any unset bits, immediately return failure
        // rather than retrying the scan (otherwise this could lead to an
        // infinite loop).
        if (first_unallocated_index == c_max_bit_index)
        {
            break;
        }

        ASSERT_INVARIANT(
            first_unallocated_index >= c_first_log_offset
                && first_unallocated_index <= c_last_log_offset,
            "Index returned by find_first_unset_bit() is outside expected range!");

        // If the CAS to set the bit fails, restart the scan, even if the bit
        // was still unset when the CAS failed (a failed CAS indicates
        // contention and we should back off by restarting the scan).
        //
        // Restart the scan if the bit was already set when we tried to set it,
        // because that means that another thread has already allocated this
        // offset. We force try_set_bit_value() to fail in this case by passing
        // fail_if_already_set=true.
        bool fail_if_already_set = true;
        if (memory_manager::try_set_bit_value(
                s_allocated_log_offsets_bitmap.data(),
                s_allocated_log_offsets_bitmap.size(),
                first_unallocated_index, true, fail_if_already_set))
        {
            allocated_offset = static_cast<log_offset_t>(first_unallocated_index);
            break;
        }
    }

    return allocated_offset;
}

log_offset_t server_t::allocate_unused_log_offset()
{
    // We claim the next available unused offset, and keep trying until we succeed.
    // (This is not wait-free, but conflicts should be rare.)
    while (true)
    {
        // Get the next available unused offset.
        size_t next_offset = s_next_unused_log_offset++;

        // If we've run out of log space, return the invalid offset.
        if (next_offset > c_last_log_offset)
        {
            return c_invalid_log_offset;
        }

        // At this point, we know that next_offset is a valid log_offset_t.
        ASSERT_INVARIANT(
            next_offset >= c_first_log_offset
                && next_offset <= c_last_log_offset,
            "next_offset is out of range!");

        // If the CAS to set the bit fails, try the next available unused
        // offset, even if the bit was still unset when the CAS failed (a failed
        // CAS indicates contention and we should back off by restarting the
        // scan).
        //
        // Retry if the bit was already set when we tried to set it,
        // because that means that another thread has already allocated this
        // offset. We force try_set_bit_value() to fail in this case by passing
        // fail_if_already_set=true.
        bool fail_if_already_set = true;
        if (memory_manager::try_set_bit_value(
                s_allocated_log_offsets_bitmap.data(),
                s_allocated_log_offsets_bitmap.size(),
                next_offset, true, fail_if_already_set))
        {
            return static_cast<log_offset_t>(next_offset);
        }
    }
}

// REVIEW: Under most workloads, only a few txn log offsets will ever be in use,
// so concurrent log offset allocations will contend on just 1 or 2 words in the
// allocated log offset bitmap. We could reduce contention by forcing
// allocations to use more of the available offset space. OTOH, the current
// implementation ensures that readers only need to scan a few words to find an
// unused offset, and it minimizes minor page faults and TLB misses. We could
// re-evaluate this reader/writer tradeoff if contention proves to be an issue.
log_offset_t server_t::allocate_log_offset()
{
    // First try to reuse a deallocated offset.
    log_offset_t allocated_offset = allocate_used_log_offset();

    // If no deallocated offset is available, then allocate the next unused offset.
    if (allocated_offset == c_invalid_log_offset)
    {
        allocated_offset = allocate_unused_log_offset();
    }

    // At this point, we must either have a valid offset, or we have run out of log space.
    ASSERT_INVARIANT(
        (allocated_offset != c_invalid_log_offset) || (s_next_unused_log_offset > c_last_log_offset),
        "Log offset allocation cannot fail unless log space is exhausted!");

    // Initialize txn log metadata.
    // REVIEW: We could move this initialization logic into a wrapping function,
    // so this function is only responsible for allocating the offset.
    if (allocated_offset != c_invalid_log_offset)
    {
        ASSERT_INVARIANT(s_txn_id != c_invalid_gaia_txn_id, "Cannot allocate a txn log without a valid txn ID!");
        txn_log_t* txn_log = get_txn_log_from_offset(allocated_offset);
        // If we allocated an unallocated or deallocated offset, its log header must be uninitialized.
        ASSERT_INVARIANT(txn_log->begin_ts() == 0, "Cannot allocate a txn log with a valid txn ID!");
        ASSERT_INVARIANT(txn_log->reference_count() == 0, "Cannot allocate a txn log with a nonzero reference count!");
        // Update the log header with our begin timestamp.
        // (We don't initialize the refcount because that only tracks readers, not owners.)
        txn_log->set_begin_ts(s_txn_id);
    }

    return allocated_offset;
}

void server_t::deallocate_log_offset(log_offset_t offset)
{
    ASSERT_PRECONDITION(
        is_log_offset_allocated(offset), "Cannot deallocate unallocated log offset!");

    // The txn log header at this offset must have an invalid txn ID and zero refcount.
    // REVIEW: these asserts require access to shared memory, so could be debug-only.
    txn_log_t* txn_log = get_txn_log_from_offset(offset);
    ASSERT_PRECONDITION(txn_log->begin_ts() == c_invalid_gaia_txn_id, "Cannot deallocate a txn log with a valid txn ID!");
    ASSERT_PRECONDITION(txn_log->reference_count() == 0, "Cannot deallocate a txn log with a nonzero reference count!");

    memory_manager::safe_set_bit_value(
        s_allocated_log_offsets_bitmap.data(),
        s_allocated_log_offsets_bitmap.size(),
        static_cast<size_t>(offset), false);
}

static bool is_system_compatible()
{
    std::cerr << std::endl;

    if (!is_little_endian())
    {
        std::cerr << "The Gaia Database Server does not support big-endian CPU architectures." << std::endl;
        return false;
    }

    if (!has_expected_page_size())
    {
        std::cerr << "The Gaia Database Server requires page size to be 4KB." << std::endl;
        return false;
    }

    uint64_t policy_id = check_overcommit_policy();
    const char* policy_desc = c_vm_overcommit_policies[policy_id].desc;
    if (policy_id != c_always_overcommit_policy_id)
    {
        std::cerr
            << "The current overcommit policy has a value of "
            << policy_id << " (" << policy_desc << ")."
            << std::endl;
    }

    if (policy_id == c_heuristic_overcommit_policy_id)
    {
        std::cerr
            << "The Gaia Database Server will run normally under this overcommit policy,"
            << " but may become unstable under rare conditions."
            << std::endl;
    }

    if (policy_id == c_never_overcommit_policy_id)
    {
        std::cerr
            << "The Gaia Database Server will not run under this overcommit policy."
            << std::endl;
    }

    if (policy_id != c_always_overcommit_policy_id)
    {
        std::cerr
            << std::endl
            << "To ensure stable performance under all conditions, we recommend"
            << " changing the overcommit policy to "
            << c_always_overcommit_policy_id << " ("
            << c_vm_overcommit_policies[c_always_overcommit_policy_id].desc << ")."
            << std::endl;

        std::cerr << R"(
To temporarily enable this policy, open a shell with root privileges and type the following command:

  echo 1 > /proc/sys/vm/overcommit_memory

To permanently enable this policy, open /etc/sysctl.conf in an editor with root privileges and add the line:

  vm.overcommit_memory=1

Save the file, and in a shell with root privileges type:

  sysctl -p
        )" << std::endl;
    }

    if (policy_id == c_never_overcommit_policy_id)
    {
        return false;
    }

    if (!check_vma_limit())
    {
        std::cerr << R"(
The Gaia Database Server requires a per-process virtual memory area limit of at least 65530.

To temporarily set the minimum virtual memory area limit, open a shell with root privileges and type the following command:

  echo 65530 > /proc/sys/vm/max_map_count

To permanently set the minimum virtual memory area limit, open /etc/sysctl.conf in an editor with root privileges and add the line:

  vm.max_map_count=65530

Save the file, and in a shell with root privileges type:

  sysctl -p
        )" << std::endl;
        return false;
    }

    if (!check_and_adjust_vm_limit())
    {
        std::cerr << R"(
The Gaia Database Server requires that the maximum possible virtual memory address space is available.

To temporarily enable the maximum virtual memory address space, open a shell with root privileges and type the following command:

  ulimit -v unlimited

To permanently enable the maximum virtual memory address space, open /etc/security/limits.conf in an editor with root privileges and add the following lines:

  * soft as unlimited
  * hard as unlimited

Note: For enhanced security, replace the wildcard '*' in these file entries with the user name of the account that is running the Gaia Database Server.

Save the file and start a new terminal session.
        )" << std::endl;
        return false;
    }

    return true;
}

// This method must be run on the main thread
// (https://thomastrapp.com/blog/signal-handler-for-multithreaded-c++/).
void server_t::run(server_config_t server_conf)
{
    // First validate our system assumptions.
    if (!is_system_compatible())
    {
        std::cerr << "The Gaia Database Server is exiting due to an unsupported system configuration." << std::endl;
        std::exit(1);
    }

    // There can only be one thread running at this point, so this doesn't need synchronization.
    s_server_conf = server_conf;

    while (true)
    {
        // Create eventfd shutdown event.
        s_server_shutdown_eventfd = make_eventfd();
        auto cleanup_shutdown_eventfd = make_scope_guard([]() {
            // We can't close this fd until all readers and writers have exited.
            // The only readers are the client dispatch thread and the session
            // threads, and the only writer is the signal handler thread. All
            // these threads must have exited before we exit this scope and this
            // handler executes.
            close_fd(s_server_shutdown_eventfd);
        });

        // Block handled signals in this thread and subsequently spawned threads.
        sigset_t handled_signals = mask_signals();

        // Launch signal handler thread.
        int caught_signal = 0;
        std::thread signal_handler_thread(signal_handler, handled_signals, std::ref(caught_signal));

        init_shared_memory();

        // Launch thread to listen for client connections and create session threads.
        std::thread client_dispatch_thread(client_dispatch_handler, server_conf.instance_name());

        // The client dispatch thread will only return after all sessions have been disconnected
        // and the listening socket has been closed.
        client_dispatch_thread.join();

        // The signal handler thread will only return after a blocked signal is pending.
        signal_handler_thread.join();

        // We shouldn't get here unless the signal handler thread has caught a signal.
        ASSERT_INVARIANT(caught_signal != 0, "A signal should have been caught!");

        // We special-case SIGHUP to force reinitialization of the server.
        // This is only enabled if persistence is disabled, because otherwise
        // data would disappear on reset, only to reappear when the database is
        // restarted and recovers from the persistent store.
        if (!(caught_signal == SIGHUP
              && (server_conf.persistence_mode() == persistence_mode_t::e_disabled
                  || server_conf.persistence_mode() == persistence_mode_t::e_disabled_after_recovery)))
        {
            if (caught_signal == SIGHUP)
            {
                std::cerr << "Unable to reset the server because persistence is enabled, exiting." << std::endl;
            }

            // To exit with the correct status (reflecting a caught signal),
            // we need to unblock blocked signals and re-raise the signal.
            // We may have already received other pending signals by the time
            // we unblock signals, in which case they will be delivered and
            // terminate the process before we can re-raise the caught signal.
            // That is benign, because we've already performed cleanup actions
            // and the exit status will still be valid.
            ::pthread_sigmask(SIG_UNBLOCK, &handled_signals, nullptr);
            ::raise(caught_signal);
        }
    }
}<|MERGE_RESOLUTION|>--- conflicted
+++ resolved
@@ -121,28 +121,7 @@
 
     txn_begin();
 
-<<<<<<< HEAD
     ASSERT_POSTCONDITION(s_txn_log_offset.is_valid(), "Transaction log offset should be valid!");
-=======
-    // REVIEW: we could make this a session thread-local to avoid dynamic
-    // allocation per txn.
-    std::vector<int> txn_log_fds_for_snapshot;
-    auto cleanup_txn_log_fds_for_snapshot = make_scope_guard([&]() {
-        // Close all the duplicated log fds in the buffer.
-        for (int& fd : txn_log_fds_for_snapshot)
-        {
-            // Each log fd should still be valid.
-            ASSERT_INVARIANT(is_fd_valid(fd), "Invalid fd!");
-            close_fd(fd);
-        }
-    });
-    txn_begin(txn_log_fds_for_snapshot);
-
-    ASSERT_POSTCONDITION(s_txn_id != c_invalid_gaia_txn_id, "Transaction begin timestamp should be valid!");
-    ASSERT_POSTCONDITION(s_log.is_set(), "Transaction log should be initialized!");
-    // NEW (txn log offsets)
-    // ASSERT_POSTCONDITION(s_txn_log_offset != c_invalid_log_offset, "Transaction log offset should be valid!");
->>>>>>> c6d2b90c
 
     FlatBufferBuilder builder;
     build_server_reply_info(
@@ -169,29 +148,11 @@
     // Allocate the txn log offset on the server, for rollback-safety if the client session crashes.
     s_txn_log_offset = allocate_log_offset();
 
-<<<<<<< HEAD
     // REVIEW (GAIAPLAT-2033): This exception needs to be thrown on the client!
     if (s_txn_log_offset == c_invalid_log_offset)
     {
         throw transaction_log_allocation_failure_internal();
     }
-=======
-    // NEW (txn log offsets)
-    // {
-    //     // Allocate the txn log offset on the server, for rollback-safety if the client session crashes.
-    //     s_txn_log_offset = allocate_log_offset();
-    //     if (s_txn_log_offset == c_invalid_log_offset)
-    //     {
-    //         throw transaction_log_allocation_failure_internal();
-    //     }
-
-    //     // Update the log header with our begin timestamp and initialize it to empty.
-    //     txn_log_t* txn_log = gaia::db::get_txn_log();
-    //     txn_log->begin_ts = s_txn_id;
-    //     txn_log->record_count = 0;
-    // }
-    // NEW
->>>>>>> c6d2b90c
 }
 
 void server_t::get_txn_log_offsets_for_snapshot(gaia_txn_id_t begin_ts, std::vector<std::pair<gaia_txn_id_t, log_offset_t>>& txn_ids_with_log_offsets_for_snapshot)
