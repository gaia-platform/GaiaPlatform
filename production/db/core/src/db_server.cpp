/////////////////////////////////////////////
// Copyright (c) Gaia Platform LLC
// All rights reserved.
/////////////////////////////////////////////

#include "db_server.hpp"

#include <unistd.h>

#include <csignal>

#include <atomic>
#include <functional>
#include <iostream>
#include <memory>
#include <ostream>
#include <string>
#include <thread>
#include <unordered_set>

#include <sys/epoll.h>
#include <sys/eventfd.h>
#include <sys/mman.h>

#include "gaia/exceptions.hpp"

#include "gaia_internal/common/retail_assert.hpp"
#include "gaia_internal/common/scope_guard.hpp"
#include "gaia_internal/common/socket_helpers.hpp"
#include "gaia_internal/common/system_error.hpp"
#include "gaia_internal/db/catalog_core.hpp"
#include "gaia_internal/db/db.hpp"
#include "gaia_internal/db/db_object.hpp"
#include "gaia_internal/db/index_builder.hpp"

#include "gaia_spdlog/fmt/fmt.h"

#include "bitmap.hpp"
#include "db_helpers.hpp"
#include "db_internal_types.hpp"
#include "memory_helpers.hpp"
#include "memory_types.hpp"
#include "messages_generated.h"
#include "persistent_store_manager.hpp"
#include "record_list_manager.hpp"
#include "system_checks.hpp"
#include "txn_metadata.hpp"
#include "type_generator.hpp"
#include "type_id_mapping.hpp"

using namespace flatbuffers;
using namespace gaia::db;
using namespace gaia::db::messages;
using namespace gaia::db::memory_manager;
using namespace gaia::db::storage;
using namespace gaia::db::transactions;
using namespace gaia::common;
using namespace gaia::common::iterators;
using namespace gaia::common::scope_guard;

using persistence_mode_t = server_config_t::persistence_mode_t;

static constexpr char c_message_unexpected_event_received[] = "Unexpected event received!";
static constexpr char c_message_current_event_is_inconsistent_with_state_transition[]
    = "Current event is inconsistent with state transition!";
static constexpr char c_message_unexpected_request_data_type[] = "Unexpected request data type!";
static constexpr char c_message_thread_must_be_joinable[] = "Thread must be joinable!";
static constexpr char c_message_epoll_create1_failed[] = "epoll_create1() failed!";
static constexpr char c_message_epoll_wait_failed[] = "epoll_wait() failed!";
static constexpr char c_message_epoll_ctl_failed[] = "epoll_ctl() failed!";
static constexpr char c_message_unexpected_event_type[] = "Unexpected event type!";
static constexpr char c_message_epollerr_flag_should_not_be_set[] = "EPOLLERR flag should not be set!";
static constexpr char c_message_unexpected_fd[] = "Unexpected fd!";
static constexpr char c_message_unexpected_errno_value[] = "Unexpected errno value!";
static constexpr char c_message_validating_txn_should_have_been_validated_before_log_invalidation[]
    = "A committing transaction can only have its log invalidated if the transaction was concurrently validated!";
static constexpr char c_message_validating_txn_should_have_been_validated_before_conflicting_log_invalidation[]
    = "A possibly conflicting txn can only have its log invalidated if the committing transaction was concurrently validated!";
static constexpr char c_message_preceding_txn_should_have_been_validated[]
    = "A transaction with commit timestamp preceding this transaction's begin timestamp is undecided!";
static constexpr char c_message_unexpected_query_type[] = "Unexpected query type!";

void server_t::handle_connect(
    int*, size_t, session_event_t event, const void*, session_state_t old_state, session_state_t new_state)
{
    ASSERT_PRECONDITION(event == session_event_t::CONNECT, c_message_unexpected_event_received);

    // This message should only be received after the client thread was first initialized.
    ASSERT_PRECONDITION(
        old_state == session_state_t::DISCONNECTED && new_state == session_state_t::CONNECTED,
        c_message_current_event_is_inconsistent_with_state_transition);

    // We need to reply to the client with the fds for the data/locator segments.
    FlatBufferBuilder builder;
    build_server_reply_info(builder, session_event_t::CONNECT, old_state, new_state);

    // Collect fds.
    int fd_list[static_cast<size_t>(data_mapping_t::index_t::count_mappings)];
    data_mapping_t::collect_fds(c_data_mappings, fd_list);

    send_msg_with_fds(
        s_session_socket,
        &fd_list[0],
        static_cast<size_t>(data_mapping_t::index_t::count_mappings),
        builder.GetBufferPointer(),
        builder.GetSize());
}

void server_t::handle_begin_txn(
    int*, size_t, session_event_t event, const void*, session_state_t old_state, session_state_t new_state)
{
    ASSERT_PRECONDITION(event == session_event_t::BEGIN_TXN, c_message_unexpected_event_received);

    // This message should only be received while a transaction is in progress.
    ASSERT_PRECONDITION(
        old_state == session_state_t::CONNECTED && new_state == session_state_t::TXN_IN_PROGRESS,
        c_message_current_event_is_inconsistent_with_state_transition);

    ASSERT_PRECONDITION(!s_txn_id.is_valid(), "Transaction begin timestamp should be uninitialized!");
    ASSERT_PRECONDITION(!s_txn_log_offset.is_valid(), "Transaction log offset should be invalid!");

<<<<<<< HEAD
    txn_begin();
=======
    ASSERT_PRECONDITION(!s_log.is_set(), "Transaction log should be uninitialized!");
    ASSERT_PRECONDITION(s_txn_log_offset == c_invalid_log_offset, "Transaction log offset should be invalid!");
>>>>>>> e6a124f7

    ASSERT_POSTCONDITION(s_txn_log_offset.is_valid(), "Transaction log offset should be valid!");

<<<<<<< HEAD
    FlatBufferBuilder builder;
    build_server_reply_info(
        builder, session_event_t::BEGIN_TXN, old_state, new_state,
        s_txn_id, s_txn_log_offset, s_txn_logs_for_snapshot);
    send_msg_with_fds(s_session_socket, nullptr, 0, builder.GetBufferPointer(), builder.GetSize());
=======
    ASSERT_POSTCONDITION(s_txn_id != c_invalid_gaia_txn_id, "Transaction begin timestamp should be valid!");
    ASSERT_POSTCONDITION(s_log.is_set(), "Transaction log should be initialized!");
    ASSERT_POSTCONDITION(s_txn_log_offset != c_invalid_log_offset, "Transaction log offset should be valid!");

    // Send the reply message to the client, with the number of txn log fds to
    // be sent later.
    // REVIEW: We could optimize the fast path by piggybacking some small fixed
    // number of log fds on the initial reply message.
    int log_fd = s_log.fd();
    FlatBufferBuilder builder;
    build_server_reply_info(
        builder, session_event_t::BEGIN_TXN, old_state, new_state, s_txn_id, s_txn_log_offset, txn_log_fds_for_snapshot.size());
    send_msg_with_fds(s_session_socket, &log_fd, 1, builder.GetBufferPointer(), builder.GetSize());

    // Send all txn log fds to the client in an additional sequence of dummy messages.
    // We need a 1-byte dummy message buffer due to our datagram size convention.
    uint8_t msg_buf[1]{0};
    size_t fds_sent_count = 0;
    while (fds_sent_count < txn_log_fds_for_snapshot.size())
    {
        size_t fds_to_send_count = std::min(c_max_fd_count, txn_log_fds_for_snapshot.size() - fds_sent_count);
        send_msg_with_fds(
            s_session_socket, txn_log_fds_for_snapshot.data() + fds_sent_count, fds_to_send_count,
            msg_buf, sizeof(msg_buf));
        fds_sent_count += fds_to_send_count;
    }
>>>>>>> e6a124f7
}

void server_t::txn_begin()
{
    // Allocate a new begin_ts for this txn and initialize its metadata in the txn table.
    s_txn_id = txn_metadata_t::register_begin_ts();

    // The begin_ts returned by register_begin_ts() should always be valid because it
    // retries if it is concurrently sealed.
    ASSERT_INVARIANT(s_txn_id.is_valid(), "Begin timestamp is invalid!");

    // Ensure that there are no undecided txns in our snapshot window.
    safe_watermark_t pre_apply_watermark(watermark_type_t::pre_apply);
    validate_txns_in_range(static_cast<gaia_txn_id_t>(pre_apply_watermark) + 1, s_txn_id);

    get_txn_log_offsets_for_snapshot(s_txn_id, s_txn_logs_for_snapshot);

<<<<<<< HEAD
    // Allocate the txn log offset on the server, for rollback-safety if the client session crashes.
    s_txn_log_offset = allocate_log_offset();

    // REVIEW: This exception needs to be thrown on the client!
    if (s_txn_log_offset == c_invalid_log_offset)
    {
        throw transaction_log_allocation_failure_internal();
    }
=======
    // OLD (txn log fds)
    {
        // Allocate the txn log fd on the server, for rollback-safety if the client session crashes.
        s_log.create(
            gaia_fmt::format("{}{}:{}", c_gaia_internal_txn_log_prefix, s_server_conf.instance_name(), s_txn_id).c_str());

        // Update the log header with our begin timestamp and initialize it to empty.
        s_log.data()->begin_ts = s_txn_id;
        s_log.data()->record_count = 0;
    }
    // OLD

    // NEW (txn log offsets)
    {
        // Allocate the txn log offset on the server, for rollback-safety if the client session crashes.
        s_txn_log_offset = allocate_log_offset();
        if (s_txn_log_offset == c_invalid_log_offset)
        {
            throw transaction_log_allocation_failure_internal();
        }

        // Update the log header with our begin timestamp and initialize it to empty.
        txn_log_t* txn_log = gaia::db::get_txn_log();
        txn_log->begin_ts = s_txn_id;
        txn_log->record_count = 0;
    }
    // NEW
>>>>>>> e6a124f7
}

void server_t::get_txn_log_offsets_for_snapshot(gaia_txn_id_t begin_ts, std::vector<std::pair<gaia_txn_id_t, log_offset_t>>& txn_ids_with_log_offsets_for_snapshot)
{
    ASSERT_PRECONDITION(txn_ids_with_log_offsets_for_snapshot.empty(), "Vector passed in to get_txn_log_offsets_for_snapshot() should be empty!");

    // Take a snapshot of the post-apply watermark and scan backward from
    // begin_ts, stopping either just before the saved watermark or at the first
    // commit_ts whose log offset has been invalidated. This avoids having our
    // scan race the concurrently advancing watermark.
    safe_watermark_t post_apply_watermark(watermark_type_t::post_apply);
    for (gaia_txn_id_t ts = begin_ts - 1; ts > static_cast<gaia_txn_id_t>(post_apply_watermark); --ts)
    {
        if (txn_metadata_t::is_commit_ts(ts))
        {
            ASSERT_INVARIANT(
                txn_metadata_t::is_txn_decided(ts),
                "Undecided commit_ts found in snapshot window!");
            if (txn_metadata_t::is_txn_committed(ts))
            {
                gaia_txn_id_t txn_id = txn_metadata_t::get_begin_ts_from_commit_ts(ts);

                // Because the watermark could advance past its saved value, we
                // need to be sure that we don't send a commit_ts with a
                // possibly-reused log offset, so we increment the reference
                // count in the txn log header before sending it to the client.
                // The reference count is collocated in the same word as the
                // begin timestamp, and we verify the timestamp hasn't changed
                // when we increment the reference count, so we will never try
                // to apply a reused txn log.
                log_offset_t log_offset = txn_metadata_t::get_txn_log_offset(ts);
                txn_log_t* txn_log = get_txn_log_from_offset(log_offset);
                if (txn_log->acquire_reference(txn_id))
                {
                    txn_ids_with_log_offsets_for_snapshot.emplace_back(txn_id, log_offset);
                }
                else
                {
                    // We ignore a commit_ts with an invalidated log offset
                    // because its log has already been applied to the shared
                    // locator view, so we don't need to send it to the client
                    // anyway. This means all preceding committed txns have
                    // already been applied to the shared locator view, so we
                    // can terminate the scan early.
                    break;
                }
            }
        }
    }

    // Because we scan the snapshot window backward and append log offsets to
    // the buffer, they are in reverse order.
    std::reverse(std::begin(txn_ids_with_log_offsets_for_snapshot), std::end(txn_ids_with_log_offsets_for_snapshot));
}

// Release any shared references to txn logs applied to our snapshot.
//
// REVIEW: If the client notifies us when log application has completed (e.g.,
// via a session message or a cross-process eventfd), we can release these
// references before begin_transaction() returns, to avoid delaying log GC.
// However, we cannot do this with the current implementation of index scan and
// pre-commit index update, which relies on being able to apply the same logs to
// the shared locator view that were used to construct the current txn's
// snapshot on the client.
void server_t::release_txn_log_offsets_for_snapshot()
{
    for (const auto& [txn_id, log_offset] : s_txn_logs_for_snapshot)
    {
        get_txn_log_from_offset(log_offset)->release_reference(txn_id);
    }

    s_txn_logs_for_snapshot.clear();
}

void server_t::release_transaction_resources()
{
    // This session now has no active txn.
    s_txn_id = c_invalid_gaia_txn_id;
    s_txn_log_offset = c_invalid_log_offset;

    // Release all references to txn logs applied to our snapshot.
    // NB: this must be called before calling perform_maintenance(), because
    // otherwise we cannot GC the referenced txn logs!
    release_txn_log_offsets_for_snapshot();

    // Update watermarks and perform associated maintenance tasks. This will
    // block new transactions on this session thread, but that is a feature, not
    // a bug, because it provides natural backpressure on clients who submit
    // long-running transactions that prevent old versions and logs from being
    // freed. This approach helps keep the system from accumulating more
    // deferred work than it can ever retire, which is a problem with performing
    // all maintenance asynchronously in the background. Allowing this work to
    // delay beginning new transactions but not delay committing the current
    // transaction seems like a good compromise.
    perform_maintenance();
}

void server_t::handle_rollback_txn(
    int*, size_t, session_event_t event, const void*, session_state_t old_state, session_state_t new_state)
{
    ASSERT_PRECONDITION(event == session_event_t::ROLLBACK_TXN, c_message_unexpected_event_received);

    // This message should only be received while a transaction is in progress.
    ASSERT_PRECONDITION(
        old_state == session_state_t::TXN_IN_PROGRESS && new_state == session_state_t::CONNECTED,
        c_message_current_event_is_inconsistent_with_state_transition);

    ASSERT_PRECONDITION(
        s_txn_id.is_valid(),
        "No active transaction to roll back!");

    // Release all txn resources and mark the txn's begin_ts metadata as terminated.
    txn_rollback();
}

void server_t::handle_commit_txn(
    int*, size_t, session_event_t event, const void*, session_state_t old_state, session_state_t new_state)
{
    ASSERT_PRECONDITION(event == session_event_t::COMMIT_TXN, c_message_unexpected_event_received);

    // This message should only be received while a transaction is in progress.
    ASSERT_PRECONDITION(
        old_state == session_state_t::TXN_IN_PROGRESS && new_state == session_state_t::TXN_COMMITTING,
        c_message_current_event_is_inconsistent_with_state_transition);

    // Actually commit the transaction.
    session_event_t decision = session_event_t::NOP;
    try
    {
        bool success = txn_commit();
        decision = success ? session_event_t::DECIDE_TXN_COMMIT : session_event_t::DECIDE_TXN_ABORT;
    }
    catch (const pre_commit_validation_failure& e)
    {
        // Rollback our transaction in case of pre-commit errors.
        txn_rollback();

        // Save the error message so we can transmit it to the client.
        s_error_message = e.what();

        decision = session_event_t::DECIDE_TXN_ROLLBACK_FOR_ERROR;
    }

    // REVIEW: This is the only reentrant transition handler, and the only server-side state transition.
    apply_transition(decision, nullptr, nullptr, 0);
}

void server_t::handle_decide_txn(
    int*, size_t, session_event_t event, const void*, session_state_t old_state, session_state_t new_state)
{
    ASSERT_PRECONDITION(
        event == session_event_t::DECIDE_TXN_COMMIT
            || event == session_event_t::DECIDE_TXN_ABORT
            || event == session_event_t::DECIDE_TXN_ROLLBACK_FOR_ERROR,
        c_message_unexpected_event_received);

    ASSERT_PRECONDITION(
        old_state == session_state_t::TXN_COMMITTING && new_state == session_state_t::CONNECTED,
        c_message_current_event_is_inconsistent_with_state_transition);

<<<<<<< HEAD
    auto cleanup = make_scope_guard([&]() { release_transaction_resources(); });
=======
    // We need to clear transactional state after the decision has been
    // returned, but we don't close the log fd (even for an abort decision),
    // because GC needs the log in order to properly deallocate all allocations
    // made by this txn when they become obsolete.
    auto cleanup = make_scope_guard([&]() {
        s_txn_id = c_invalid_gaia_txn_id;
        s_txn_log_offset = c_invalid_log_offset;
    });
>>>>>>> e6a124f7

    FlatBufferBuilder builder;
    if (event == session_event_t::DECIDE_TXN_ROLLBACK_FOR_ERROR)
    {
        build_server_reply_error(builder, event, old_state, new_state, s_error_message.c_str());

        // Clear error information.
        s_error_message = c_empty_string;
    }
    else
    {
<<<<<<< HEAD
        build_server_reply_info(builder, event, old_state, new_state, s_txn_id, s_txn_log_offset);
=======
        build_server_reply_info(builder, event, old_state, new_state, s_txn_id, s_txn_log_offset, 0);
>>>>>>> e6a124f7
    }
    send_msg_with_fds(s_session_socket, nullptr, 0, builder.GetBufferPointer(), builder.GetSize());
}

void server_t::handle_client_shutdown(
    int*, size_t, session_event_t event, const void*, session_state_t, session_state_t new_state)
{
    ASSERT_PRECONDITION(
        event == session_event_t::CLIENT_SHUTDOWN,
        c_message_unexpected_event_received);

    ASSERT_PRECONDITION(
        new_state == session_state_t::DISCONNECTED,
        c_message_current_event_is_inconsistent_with_state_transition);

    // If this event is received, the client must have closed the write end of the socket
    // (equivalent of sending a FIN), so we need to do the same. Closing the socket
    // will send a FIN to the client, so they will read EOF and can close the socket
    // as well. We can just set the shutdown flag here, which will break out of the poll
    // loop and immediately close the socket. (If we received EOF from the client after
    // we closed our write end, then we would be calling shutdown(SHUT_WR) twice, which
    // is another reason to just close the socket.)
    s_session_shutdown = true;

    // If the session had an active txn, clean up all its resources.
    if (s_txn_id.is_valid())
    {
        bool client_disconnected = true;
        txn_rollback(client_disconnected);
    }
}

void server_t::handle_server_shutdown(
    int*, size_t, session_event_t event, const void*, session_state_t, session_state_t new_state)
{
    ASSERT_PRECONDITION(
        event == session_event_t::SERVER_SHUTDOWN,
        c_message_unexpected_event_received);

    ASSERT_PRECONDITION(
        new_state == session_state_t::DISCONNECTED,
        c_message_current_event_is_inconsistent_with_state_transition);

    // This transition should only be triggered on notification of the server shutdown event.
    // Because we are about to shut down, we can't wait for acknowledgment from the client and
    // should just close the session socket. As noted above, setting the shutdown flag will
    // immediately break out of the poll loop and close the session socket.
    s_session_shutdown = true;
}

std::pair<int, int> server_t::get_stream_socket_pair()
{
    // Create a connected pair of datagram sockets, one of which we will keep
    // and the other we will send to the client.
    // We use SOCK_SEQPACKET because it supports both datagram and connection
    // semantics: datagrams allow buffering without framing, and a connection
    // ensures that client returns EOF after server has called shutdown(SHUT_WR).
    int socket_pair[2] = {-1};
    if (-1 == ::socketpair(PF_UNIX, SOCK_SEQPACKET, 0, socket_pair))
    {
        throw_system_error("socketpair() failed!");
    }

    auto [client_socket, server_socket] = socket_pair;
    // We need to use the initializer + mutable hack to capture structured bindings in a lambda.
    auto socket_cleanup = make_scope_guard(
        [client_socket = client_socket, server_socket = server_socket]() mutable {
            close_fd(client_socket);
            close_fd(server_socket);
        });

    // Set server socket to be nonblocking, because we use it within an epoll loop.
    set_non_blocking(server_socket);

    socket_cleanup.dismiss();
    return std::pair{client_socket, server_socket};
}

void server_t::handle_request_stream(
    int*, size_t, session_event_t event, const void* event_data, session_state_t old_state, session_state_t new_state)
{
    ASSERT_PRECONDITION(
        event == session_event_t::REQUEST_STREAM,
        c_message_unexpected_event_received);

    // This event never changes session state.
    ASSERT_PRECONDITION(
        old_state == new_state,
        c_message_current_event_is_inconsistent_with_state_transition);

    // We can't use structured binding names in a lambda capture list.
    int client_socket, server_socket;
    std::tie(client_socket, server_socket) = get_stream_socket_pair();

    // The client socket should unconditionally be closed on exit because it's
    // duplicated when passed to the client and we no longer need it on the
    // server.
    auto client_socket_cleanup = make_scope_guard([&]() { close_fd(client_socket); });
    auto server_socket_cleanup = make_scope_guard([&]() { close_fd(server_socket); });

    auto request = static_cast<const client_request_t*>(event_data);

    switch (request->data_type())
    {
    case request_data_t::table_scan:
    {
        auto type = static_cast<gaia_type_t>(request->data_as_table_scan()->type_id());

        start_stream_producer(server_socket, get_id_generator_for_type(type));

        break;
    }
    case request_data_t::index_scan:
    {
        auto request_data = request->data_as_index_scan();
        auto index_id = static_cast<gaia_id_t>(request_data->index_id());
        auto txn_id = static_cast<gaia_txn_id_t>(request_data->txn_id());
        auto query_type = request_data->query_type();
        auto index = id_to_index(index_id);

        ASSERT_INVARIANT(index != nullptr, "Cannot find index!");

        switch (query_type)
        {
        case index_query_t::NONE:
            start_stream_producer(server_socket, index->generator(txn_id));
            break;
        case index_query_t::index_point_read_query_t:
        case index_query_t::index_equal_range_query_t:
        {
            std::vector<char> key_storage;
            index::index_key_t key;
            {
                // Create local snapshot to query catalog for key serialization schema.
                bool apply_logs = true;
                create_local_snapshot(apply_logs);
                auto cleanup_local_snapshot = make_scope_guard([]() { s_local_snapshot_locators.close(); });
                const payload_types::serialization_buffer_t* key_buffer;

                if (query_type == index_query_t::index_point_read_query_t)
                {
                    auto query = request_data->query_as_index_point_read_query_t();
                    key_buffer = query->key();
                }
                else
                {
                    auto query = request_data->query_as_index_equal_range_query_t();
                    key_buffer = query->key();
                }
                key_storage = std::vector(
                    reinterpret_cast<const char*>(key_buffer->Data()),
                    reinterpret_cast<const char*>(key_buffer->Data()) + key_buffer->size());
                auto key_read_buffer = payload_types::data_read_buffer_t(key_storage.data());
                key = index::index_builder_t::deserialize_key(index_id, key_read_buffer);
            }
            start_stream_producer(server_socket, index->equal_range_generator(txn_id, std::move(key_storage), key));
            break;
        }
        default:
            ASSERT_UNREACHABLE(c_message_unexpected_query_type);
        }

        break;
    }
    default:
        ASSERT_UNREACHABLE(c_message_unexpected_request_data_type);
    }

    // Transfer ownership of the server socket to the stream producer thread.
    server_socket_cleanup.dismiss();

    // Any exceptions after this point will close the server socket, ensuring the producer thread terminates.
    // However, its destructor will not run until the session thread exits and joins the producer thread.
    FlatBufferBuilder builder;
    build_server_reply_info(builder, event, old_state, new_state);
    send_msg_with_fds(s_session_socket, &client_socket, 1, builder.GetBufferPointer(), builder.GetSize());
}

void server_t::apply_transition(session_event_t event, const void* event_data, int* fds, size_t fd_count)
{
    if (event == session_event_t::NOP)
    {
        return;
    }

    for (auto t : c_valid_transitions)
    {
        if (t.event == event && (t.state == s_session_state || t.state == session_state_t::ANY))
        {
            session_state_t new_state = t.transition.new_state;

            // If the transition's new state is ANY, then keep the state the same.
            if (new_state == session_state_t::ANY)
            {
                new_state = s_session_state;
            }

            session_state_t old_state = s_session_state;
            s_session_state = new_state;

            if (t.transition.handler)
            {
                t.transition.handler(fds, fd_count, event, event_data, old_state, s_session_state);
            }

            return;
        }
    }

    // If we get here, we haven't found any compatible transition.
    // TODO: consider propagating exception back to client?
    throw invalid_session_transition(
        "No allowed state transition from state '"
        + std::string(EnumNamesession_state_t(s_session_state))
        + "' with event '"
        + std::string(EnumNamesession_event_t(event))
        + "'.");
}

void server_t::build_server_reply_info(
    FlatBufferBuilder& builder,
    session_event_t event,
    session_state_t old_state,
    session_state_t new_state,
    gaia_txn_id_t txn_id,
    log_offset_t txn_log_offset,
<<<<<<< HEAD
    const std::vector<std::pair<gaia_txn_id_t, log_offset_t>>& txn_logs_to_apply)
{
    builder.ForceDefaults(true);
    const auto txn_logs_to_apply_vec = builder.CreateVectorOfStructs<transaction_log_info_t>(
        txn_logs_to_apply.size(),
        [&](size_t i, transaction_log_info_t* t) -> void {
            const auto& [txn_id, log_offset] = txn_logs_to_apply[i];
            gaia_txn_id_t commit_ts = txn_metadata_t::get_commit_ts_from_begin_ts(txn_id);
            *t = {txn_id, commit_ts, log_offset};
        });
    const auto transaction_info = Createtransaction_info_t(builder, txn_id, txn_log_offset, txn_logs_to_apply_vec);
    const auto server_reply = Createserver_reply_t(
=======
    size_t log_fds_to_apply_count)
{
    builder.ForceDefaults(true);
    flatbuffers::Offset<server_reply_t> server_reply;
    const auto transaction_info = Createtransaction_info_t(builder, txn_id, txn_log_offset, log_fds_to_apply_count);
    server_reply = Createserver_reply_t(
>>>>>>> e6a124f7
        builder, event, old_state, new_state,
        reply_data_t::transaction_info, transaction_info.Union());
    const auto message = Createmessage_t(builder, any_message_t::reply, server_reply.Union());
    builder.Finish(message);
}

void server_t::build_server_reply_error(
    FlatBufferBuilder& builder,
    session_event_t event,
    session_state_t old_state,
    session_state_t new_state,
    const char* error_message)
{
    builder.ForceDefaults(true);
    const auto transaction_error = Createtransaction_error_tDirect(builder, error_message);
    const auto server_reply = Createserver_reply_t(
        builder, event, old_state, new_state,
        reply_data_t::transaction_error, transaction_error.Union());
    const auto message = Createmessage_t(builder, any_message_t::reply, server_reply.Union());
    builder.Finish(message);
}

void server_t::clear_shared_memory()
{
    data_mapping_t::close(c_data_mappings);
    s_local_snapshot_locators.close();
    s_chunk_manager.release();
}

// To avoid synchronization, we assume that this method is only called when
// no sessions exist and the server is not accepting any new connections.
void server_t::init_shared_memory()
{
    // The listening socket must not be open.
    ASSERT_PRECONDITION(s_listening_socket == -1, "Listening socket should not be open!");

    // Initialize global data structures.
    txn_metadata_t::init_txn_metadata_map();

    // Initialize watermarks.
    for (auto& elem : s_watermarks)
    {
        std::atomic_init(&elem, c_invalid_gaia_txn_id.value());
    }

    // We may be reinitializing the server upon receiving a SIGHUP.
    clear_shared_memory();

    // Clear all shared memory if an exception is thrown.
    auto cleanup_memory = make_scope_guard([]() { clear_shared_memory(); });

    // Validate shared memory mapping definitions and assert that mappings are not made yet.
    data_mapping_t::validate(c_data_mappings, std::size(c_data_mappings));
    for (auto data_mapping : c_data_mappings)
    {
        ASSERT_INVARIANT(!data_mapping.is_set(), "Memory should be unmapped");
    }

    // s_shared_locators uses sizeof(gaia_offset_t) * c_max_locators = 32GB of virtual address space.
    //
    // s_shared_data uses (64B) * c_max_locators = 256GB of virtual address space.
    //
    // s_shared_logs uses (16B) * c_max_locators = 64GB of virtual address space.
    //
    // s_shared_id_index uses (32B) * c_max_locators = 128GB of virtual address space
    // (assuming 4-byte alignment). We could eventually shrink this to
    // 4B/locator (assuming 4-byte locators), or 16GB, if we can assume that
    // gaia_ids are sequentially allocated and seldom deleted, so we can just
    // use an array of locators indexed by gaia_id.
    data_mapping_t::create(c_data_mappings, s_server_conf.instance_name().c_str());

    bool initializing = true;
    init_memory_manager(initializing);

    // Initialize txn log allocation metadata structures.

    // Start log allocations at the first valid offset.
    s_next_unused_log_offset = c_first_log_offset;
    // Mark all log offsets as initially unallocated.
    std::fill(std::begin(s_allocated_log_offsets_bitmap), std::end(s_allocated_log_offsets_bitmap), 0);
    // Mark the invalid offset as allocated.
    safe_set_bit_value(s_allocated_log_offsets_bitmap.data(), s_allocated_log_offsets_bitmap.size(), c_invalid_log_offset, true);

    // Create snapshot for db recovery and index population.
    bool apply_logs = false;
    create_local_snapshot(apply_logs);

    // Populate shared memory from the persistent log and snapshot.
    recover_db();

    // Initialize indexes.
    init_indexes();

    // Done with local snapshot.
    s_local_snapshot_locators.close();

    cleanup_memory.dismiss();
}

void server_t::init_memory_manager(bool initializing)
{
    if (initializing)
    {
        // This is only called by the main thread, to prepare for recovery.
        s_memory_manager.initialize(
            reinterpret_cast<uint8_t*>(s_shared_data.data()->objects),
            sizeof(s_shared_data.data()->objects));

        memory_manager::chunk_offset_t chunk_offset = s_memory_manager.allocate_chunk();
        if (!chunk_offset.is_valid())
        {
            throw memory_allocation_error_internal();
        }
        s_chunk_manager.initialize(chunk_offset);
    }
    else
    {
        // This is called by server-side session threads, to use in GC.
        // These threads perform no allocations, so they do not need to
        // initialize their chunk manager with an allocated chunk.
        s_memory_manager.load(
            reinterpret_cast<uint8_t*>(s_shared_data.data()->objects),
            sizeof(s_shared_data.data()->objects));
    }
}

void server_t::deallocate_object(gaia_offset_t offset)
{
    // First extract the chunk ID from the offset, so we know which chunks are
    // candidates for deallocation.
    memory_manager::chunk_offset_t chunk_offset = memory_manager::chunk_from_offset(offset);

    memory_manager::chunk_manager_t chunk_manager;
    chunk_manager.load(chunk_offset);

    // We need to read the chunk version *before* we deallocate the object, to
    // ensure that the chunk hasn't already been deallocated and reused before
    // we read the version!
    memory_manager::chunk_version_t version = chunk_manager.get_version();

    // Cache this chunk and its current version for later deallocation.
    // REVIEW: This could be changed to use contains() after C++20.
    if (s_map_gc_chunks_to_versions.count(chunk_offset) == 0)
    {
        s_map_gc_chunks_to_versions.insert({chunk_offset, version});
    }
    else
    {
        // If this GC task already cached this chunk, then the versions must match!
        memory_manager::chunk_version_t cached_version = s_map_gc_chunks_to_versions[chunk_offset];
        ASSERT_INVARIANT(version == cached_version, "Chunk version must match cached chunk version!");
    }

    // Delegate deallocation of the object to the chunk manager.
    chunk_manager.deallocate(offset);
}

// Initialize indexes on startup.
void server_t::init_indexes()
{
    // No data to index-- nothing to do here.
    if (s_server_conf.persistence_mode() == server_config_t::persistence_mode_t::e_disabled)
    {
        return;
    }

    auto cleanup = make_scope_guard([]() { end_startup_txn(); });

    // Allocate new txn id for initializing indexes.
    begin_startup_txn();

    gaia_locator_t locator = c_invalid_gaia_locator;
    gaia_locator_t last_locator = s_shared_counters.data()->last_locator.load();

    // Create initial index data structures.
    for (const auto& table : catalog_core::list_tables())
    {
        for (const auto& index : catalog_core::list_indexes(table.id()))
        {
            index::index_builder_t::create_empty_index(index);
        }
    }

    while ((++locator).is_valid() && locator <= last_locator)
    {
        auto obj = locator_to_ptr(locator);

        // Skip catalog core objects -- they are not indexed.
        if (is_catalog_core_object(obj->type))
        {
            continue;
        }

        gaia_id_t type_record_id
            = type_id_mapping_t::instance().get_record_id(obj->type);

        if (type_record_id == c_invalid_gaia_id)
        {
            // Orphaned object detected. We continue instead of throw here because of GAIAPLAT-1276.
            // This should be reverted once we no longer orphan objects during a DROP operation.
            std::cerr << "Cannot find type for object " << obj->id << " in the catalog!";
            continue;
        }

        for (const auto& index : catalog_core::list_indexes(type_record_id))
        {
            index::index_builder_t::populate_index(index.id(), locator);
        }
    }
}

// On commit, update in-memory-indexes to reflect logged operations.
void server_t::update_indexes_from_txn_log()
{
    bool replay_logs = true;

    create_local_snapshot(replay_logs);
    auto cleanup_local_snapshot = make_scope_guard([]() { s_local_snapshot_locators.close(); });
    index::index_builder_t::update_indexes_from_txn_log(get_txn_log(), s_server_conf.skip_catalog_integrity_checks());
}

void server_t::recover_db()
{
    // If persistence is disabled, then this is a no-op.
    if (s_server_conf.persistence_mode() != persistence_mode_t::e_disabled)
    {
        // We could get here after a server reset with '--persistence disabled-after-recovery',
        // in which case we need to recover from the original persistent image.
        if (!s_persistent_store)
        {
            auto cleanup = make_scope_guard([]() { end_startup_txn(); });
            begin_startup_txn();

            s_persistent_store = std::make_unique<gaia::db::persistent_store_manager>(
                get_counters(), s_server_conf.data_dir());
            if (s_server_conf.persistence_mode() == persistence_mode_t::e_reinitialized_on_startup)
            {
                s_persistent_store->destroy_persistent_store();
            }
            s_persistent_store->open();
            s_persistent_store->recover();
        }
    }

    // If persistence is disabled after recovery, then destroy the RocksDB
    // instance.
    if (s_server_conf.persistence_mode() == persistence_mode_t::e_disabled_after_recovery)
    {
        s_persistent_store.reset();
    }
}

gaia_txn_id_t server_t::begin_startup_txn()
{
    // Reserve an index in the safe_ts array, so the main thread can execute
    // post-commit maintenance tasks after the recovery txn commits.
    bool reservation_succeeded = reserve_safe_ts_index();
    // The reservation must have succeeded because we are the first thread to
    // reserve an index.
    ASSERT_POSTCONDITION(reservation_succeeded, "The main thread cannot fail to reserve a safe_ts index!");

    // Allocate begin timestamp and txn log offset.
    txn_begin();
    ASSERT_POSTCONDITION(s_txn_id != c_invalid_gaia_txn_id, "Transaction begin timestamp should be valid!");
    ASSERT_POSTCONDITION(s_txn_log_offset != c_invalid_log_offset, "Transaction log offset should be valid!");

    return s_txn_id;
}

void server_t::end_startup_txn()
{
    // The main thread no longer needs to perform any operations requiring a
    // safe_ts index.
    auto cleanup_safe_ts_index = make_scope_guard([&]() { release_safe_ts_index(); });

    // Register this txn under a new commit timestamp.
    gaia_txn_id_t commit_ts = txn_metadata_t::register_commit_ts(s_txn_id, s_txn_log_offset);
    // Mark this txn as submitted.
    txn_metadata_t::set_active_txn_submitted(s_txn_id, commit_ts);
    // Mark this txn as committed.
    txn_metadata_t::update_txn_decision(commit_ts, true);
    // Mark this txn durable if persistence is enabled.
    if (s_persistent_store)
    {
        txn_metadata_t::set_txn_durable(commit_ts);
    }

    // Force GC of txn log and clear transactional state.
    release_transaction_resources();

    ASSERT_POSTCONDITION(
        txn_metadata_t::is_txn_gc_complete(commit_ts),
        "Transaction log should be garbage-collected!");
}

// Create a thread-local snapshot from the shared locators.
void server_t::create_local_snapshot(bool apply_logs)
{
    ASSERT_PRECONDITION(!s_local_snapshot_locators.is_set(), "Local snapshot is already mapped!");
    bool manage_fd = false;
    bool is_shared = false;

    if (apply_logs)
    {
        ASSERT_PRECONDITION(
            s_txn_id.is_valid() && txn_metadata_t::is_txn_active(s_txn_id),
            "create_local_snapshot() must be called from within an active transaction!");

        // Open a private locator mapping for the current thread.
        s_local_snapshot_locators.open(s_shared_locators.fd(), manage_fd, is_shared);

        // Apply txn_logs for the snapshot.
        for (const auto& [txn_id, log_offset] : s_txn_logs_for_snapshot)
        {
            apply_log_from_offset(s_local_snapshot_locators.data(), log_offset);
        }

        // BUG (yiwen): This is incorrect: it races with client writes to the
        // same shared memory segment, and client writes are not atomic (txn log
        // records are 16 bytes and don't use a 128-bit integer type), so
        // applied log records may be inconsistent!

        // Apply current txn log to the local snapshot.
        apply_log_from_offset(s_local_snapshot_locators.data(), s_txn_log_offset);
    }
    else
    {
        s_local_snapshot_locators.open(s_shared_locators.fd(), manage_fd, is_shared);
    }
}

sigset_t server_t::mask_signals()
{
    sigset_t sigset;
    ::sigemptyset(&sigset);

    // We now special-case SIGHUP to disconnect all sessions and reinitialize all shared memory.
    ::sigaddset(&sigset, SIGHUP);
    ::sigaddset(&sigset, SIGINT);
    ::sigaddset(&sigset, SIGTERM);
    ::sigaddset(&sigset, SIGQUIT);

    // Per POSIX, we must use pthread_sigmask() rather than sigprocmask()
    // in a multithreaded program.
    // REVIEW: should this be SIG_SETMASK?
    ::pthread_sigmask(SIG_BLOCK, &sigset, nullptr);

    return sigset;
}

void server_t::signal_handler(sigset_t sigset, int& signum)
{
    // Wait until a signal is delivered.
    // REVIEW: do we have any use for sigwaitinfo()?
    ::sigwait(&sigset, &signum);

    std::cerr << "Caught signal '" << ::strsignal(signum) << "'." << std::endl;

    signal_eventfd_multiple_threads(s_server_shutdown_eventfd);
}

void server_t::init_listening_socket(const std::string& socket_name)
{
    // Launch a connection-based listening Unix socket on a well-known address.
    // We use SOCK_SEQPACKET to get connection-oriented *and* datagram semantics.
    // This socket needs to be nonblocking so we can use epoll to wait on the
    // shutdown eventfd as well (the connected sockets it spawns will inherit
    // nonblocking mode). Actually, nonblocking mode may not have any effect in
    // level-triggered epoll mode, but it's good to ensure we can never block,
    // in case of bugs or surprising semantics in epoll.
    int listening_socket = ::socket(PF_UNIX, SOCK_SEQPACKET | SOCK_NONBLOCK, 0);
    if (listening_socket == -1)
    {
        throw_system_error("Socket creation failed!");
    }
    auto socket_cleanup = make_scope_guard([&]() { close_fd(listening_socket); });

    // Initialize the socket address structure.
    sockaddr_un server_addr{};
    server_addr.sun_family = AF_UNIX;

    // The socket name (minus its null terminator) needs to fit into the space
    // in the server address structure after the prefix null byte.
    ASSERT_INVARIANT(
        socket_name.size() <= sizeof(server_addr.sun_path) - 1,
        gaia_fmt::format("Socket name '{}' is too long!", socket_name).c_str());

    // We prepend a null byte to the socket name so the address is in the
    // (Linux-exclusive) "abstract namespace", i.e., not bound to the
    // filesystem.
    ::strncpy(&server_addr.sun_path[1], socket_name.c_str(), sizeof(server_addr.sun_path) - 1);

    // Bind the socket to the address and start listening for connections.
    // The socket name is not null-terminated in the address structure, but
    // we need to add an extra byte for the null byte prefix.
    socklen_t server_addr_size = sizeof(server_addr.sun_family) + 1 + ::strlen(&server_addr.sun_path[1]);
    if (-1 == ::bind(listening_socket, reinterpret_cast<struct sockaddr*>(&server_addr), server_addr_size))
    {
        // REVIEW: Identify other common errors that should have user-friendly error messages.
        if (errno == EADDRINUSE)
        {
            std::cerr << "ERROR: bind() failed! - " << (::strerror(errno)) << std::endl;
            std::cerr
                << "The " << c_db_server_name
                << " cannot start because another instance is already running."
                << std::endl
                << "Stop any instances of the server and try again."
                << std::endl;
            exit(1);
        }

        throw_system_error("bind() failed!");
    }
    if (-1 == ::listen(listening_socket, 0))
    {
        throw_system_error("listen() failed!");
    }

    socket_cleanup.dismiss();
    s_listening_socket = listening_socket;
}

bool server_t::authenticate_client_socket(int socket)
{
    struct ucred cred;
    socklen_t cred_len = sizeof(cred);
    if (-1 == ::getsockopt(socket, SOL_SOCKET, SO_PEERCRED, &cred, &cred_len))
    {
        throw_system_error("getsockopt(SO_PEERCRED) failed!");
    }

    // Disable client authentication until we can figure out
    // how to fix the Postgres tests.
    // https://gaiaplatform.atlassian.net/browse/GAIAPLAT-1253
    // Client must have same effective user ID as server.
    // return (cred.uid == ::geteuid());

    return true;
}

// We adopt a lazy GC approach to freeing thread resources, rather than having
// each thread clean up after itself on exit. This approach allows us to avoid
// any synchronization between the exiting thread and its owning thread, as well
// as the awkwardness of passing each thread a reference to its owning object.
// In general, any code which creates a new thread is expected to call this
// function to compensate for the "garbage" it is adding to the system.
//
// Removing a thread entry is O(1) (because we swap it with the last element and
// truncate the last element), so the whole scan with removals is O(n).
static void reap_exited_threads(std::vector<std::thread>& threads)
{
    for (auto it = threads.begin(); it != threads.end();)
    {
        // Test if the thread has already exited (this is possible with the
        // pthreads API but not with the std::thread API).
        auto handle = it->native_handle();

        // pthread_kill(0) returns 0 if the thread is still running, and ESRCH
        // otherwise (unless it has already been detached or joined, in which
        // case the thread ID may be invalid or reused, possibly causing a
        // segfault). We never use a thread ID after the thread has been joined
        // (and we never detach threads), so we should be OK.
        //
        // https://man7.org/linux/man-pages/man3/pthread_kill.3.html
        // "POSIX.1-2008 recommends that if an implementation detects the use of
        // a thread ID after the end of its lifetime, pthread_kill() should
        // return the error ESRCH. The glibc implementation returns this error
        // in the cases where an invalid thread ID can be detected. But note
        // also that POSIX says that an attempt to use a thread ID whose
        // lifetime has ended produces undefined behavior, and an attempt to use
        // an invalid thread ID in a call to pthread_kill() can, for example,
        // cause a segmentation fault."
        //
        // https://man7.org/linux/man-pages/man3/pthread_self.3.html
        // "A thread ID may be reused after a terminated thread has been joined,
        // or a detached thread has terminated."
        int error = ::pthread_kill(handle, 0);

        if (error == 0)
        {
            // The thread is still running, so do nothing.
            ++it;
        }
        else if (error == ESRCH)
        {
            // If this thread has already exited, then join it and deallocate
            // its object to release both memory and thread-related system
            // resources.
            ASSERT_INVARIANT(it->joinable(), c_message_thread_must_be_joinable);
            it->join();

            // Move the last element into the current entry.
            *it = std::move(threads.back());
            threads.pop_back();
        }
        else
        {
            // Throw on all other errors (e.g., if the thread has been detached
            // or joined).
            throw_system_error("pthread_kill(0) failed!", error);
        }
    }
}

void server_t::client_dispatch_handler(const std::string& socket_name)
{
    // Register session cleanup handler first, so we can execute it last.
    auto session_cleanup = make_scope_guard([]() {
        for (auto& thread : s_session_threads)
        {
            ASSERT_INVARIANT(thread.joinable(), c_message_thread_must_be_joinable);
            thread.join();
        }
        // All session threads have been joined, so they can be destroyed.
        s_session_threads.clear();
    });

    // Start listening for incoming client connections.
    init_listening_socket(socket_name);
    // We close the listening socket before waiting for session threads to exit,
    // so no new sessions can be established while we wait for all session
    // threads to exit (we assume they received the same server shutdown
    // notification that we did).
    auto listener_cleanup = make_scope_guard([&]() { close_fd(s_listening_socket); });

    // Set up the epoll loop.
    int epoll_fd = ::epoll_create1(0);
    if (epoll_fd == -1)
    {
        throw_system_error(c_message_epoll_create1_failed);
    }

    // We close the epoll descriptor before closing the listening socket, so any
    // connections that arrive before the listening socket is closed will
    // receive ECONNRESET rather than ECONNREFUSED. This is perhaps unfortunate
    // but shouldn't really matter in practice.
    auto epoll_cleanup = make_scope_guard([&]() { close_fd(epoll_fd); });
    int registered_fds[] = {s_listening_socket, s_server_shutdown_eventfd};
    for (int registered_fd : registered_fds)
    {
        epoll_event ev{};
        ev.events = EPOLLIN;
        ev.data.fd = registered_fd;
        if (-1 == ::epoll_ctl(epoll_fd, EPOLL_CTL_ADD, registered_fd, &ev))
        {
            throw_system_error(c_message_epoll_ctl_failed);
        }
    }
    epoll_event events[std::size(registered_fds)];

    // Enter the epoll loop.
    while (true)
    {
        // Block forever (we will be notified of shutdown).
        int ready_fd_count = ::epoll_wait(epoll_fd, events, std::size(events), -1);
        if (ready_fd_count == -1)
        {
            // Attaching the debugger will send a SIGSTOP which we can't block.
            // Any signal which we block will set the shutdown eventfd and will
            // alert the epoll fd, so we don't have to worry about getting EINTR
            // from a signal intended to terminate the process.
            if (errno == EINTR)
            {
                continue;
            }
            throw_system_error(c_message_epoll_wait_failed);
        }

        for (int i = 0; i < ready_fd_count; ++i)
        {
            epoll_event ev = events[i];
            // We never register for anything but EPOLLIN,
            // but EPOLLERR will always be delivered.
            if (ev.events & EPOLLERR)
            {
                if (ev.data.fd == s_listening_socket)
                {
                    int error = 0;
                    socklen_t err_len = sizeof(error);
                    // Ignore errors getting error message and default to generic error message.
                    ::getsockopt(s_listening_socket, SOL_SOCKET, SO_ERROR, static_cast<void*>(&error), &err_len);
                    throw_system_error("Client socket error!", error);
                }
                else if (ev.data.fd == s_server_shutdown_eventfd)
                {
                    throw_system_error("Shutdown eventfd error!");
                }
            }

            // At this point, we should only get EPOLLIN.
            ASSERT_INVARIANT(ev.events == EPOLLIN, c_message_unexpected_event_type);

            if (ev.data.fd == s_listening_socket)
            {
                int session_socket = ::accept(s_listening_socket, nullptr, nullptr);
                if (session_socket == -1)
                {
                    throw_system_error("accept() failed!");
                }

                if (s_session_threads.size() >= c_session_limit
                    || !authenticate_client_socket(session_socket))
                {
                    // The connecting client will get ECONNRESET on their first
                    // read from this socket.
                    std::cerr << "Disconnecting new session because authentication failed or session limit has been exceeded." << std::endl;
                    close_fd(session_socket);
                    continue;
                }

                // First reap any session threads that have terminated (to
                // avoid memory and system resource leaks).
                reap_exited_threads(s_session_threads);

                // Create session thread.
                s_session_threads.emplace_back(session_handler, session_socket);
            }
            else if (ev.data.fd == s_server_shutdown_eventfd)
            {
                consume_eventfd(s_server_shutdown_eventfd);
                return;
            }
            else
            {
                // We don't monitor any other fds.
                ASSERT_UNREACHABLE(c_message_unexpected_fd);
            }
        }
    }
}

void server_t::session_handler(int session_socket)
{
    // Set up session socket.
    s_session_shutdown = false;
    s_session_socket = session_socket;
    auto socket_cleanup = make_scope_guard([&]() {
        // We can rely on close_fd() to perform the equivalent of
        // shutdown(SHUT_RDWR), because we hold the only fd pointing to this
        // socket. That should allow the client to read EOF if they're in a
        // blocking read and exit gracefully. (If they try to write to the
        // socket after we've closed our end, they'll receive EPIPE.) We don't
        // want to try to read any pending data from the client, because we're
        // trying to shut down as quickly as possible.
        close_fd(s_session_socket);
    });

    // Initialize this thread's memory manager.
    bool initializing = false;
    init_memory_manager(initializing);

    // Reserve an index in the safe_ts array. If this fails (because all indexes
    // are currently claimed by sessions), then immediately close the socket, so
    // the client throws a `peer_disconnected` exception and rethrows a
    // `session_limit_exceeded_internal` exception.
    // REVIEW: When we have a way to marshal exceptions to the client, we should
    // directly ensure that `session_limit_exceeded_internal` is thrown in this case.
    if (!reserve_safe_ts_index())
    {
        std::cerr << "Disconnecting new session because session handler failed to reserve a safe_ts entry index." << std::endl;
        return;
    }

    auto safe_ts_index_cleanup = make_scope_guard([&]() {
        // Release this thread's index in the safe_ts array.
        // (If reserve_safe_ts_index() succeeded, then the index must be valid.)
        release_safe_ts_index();
    });

    // Set up epoll loop.
    int epoll_fd = ::epoll_create1(0);
    if (epoll_fd == -1)
    {
        throw_system_error(c_message_epoll_create1_failed);
    }
    auto epoll_cleanup = make_scope_guard([&]() { close_fd(epoll_fd); });

    int fds[] = {s_session_socket, s_server_shutdown_eventfd};
    for (int fd : fds)
    {
        // We should only get EPOLLRDHUP from the client socket, but oh well.
        epoll_event ev{};
        ev.events = EPOLLIN | EPOLLRDHUP;
        ev.data.fd = fd;
        if (-1 == ::epoll_ctl(epoll_fd, EPOLL_CTL_ADD, fd, &ev))
        {
            throw_system_error(c_message_epoll_ctl_failed);
        }
    }
    epoll_event events[std::size(fds)];

    // Event to signal session-owned threads to terminate.
    s_session_shutdown_eventfd = make_eventfd();
    auto owned_threads_cleanup = make_scope_guard([]() {
        // Signal all session-owned threads to terminate.
        signal_eventfd_multiple_threads(s_session_shutdown_eventfd);

        // Wait for all session-owned threads to terminate.
        for (auto& thread : s_session_owned_threads)
        {
            ASSERT_INVARIANT(thread.joinable(), c_message_thread_must_be_joinable);
            thread.join();
        }

        // All session-owned threads have been joined, so they can be destroyed.
        s_session_owned_threads.clear();

        // All session-owned threads have received the session shutdown
        // notification, so we can close the eventfd.
        close_fd(s_session_shutdown_eventfd);
    });

    // Enter epoll loop.
    while (!s_session_shutdown)
    {
        // Block forever (we will be notified of shutdown).
        int ready_fd_count = ::epoll_wait(epoll_fd, events, std::size(events), -1);
        if (ready_fd_count == -1)
        {
            // Attaching the debugger will send a SIGSTOP which we can't block.
            // Any signal which we block will set the shutdown eventfd and will
            // alert the epoll fd, so we don't have to worry about getting EINTR
            // from a signal intended to terminate the process.
            if (errno == EINTR)
            {
                continue;
            }
            throw_system_error(c_message_epoll_wait_failed);
        }

        session_event_t event = session_event_t::NOP;
        const void* event_data = nullptr;

        // Buffer used to send and receive all message data.
        uint8_t msg_buf[c_max_msg_size_in_bytes]{0};

        // Buffer used to receive file descriptors.
        int fd_buf[c_max_fd_count] = {-1};
        size_t fd_buf_size = std::size(fd_buf);
        int* fds = nullptr;
        size_t fd_count = 0;

        // If the shutdown flag is set, we need to exit immediately before
        // processing the next ready fd.
        for (int i = 0; i < ready_fd_count && !s_session_shutdown; ++i)
        {
            epoll_event ev = events[i];
            if (ev.data.fd == s_session_socket)
            {
                // NB: Because many event flags are set in combination with others, the
                // order we test them in matters! E.g., EPOLLIN seems to always be set
                // whenever EPOLLRDHUP is set, so we need to test EPOLLRDHUP before
                // testing EPOLLIN.
                if (ev.events & EPOLLERR)
                {
                    // This flag is unmaskable, so we don't need to register for it.
                    int error = 0;
                    socklen_t err_len = sizeof(error);
                    // Ignore errors getting error message and default to generic error message.
                    ::getsockopt(s_session_socket, SOL_SOCKET, SO_ERROR, static_cast<void*>(&error), &err_len);
                    std::cerr << "Client socket error: " << ::strerror(error) << std::endl;
                    event = session_event_t::CLIENT_SHUTDOWN;
                }
                else if (ev.events & EPOLLHUP)
                {
                    // This flag is unmaskable, so we don't need to register for it.
                    // Both ends of the socket have issued a shutdown(SHUT_WR) or equivalent.
                    ASSERT_INVARIANT(!(ev.events & EPOLLERR), c_message_epollerr_flag_should_not_be_set);
                    event = session_event_t::CLIENT_SHUTDOWN;
                }
                else if (ev.events & EPOLLRDHUP)
                {
                    // The client has called shutdown(SHUT_WR) to signal their intention to
                    // disconnect. We do the same by closing the session socket.
                    // REVIEW: Can we get both EPOLLHUP and EPOLLRDHUP when the client half-closes
                    // the socket after we half-close it?
                    ASSERT_INVARIANT(!(ev.events & EPOLLHUP), "EPOLLHUP flag should not be set!");
                    event = session_event_t::CLIENT_SHUTDOWN;
                }
                else if (ev.events & EPOLLIN)
                {
                    ASSERT_INVARIANT(
                        !(ev.events & (EPOLLERR | EPOLLHUP | EPOLLRDHUP)),
                        "EPOLLERR, EPOLLHUP, EPOLLRDHUP flags should not be set!");

                    // Read client message with possible file descriptors.
                    size_t bytes_read = recv_msg_with_fds(
                        s_session_socket, fd_buf, &fd_buf_size, msg_buf, sizeof(msg_buf));
                    // We shouldn't get EOF unless EPOLLRDHUP is set.
                    // REVIEW: it might be possible for the client to call shutdown(SHUT_WR)
                    // after we have already woken up on EPOLLIN, in which case we would
                    // legitimately read 0 bytes and this assert would be invalid.
                    ASSERT_INVARIANT(bytes_read > 0, "Failed to read message!");

                    const message_t* msg = Getmessage_t(msg_buf);
                    const client_request_t* request = msg->msg_as_request();
                    event = request->event();
                    event_data = static_cast<const void*>(request);

                    if (fd_buf_size > 0)
                    {
                        fds = fd_buf;
                        fd_count = fd_buf_size;
                    }
                }
                else
                {
                    // We don't register for any other events.
                    ASSERT_UNREACHABLE(c_message_unexpected_event_type);
                }
            }
            else if (ev.data.fd == s_server_shutdown_eventfd)
            {
                ASSERT_INVARIANT(ev.events == EPOLLIN, "Expected EPOLLIN event type!");
                consume_eventfd(s_server_shutdown_eventfd);
                event = session_event_t::SERVER_SHUTDOWN;
            }
            else
            {
                // We don't monitor any other fds.
                ASSERT_UNREACHABLE(c_message_unexpected_fd);
            }

            ASSERT_INVARIANT(event != session_event_t::NOP, c_message_unexpected_event_type);

            // The transition handlers are the only places we currently call
            // send_msg_with_fds(). We need to handle a peer_disconnected
            // exception thrown from that method (translated from EPIPE).
            try
            {
                apply_transition(event, event_data, fds, fd_count);
            }
            catch (const peer_disconnected& e)
            {
                std::cerr << "Client socket error: " << e.what() << std::endl;
                s_session_shutdown = true;
            }
        }
    }
}

template <typename T_element>
void server_t::stream_producer_handler(
    int stream_socket, int cancel_eventfd, std::shared_ptr<generator_t<T_element>> generator_fn)
{
    // We can rely on close_fd() to perform the equivalent of shutdown(SHUT_RDWR), because we
    // hold the only fd pointing to this socket.
    auto socket_cleanup = make_scope_guard([&]() { close_fd(stream_socket); });

    // Verify that the socket is the correct type for the semantics we assume.
    check_socket_type(stream_socket, SOCK_SEQPACKET);

    // Check that our stream socket is non-blocking (so we don't accidentally block in write()).
    ASSERT_PRECONDITION(is_non_blocking(stream_socket), "Stream socket is in blocking mode!");

    int epoll_fd = ::epoll_create1(0);
    if (epoll_fd == -1)
    {
        throw_system_error(c_message_epoll_create1_failed);
    }
    auto epoll_cleanup = make_scope_guard([&]() { close_fd(epoll_fd); });

    // We poll for write availability of the stream socket in level-triggered mode,
    // and only write at most one buffer of data before polling again, to avoid read
    // starvation of the cancellation eventfd.
    epoll_event sock_ev{};
    sock_ev.events = EPOLLOUT;
    sock_ev.data.fd = stream_socket;
    if (-1 == ::epoll_ctl(epoll_fd, EPOLL_CTL_ADD, stream_socket, &sock_ev))
    {
        throw_system_error(c_message_epoll_ctl_failed);
    }

    epoll_event cancel_ev{};
    cancel_ev.events = EPOLLIN;
    cancel_ev.data.fd = cancel_eventfd;
    if (-1 == ::epoll_ctl(epoll_fd, EPOLL_CTL_ADD, cancel_eventfd, &cancel_ev))
    {
        throw_system_error(c_message_epoll_ctl_failed);
    }

    epoll_event events[2];
    bool producer_shutdown = false;
    bool disabled_writable_notification = false;

    // The userspace buffer that we use to construct a batch datagram message.
    std::vector<T_element> batch_buffer;

    // We need to call reserve() rather than the "sized" constructor to avoid changing size().
    batch_buffer.reserve(c_stream_batch_size);

    auto gen_it = generator_iterator_t<T_element>(generator_fn);

    while (!producer_shutdown)
    {
        // Block forever (we will be notified of shutdown).
        int ready_fd_count = ::epoll_wait(epoll_fd, events, std::size(events), -1);
        if (ready_fd_count == -1)
        {
            // Attaching the debugger will send a SIGSTOP which we can't block.
            // Any signal which we block will set the shutdown eventfd and will
            // alert the epoll fd, so we don't have to worry about getting EINTR
            // from a signal intended to terminate the process.
            if (errno == EINTR)
            {
                continue;
            }
            throw_system_error(c_message_epoll_wait_failed);
        }

        // If the shutdown flag is set, we need to exit immediately before
        // processing the next ready fd.
        for (int i = 0; i < ready_fd_count && !producer_shutdown; ++i)
        {
            epoll_event ev = events[i];
            if (ev.data.fd == stream_socket)
            {
                // NB: Because many event flags are set in combination with others, the
                // order we test them in matters! E.g., EPOLLIN seems to always be set
                // whenever EPOLLRDHUP is set, so we need to test EPOLLRDHUP before
                // testing EPOLLIN.
                if (ev.events & EPOLLERR)
                {
                    // This flag is unmaskable, so we don't need to register for it.
                    int error = 0;
                    socklen_t err_len = sizeof(error);

                    // Ignore errors getting error message and default to generic error message.
                    ::getsockopt(stream_socket, SOL_SOCKET, SO_ERROR, static_cast<void*>(&error), &err_len);
                    std::cerr << "Stream socket error: '" << ::strerror(error) << "'." << std::endl;
                    producer_shutdown = true;
                }
                else if (ev.events & EPOLLHUP)
                {
                    // This flag is unmaskable, so we don't need to register for it.
                    // We should get this when the client has closed its end of the socket.
                    ASSERT_INVARIANT(!(ev.events & EPOLLERR), c_message_epollerr_flag_should_not_be_set);
                    producer_shutdown = true;
                }
                else if (ev.events & EPOLLOUT)
                {
                    ASSERT_INVARIANT(
                        !disabled_writable_notification,
                        "Received write readiness notification on socket after deregistering from EPOLLOUT!");

                    ASSERT_INVARIANT(
                        !(ev.events & (EPOLLERR | EPOLLHUP)),
                        "EPOLLERR and EPOLLHUP flags should not be set!");

                    // Write to the send buffer until we exhaust either the iterator or the buffer free space.
                    while (gen_it && (batch_buffer.size() < c_stream_batch_size))
                    {
                        T_element next_val = *gen_it;
                        batch_buffer.push_back(next_val);
                        ++gen_it;
                    }

                    // We need to send any pending data in the buffer, followed by EOF if we
                    // exhausted the iterator. We let the client decide when to close the socket,
                    // because their next read may be arbitrarily delayed (and they may still have
                    // pending data).

                    // First send any remaining data in the buffer.
                    if (batch_buffer.size() > 0)
                    {
                        // To simplify client state management by allowing the client to dequeue
                        // entries in FIFO order using std::vector.pop_back(), we reverse the order
                        // of entries in the buffer.
                        std::reverse(std::begin(batch_buffer), std::end(batch_buffer));

                        // We don't want to handle signals, so set MSG_NOSIGNAL to convert SIGPIPE
                        // to EPIPE.
                        if (-1 == ::send(stream_socket, batch_buffer.data(), batch_buffer.size() * sizeof(T_element), MSG_NOSIGNAL))
                        {
                            // Break out of the poll loop on any write error.
                            producer_shutdown = true;

                            // It should never happen that the socket is no longer writable after we
                            // receive EPOLLOUT, because we are the only writer and the receive
                            // buffer is always large enough for a batch.
                            ASSERT_INVARIANT(errno != EAGAIN && errno != EWOULDBLOCK, c_message_unexpected_errno_value);

                            // There is a race between the client reading its pending datagram and
                            // triggering an EPOLLOUT notification, and then closing its socket and
                            // triggering an EPOLLHUP notification. We might receive EPIPE or
                            // ECONNRESET from the preceding write if we haven't yet processed the
                            // EPOLLHUP notification. This doesn't indicate an error condition on
                            // the client side, so we don't log socket errors in this case. Even if
                            // the write failed because the client-side session thread crashed, we
                            // will detect and handle that condition in the server-side session
                            // thread.
                            //
                            // REVIEW: We could avoid setting the producer_shutdown flag in this
                            // case and wait for an EPOLLHUP notification in the next loop
                            // iteration. We exit immediately for now because 1) we aren't doing
                            // nontrivial cleanup on receiving EPOLLHUP (just setting the
                            // producer_shutdown flag), and 2) expecting an EPOLLHUP notification to
                            // always be delivered even after receiving EPIPE or ECONNRESET seems
                            // like a fragile assumption (we could validate this assumption with a
                            // test program, but again this is undocumented behavior and therefore
                            // subject to change).
                            if (errno != EPIPE && errno != ECONNRESET)
                            {
                                std::cerr << "Stream socket error: '" << ::strerror(errno) << "'." << std::endl;
                            }
                        }
                        else
                        {
                            // We successfully wrote to the socket, so clear the buffer. (Partial
                            // writes are impossible with datagram sockets.) The standard is
                            // somewhat unclear, but apparently clear() will not change the capacity
                            // in any recent implementation of the standard library
                            // (https://cplusplus.github.io/LWG/issue1102).
                            batch_buffer.clear();
                        }
                    }

                    // If we exhausted the iterator, send EOF to client. (We still need to wait for
                    // the client to close their socket, because they may still have unread data, so
                    // we don't set the producer_shutdown flag.)
                    if (!gen_it)
                    {
                        ::shutdown(stream_socket, SHUT_WR);
                        // Unintuitively, after we call shutdown(SHUT_WR), the socket is always
                        // writable, because a write will never block, but any write will return
                        // EPIPE. Therefore, we unregister the socket for writable notifications
                        // after we call shutdown(SHUT_WR). We should now only be notified (with
                        // EPOLLHUP/EPOLLERR) when the client closes the socket, so we can close
                        // our end of the socket and terminate the thread.
                        epoll_event ev{};
                        // We're only interested in EPOLLHUP/EPOLLERR notifications, and we
                        // don't need to register for those.
                        ev.events = 0;
                        ev.data.fd = stream_socket;
                        if (-1 == ::epoll_ctl(epoll_fd, EPOLL_CTL_MOD, stream_socket, &ev))
                        {
                            throw_system_error(c_message_epoll_ctl_failed);
                        }
                        disabled_writable_notification = true;
                    }
                }
                else
                {
                    // We don't register for any other events.
                    ASSERT_UNREACHABLE(c_message_unexpected_event_type);
                }
            }
            else if (ev.data.fd == cancel_eventfd)
            {
                ASSERT_INVARIANT(ev.events == EPOLLIN, c_message_unexpected_event_type);
                consume_eventfd(cancel_eventfd);
                producer_shutdown = true;
            }
            else
            {
                // We don't monitor any other fds.
                ASSERT_UNREACHABLE(c_message_unexpected_fd);
            }
        }
    }
}

template <typename T_element>
void server_t::start_stream_producer(int stream_socket, std::shared_ptr<generator_t<T_element>> generator_fn)
{
    // First reap any owned threads that have terminated (to avoid memory and
    // system resource leaks).
    reap_exited_threads(s_session_owned_threads);

    // Create stream producer thread.
    s_session_owned_threads.emplace_back(
        stream_producer_handler<T_element>, stream_socket, s_session_shutdown_eventfd, generator_fn);
}

std::shared_ptr<generator_t<gaia_id_t>> server_t::get_id_generator_for_type(gaia_type_t type)
{
    return std::make_shared<type_generator_t>(type, s_txn_id);
}

void server_t::validate_txns_in_range(gaia_txn_id_t start_ts, gaia_txn_id_t end_ts)
{
    // Scan txn table entries from start_ts to end_ts.
    // Seal any uninitialized entries and validate any undecided txns.
    for (gaia_txn_id_t ts = start_ts; ts < end_ts; ++ts)
    {
        // Fence off any txns that have allocated a commit_ts between start_ts
        // and end_ts but have not yet registered a commit_ts metadata entry in
        // the txn table.
        if (txn_metadata_t::seal_uninitialized_ts(ts))
        {
            continue;
        }

        // Validate any undecided submitted txns.
        if (txn_metadata_t::is_commit_ts(ts) && txn_metadata_t::is_txn_validating(ts))
        {
            bool is_committed = validate_txn(ts);

            // Update the current txn's decided status.
            txn_metadata_t::update_txn_decision(ts, is_committed);
        }
    }
}

gaia_txn_id_t server_t::submit_txn(gaia_txn_id_t begin_ts, log_offset_t log_offset)
{
    ASSERT_PRECONDITION(txn_metadata_t::is_txn_active(begin_ts), "Not an active transaction!");

    ASSERT_PRECONDITION(is_log_offset_allocated(log_offset), "Invalid log offset!");

    // Allocate a new commit_ts and initialize its metadata with our begin_ts and log offset.
    gaia_txn_id_t commit_ts = txn_metadata_t::register_commit_ts(begin_ts, log_offset);

    // Now update the active txn metadata.
    txn_metadata_t::set_active_txn_submitted(begin_ts, commit_ts);

    return commit_ts;
}

// This helper method takes 2 txn logs (by offset), and determines if they have
// a non-empty intersection. We could just use std::set_intersection, but that
// outputs all elements of the intersection in a third container, while we just
// need to test for non-empty intersection (and terminate as soon as the first
// common element is found), so we write our own simple merge intersection code.
// If we ever need to return the IDs of all conflicting objects to clients (or
// just log them for diagnostics), we could use std::set_intersection.
bool server_t::txn_logs_conflict(log_offset_t offset1, log_offset_t offset2)
{
    txn_log_t* log1 = get_txn_log_from_offset(offset1);
    txn_log_t* log2 = get_txn_log_from_offset(offset2);

    // Perform standard merge intersection and terminate on the first conflict found.
    size_t log1_idx = 0, log2_idx = 0;
    while (log1_idx < log1->record_count && log2_idx < log2->record_count)
    {
<<<<<<< HEAD
        log_record_t* lr1 = log1->log_records + log1_idx;
        log_record_t* lr2 = log2->log_records + log2_idx;
=======
        log_record_t* lr1 = log1.data()->log_records + log1_idx;
        log_record_t* lr2 = log2.data()->log_records + log2_idx;
>>>>>>> e6a124f7

        if (lr1->locator == lr2->locator)
        {
            return true;
        }
        else if (lr1->locator < lr2->locator)
        {
            ++log1_idx;
        }
        else
        {
            ++log2_idx;
        }
    }
    return false;
}

bool server_t::validate_txn(gaia_txn_id_t commit_ts)
{
    // Validation algorithm:

    // NB: We make two passes over the conflict window, even though only one
    // pass would suffice, because we want to avoid unnecessary validation of
    // undecided txns by skipping over them on the first pass while we check
    // committed txns for conflicts, hoping that some undecided txns will be
    // decided before the second pass. This adds some complexity (e.g., tracking
    // committed txns already tested for conflicts), but avoids unnecessary
    // duplicated work, by deferring helping other txns validate until all
    // necessary work is complete and we would be forced to block otherwise.
    //
    // 1. Find all committed transactions in conflict window, i.e., between our
    //    begin and commit timestamps, traversing from oldest to newest txns and
    //    testing for conflicts as we go, to allow as much time as possible for
    //    undecided txns to be validated, and for commit timestamps allocated
    //    within our conflict window to be registered. Seal all uninitialized
    //    timestamps we encounter, so no active txns can be submitted within our
    //    conflict window. Any submitted txns which have allocated a commit
    //    timestamp within our conflict window but have not yet registered their
    //    commit timestamp must now retry with a new timestamp. (This allows us
    //    to treat our conflict window as an immutable snapshot of submitted
    //    txns, without needing to acquire any locks.) Skip over all sealed
    //    timestamps, active txns, undecided txns, and aborted txns. Repeat this
    //    phase until no newly committed txns are discovered.
    //
    // 2. Recursively validate all undecided txns in the conflict window, from
    //    oldest to newest. Note that we cannot recurse indefinitely, because by
    //    hypothesis no undecided txns can precede our begin timestamp (because
    //    a new transaction must validate any undecided transactions with commit
    //    timestamps preceding its begin timestamp before it can proceed).
    //    However, we could duplicate work with other session threads validating
    //    their committing txns. We mitigate this by 1) deferring any recursive
    //    validation until no more committed txns have been found during a
    //    repeated scan of the conflict window, 2) tracking all txns' validation
    //    status in their commit timestamp entries, and 3) rechecking validation
    //    status for the current txn after scanning each possibly conflicting
    //    txn log (and aborting validation if it has already been validated).
    //
    // 3. Test any committed txns validated in the preceding step for conflicts.
    //    (This also includes any txns which were undecided in the first pass
    //    but committed before the second pass.)
    //
    // 4. If any of these steps finds that our write set conflicts with the
    //    write set of any committed txn, we must abort. Otherwise, we commit.
    //    In either case, we set the decided state in our commit timestamp metadata
    //    and return the commit decision to the client.
    //
    // REVIEW: Possible optimization (in the original version but removed in the
    // current code for simplicity): find the latest undecided txn which
    // conflicts with our write set. Any undecided txns later than this don't
    // need to be validated (but earlier, non-conflicting undecided txns still
    // need to be validated, because they could conflict with a later undecided
    // txn with a conflicting write set, which would abort and hence not cause
    // us to abort).

    // Because we make multiple passes over the conflict window, we need to track
    // committed txns that have already been tested for conflicts.
    // REVIEW: This codepath is latency-sensitive enough that we may want to avoid
    // dynamic allocation (we could probably just use linear search in an array).
    std::unordered_set<gaia_txn_id_t> committed_txns_tested_for_conflicts;

    // Iterate over all txns in conflict window, and test all committed txns for
    // conflicts. Repeat until no new committed txns are discovered. This gives
    // undecided txns as much time as possible to be validated by their
    // committing txn.
    bool has_found_new_committed_txn;
    do
    {
        has_found_new_committed_txn = false;
        for (gaia_txn_id_t ts = txn_metadata_t::get_begin_ts_from_commit_ts(commit_ts) + 1; ts < commit_ts; ++ts)
        {
            // Seal all uninitialized timestamps. This marks a "fence" after which
            // any submitted txns with commit timestamps in our conflict window must
            // already be registered under their commit_ts (they must retry with a
            // new timestamp otherwise). (The sealing is necessary only on the
            // first pass, but the "uninitialized txn metadata" check is cheap enough
            // that repeating it on subsequent passes shouldn't matter.)
            if (txn_metadata_t::seal_uninitialized_ts(ts))
            {
                continue;
            }

            if (txn_metadata_t::is_commit_ts(ts) && txn_metadata_t::is_txn_committed(ts))
            {
                // Remember each committed txn commit_ts so we don't test it again.
                const auto& [iter, is_new_committed_ts] = committed_txns_tested_for_conflicts.insert(ts);
                if (is_new_committed_ts)
                {
                    has_found_new_committed_txn = true;

                    // Eagerly test committed txns for conflicts to give undecided
                    // txns more time for validation (and submitted txns more time
                    // to register their commit timestamps before they're sealed).

                    // We need to acquire references on both txn logs being
                    // tested for conflicts, in case either txn log is
                    // invalidated by another thread concurrently advancing the
                    // watermark. If either log is invalidated, it must be that
                    // another thread has validated our txn, so we can exit
                    // early.

                    if (!acquire_txn_log_reference_from_commit_ts(commit_ts))
                    {
                        // If the committing txn has already had its log invalidated,
                        // then it must have already been (recursively) validated, so
                        // we can just return the commit decision.
                        ASSERT_INVARIANT(
                            txn_metadata_t::is_txn_decided(commit_ts),
                            c_message_validating_txn_should_have_been_validated_before_log_invalidation);
                        return txn_metadata_t::is_txn_committed(commit_ts);
                    }
                    auto release_committing_log_ref = make_scope_guard([&]() { release_txn_log_reference_from_commit_ts(commit_ts); });

                    if (!acquire_txn_log_reference_from_commit_ts(ts))
                    {
                        // If this committed txn already had its log
                        // invalidated, then it must be eligible for GC. But any
                        // commit_ts within the conflict window is ineligible
                        // for GC, so the committing txn must have already been
                        // (recursively) validated, and we can just return the
                        // commit decision.
                        ASSERT_INVARIANT(
                            txn_metadata_t::is_txn_decided(commit_ts),
                            c_message_validating_txn_should_have_been_validated_before_conflicting_log_invalidation);
                        return txn_metadata_t::is_txn_committed(commit_ts);
                    }
                    auto release_committed_log_ref = make_scope_guard([&]() { release_txn_log_reference_from_commit_ts(ts); });

                    if (txn_logs_conflict(txn_metadata_t::get_txn_log_offset(commit_ts), txn_metadata_t::get_txn_log_offset(ts)))
                    {
                        return false;
                    }
                }
            }

            // Check if another thread has already validated this txn.
            if (txn_metadata_t::is_txn_decided(commit_ts))
            {
                return txn_metadata_t::is_txn_committed(commit_ts);
            }
        }
    } while (has_found_new_committed_txn);

    // Validate all undecided txns, from oldest to newest. If any validated txn
    // commits, test it immediately for conflicts. Also test any committed txns
    // for conflicts if they weren't tested in the first pass.
    for (gaia_txn_id_t ts = txn_metadata_t::get_begin_ts_from_commit_ts(commit_ts) + 1; ts < commit_ts; ++ts)
    {
        if (txn_metadata_t::is_commit_ts(ts))
        {
            // Validate any currently undecided txn.
            if (txn_metadata_t::is_txn_validating(ts))
            {
                // By hypothesis, there are no undecided txns with commit timestamps
                // preceding the committing txn's begin timestamp.
                ASSERT_INVARIANT(
                    ts > s_txn_id,
                    c_message_preceding_txn_should_have_been_validated);

                // Recursively validate the current undecided txn.
                bool is_committed = validate_txn(ts);

                // Update the current txn's decided status.
                txn_metadata_t::update_txn_decision(ts, is_committed);
            }

            // If a previously undecided txn has now committed, test it for conflicts.
            if (txn_metadata_t::is_txn_committed(ts) && committed_txns_tested_for_conflicts.count(ts) == 0)
            {
                // We need to acquire references on both txn logs being
                // tested for conflicts, in case either txn log is
                // invalidated by another thread concurrently advancing the
                // watermark. If either log is invalidated, it must be that
                // another thread has validated our txn, so we can exit
                // early.

                if (!acquire_txn_log_reference_from_commit_ts(commit_ts))
                {
                    // If the committing txn has already had its log invalidated,
                    // then it must have already been (recursively) validated, so
                    // we can just return the commit decision.
                    ASSERT_INVARIANT(
                        txn_metadata_t::is_txn_decided(commit_ts),
                        c_message_validating_txn_should_have_been_validated_before_log_invalidation);
                    return txn_metadata_t::is_txn_committed(commit_ts);
                }
                auto release_committing_log_ref = make_scope_guard([&]() { release_txn_log_reference_from_commit_ts(commit_ts); });

                if (!acquire_txn_log_reference_from_commit_ts(ts))
                {
                    // If this committed txn already had its log
                    // invalidated, then it must be eligible for GC. But any
                    // commit_ts within the conflict window is ineligible
                    // for GC, so the committing txn must have already been
                    // (recursively) validated, and we can just return the
                    // commit decision.
                    ASSERT_INVARIANT(
                        txn_metadata_t::is_txn_decided(commit_ts),
                        c_message_validating_txn_should_have_been_validated_before_conflicting_log_invalidation);
                    return txn_metadata_t::is_txn_committed(commit_ts);
                }
                auto release_committed_log_ref = make_scope_guard([&]() { release_txn_log_reference_from_commit_ts(ts); });

                if (txn_logs_conflict(txn_metadata_t::get_txn_log_offset(commit_ts), txn_metadata_t::get_txn_log_offset(ts)))
                {
                    return false;
                }
            }
        }

        // Check if another thread has already validated this txn.
        if (txn_metadata_t::is_txn_decided(commit_ts))
        {
            return txn_metadata_t::is_txn_committed(commit_ts);
        }
    }

    // At this point, there are no undecided txns in the conflict window, and
    // all committed txns have been tested for conflicts, so we can commit.
    return true;
}

// This advances the given global timestamp counter to the given timestamp
// value, unless it has already advanced beyond the given value due to a
// concurrent update.
//
// NB: we use compare_exchange_weak() for the global update because we need to
// retry anyway on concurrent updates, so tolerating spurious failures
// requires no additional logic.
bool server_t::advance_watermark(watermark_type_t watermark_type, gaia_txn_id_t ts)
{
    gaia_txn_id_t last_watermark_ts = get_watermark(watermark_type);
    do
    {
        // NB: last_watermark_ts is an inout argument holding the previous value
        // on failure!
        if (ts <= last_watermark_ts)
        {
            return false;
        }

    } while (!get_watermark_entry(watermark_type).compare_exchange_weak(last_watermark_ts.value_ref(), ts.value()));

    return true;
}

void server_t::apply_txn_log_from_ts(gaia_txn_id_t commit_ts)
{
    ASSERT_PRECONDITION(
        txn_metadata_t::is_commit_ts(commit_ts) && txn_metadata_t::is_txn_committed(commit_ts),
        "apply_txn_log_from_ts() must be called on the commit_ts of a committed txn!");

    // Because txn logs are only eligible for GC after they fall behind the
    // post-apply watermark, we don't need to protect this txn log from GC.
    ASSERT_INVARIANT(
        commit_ts <= get_watermark(watermark_type_t::pre_apply) && commit_ts > get_watermark(watermark_type_t::post_apply),
        "Cannot apply txn log unless it is at or behind the pre-apply watermark and ahead of the post-apply watermark!");
    log_offset_t log_offset = txn_metadata_t::get_txn_log_offset(commit_ts);
    txn_log_t* txn_log = get_txn_log_from_offset(log_offset);

    // Ensure that the begin_ts in this metadata entry matches the txn log header.
    ASSERT_INVARIANT(
        txn_log->begin_ts() == txn_metadata_t::get_begin_ts_from_commit_ts(commit_ts),
        "txn log begin_ts must match begin_ts reference in commit_ts metadata!");

    // Update the shared locator view with each redo version (i.e., the
    // version created or updated by the txn). This is safe as long as the
    // committed txn being applied has commit_ts older than the oldest
    // active txn's begin_ts (so it can't overwrite any versions visible in
    // that txn's snapshot). This update is non-atomic because log application
    // is idempotent and therefore a txn log can be re-applied over the same
    // txn's partially-applied log during snapshot reconstruction.
    apply_log_to_locators(s_shared_locators.data(), txn_log);
}

void server_t::gc_txn_log_from_offset(log_offset_t log_offset, bool is_committed)
{
    txn_log_t* txn_log = get_txn_log_from_offset(log_offset);

    // If the txn committed, we deallocate only undo versions, because the
    // redo versions may still be visible after the txn has fallen
    // behind the watermark. If the txn aborted, then we deallocate only
    // redo versions, because the undo versions may still be visible. Note
    // that we could deallocate intermediate versions (i.e., those
    // superseded within the same txn) immediately, but we do it here
    // for simplicity.
    bool deallocate_new_offsets = !is_committed;

    // Remove index entries that might be referencing obsolete versions before
    // actually deallocating them.
    index::index_builder_t::gc_indexes_from_txn_log(txn_log, deallocate_new_offsets);
    deallocate_txn_log(txn_log, deallocate_new_offsets);
}

void server_t::deallocate_txn_log(txn_log_t* txn_log, bool deallocate_new_offsets)
{
    ASSERT_PRECONDITION(txn_log, "txn_log must be a valid address!");
    ASSERT_PRECONDITION(
        txn_log->begin_ts() == c_invalid_gaia_txn_id,
        "A deallocated txn_log cannot have an owning txn!");

    for (auto log_record = txn_log->log_records; log_record < txn_log->log_records + txn_log->record_count; ++log_record)
    {
        // For committed txns, free each undo version (i.e., the version
        // superseded by an update or delete operation), using the registered
        // object deallocator (if it exists), because the redo versions may still
        // be visible but the undo versions cannot be. For aborted or
        // rolled-back txns, free only the redo versions (because the undo
        // versions may still be visible).
        // NB: we can't safely free the redo versions and txn logs of aborted
        // txns in the decide handler, because concurrently validating txns
        // might be testing the aborted txn for conflicts while they still think
        // it is undecided. The only safe place to free the redo versions and
        // txn log of an aborted txn is after it falls behind the watermark,
        // because at that point it cannot be in the conflict window of any
        // committing txn.
        gaia_offset_t offset_to_free = deallocate_new_offsets
            ? log_record->new_offset
            : log_record->old_offset;

        // If we're gc-ing the old version of an object that is being deleted,
        // then request the deletion of its locator from the corresponding record list.
        if (!deallocate_new_offsets && !log_record->new_offset.is_valid())
        {
            // Get the old object data to extract its type.
            db_object_t* db_object = offset_to_ptr(log_record->old_offset);

            // Retrieve the record_list_t instance corresponding to the type.
            std::shared_ptr<record_list_t> record_list = record_list_manager_t::get()->get_record_list(db_object->type);

            // Request the deletion of the record corresponding to the object.
            record_list->request_deletion(log_record->locator);
        }

        if (offset_to_free.is_valid())
        {
            deallocate_object(offset_to_free);
        }
    }

    // We've deallocated all garbage versions, and we have no shared references,
    // so we can clear record_count, making existing log records unreachable.
    //
    // NB: We haven't yet cleared the allocation bit for this log offset, so it
    // can't be reused. Clients must call deallocate_log_offset() to make the
    // log offset available for reuse.
    //
    // REVIEW: For now, we treat existing records as garbage, overwriting them
    // when the log offset is reused. At some point we should consider
    // decommitting unused pages from the txn log segment, but
    // madvise(MADV_DONTNEED) is expensive, and so is faulting in new zeroed
    // pages on first write access, so deferring decommit for now. (A compromise
    // might be to unconditionally decommit all but the first k pages from a log
    // segment, assuming that those pages are unlikely to be reused.)

    txn_log->record_count = 0;
}

// This method is called by an active txn when it is terminated or by a
// submitted txn after it is validated. It performs a few system maintenance
// tasks, which can be deferred indefinitely with no effect on availability or
// correctness, but which are essential to maintain acceptable performance and
// resource usage.
//
// To enable reasoning about the safety of reclaiming resources which should no
// longer be needed by any present or future txns, and other invariant-based
// reasoning, we define a set of "watermarks": upper or lower bounds on the
// endpoint of a sequence of txns with some property. There are currently four
// watermarks defined: the "pre-apply" watermark, which serves as an upper bound
// on the last committed txn which was fully applied to the shared view; the
// "post-apply" watermark, which serves as a lower bound on the last committed
// txn which was fully applied to the shared view; the "post-GC" watermark,
// which serves as a lower bound on the last txn to have its resources fully
// reclaimed (i.e., its txn log and all its undo or redo versions deallocated,
// for a committed or aborted txn respectively), and the "pre-truncate"
// watermark, which serves as a boundary for safely truncating the txn table
// (i.e., decommitting physical pages corresponding to virtual address space
// that will never be read or written again).
//
// At a high level, the first pass applies all committed txn logs to the shared
// view, in order (not concurrently), and advances two watermarks marking an
// upper bound and lower bound respectively on the timestamp of the latest txn
// whose redo log has been completely applied to the shared view. The second
// pass executes GC operations concurrently on all txns which have either
// aborted or been fully applied to the shared view (and have been durably
// logged if persistence is enabled), and sets a flag on each txn when GC is
// complete. The third pass advances a watermark to the latest txn for which GC
// has completed for it and all its predecessors (marking a lower bound on the
// oldest txn whose metadata cannot yet be safely reclaimed), computes a safe
// truncation boundary using this watermark (as well as any "safe timestamps"
// reserved by threads scanning txn metadata that need to be protected from
// concurrent truncation of the txn table), and finally truncates the txn table
// at this boundary by decommitting all physical pages corresponding to virtual
// address space below the boundary.
//
// 1. We scan the interval from a snapshot of the pre-apply watermark to a
//    snapshot of the last allocated timestamp, and attempt to advance the
//    pre-apply watermark if it has the same value as the post-apply watermark,
//    and if the next txn metadata is either a sealed timestamp (we
//    seal all uninitialized entries during the scan), a commit_ts that is
//    decided, or a begin_ts that is terminated or submitted with a decided
//    commit_ts. If we successfully advanced the watermark and the current entry
//    is a committed commit_ts, then we can apply its redo log to the shared
//    view. After applying it (or immediately after advancing the pre-apply
//    watermark if the current timestamp is not a committed commit_ts), we
//    advance the post-apply watermark to the same timestamp. (Because we "own"
//    the current txn metadata after a successful CAS on the pre-apply
//    watermark, we can advance the post-apply watermark without a CAS.) Because
//    the pre-apply watermark can only move forward, updates to the shared view
//    are applied in timestamp order, and because the pre-apply watermark can only
//    be advanced if the post-apply watermark has caught up with it (which can
//    only be the case for a committed commit_ts if the redo log has been fully
//    applied), updates to the shared view are never applied concurrently.
//
// 2. We scan the interval from a snapshot of the post-GC watermark to a
//    snapshot of the post-apply watermark. If the current timestamp is not a
//    commit_ts, we continue the scan. Otherwise we check if its txn log is
//    invalidated. If so, then we know that GC is in progress or complete, so we
//    continue the scan. If persistence is enabled then we also check the
//    durable flag on the current txn metadata and abort the scan if it is
//    not set (to avoid freeing any redo versions that are being applied to the
//    write-ahead log). Otherwise we try to invalidate its txn log. If
//    invalidation fails, we abort the pass to avoid contention, otherwise we GC
//    this txn using the invalidated txn log, set the TXN_GC_COMPLETE flag, and
//    continue the scan.
//
// 3. Again, we scan the interval from a snapshot of the post-GC watermark to a
//    snapshot of the post-apply watermark. If the current entry is a begin_ts
//    or a commit_ts with TXN_GC_COMPLETE set, we try to advance the post-GC
//    watermark. If that fails (or the watermark cannot be advanced because the
//    commit_ts has TXN_GC_COMPLETE unset), we abort the pass. If we complete
//    this pass, then we calculate a "safe truncation timestamp" and attempt to
//    advance the pre-truncate watermark to that timestamp. If we successfully
//    advanced the pre-truncate watermark, then we calculate the number of pages
//    between the previous pre-truncate watermark value and its new value; if
//    this count exceeds zero then we decommit all such pages using madvise(2).
//    (It is possible for multiple GC tasks to concurrently or repeatedly
//    decommit the same pages, but madvise(2) is idempotent and
//    concurrency-safe.)
void server_t::perform_maintenance()
{
    // Attempt to apply all txn logs to the shared view, from the last value of
    // the post-apply watermark to the latest committed txn.
    apply_txn_logs_to_shared_view();

    // Attempt to reclaim the resources of all txns from the post-GC watermark
    // to the post-apply watermark.
    gc_applied_txn_logs();

    // Find a timestamp at which we can safely truncate the txn table, advance
    // the pre-truncate watermark to that timestamp, and truncate the txn table
    // at the highest page boundary less than the pre-truncate watermark.
    truncate_txn_table();
}

void server_t::apply_txn_logs_to_shared_view()
{
    // First get a snapshot of the timestamp counter for an upper bound on
    // the scan (we don't know yet if this is a begin_ts or commit_ts).
    gaia_txn_id_t last_allocated_ts = get_last_txn_id();

    // Now get a snapshot of the pre-apply watermark,
    // for a lower bound on the scan.
    safe_watermark_t pre_apply_watermark(watermark_type_t::pre_apply);

    // Scan from the saved pre-apply watermark to the last known timestamp,
    // and apply all committed txn logs from the longest prefix of decided
    // txns that does not overlap with the conflict window of any undecided
    // txn. Advance the pre-apply watermark before applying the txn log
    // of a committed txn, and advance the post-apply watermark after
    // applying the txn log.
    for (gaia_txn_id_t ts = static_cast<gaia_txn_id_t>(pre_apply_watermark) + 1; ts <= last_allocated_ts; ++ts)
    {
        // We need to seal uninitialized entries as we go along, so that we
        // don't miss any active begin_ts or committed commit_ts entries.
        //
        // We continue processing sealed timestamps
        // so that we can advance the pre-apply watermark over them.
        txn_metadata_t::seal_uninitialized_ts(ts);

        // If this is a commit_ts, we cannot advance the watermark unless it's
        // decided.
        if (txn_metadata_t::is_commit_ts(ts) && txn_metadata_t::is_txn_validating(ts))
        {
            break;
        }

        // The watermark cannot be advanced past any begin_ts whose txn is not
        // either in the TXN_TERMINATED state or in the TXN_SUBMITTED state with
        // its commit_ts in the TXN_DECIDED state. This means that the watermark
        // can never advance into the conflict window of an undecided txn.
        if (txn_metadata_t::is_begin_ts(ts))
        {
            if (txn_metadata_t::is_txn_active(ts))
            {
                break;
            }

            if (txn_metadata_t::is_txn_submitted(ts)
                && txn_metadata_t::is_txn_validating(txn_metadata_t::get_commit_ts_from_begin_ts(ts)))
            {
                break;
            }
        }

        // We can only advance the pre-apply watermark if the post-apply
        // watermark has caught up to it (this ensures that txn logs cannot be
        // applied concurrently to the shared view; they are already applied in
        // order because the pre-apply watermark advances in order). This is
        // exactly equivalent to a lock implemented by a CAS attempting to set a
        // boolean. When a thread successfully advances the pre-apply watermark,
        // it acquires the lock (because this makes the pre-apply and post-apply
        // watermarks unequal, so no other thread will attempt to advance the
        // pre-apply watermark, and a thread can only advance the post-apply
        // watermark after advancing the pre-apply watermark), and when the
        // owning thread subsequently advances the post-apply watermark, it
        // releases the lock (because all other threads observe that the
        // pre-apply and post-apply watermarks are equal again and can attempt
        // to advance the pre-apply watermark). This "inchworm" algorithm
        // (so-called because, like an inchworm, the "front" can only advance
        // after the "back" has caught up) is thus operationally equivalent to
        // locking on a reserved bit flag (call it TXN_GC_ELIGIBLE) in the
        // txn metadata, but allows us to avoid reserving another scarce bit
        // for this purpose.

        // The current timestamp in the scan is guaranteed to be positive due to
        // the loop precondition.
        gaia_txn_id_t prev_ts = ts - 1;

        // This thread must have observed both the pre- and post-apply
        // watermarks to be equal to the previous timestamp in the scan in order
        // to advance the pre-apply watermark to the current timestamp in the
        // scan. This means that any thread applying a txn log at the previous
        // timestamp must have finished applying the log, so we can safely apply
        // the log at the current timestamp.
        //
        // REVIEW: These loads could be relaxed, because a stale read could only
        // result in premature abort of the scan.
        if (get_watermark(watermark_type_t::pre_apply) != prev_ts
            || get_watermark(watermark_type_t::post_apply) != prev_ts)
        {
            break;
        }

        if (!advance_watermark(watermark_type_t::pre_apply, ts))
        {
            // If another thread has already advanced the watermark ahead of
            // this ts, we abort advancing it further.
            ASSERT_INVARIANT(
                get_watermark(watermark_type_t::pre_apply) > static_cast<gaia_txn_id_t>(pre_apply_watermark),
                "The watermark must have advanced if advance_watermark() failed!");

            break;
        }

        if (txn_metadata_t::is_commit_ts(ts))
        {
            ASSERT_INVARIANT(
                txn_metadata_t::is_txn_decided(ts),
                "The watermark should not be advanced to an undecided commit_ts!");

            if (txn_metadata_t::is_txn_committed(ts))
            {
                // If a new txn starts after or while we apply this txn log to
                // the shared view, but before we advance the post-apply
                // watermark, it will re-apply some of our updates to its
                // snapshot of the shared view, but that is benign because log
                // replay is idempotent (as long as logs are applied in
                // timestamp order).
                apply_txn_log_from_ts(ts);
            }
        }

        // Now we advance the post-apply watermark to catch up with the pre-apply watermark.
        // REVIEW: Because no other thread can concurrently advance the post-apply watermark,
        // we don't need a full CAS here.
        bool has_advanced_watermark = advance_watermark(watermark_type_t::post_apply, ts);

        // No other thread should be able to advance the post-apply watermark,
        // because only one thread can advance the pre-apply watermark to this
        // timestamp.
        ASSERT_INVARIANT(has_advanced_watermark, "Couldn't advance the post-apply watermark!");
    }
}

void server_t::gc_applied_txn_logs()
{
    // Ensure we clean up our cached chunk IDs when we exit this task.
    auto cleanup_fd = make_scope_guard([&]() { s_map_gc_chunks_to_versions.clear(); });

    // Get a snapshot of the post-apply watermark, for an upper bound on the scan.
    safe_watermark_t post_apply_watermark(watermark_type_t::post_apply);

    // Get a snapshot of the post-GC watermark, for a lower bound on the scan.
    safe_watermark_t post_gc_watermark(watermark_type_t::post_gc);

    // Scan from the post-GC watermark to the post-apply watermark, executing GC
    // on any commit_ts if the txn log is valid (and the durable flag is set if
    // persistence is enabled). (If we fail to invalidate the txn log, we abort
    // the scan to avoid contention.) When GC is complete, set the
    // TXN_GC_COMPLETE flag on the txn metadata and continue.
    for (
        gaia_txn_id_t ts = static_cast<gaia_txn_id_t>(post_gc_watermark) + 1;
        ts <= static_cast<gaia_txn_id_t>(post_apply_watermark);
        ++ts)
    {
        ASSERT_INVARIANT(
            !txn_metadata_t::is_uninitialized_ts(ts),
            "All uninitialized txn table entries should be sealed!");

        ASSERT_INVARIANT(
            !(txn_metadata_t::is_begin_ts(ts) && txn_metadata_t::is_txn_active(ts)),
            "The watermark should not be advanced to an active begin_ts!");

        if (txn_metadata_t::is_commit_ts(ts))
        {
            // If persistence is enabled, then we also need to check that
            // TXN_PERSISTENCE_COMPLETE is set (to avoid having redo versions
            // deallocated while they're being persisted).
            bool is_persistence_enabled = (s_server_conf.persistence_mode() != persistence_mode_t::e_disabled)
                && (s_server_conf.persistence_mode() != persistence_mode_t::e_disabled_after_recovery);

            if (is_persistence_enabled && !txn_metadata_t::is_txn_durable(ts))
            {
                break;
            }

            log_offset_t log_offset = txn_metadata_t::get_txn_log_offset(ts);
            ASSERT_INVARIANT(log_offset != c_invalid_log_offset, "A commit_ts txn metadata entry must have a valid log offset!");
            txn_log_t* txn_log = get_txn_log_from_offset(log_offset);
            gaia_txn_id_t begin_ts = txn_metadata_t::get_begin_ts_from_commit_ts(ts);

            // If our begin_ts doesn't match the current begin_ts, the txn log
            // has already been invalidated (and possibly reused), so some other
            // thread has initiated GC of this txn log.
            if (txn_log->begin_ts() != begin_ts)
            {
                continue;
            }

            // Try to acquire ownership of this txn log by invalidating it.
            // Invalidation can fail only if it has already occurred or there
            // are outstanding shared references. In the first case, we should
            // abort the scan to avoid contention (because another thread must
            // have invalidated the txn log after the check we just performed).
            // In the second case, we should abort the scan because we cannot
            // make progress.
            if (!txn_log->invalidate(begin_ts))
            {
                break;
            }

            // Because we invalidated the log offset, we need to ensure it is
            // deallocated so it can be reused.
            auto cleanup_log_offset = make_scope_guard([&]() { deallocate_log_offset(log_offset); });

            // Deallocate obsolete object versions and update index entries.
            gc_txn_log_from_offset(log_offset, txn_metadata_t::is_txn_committed(ts));

            // We need to mark this txn metadata TXN_GC_COMPLETE to allow the
            // post-GC watermark to advance.
            bool has_set_metadata = txn_metadata_t::set_txn_gc_complete(ts);

            // If persistence is enabled, then this commit_ts must have been
            // marked durable before we advanced the watermark, and no other
            // thread can set TXN_GC_COMPLETE after we invalidate the txn log, so
            // it should not be possible for this CAS to fail.
            ASSERT_INVARIANT(has_set_metadata, "Txn metadata cannot change after we invalidate the txn log!");
        }
    }

    // Now deallocate any unused chunks that have already been retired.
    // TODO: decommit unused pages (https://gaiaplatform.atlassian.net/browse/GAIAPLAT-1446)
    for (auto& entry : s_map_gc_chunks_to_versions)
    {
        memory_manager::chunk_offset_t chunk_offset = entry.first;
        memory_manager::chunk_version_t chunk_version = entry.second;
        memory_manager::chunk_manager_t chunk_manager;
        chunk_manager.load(chunk_offset);
        chunk_manager.try_deallocate_chunk(chunk_version);
        chunk_manager.release();
    }

    // Finally, catch up the post-GC watermark.
    // Unlike log application, we don't try to perform GC and advance the
    // post-GC watermark in a single scan, because log application is strictly
    // sequential, while GC is sequentially initiated but concurrently executed.
    update_post_gc_watermark();
}

void server_t::update_post_gc_watermark()
{
    // Get a snapshot of the post-apply watermark, for an upper bound on the scan.
    safe_watermark_t post_apply_watermark(watermark_type_t::post_apply);

    // Get a snapshot of the post-GC watermark, for a lower bound on the scan.
    safe_watermark_t post_gc_watermark(watermark_type_t::post_gc);

    // Scan from the post-GC watermark to the post-apply watermark, advancing
    // the post-GC watermark to any commit_ts marked TXN_GC_COMPLETE, or any
    // begin_ts unless it is marked TXN_SUBMITTED and its commit_ts is not
    // marked TXN_GC_COMPLETE. (We need to preserve begin_ts entries for
    // commit_ts entries that have not completed GC, in order to allow index
    // entries to safely dereference a commit_ts entry from its begin_ts entry.)
    // If the post-GC watermark cannot be advanced to the current timestamp,
    // abort the scan.
    for (
        gaia_txn_id_t ts = static_cast<gaia_txn_id_t>(post_gc_watermark) + 1;
        ts <= static_cast<gaia_txn_id_t>(post_apply_watermark);
        ++ts)
    {
        ASSERT_INVARIANT(
            !txn_metadata_t::is_uninitialized_ts(ts),
            "All uninitialized txn table entries should be sealed!");

        if (txn_metadata_t::is_begin_ts(ts))
        {
            ASSERT_INVARIANT(
                !txn_metadata_t::is_txn_active(ts),
                "The pre-apply watermark should not be advanced to an active begin_ts!");

            // We can only advance the post-GC watermark to a submitted begin_ts
            // if its commit_ts is marked TXN_GC_COMPLETE.
            if (txn_metadata_t::is_txn_submitted(ts)
                && !txn_metadata_t::is_txn_gc_complete(txn_metadata_t::get_commit_ts_from_begin_ts(ts)))
            {
                break;
            }
        }

        if (txn_metadata_t::is_commit_ts(ts))
        {
            ASSERT_INVARIANT(
                txn_metadata_t::is_txn_decided(ts),
                "The pre-apply watermark should not be advanced to an undecided commit_ts!");

            // We can only advance the post-GC watermark to a commit_ts if it is
            // marked TXN_GC_COMPLETE.
            if (!txn_metadata_t::is_txn_gc_complete(ts))
            {
                break;
            }
        }

        if (!advance_watermark(watermark_type_t::post_gc, ts))
        {
            // If another thread has already advanced the post-GC watermark
            // ahead of this ts, we abort advancing it further.
            ASSERT_INVARIANT(
                get_watermark(watermark_type_t::post_gc) > static_cast<gaia_txn_id_t>(post_gc_watermark),
                "The watermark must have advanced if advance_watermark() failed!");

            break;
        }
    }
}

void server_t::truncate_txn_table()
{
    // Get a snapshot of the pre-truncate watermark before advancing it.
    gaia_txn_id_t prev_pre_truncate_watermark = get_watermark(watermark_type_t::pre_truncate);

    // Compute a safe truncation timestamp.
    gaia_txn_id_t new_pre_truncate_watermark = get_safe_truncation_ts();

    // Abort if the safe truncation timestamp does not exceed the current
    // pre-truncate watermark.
    // NB: It is expected that the safe truncation timestamp can be behind
    // the pre-truncate watermark, because some published (but not yet
    // validated) timestamps may have been behind the pre-truncate watermark
    // when they were published (and will later fail validation).
    if (new_pre_truncate_watermark <= prev_pre_truncate_watermark)
    {
        return;
    }

    // Try to advance the pre-truncate watermark.
    if (!advance_watermark(watermark_type_t::pre_truncate, new_pre_truncate_watermark))
    {
        // Abort if another thread has concurrently advanced the
        // pre-truncate watermark, to avoid contention.
        ASSERT_INVARIANT(
            get_watermark(watermark_type_t::pre_truncate) > prev_pre_truncate_watermark,
            "The watermark must have advanced if advance_watermark() failed!");

        return;
    }

    // Mark any index entries as committed before the metadata is truncated. At this point, all
    // aborted/terminated index entries before the pre-truncate watermark should have been
    // garbage collected.
    index::index_builder_t::mark_index_entries_committed(new_pre_truncate_watermark);

    // We advanced the pre-truncate watermark, so actually truncate the txn
    // table by decommitting its unused physical pages. Because this
    // operation is concurrency-safe and idempotent, it can be done without
    // mutual exclusion.
    // REVIEW: The previous logic could also be used to safely advance the
    // "head" pointer if the txn table were implemented as a circular
    // buffer.

    // Calculate the number of pages between the previously read pre-truncate
    // watermark and our safe truncation timestamp. If the result exceeds zero,
    // then decommit all such pages.
    char* prev_page_start_address = get_txn_metadata_page_address_from_ts(prev_pre_truncate_watermark);
    char* new_page_start_address = get_txn_metadata_page_address_from_ts(new_pre_truncate_watermark);

    // Check for overflow.
    ASSERT_INVARIANT(
        prev_page_start_address <= new_page_start_address,
        "The new pre-truncate watermark must start on the same or later page than the previous pre-truncate watermark!");

    size_t pages_to_decommit_count = (new_page_start_address - prev_page_start_address) / c_page_size_in_bytes;
    if (pages_to_decommit_count > 0)
    {
        // MADV_FREE seems like the best fit for our needs, since it allows
        // the OS to lazily reclaim decommitted pages. (If we move the txn
        // table to a shared mapping (e.g. memfd), then we'll need to switch
        // to MADV_REMOVE.)
        //
        // REVIEW: MADV_FREE makes it impossible to monitor RSS usage, so
        // use MADV_DONTNEED unless we actually need better performance (see
        // https://github.com/golang/go/issues/42330 for a discussion of
        // these issues). Moreover, we will never reuse the decommitted
        // virtual memory, so using MADV_FREE wouldn't save the cost of hard
        // page faults on first access to decommitted pages.
        if (-1 == ::madvise(prev_page_start_address, pages_to_decommit_count * c_page_size_in_bytes, MADV_DONTNEED))
        {
            throw_system_error("madvise(MADV_DONTNEED) failed!");
        }
    }
}

char* server_t::get_txn_metadata_page_address_from_ts(gaia_txn_id_t ts)
{
    char* txn_metadata_map_base_address = txn_metadata_t::get_txn_metadata_map_base_address();
    size_t ts_entry_byte_offset = ts * sizeof(txn_metadata_entry_t);
    size_t ts_entry_page_byte_offset = (ts_entry_byte_offset / c_page_size_in_bytes) * c_page_size_in_bytes;
    char* ts_entry_page_address = txn_metadata_map_base_address + ts_entry_page_byte_offset;
    return ts_entry_page_address;
}

void server_t::txn_rollback(bool client_disconnected)
{
    auto cleanup = make_scope_guard([&]() { release_transaction_resources(); });

    // Directly free the final allocation recorded in chunk metadata if it is
    // absent from the txn log (due to a crashed session), and retire the chunk
    // owned by the client session when it crashed.
    if (client_disconnected)
    {
        // TODO[GAIAPLAT-1490]: Implement this logic correctly by tracking the
        // current chunk ID in shared session state. For now, chunks owned by a
        // crashed session will never be retired (and therefore can never be
        // reallocated). Deallocation of object versions in these orphaned
        // chunks will still succeed, though, so GC correctness is unaffected.
    }

    // Free any deallocated objects.
    // TODO: ensure that we deallocate this log offset (GC will never see it)!
    txn_log_t* txn_log = get_txn_log();

    // Release ownership as precondition for GC.
    bool success = txn_log->invalidate(s_txn_id);
    ASSERT_POSTCONDITION(success, "Unsubmitted txn log cannot have any shared references!");

    // We don't need to go through the full GC path because this txn log was never submitted.
    bool is_committed = false;
    gc_txn_log_from_offset(s_txn_log_offset, is_committed);

    // Make txn log offset available for reuse.
    deallocate_log_offset(s_txn_log_offset);

    // Set our txn status to TXN_TERMINATED.
    // NB: this must be done before calling perform_maintenance()!
    txn_metadata_t::set_active_txn_terminated(s_txn_id);
<<<<<<< HEAD
=======

    // Update watermarks and perform associated maintenance tasks.
    perform_maintenance();

    // This session now has no active txn.
    s_txn_id = c_invalid_gaia_txn_id;
    s_txn_log_offset = c_invalid_log_offset;
>>>>>>> e6a124f7
}

void server_t::perform_pre_commit_work_for_txn()
{
    // Process the txn log to update record lists.
    txn_log_t* txn_log = get_txn_log();
    for (log_record_t* lr = txn_log->log_records; lr < txn_log->log_records + txn_log->record_count; ++lr)
    {
<<<<<<< HEAD
=======
        log_record_t* lr = &(s_log.data()->log_records[i]);

>>>>>>> e6a124f7
        // In case of insertions, we want to update the record list for the object's type.
        // We do this after updating the shared locator view, so we can access the new object's data.
        if (lr->old_offset.is_valid() == false)
        {
            gaia_locator_t locator = lr->locator;
            gaia_offset_t offset = lr->new_offset;

            ASSERT_INVARIANT(
                offset.is_valid(), "An unexpected invalid object offset was found in the log record!");

            db_object_t* db_object = offset_to_ptr(offset);
            std::shared_ptr<record_list_t> record_list = record_list_manager_t::get()->get_record_list(db_object->type);
            record_list->add(locator);
        }
    }

    update_indexes_from_txn_log();
}

// Sort all txn log records by locator. This enables us to use fast binary
// search and binary merge algorithms for conflict detection.
void server_t::sort_log()
{
    // We use stable_sort() to preserve the temporal order of multiple updates
    // to the same locator.
    txn_log_t* txn_log = get_txn_log();
    std::stable_sort(
<<<<<<< HEAD
        &txn_log->log_records[0],
        &txn_log->log_records[txn_log->record_count],
=======
        &s_log.data()->log_records[0],
        &s_log.data()->log_records[s_log.data()->record_count],
>>>>>>> e6a124f7
        [](const log_record_t& lhs, const log_record_t& rhs) {
            return lhs.locator < rhs.locator;
        });
}

// This method returns true for a commit decision and false for an abort decision.
bool server_t::txn_commit()
{
    // Perform pre-commit work.
    perform_pre_commit_work_for_txn();

    // Before registering the log, sort by locator for fast conflict detection.
    sort_log();

    // Obtain a safe_ts for our begin_ts, to prevent recursive validation from
    // allowing the pre-truncate watermark to advance past our begin_ts into the
    // conflict window. This ensures that any thread (including recursive
    // validators) can safely read any txn metadata within the conflict window
    // of this txn, until the commit decision is returned to the client.
    // NB: This MUST be done before obtaining a commit_ts!
    safe_ts_t safe_begin_ts(s_txn_id);

    // Register the committing txn under a new commit timestamp.
    gaia_txn_id_t commit_ts = submit_txn(s_txn_id, s_txn_log_offset);

    // This is only used for persistence.
    std::string txn_name;

    if (s_persistent_store)
    {
        txn_name = s_persistent_store->begin_txn(s_txn_id);
        // Prepare log for transaction.
        // This is effectively asynchronous with validation, because if it takes
        // too long, then another thread may recursively validate this txn,
        // before the committing thread has a chance to do so.
        s_persistent_store->prepare_wal_for_write(get_txn_log(), txn_name);
    }

    // Validate the txn against all other committed txns in the conflict window.
    bool is_committed = validate_txn(commit_ts);

    // Update the txn metadata with our commit decision.
    txn_metadata_t::update_txn_decision(commit_ts, is_committed);

    // Persist the commit decision.
    // REVIEW: We can return a decision to the client asynchronously with the
    // decision being persisted (because the decision can be reconstructed from
    // the durable log itself, without the decision record).
    if (s_persistent_store)
    {
        // Mark txn as durable in metadata so we can GC the txn log.
        // We only mark it durable after validation to simplify the
        // state transitions:
        // TXN_VALIDATING -> TXN_DECIDED -> TXN_DURABLE.
        txn_metadata_t::set_txn_durable(commit_ts);

        if (is_committed)
        {
            s_persistent_store->append_wal_commit_marker(txn_name);
        }
        else
        {
            s_persistent_store->append_wal_rollback_marker(txn_name);
        }
    }

    return is_committed;
}

bool server_t::reserve_safe_ts_index()
{
    ASSERT_PRECONDITION(
        s_safe_ts_index == c_invalid_safe_ts_index,
        "Expected this thread's safe_ts entry index to be invalid!");

    // Try to set the first unset bit in the "free safe_ts indexes" bitmap.
    size_t reserved_index = c_invalid_safe_ts_index;
    while (true)
    {
        reserved_index = memory_manager::find_first_unset_bit(
            s_safe_ts_reserved_indexes_bitmap.data(), s_safe_ts_reserved_indexes_bitmap.size());

        // If our scan doesn't find any unset bits, immediately return failure
        // rather than retrying the scan (otherwise this could lead to an
        // infinite loop).
        if (reserved_index == c_max_bit_index)
        {
            return false;
        }

        // If the CAS to set the bit fails, restart the scan, even if the bit
        // was still unset when the CAS failed (a failed CAS indicates
        // contention and we should back off by restarting the scan).
        //
        // Restart the scan if the bit was already set when we tried to set it,
        // because that means that another thread has already reserved this
        // index. We force try_set_bit_value() to fail in this case by passing
        // fail_if_already_set=true.
        bool fail_if_already_set = true;
        if (memory_manager::try_set_bit_value(
                s_safe_ts_reserved_indexes_bitmap.data(),
                s_safe_ts_reserved_indexes_bitmap.size(),
                reserved_index, true, fail_if_already_set))
        {
            break;
        }
    }

    // Set this thread's safe_ts entry index to the bit we set.
    s_safe_ts_index = reserved_index;

    return true;
}

void server_t::release_safe_ts_index()
{
    ASSERT_PRECONDITION(
        s_safe_ts_index != c_invalid_safe_ts_index,
        "Expected this thread's safe_ts entry index to be valid!");

    ASSERT_PRECONDITION(
        memory_manager::is_bit_set(
            s_safe_ts_reserved_indexes_bitmap.data(),
            s_safe_ts_reserved_indexes_bitmap.size(),
            s_safe_ts_index),
        "Expected the bit for this thread's safe_ts entry index to be set!");

    // Invalidate both of this thread's safe_ts entries.
    s_safe_ts_per_thread_entries[s_safe_ts_index][0] = c_invalid_gaia_txn_id;
    s_safe_ts_per_thread_entries[s_safe_ts_index][1] = c_invalid_gaia_txn_id;

    // Invalidate the thread-local copy of this entry's index before marking its
    // index "free".
    size_t safe_ts_index = s_safe_ts_index;
    s_safe_ts_index = c_invalid_safe_ts_index;

    // Clear the bit for this entry's index in the "free safe_ts indexes"
    // bitmap.
    memory_manager::safe_set_bit_value(
        s_safe_ts_reserved_indexes_bitmap.data(),
        s_safe_ts_reserved_indexes_bitmap.size(),
        safe_ts_index, false);
}

bool server_t::reserve_safe_ts(gaia_txn_id_t safe_ts)
{
    ASSERT_PRECONDITION(
        s_safe_ts_index != c_invalid_safe_ts_index,
        "Expected this thread's safe_ts entry index to be valid!");

    // The reservation of a "safe timestamp" is split into 2 steps:
    // "publication" and "validation". Publication makes the reserved timestamp
    // visible to all other threads (so it will be observed by a scan).
    // Validation ensures that the reserving thread cannot use a timestamp that
    // was published too late to avoid being overtaken by the pre-truncate
    // watermark.
    //
    // NB: We need to maintain visibility of this thread's previous reserved
    // timestamp in case validation fails. (We cannot just invalidate it before
    // validation and then restore it after validation fails, because then it
    // would not be visible to a concurrent scan.) We do that by maintaining
    // *two* entries for each thread, and only invalidating the previous
    // reserved timestamp after validation of the new reserved timestamp
    // succeeds. An invalid entry will be ignored by the scan algorithm in its
    // calculation of the minimum published timestamp. (If both entries are
    // valid, then the scan algorithm will just take the minimum. If the minimum
    // entry is obsolete, then the scan algorithm will just return a result that
    // is more conservative--i.e. smaller--than necessary, but still correct.)
    //
    // Find the last invalid entry. Since the current thread has exclusive write
    // access to these entries, we should not have two valid entries (any
    // obsolete entry should have been invalidated by a previous call to this
    // method).
    auto& entries = s_safe_ts_per_thread_entries[s_safe_ts_index];
    std::array<bool, s_safe_ts_per_thread_entries[0].size()> is_entry_valid{};
    for (size_t i = 0; i < entries.size(); ++i)
    {
        is_entry_valid[i] = (entries[i] != c_invalid_gaia_txn_id);
    }
    ASSERT_INVARIANT(
        !is_entry_valid[0] || !is_entry_valid[1],
        "At most one safe_ts entry for this thread should be valid!");

    // Is exactly one of the two entries valid?
    bool has_valid_entry = (is_entry_valid[0] ^ is_entry_valid[1]);

    // Arbitrarily pick the highest-indexed invalid entry.
    size_t invalid_entry_index = is_entry_valid[1] ? 0 : 1;

    // Speculatively publish the new safe_ts in a currently invalid entry.
    entries[invalid_entry_index] = safe_ts;

    // Validate that the new safe_ts does not lag the post-GC watermark
    // (equality is acceptable because the post-GC watermark is an inclusive
    // upper bound on the pre-truncate watermark, and the pre-truncate watermark
    // is an exclusive upper bound on the memory address range eligible for
    // reclaiming).
    //
    // An essential optimization (necessary for the safe_ts_t implementation):
    // skip validation for a safe_ts that is replacing a smaller previously
    // reserved safe_ts. Even if the new safe_ts is behind the post-GC
    // watermark, it cannot be behind the pre-truncate watermark, because the
    // smaller previously reserved safe_ts prevents the pre-truncate watermark
    // from advancing past the new safe_ts until the new safe_ts is observed by
    // a scan. If both safe_ts values are published, then a concurrent scan will
    // use the obsolete value, but that is benign: it can only cause a
    // smaller-than-necessary safe truncation timestamp to be returned.
    bool should_validate = true;
    if (has_valid_entry)
    {
        // The valid index must be the invalid index + 1 mod 2.
        size_t valid_entry_index = invalid_entry_index ^ 1;
        should_validate = (safe_ts < entries[valid_entry_index]);
    }

    if (should_validate && safe_ts < get_watermark(watermark_type_t::post_gc))
    {
        // If validation fails, invalidate this entry to revert to the
        // previously published entry.
        entries[invalid_entry_index] = c_invalid_gaia_txn_id;
        return false;
    }

    // Invalidate any previously published entry.
    if (has_valid_entry)
    {
        // The valid index must be the invalid index + 1 mod 2.
        size_t valid_entry_index = invalid_entry_index ^ 1;
        entries[valid_entry_index] = c_invalid_gaia_txn_id;
    }

    return true;
}

void server_t::release_safe_ts()
{
    ASSERT_PRECONDITION(
        s_safe_ts_index != c_invalid_safe_ts_index,
        "Expected this thread's safe_ts entry index to be valid!");

    // Find the index of the last valid entry. Since the current thread has
    // exclusive write access to these entries, and the contract is that this
    // method should only be called after reserve_safe_ts() returns success, we
    // should have exactly one valid entry. Also, any valid entry should be at
    // least as large as the pre-truncate watermark (otherwise we either failed
    // to invalidate the entry of a safe_ts that failed validation, or the scan
    // algorithm is incorrect).
    auto& entries = s_safe_ts_per_thread_entries[s_safe_ts_index];
    std::array<bool, s_safe_ts_per_thread_entries[0].size()> is_entry_valid{};
    for (size_t i = 0; i < entries.size(); ++i)
    {
        ASSERT_INVARIANT(
            (entries[i] == c_invalid_gaia_txn_id) || (entries[i] >= get_watermark(watermark_type_t::pre_truncate)),
            "A reserved safe_ts entry cannot lag the pre-truncate watermark!");

        is_entry_valid[i] = (entries[i] != c_invalid_gaia_txn_id);
    }

    ASSERT_INVARIANT(
        (is_entry_valid[0] ^ is_entry_valid[1]),
        "Exactly one safe_ts entry for this thread should be valid!");

    // Invalidate the previously published entry.
    size_t valid_entry_index = is_entry_valid[0] ? 0 : 1;
    entries[valid_entry_index] = c_invalid_gaia_txn_id;
}

gaia_txn_id_t server_t::get_safe_truncation_ts()
{
    // The algorithm (loosely based on Maged Michael's "Hazard Pointers: Safe
    // Memory Reclamation for Lock-Free Objects"):
    //
    // 1. Take a snapshot of the post-GC watermark. This is an upper bound on
    //    the "safe truncation timestamp" return value, and guarantees that the
    //    "safe truncation timestamp" will not exceed any concurrently reserved
    //    timestamp (which might not be visible to the scan).
    // 2. Scan the "published timestamps" array and compute the minimum of all
    //    valid timestamps observed.
    // 3. Take the minimum of the "minimum observed published timestamp" and the
    //    pre-scan snapshot of the post-GC watermark, and return that as the
    //    "safe truncation timestamp". (Note that this timestamp may actually be
    //    behind the current value of the pre-truncate watermark, but we won't
    //    detect that until we fail to advance the pre-truncate watermark to
    //    this timestamp. Any published timestamp that is already behind the
    //    pre-truncate watermark will fail validation.)
    //
    // REVIEW: Need to specify this algorithm in a model-checkable spec language
    // like TLA+.
    //
    // Proof of correctness (very informal):
    //
    // We wish to show that after reserve_safe_ts(safe_ts) has returned success,
    // the pre-truncate watermark can never exceed safe_ts.
    //
    // First, we need to show that get_safe_truncation_ts() cannot return a
    // timestamp greater than safe_ts. There are only two possible cases to
    // consider: either (1) the scan of published timestamps observed safe_ts,
    // or (2) it did not.
    //
    // 1. If safe_ts was observed by the scan, then we know that it is an upper
    //    bound on the return value of get_safe_truncation_ts(), so we are done.
    //
    // 2. If safe_ts was not observed by the scan, then the pre-scan snapshot of
    //    the post-GC watermark must have been taken before the validation-time
    //    snapshot of the post-GC watermark (because validation happens after
    //    publication, and the publication evidently did not happen before the
    //    scan started). Because validation succeeded, safe_ts is at least as
    //    large as the validation-time snapshot of the post-GC watermark, so
    //    (because watermarks are monotonically nondecreasing) it must also be
    //    at least as large as the pre-scan snapshot of the post-GC watermark.
    //    Because the pre-scan snapshot of the post-GC watermark is an upper
    //    bound on the return value of get_safe_truncation_ts(), safe_ts is as
    //    well, and we are done.
    //
    // Given that safe_ts is an upper bound on the return value of
    // get_safe_truncation_ts(), and the pre-truncate watermark can only be
    // advanced to a return value of get_safe_truncation_ts(), it follows that
    // safe_ts is always an upper bound on the pre-truncate watermark. QED.
    //
    // Schematically:
    // "pre-truncate watermark"
    // <= "pre-scan snapshot of post-GC watermark"
    // <= "publication-time value of post-GC watermark"
    // <= "validation-time snapshot of post-GC watermark"
    // <= "published and validated safe timestamp"

    // Take a snapshot of the post-GC watermark before the scan.
    gaia_txn_id_t pre_scan_post_gc_watermark = get_watermark(watermark_type_t::post_gc);

    // The post-GC watermark is an upper bound on the safe truncation timestamp.
    gaia_txn_id_t safe_truncation_ts = pre_scan_post_gc_watermark;

    // Scan the "published timestamps" array and compute the minimum of all
    // published timestamps observed. Then return the minimum of that result and
    // the pre-scan snapshot of the post-GC watermark.
    //
    // Note that a published timestamp may have already fallen behind the
    // current pre-truncate watermark (which will make it fail validation). In
    // that case, we will return a timestamp older than the current pre-truncate
    // watermark. There is no need to try to prevent this, because
    // advance_watermark() will fail, the current GC task will abort, and
    // another thread will try to advance the pre-truncate watermark.
    for (const auto& per_thread_entries : s_safe_ts_per_thread_entries)
    {
        for (const auto& per_thread_entry : per_thread_entries)
        {
            // Skip invalid entries.
            if (per_thread_entry == c_invalid_gaia_txn_id)
            {
                continue;
            }

            // Update the minimum safe_ts.
            safe_truncation_ts = std::min(safe_truncation_ts.value(), per_thread_entry.load());
        }
    }

    // Return the minimum of the pre-scan snapshot of the post-GC watermark and
    // the smallest published timestamp that the scan observed.
    return safe_truncation_ts;
}

bool server_t::is_log_offset_allocated(log_offset_t offset)
{
    return is_bit_set(
        s_allocated_log_offsets_bitmap.data(),
        s_allocated_log_offsets_bitmap.size(),
        static_cast<size_t>(offset));
}

log_offset_t server_t::allocate_used_log_offset()
{
    // Starting from the first valid offset, scan for the first unallocated
    // offset, up to a snapshot of s_next_unused_log_offset. If we fail to claim
    // an unallocated offset, restart the scan. (If we fail to find or claim any
    // reused offsets, then the caller can allocate a new offset from unused
    // memory.) Since s_next_unused_log_offset can be concurrently advanced, and
    // offsets can also be deallocated behind our scan pointer, this search is
    // best-effort; we could miss an offset deallocated concurrently with our
    // scan.
    size_t first_unused_offset = s_next_unused_log_offset;

    // If we're out of unused offsets, set the exclusive upper bound of the
    // bitmap scan to just past the end of the bitmap.
    if (first_unused_offset > c_last_log_offset)
    {
        first_unused_offset = c_last_log_offset + 1;
    }

    // Try to set the first unset bit in the "allocated log offsets" bitmap.
    log_offset_t allocated_offset = c_invalid_log_offset;
    while (true)
    {
        size_t first_unallocated_index = find_first_unset_bit(
            s_allocated_log_offsets_bitmap.data(),
            s_allocated_log_offsets_bitmap.size(),
            first_unused_offset);

        // If our scan doesn't find any unset bits, immediately return failure
        // rather than retrying the scan (otherwise this could lead to an
        // infinite loop).
        if (first_unallocated_index == c_max_bit_index)
        {
            break;
        }

        ASSERT_INVARIANT(
            first_unallocated_index >= c_first_log_offset
                && first_unallocated_index <= c_last_log_offset,
            "Index returned by find_first_unset_bit() is outside expected range!");

        // If the CAS to set the bit fails, restart the scan, even if the bit
        // was still unset when the CAS failed (a failed CAS indicates
        // contention and we should back off by restarting the scan).
        //
        // Restart the scan if the bit was already set when we tried to set it,
        // because that means that another thread has already allocated this
        // offset. We force try_set_bit_value() to fail in this case by passing
        // fail_if_already_set=true.
        bool fail_if_already_set = true;
        if (memory_manager::try_set_bit_value(
                s_allocated_log_offsets_bitmap.data(),
                s_allocated_log_offsets_bitmap.size(),
                first_unallocated_index, true, fail_if_already_set))
        {
            allocated_offset = static_cast<log_offset_t>(first_unallocated_index);
            break;
        }
    }

    return allocated_offset;
}

log_offset_t server_t::allocate_unused_log_offset()
{
    // We claim the next available unused offset, and keep trying until we succeed.
    // (This is not wait-free, but conflicts should be rare.)
    while (true)
    {
        // Get the next available unused offset.
        size_t next_offset = s_next_unused_log_offset++;

        // If we've run out of log space, return the invalid offset.
        if (next_offset > c_last_log_offset)
        {
            return c_invalid_log_offset;
        }

        // At this point, we know that next_offset is a valid log_offset_t.
        ASSERT_INVARIANT(
            next_offset >= c_first_log_offset
                && next_offset <= c_last_log_offset,
            "next_offset is out of range!");

        // If the CAS to set the bit fails, try the next available unused
        // offset, even if the bit was still unset when the CAS failed (a failed
        // CAS indicates contention and we should back off by restarting the
        // scan).
        //
        // Retry if the bit was already set when we tried to set it,
        // because that means that another thread has already allocated this
        // offset. We force try_set_bit_value() to fail in this case by passing
        // fail_if_already_set=true.
        bool fail_if_already_set = true;
        if (memory_manager::try_set_bit_value(
                s_allocated_log_offsets_bitmap.data(),
                s_allocated_log_offsets_bitmap.size(),
                next_offset, true, fail_if_already_set))
        {
            return static_cast<log_offset_t>(next_offset);
        }
    }
}

// REVIEW: Under most workloads, only a few txn log offsets will ever be in use,
// so concurrent log offset allocations will contend on just 1 or 2 words in the
// allocated log offset bitmap. We could reduce contention by forcing
// allocations to use more of the available offset space. OTOH, the current
// implementation ensures that readers only need to scan a few words to find an
// unused offset, and it minimizes minor page faults and TLB misses. We could
// re-evaluate this reader/writer tradeoff if contention proves to be an issue.
log_offset_t server_t::allocate_log_offset()
{
    // First try to reuse a deallocated offset.
    log_offset_t allocated_offset = allocate_used_log_offset();

    // If no deallocated offset is available, then allocate the next unused offset.
    if (allocated_offset == c_invalid_log_offset)
    {
        allocated_offset = allocate_unused_log_offset();
    }

    // At this point, we must either have a valid offset, or we have run out of log space.
    ASSERT_INVARIANT(
        (allocated_offset != c_invalid_log_offset) || (s_next_unused_log_offset > c_last_log_offset),
        "Log offset allocation cannot fail unless log space is exhausted!");

<<<<<<< HEAD
    // Initialize txn log metadata.
    // REVIEW: Not sure if it's better to move this initialization logic into a
    // wrapping function, so this function is only responsible for allocating
    // the offset.
    if (allocated_offset != c_invalid_log_offset)
    {
        ASSERT_INVARIANT(s_txn_id != c_invalid_gaia_txn_id, "Cannot allocate a txn log without a valid txn ID!");
        txn_log_t* txn_log = get_txn_log_from_offset(allocated_offset);
        // If we allocated an unallocated or deallocated offset, its log header must be uninitialized.
        ASSERT_INVARIANT(txn_log->begin_ts() == 0, "Cannot allocate a txn log with a valid txn ID!");
        ASSERT_INVARIANT(txn_log->reference_count() == 0, "Cannot allocate a txn log with a nonzero reference count!");
        // Update the log header with our begin timestamp.
        // (We don't initialize the refcount because that only tracks readers, not owners.)
        txn_log->set_begin_ts(s_txn_id);
    }

=======
>>>>>>> e6a124f7
    return allocated_offset;
}

void server_t::deallocate_log_offset(log_offset_t offset)
{
    ASSERT_PRECONDITION(
        is_log_offset_allocated(offset), "Cannot deallocate unallocated log offset!");

<<<<<<< HEAD
    // The txn log header at this offset must have an invalid txn ID and zero refcount.
    // REVIEW: these asserts require access to shared memory, so could be debug-only.
    txn_log_t* txn_log = get_txn_log_from_offset(offset);
    ASSERT_PRECONDITION(txn_log->begin_ts() == c_invalid_gaia_txn_id, "Cannot deallocate a txn log with a valid txn ID!");
    ASSERT_PRECONDITION(txn_log->reference_count() == 0, "Cannot deallocate a txn log with a nonzero reference count!");

=======
>>>>>>> e6a124f7
    memory_manager::safe_set_bit_value(
        s_allocated_log_offsets_bitmap.data(),
        s_allocated_log_offsets_bitmap.size(),
        static_cast<size_t>(offset), false);
}

static bool is_system_compatible()
{
    std::cerr << std::endl;

    if (!is_little_endian())
    {
        std::cerr << "The Gaia Database Server does not support big-endian CPU architectures." << std::endl;
        return false;
    }

    if (!has_expected_page_size())
    {
        std::cerr << "The Gaia Database Server requires page size to be 4KB." << std::endl;
        return false;
    }

    uint64_t policy_id = check_overcommit_policy();
    const char* policy_desc = c_vm_overcommit_policies[policy_id].desc;
    if (policy_id != c_always_overcommit_policy_id)
    {
        std::cerr
            << "The current overcommit policy has a value of "
            << policy_id << " (" << policy_desc << ")."
            << std::endl;
    }

    if (policy_id == c_heuristic_overcommit_policy_id)
    {
        std::cerr
            << "The Gaia Database Server will run normally under this overcommit policy,"
            << " but may become unstable under rare conditions."
            << std::endl;
    }

    if (policy_id == c_never_overcommit_policy_id)
    {
        std::cerr
            << "The Gaia Database Server will not run under this overcommit policy."
            << std::endl;
    }

    if (policy_id != c_always_overcommit_policy_id)
    {
        std::cerr
            << std::endl
            << "To ensure stable performance under all conditions, we recommend"
            << " changing the overcommit policy to "
            << c_always_overcommit_policy_id << " ("
            << c_vm_overcommit_policies[c_always_overcommit_policy_id].desc << ")."
            << std::endl;

        std::cerr << R"(
To temporarily enable this policy, open a shell with root privileges and type the following command:

  echo 1 > /proc/sys/vm/overcommit_memory

To permanently enable this policy, open /etc/sysctl.conf in an editor with root privileges and add the line:

  vm.overcommit_memory=1

Save the file, and in a shell with root privileges type:

  sysctl -p
        )" << std::endl;
    }

    if (policy_id == c_never_overcommit_policy_id)
    {
        return false;
    }

    if (!check_vma_limit())
    {
        std::cerr << R"(
The Gaia Database Server requires a per-process virtual memory area limit of at least 65530.

To temporarily set the minimum virtual memory area limit, open a shell with root privileges and type the following command:

  echo 65530 > /proc/sys/vm/max_map_count

To permanently set the minimum virtual memory area limit, open /etc/sysctl.conf in an editor with root privileges and add the line:

  vm.max_map_count=65530

Save the file, and in a shell with root privileges type:

  sysctl -p
        )" << std::endl;
        return false;
    }

    if (!check_and_adjust_vm_limit())
    {
        std::cerr << R"(
The Gaia Database Server requires that the maximum possible virtual memory address space is available.

To temporarily enable the maximum virtual memory address space, open a shell with root privileges and type the following command:

  ulimit -v unlimited

To permanently enable the maximum virtual memory address space, open /etc/security/limits.conf in an editor with root privileges and add the following lines:

  * soft as unlimited
  * hard as unlimited

Note: For enhanced security, replace the wildcard '*' in these file entries with the user name of the account that is running the Gaia Database Server.

Save the file and start a new terminal session.
        )" << std::endl;
        return false;
    }

    return true;
}

// This method must be run on the main thread
// (https://thomastrapp.com/blog/signal-handler-for-multithreaded-c++/).
void server_t::run(server_config_t server_conf)
{
    // First validate our system assumptions.
    if (!is_system_compatible())
    {
        std::cerr << "The Gaia Database Server is exiting due to an unsupported system configuration." << std::endl;
        std::exit(1);
    }

    // There can only be one thread running at this point, so this doesn't need synchronization.
    s_server_conf = server_conf;

    while (true)
    {
        // Create eventfd shutdown event.
        s_server_shutdown_eventfd = make_eventfd();
        auto cleanup_shutdown_eventfd = make_scope_guard([]() {
            // We can't close this fd until all readers and writers have exited.
            // The only readers are the client dispatch thread and the session
            // threads, and the only writer is the signal handler thread. All
            // these threads must have exited before we exit this scope and this
            // handler executes.
            close_fd(s_server_shutdown_eventfd);
        });

        // Block handled signals in this thread and subsequently spawned threads.
        sigset_t handled_signals = mask_signals();

        // Launch signal handler thread.
        int caught_signal = 0;
        std::thread signal_handler_thread(signal_handler, handled_signals, std::ref(caught_signal));

        init_shared_memory();

        // Launch thread to listen for client connections and create session threads.
        std::thread client_dispatch_thread(client_dispatch_handler, server_conf.instance_name());

        // The client dispatch thread will only return after all sessions have been disconnected
        // and the listening socket has been closed.
        client_dispatch_thread.join();

        // The signal handler thread will only return after a blocked signal is pending.
        signal_handler_thread.join();

        // We shouldn't get here unless the signal handler thread has caught a signal.
        ASSERT_INVARIANT(caught_signal != 0, "A signal should have been caught!");

        // We special-case SIGHUP to force reinitialization of the server.
        // This is only enabled if persistence is disabled, because otherwise
        // data would disappear on reset, only to reappear when the database is
        // restarted and recovers from the persistent store.
        if (!(caught_signal == SIGHUP
              && (server_conf.persistence_mode() == persistence_mode_t::e_disabled
                  || server_conf.persistence_mode() == persistence_mode_t::e_disabled_after_recovery)))
        {
            if (caught_signal == SIGHUP)
            {
                std::cerr << "Unable to reset the server because persistence is enabled, exiting." << std::endl;
            }

            // To exit with the correct status (reflecting a caught signal),
            // we need to unblock blocked signals and re-raise the signal.
            // We may have already received other pending signals by the time
            // we unblock signals, in which case they will be delivered and
            // terminate the process before we can re-raise the caught signal.
            // That is benign, because we've already performed cleanup actions
            // and the exit status will still be valid.
            ::pthread_sigmask(SIG_UNBLOCK, &handled_signals, nullptr);
            ::raise(caught_signal);
        }
    }
}<|MERGE_RESOLUTION|>--- conflicted
+++ resolved
@@ -119,49 +119,15 @@
     ASSERT_PRECONDITION(!s_txn_id.is_valid(), "Transaction begin timestamp should be uninitialized!");
     ASSERT_PRECONDITION(!s_txn_log_offset.is_valid(), "Transaction log offset should be invalid!");
 
-<<<<<<< HEAD
     txn_begin();
-=======
-    ASSERT_PRECONDITION(!s_log.is_set(), "Transaction log should be uninitialized!");
-    ASSERT_PRECONDITION(s_txn_log_offset == c_invalid_log_offset, "Transaction log offset should be invalid!");
->>>>>>> e6a124f7
 
     ASSERT_POSTCONDITION(s_txn_log_offset.is_valid(), "Transaction log offset should be valid!");
 
-<<<<<<< HEAD
     FlatBufferBuilder builder;
     build_server_reply_info(
         builder, session_event_t::BEGIN_TXN, old_state, new_state,
         s_txn_id, s_txn_log_offset, s_txn_logs_for_snapshot);
     send_msg_with_fds(s_session_socket, nullptr, 0, builder.GetBufferPointer(), builder.GetSize());
-=======
-    ASSERT_POSTCONDITION(s_txn_id != c_invalid_gaia_txn_id, "Transaction begin timestamp should be valid!");
-    ASSERT_POSTCONDITION(s_log.is_set(), "Transaction log should be initialized!");
-    ASSERT_POSTCONDITION(s_txn_log_offset != c_invalid_log_offset, "Transaction log offset should be valid!");
-
-    // Send the reply message to the client, with the number of txn log fds to
-    // be sent later.
-    // REVIEW: We could optimize the fast path by piggybacking some small fixed
-    // number of log fds on the initial reply message.
-    int log_fd = s_log.fd();
-    FlatBufferBuilder builder;
-    build_server_reply_info(
-        builder, session_event_t::BEGIN_TXN, old_state, new_state, s_txn_id, s_txn_log_offset, txn_log_fds_for_snapshot.size());
-    send_msg_with_fds(s_session_socket, &log_fd, 1, builder.GetBufferPointer(), builder.GetSize());
-
-    // Send all txn log fds to the client in an additional sequence of dummy messages.
-    // We need a 1-byte dummy message buffer due to our datagram size convention.
-    uint8_t msg_buf[1]{0};
-    size_t fds_sent_count = 0;
-    while (fds_sent_count < txn_log_fds_for_snapshot.size())
-    {
-        size_t fds_to_send_count = std::min(c_max_fd_count, txn_log_fds_for_snapshot.size() - fds_sent_count);
-        send_msg_with_fds(
-            s_session_socket, txn_log_fds_for_snapshot.data() + fds_sent_count, fds_to_send_count,
-            msg_buf, sizeof(msg_buf));
-        fds_sent_count += fds_to_send_count;
-    }
->>>>>>> e6a124f7
 }
 
 void server_t::txn_begin()
@@ -179,7 +145,6 @@
 
     get_txn_log_offsets_for_snapshot(s_txn_id, s_txn_logs_for_snapshot);
 
-<<<<<<< HEAD
     // Allocate the txn log offset on the server, for rollback-safety if the client session crashes.
     s_txn_log_offset = allocate_log_offset();
 
@@ -188,35 +153,6 @@
     {
         throw transaction_log_allocation_failure_internal();
     }
-=======
-    // OLD (txn log fds)
-    {
-        // Allocate the txn log fd on the server, for rollback-safety if the client session crashes.
-        s_log.create(
-            gaia_fmt::format("{}{}:{}", c_gaia_internal_txn_log_prefix, s_server_conf.instance_name(), s_txn_id).c_str());
-
-        // Update the log header with our begin timestamp and initialize it to empty.
-        s_log.data()->begin_ts = s_txn_id;
-        s_log.data()->record_count = 0;
-    }
-    // OLD
-
-    // NEW (txn log offsets)
-    {
-        // Allocate the txn log offset on the server, for rollback-safety if the client session crashes.
-        s_txn_log_offset = allocate_log_offset();
-        if (s_txn_log_offset == c_invalid_log_offset)
-        {
-            throw transaction_log_allocation_failure_internal();
-        }
-
-        // Update the log header with our begin timestamp and initialize it to empty.
-        txn_log_t* txn_log = gaia::db::get_txn_log();
-        txn_log->begin_ts = s_txn_id;
-        txn_log->record_count = 0;
-    }
-    // NEW
->>>>>>> e6a124f7
 }
 
 void server_t::get_txn_log_offsets_for_snapshot(gaia_txn_id_t begin_ts, std::vector<std::pair<gaia_txn_id_t, log_offset_t>>& txn_ids_with_log_offsets_for_snapshot)
@@ -377,18 +313,7 @@
         old_state == session_state_t::TXN_COMMITTING && new_state == session_state_t::CONNECTED,
         c_message_current_event_is_inconsistent_with_state_transition);
 
-<<<<<<< HEAD
     auto cleanup = make_scope_guard([&]() { release_transaction_resources(); });
-=======
-    // We need to clear transactional state after the decision has been
-    // returned, but we don't close the log fd (even for an abort decision),
-    // because GC needs the log in order to properly deallocate all allocations
-    // made by this txn when they become obsolete.
-    auto cleanup = make_scope_guard([&]() {
-        s_txn_id = c_invalid_gaia_txn_id;
-        s_txn_log_offset = c_invalid_log_offset;
-    });
->>>>>>> e6a124f7
 
     FlatBufferBuilder builder;
     if (event == session_event_t::DECIDE_TXN_ROLLBACK_FOR_ERROR)
@@ -400,11 +325,7 @@
     }
     else
     {
-<<<<<<< HEAD
         build_server_reply_info(builder, event, old_state, new_state, s_txn_id, s_txn_log_offset);
-=======
-        build_server_reply_info(builder, event, old_state, new_state, s_txn_id, s_txn_log_offset, 0);
->>>>>>> e6a124f7
     }
     send_msg_with_fds(s_session_socket, nullptr, 0, builder.GetBufferPointer(), builder.GetSize());
 }
@@ -631,7 +552,6 @@
     session_state_t new_state,
     gaia_txn_id_t txn_id,
     log_offset_t txn_log_offset,
-<<<<<<< HEAD
     const std::vector<std::pair<gaia_txn_id_t, log_offset_t>>& txn_logs_to_apply)
 {
     builder.ForceDefaults(true);
@@ -644,14 +564,6 @@
         });
     const auto transaction_info = Createtransaction_info_t(builder, txn_id, txn_log_offset, txn_logs_to_apply_vec);
     const auto server_reply = Createserver_reply_t(
-=======
-    size_t log_fds_to_apply_count)
-{
-    builder.ForceDefaults(true);
-    flatbuffers::Offset<server_reply_t> server_reply;
-    const auto transaction_info = Createtransaction_info_t(builder, txn_id, txn_log_offset, log_fds_to_apply_count);
-    server_reply = Createserver_reply_t(
->>>>>>> e6a124f7
         builder, event, old_state, new_state,
         reply_data_t::transaction_info, transaction_info.Union());
     const auto message = Createmessage_t(builder, any_message_t::reply, server_reply.Union());
@@ -1787,13 +1699,8 @@
     size_t log1_idx = 0, log2_idx = 0;
     while (log1_idx < log1->record_count && log2_idx < log2->record_count)
     {
-<<<<<<< HEAD
         log_record_t* lr1 = log1->log_records + log1_idx;
         log_record_t* lr2 = log2->log_records + log2_idx;
-=======
-        log_record_t* lr1 = log1.data()->log_records + log1_idx;
-        log_record_t* lr2 = log2.data()->log_records + log2_idx;
->>>>>>> e6a124f7
 
         if (lr1->locator == lr2->locator)
         {
@@ -2687,18 +2594,8 @@
     deallocate_log_offset(s_txn_log_offset);
 
     // Set our txn status to TXN_TERMINATED.
-    // NB: this must be done before calling perform_maintenance()!
+    // This allows GC to proceed past this txn's begin_ts.
     txn_metadata_t::set_active_txn_terminated(s_txn_id);
-<<<<<<< HEAD
-=======
-
-    // Update watermarks and perform associated maintenance tasks.
-    perform_maintenance();
-
-    // This session now has no active txn.
-    s_txn_id = c_invalid_gaia_txn_id;
-    s_txn_log_offset = c_invalid_log_offset;
->>>>>>> e6a124f7
 }
 
 void server_t::perform_pre_commit_work_for_txn()
@@ -2707,11 +2604,6 @@
     txn_log_t* txn_log = get_txn_log();
     for (log_record_t* lr = txn_log->log_records; lr < txn_log->log_records + txn_log->record_count; ++lr)
     {
-<<<<<<< HEAD
-=======
-        log_record_t* lr = &(s_log.data()->log_records[i]);
-
->>>>>>> e6a124f7
         // In case of insertions, we want to update the record list for the object's type.
         // We do this after updating the shared locator view, so we can access the new object's data.
         if (lr->old_offset.is_valid() == false)
@@ -2732,20 +2624,15 @@
 }
 
 // Sort all txn log records by locator. This enables us to use fast binary
-// search and binary merge algorithms for conflict detection.
+// search and merge intersection algorithms for conflict detection.
 void server_t::sort_log()
 {
     // We use stable_sort() to preserve the temporal order of multiple updates
     // to the same locator.
     txn_log_t* txn_log = get_txn_log();
     std::stable_sort(
-<<<<<<< HEAD
         &txn_log->log_records[0],
         &txn_log->log_records[txn_log->record_count],
-=======
-        &s_log.data()->log_records[0],
-        &s_log.data()->log_records[s_log.data()->record_count],
->>>>>>> e6a124f7
         [](const log_record_t& lhs, const log_record_t& rhs) {
             return lhs.locator < rhs.locator;
         });
@@ -3243,11 +3130,9 @@
         (allocated_offset != c_invalid_log_offset) || (s_next_unused_log_offset > c_last_log_offset),
         "Log offset allocation cannot fail unless log space is exhausted!");
 
-<<<<<<< HEAD
     // Initialize txn log metadata.
-    // REVIEW: Not sure if it's better to move this initialization logic into a
-    // wrapping function, so this function is only responsible for allocating
-    // the offset.
+    // REVIEW: We could move this initialization logic into a wrapping function,
+    // so this function is only responsible for allocating the offset.
     if (allocated_offset != c_invalid_log_offset)
     {
         ASSERT_INVARIANT(s_txn_id != c_invalid_gaia_txn_id, "Cannot allocate a txn log without a valid txn ID!");
@@ -3260,8 +3145,6 @@
         txn_log->set_begin_ts(s_txn_id);
     }
 
-=======
->>>>>>> e6a124f7
     return allocated_offset;
 }
 
@@ -3270,15 +3153,12 @@
     ASSERT_PRECONDITION(
         is_log_offset_allocated(offset), "Cannot deallocate unallocated log offset!");
 
-<<<<<<< HEAD
     // The txn log header at this offset must have an invalid txn ID and zero refcount.
     // REVIEW: these asserts require access to shared memory, so could be debug-only.
     txn_log_t* txn_log = get_txn_log_from_offset(offset);
     ASSERT_PRECONDITION(txn_log->begin_ts() == c_invalid_gaia_txn_id, "Cannot deallocate a txn log with a valid txn ID!");
     ASSERT_PRECONDITION(txn_log->reference_count() == 0, "Cannot deallocate a txn log with a nonzero reference count!");
 
-=======
->>>>>>> e6a124f7
     memory_manager::safe_set_bit_value(
         s_allocated_log_offsets_bitmap.data(),
         s_allocated_log_offsets_bitmap.size(),
