/////////////////////////////////////////////
// Copyright (c) Gaia Platform LLC
// All rights reserved.
/////////////////////////////////////////////

#include "db_server.hpp"

#include <unistd.h>

#include <csignal>

#include <algorithm>
#include <atomic>
#include <functional>
#include <iostream>
#include <memory>
#include <ostream>
#include <thread>
#include <unordered_set>

#include <sys/epoll.h>
#include <sys/eventfd.h>

#include "gaia/exceptions.hpp"

#include "gaia_internal/common/memory_allocation_error.hpp"
#include "gaia_internal/common/retail_assert.hpp"
#include "gaia_internal/common/scope_guard.hpp"
#include "gaia_internal/common/socket_helpers.hpp"
#include "gaia_internal/common/system_error.hpp"
#include "gaia_internal/db/catalog_core.hpp"
#include "gaia_internal/db/db_object.hpp"
#include "gaia_internal/db/gaia_db_internal.hpp"
#include "gaia_internal/db/index_builder.hpp"

#include "gaia_spdlog/fmt/fmt.h"

#include "bitmap.hpp"
#include "db_helpers.hpp"
#include "db_internal_types.hpp"
#include "memory_helpers.hpp"
#include "memory_types.hpp"
#include "messages_generated.h"
#include "persistent_store_manager.hpp"
#include "record_list_manager.hpp"
#include "system_checks.hpp"
#include "txn_metadata.hpp"
#include "type_generator.hpp"
#include "type_id_mapping.hpp"

using namespace flatbuffers;
using namespace gaia::db;
using namespace gaia::db::messages;
using namespace gaia::db::memory_manager;
using namespace gaia::db::storage;
using namespace gaia::db::transactions;
using namespace gaia::common;
using namespace gaia::common::iterators;
using namespace gaia::common::scope_guard;

using persistence_mode_t = server_config_t::persistence_mode_t;

static constexpr char c_message_uninitialized_log_fd[] = "Uninitialized log fd!";
static constexpr char c_message_unexpected_event_received[] = "Unexpected event received!";
static constexpr char c_message_current_event_is_inconsistent_with_state_transition[]
    = "Current event is inconsistent with state transition!";
static constexpr char c_message_unexpected_request_data_type[] = "Unexpected request data type!";
static constexpr char c_message_thread_must_be_joinable[] = "Thread must be joinable!";
static constexpr char c_message_epoll_create1_failed[] = "epoll_create1() failed!";
static constexpr char c_message_epoll_wait_failed[] = "epoll_wait() failed!";
static constexpr char c_message_epoll_ctl_failed[] = "epoll_ctl() failed!";
static constexpr char c_message_unexpected_event_type[] = "Unexpected event type!";
static constexpr char c_message_epollerr_flag_should_not_be_set[] = "EPOLLERR flag should not be set!";
static constexpr char c_message_unexpected_fd[] = "Unexpected fd!";
static constexpr char c_message_unexpected_errno_value[] = "Unexpected errno value!";
static constexpr char c_message_txn_log_fd_cannot_be_invalidated[]
    = "A txn log fd can only be invalidated if its commit_ts has been validated!";
static constexpr char c_message_txn_log_fd_should_have_been_invalidated[]
    = "If the validating txn's log fd has been invalidated, then the watermark must have advanced past the commit_ts of the txn being tested, and invalidated its log fd!";
static constexpr char c_message_unexpected_commit_ts_value[]
    = "The commit_ts whose log fd was invalidated must belong to either the validating txn or the txn being tested!";
static constexpr char c_message_validating_txn_should_have_been_validated[]
    = "The txn being tested can only have its log fd invalidated if the validating txn was validated!";
static constexpr char c_message_preceding_txn_should_have_been_validated[]
    = "A transaction with commit timestamp preceding this transaction's begin timestamp is undecided!";
static constexpr char c_message_unexpected_query_type[] = "Unexpected query type!";

server_t::safe_fd_from_ts_t::safe_fd_from_ts_t(gaia_txn_id_t commit_ts, bool auto_close_fd)
    : m_auto_close_fd(auto_close_fd)
{
    ASSERT_PRECONDITION(
        txn_metadata_t::is_commit_ts(commit_ts),
        "You must initialize safe_fd_from_ts_t from a valid commit_ts!");

    // If the log fd was invalidated, it is either closed or soon will
    // be closed, and therefore we cannot use it. We return early if the
    // fd has already been invalidated to avoid the dup(2) call.
    int log_fd = txn_metadata_t::get_txn_log_fd(commit_ts);
    if (log_fd == -1)
    {
        throw invalid_log_fd(commit_ts);
    }

    // To avoid races from the log fd being closed out from under us by a
    // concurrent updater, we first dup(2) the fd, and then if the dup was
    // successful, test the log fd entry again to ensure we aren't reusing a
    // closed log fd. If the log fd was invalidated, then we need to close our
    // dup fd and return false.
    try
    {
        m_local_log_fd = common::duplicate_fd(log_fd);
    }
    catch (const common::system_error& e)
    {
        // The log fd was already closed by another thread (after being
        // invalidated).
        // NB: This does not handle the case of the log fd being closed and then
        // reused before our dup(2) call. That case is handled below, where we
        // check for invalidation.
        if (e.get_errno() == EBADF)
        {
            // The log fd must have been invalidated before it was closed.
            ASSERT_INVARIANT(
                txn_metadata_t::get_txn_log_fd(commit_ts) == -1,
                "log fd was closed without being invalidated!");

            // We lost the race because the log fd was invalidated and closed after our check.
            throw invalid_log_fd(commit_ts);
        }
        else
        {
            throw;
        }
    }

    // If we were able to duplicate the log fd, check to be sure it
    // wasn't invalidated (and thus possibly closed and reused before
    // the call to dup(2)), so we know we aren't reusing a closed fd.
    if (txn_metadata_t::get_txn_log_fd(commit_ts) == -1)
    {
        // If we got here, we must have a valid dup fd.
        ASSERT_INVARIANT(
            common::is_fd_valid(m_local_log_fd),
            "fd should be valid if dup() succeeded!");

        // We need to close the duplicated fd because the original fd
        // might have been reused and we would leak it otherwise
        // (because the destructor isn't called if the constructor
        // throws).
        common::close_fd(m_local_log_fd);
        throw invalid_log_fd(commit_ts);
    }
}

server_t::safe_fd_from_ts_t::~safe_fd_from_ts_t()
{
    // Ensure we close the dup log fd. If the original log fd was closed
    // already (indicated by get_txn_log_fd() returning -1), this will free
    // the shared-memory object referenced by the fd.
    if (m_auto_close_fd)
    {
        // If the constructor fails, this will handle an invalid fd (-1)
        // correctly.
        common::close_fd(m_local_log_fd);
    }
}

int server_t::safe_fd_from_ts_t::get_fd() const
{
    return m_local_log_fd;
}

void server_t::handle_connect(
    int*, size_t, session_event_t event, const void*, session_state_t old_state, session_state_t new_state)
{
    ASSERT_PRECONDITION(event == session_event_t::CONNECT, c_message_unexpected_event_received);

    // This message should only be received after the client thread was first initialized.
    ASSERT_PRECONDITION(
        old_state == session_state_t::DISCONNECTED && new_state == session_state_t::CONNECTED,
        c_message_current_event_is_inconsistent_with_state_transition);

    // We need to reply to the client with the fds for the data/locator segments.
    FlatBufferBuilder builder;
    build_server_reply(builder, session_event_t::CONNECT, old_state, new_state);

    // Collect fds.
    int fd_list[static_cast<size_t>(data_mapping_t::index_t::count_mappings)];
    data_mapping_t::collect_fds(c_data_mappings, fd_list);

    send_msg_with_fds(
        s_session_socket,
        &fd_list[0],
        static_cast<size_t>(data_mapping_t::index_t::count_mappings),
        builder.GetBufferPointer(),
        builder.GetSize());
}

void server_t::handle_begin_txn(
    int*, size_t, session_event_t event, const void*, session_state_t old_state, session_state_t new_state)
{
    ASSERT_PRECONDITION(event == session_event_t::BEGIN_TXN, c_message_unexpected_event_received);

    // This message should only be received while a transaction is in progress.
    ASSERT_PRECONDITION(
        old_state == session_state_t::CONNECTED && new_state == session_state_t::TXN_IN_PROGRESS,
        c_message_current_event_is_inconsistent_with_state_transition);

    ASSERT_PRECONDITION(s_txn_id == c_invalid_gaia_txn_id, "Transaction begin timestamp should be uninitialized!");

    ASSERT_PRECONDITION(!s_log.is_set(), "Transaction log should be uninitialized!");

    // REVIEW: we could make this a session thread-local to avoid dynamic
    // allocation per txn.
    std::vector<int> txn_log_fds_for_snapshot;
    auto cleanup_txn_log_fds_for_snapshot = make_scope_guard([&]() {
        // Close all the duplicated log fds in the buffer.
        for (int& fd : txn_log_fds_for_snapshot)
        {
            // Each log fd should still be valid.
            ASSERT_INVARIANT(is_fd_valid(fd), "Invalid fd!");
            close_fd(fd);
        }
    });
    txn_begin(txn_log_fds_for_snapshot);

    // Send the reply message to the client, with the number of txn log fds to
    // be sent later.
    // REVIEW: We could optimize the fast path by piggybacking some small fixed
    // number of log fds on the initial reply message.
    int log_fd = s_log.fd();
    FlatBufferBuilder builder;
    build_server_reply(builder, session_event_t::BEGIN_TXN, old_state, new_state, s_txn_id, txn_log_fds_for_snapshot.size());
    send_msg_with_fds(s_session_socket, &log_fd, 1, builder.GetBufferPointer(), builder.GetSize());

    // Send all txn log fds to the client in an additional sequence of dummy messages.
    // We need a 1-byte dummy message buffer due to our datagram size convention.
    uint8_t msg_buf[1]{0};
    size_t fds_sent_count = 0;
    while (fds_sent_count < txn_log_fds_for_snapshot.size())
    {
        size_t fds_to_send_count = std::min(c_max_fd_count, txn_log_fds_for_snapshot.size() - fds_sent_count);
        send_msg_with_fds(
            s_session_socket, txn_log_fds_for_snapshot.data() + fds_sent_count, fds_to_send_count, msg_buf, sizeof(msg_buf));
        fds_sent_count += fds_to_send_count;
    }
}

void server_t::txn_begin(std::vector<int>& txn_log_fds_for_snapshot)
{
    // Allocate a new begin_ts for this txn and initialize its metadata in the txn table.
    s_txn_id = txn_metadata_t::register_begin_ts();

    // The begin_ts returned by register_begin_ts() should always be valid because it
    // retries on concurrent invalidation.
    ASSERT_INVARIANT(s_txn_id != c_invalid_gaia_txn_id, "Begin timestamp is invalid!");

    // Ensure that there are no undecided txns in our snapshot window.
<<<<<<< HEAD
    safe_watermark_t pre_apply_watermark(watermark_t::pre_apply);
=======
    gaia_txn_id_t pre_apply_watermark = get_watermark(watermark_type_t::pre_apply);
>>>>>>> 2bb2d8d9
    validate_txns_in_range(pre_apply_watermark + 1, s_txn_id);

    get_txn_log_fds_for_snapshot(s_txn_id, txn_log_fds_for_snapshot);

    // Allocate the txn log fd on the server, for rollback-safety if the client session crashes.
    s_log.create(gaia_fmt::format("{}{}:{}", c_gaia_internal_txn_log_prefix, s_server_conf.instance_name(), s_txn_id).c_str());

    // Update the log header with our begin timestamp and initialize it to empty.
    s_log.data()->begin_ts = s_txn_id;
    s_log.data()->current_chunk = c_invalid_chunk_offset;
    s_log.data()->record_count = 0;
}

void server_t::get_txn_log_fds_for_snapshot(gaia_txn_id_t begin_ts, std::vector<int>& txn_log_fds)
{
    ASSERT_PRECONDITION(txn_log_fds.empty(), "Vector passed in to get_txn_log_fds_for_snapshot() should be empty!");

    // Take a snapshot of the post-apply watermark and scan backward from
    // begin_ts, stopping either just before the saved watermark or at the first
    // commit_ts whose log fd has been invalidated. This avoids having our scan
    // race the concurrently advancing watermark.
<<<<<<< HEAD
    safe_watermark_t post_apply_watermark(watermark_t::post_apply);
=======
    gaia_txn_id_t post_apply_watermark = get_watermark(watermark_type_t::post_apply);
>>>>>>> 2bb2d8d9
    for (gaia_txn_id_t ts = begin_ts - 1; ts > post_apply_watermark; --ts)
    {
        if (txn_metadata_t::is_commit_ts(ts))
        {
            ASSERT_INVARIANT(
                txn_metadata_t::is_txn_decided(ts),
                "Undecided commit_ts found in snapshot window!");
            if (txn_metadata_t::is_txn_committed(ts))
            {
                // Because the watermark could advance past its saved value, we
                // need to be sure that we don't send an invalidated and closed
                // log fd, so we validate and duplicate each log fd using the
                // safe_fd_from_ts_t class before sending it to the client. We set
                // auto_close_fd = false in the safe_fd_from_ts_t constructor
                // because we need to save the dup fds in the buffer until we
                // pass them to sendmsg().
                try
                {
                    safe_fd_from_ts_t committed_txn_log_fd(ts, false);
                    int local_log_fd = committed_txn_log_fd.get_fd();
                    txn_log_fds.push_back(local_log_fd);
                }
                catch (const invalid_log_fd&)
                {
                    // We ignore an invalidated fd because its log has already
                    // been applied to the shared locator view, so we don't need
                    // to send it to the client anyway. This means all preceding
                    // committed txns have already been applied to the shared
                    // locator view, so we can terminate the scan early.
                    break;
                }
            }
        }
    }

    // Because we scan the snapshot window backward and append fds to the buffer,
    // they are in reverse timestamp order.
    std::reverse(std::begin(txn_log_fds), std::end(txn_log_fds));
}

void server_t::handle_rollback_txn(
    int*, size_t, session_event_t event, const void*, session_state_t old_state, session_state_t new_state)
{
    ASSERT_PRECONDITION(event == session_event_t::ROLLBACK_TXN, c_message_unexpected_event_received);

    // This message should only be received while a transaction is in progress.
    ASSERT_PRECONDITION(
        old_state == session_state_t::TXN_IN_PROGRESS && new_state == session_state_t::CONNECTED,
        c_message_current_event_is_inconsistent_with_state_transition);

    ASSERT_PRECONDITION(
        s_txn_id != c_invalid_gaia_txn_id,
        "No active transaction to roll back!");

    ASSERT_PRECONDITION(s_log.is_set(), c_message_uninitialized_log_fd);

    // Release all txn resources and mark the txn's begin_ts metadata as terminated.
    txn_rollback();
}

void server_t::handle_commit_txn(
    int*, size_t, session_event_t event, const void*, session_state_t old_state, session_state_t new_state)
{
    ASSERT_PRECONDITION(event == session_event_t::COMMIT_TXN, c_message_unexpected_event_received);

    // This message should only be received while a transaction is in progress.
    ASSERT_PRECONDITION(
        old_state == session_state_t::TXN_IN_PROGRESS && new_state == session_state_t::TXN_COMMITTING,
        c_message_current_event_is_inconsistent_with_state_transition);

    ASSERT_PRECONDITION(s_log.is_set(), c_message_uninitialized_log_fd);

    // Actually commit the transaction.
    session_event_t decision = session_event_t::NOP;
    try
    {
        bool success = txn_commit();
        decision = success ? session_event_t::DECIDE_TXN_COMMIT : session_event_t::DECIDE_TXN_ABORT;
    }
    catch (const index::unique_constraint_violation& e)
    {
        // Rollback our transaction in case of constraint violations.
        // This is because such failures happen in the early pre-commit phase.
        txn_rollback();

        decision = session_event_t::DECIDE_TXN_ROLLBACK_UNIQUE;
    }

    // Server-initiated state transition! (Any issues with reentrant handlers?)
    apply_transition(decision, nullptr, nullptr, 0);
}

void server_t::handle_decide_txn(
    int*, size_t, session_event_t event, const void*, session_state_t old_state, session_state_t new_state)
{
    ASSERT_PRECONDITION(
        event == session_event_t::DECIDE_TXN_COMMIT
            || event == session_event_t::DECIDE_TXN_ABORT
            || event == session_event_t::DECIDE_TXN_ROLLBACK_UNIQUE,
        c_message_unexpected_event_received);

    ASSERT_PRECONDITION(
        old_state == session_state_t::TXN_COMMITTING && new_state == session_state_t::CONNECTED,
        c_message_current_event_is_inconsistent_with_state_transition);

    // We need to clear transactional state after the decision has been
    // returned, but we don't close the log fd (even for an abort decision),
    // because GC needs the log in order to properly deallocate all allocations
    // made by this txn when they become obsolete.
    auto cleanup = make_scope_guard([&]() { s_txn_id = c_invalid_gaia_txn_id; });

    FlatBufferBuilder builder;
    build_server_reply(builder, event, old_state, new_state, s_txn_id);
    send_msg_with_fds(s_session_socket, nullptr, 0, builder.GetBufferPointer(), builder.GetSize());

    // Update watermarks and perform associated maintenance tasks. This will
    // block new transactions on this session thread, but that is a feature, not
    // a bug, because it provides natural backpressure on clients who submit
    // long-running transactions that prevent old versions and logs from being
    // freed. This approach helps keep the system from accumulating more
    // deferred work than it can ever retire, which is a problem with performing
    // all maintenance asynchronously in the background. Allowing this work to
    // delay beginning new transactions but not delay committing the current
    // transaction seems like a good compromise.
    perform_maintenance();
}

void server_t::handle_client_shutdown(
    int*, size_t, session_event_t event, const void*, session_state_t, session_state_t new_state)
{
    ASSERT_PRECONDITION(
        event == session_event_t::CLIENT_SHUTDOWN,
        c_message_unexpected_event_received);

    ASSERT_PRECONDITION(
        new_state == session_state_t::DISCONNECTED,
        c_message_current_event_is_inconsistent_with_state_transition);

    // If this event is received, the client must have closed the write end of the socket
    // (equivalent of sending a FIN), so we need to do the same. Closing the socket
    // will send a FIN to the client, so they will read EOF and can close the socket
    // as well. We can just set the shutdown flag here, which will break out of the poll
    // loop and immediately close the socket. (If we received EOF from the client after
    // we closed our write end, then we would be calling shutdown(SHUT_WR) twice, which
    // is another reason to just close the socket.)
    s_session_shutdown = true;

    // If the session had an active txn, clean up all its resources.
    if (s_txn_id != c_invalid_gaia_txn_id)
    {
        bool client_disconnected = true;
        txn_rollback(client_disconnected);
    }
}

void server_t::handle_server_shutdown(
    int*, size_t, session_event_t event, const void*, session_state_t, session_state_t new_state)
{
    ASSERT_PRECONDITION(
        event == session_event_t::SERVER_SHUTDOWN,
        c_message_unexpected_event_received);

    ASSERT_PRECONDITION(
        new_state == session_state_t::DISCONNECTED,
        c_message_current_event_is_inconsistent_with_state_transition);

    // This transition should only be triggered on notification of the server shutdown event.
    // Because we are about to shut down, we can't wait for acknowledgment from the client and
    // should just close the session socket. As noted above, setting the shutdown flag will
    // immediately break out of the poll loop and close the session socket.
    s_session_shutdown = true;
}

std::pair<int, int> server_t::get_stream_socket_pair()
{
    // Create a connected pair of datagram sockets, one of which we will keep
    // and the other we will send to the client.
    // We use SOCK_SEQPACKET because it supports both datagram and connection
    // semantics: datagrams allow buffering without framing, and a connection
    // ensures that client returns EOF after server has called shutdown(SHUT_WR).
    int socket_pair[2] = {-1};
    if (-1 == ::socketpair(PF_UNIX, SOCK_SEQPACKET, 0, socket_pair))
    {
        throw_system_error("socketpair() failed!");
    }

    auto [client_socket, server_socket] = socket_pair;
    // We need to use the initializer + mutable hack to capture structured bindings in a lambda.
    auto socket_cleanup = make_scope_guard([client_socket = client_socket,
                                            server_socket = server_socket]() mutable {
        close_fd(client_socket);
        close_fd(server_socket);
    });

    // Set server socket to be nonblocking, because we use it within an epoll loop.
    set_non_blocking(server_socket);

    socket_cleanup.dismiss();
    return std::pair{client_socket, server_socket};
}

void server_t::handle_request_stream(
    int*, size_t, session_event_t event, const void* event_data, session_state_t old_state, session_state_t new_state)
{
    ASSERT_PRECONDITION(
        event == session_event_t::REQUEST_STREAM,
        c_message_unexpected_event_received);

    // This event never changes session state.
    ASSERT_PRECONDITION(
        old_state == new_state,
        c_message_current_event_is_inconsistent_with_state_transition);

    // We can't use structured binding names in a lambda capture list.
    int client_socket, server_socket;
    std::tie(client_socket, server_socket) = get_stream_socket_pair();

    // The client socket should unconditionally be closed on exit because it's
    // duplicated when passed to the client and we no longer need it on the
    // server.
    auto client_socket_cleanup = make_scope_guard([&]() { close_fd(client_socket); });
    auto server_socket_cleanup = make_scope_guard([&]() { close_fd(server_socket); });

    auto request = static_cast<const client_request_t*>(event_data);

    switch (request->data_type())
    {
    case request_data_t::table_scan:
    {
        auto type = static_cast<gaia_type_t>(request->data_as_table_scan()->type_id());

        start_stream_producer(server_socket, get_id_generator_for_type(type));

        break;
    }
    case request_data_t::index_scan:
    {
        auto request_data = request->data_as_index_scan();
        auto index_id = static_cast<gaia_id_t>(request_data->index_id());
        auto txn_id = static_cast<gaia_txn_id_t>(request_data->txn_id());
        auto query_type = request_data->query_type();
        auto index = id_to_index(index_id);

        ASSERT_INVARIANT(index != nullptr, "Cannot find index!");

        switch (query_type)
        {
        case index_query_t::NONE:
            start_stream_producer(server_socket, index->generator(txn_id));
            break;
        case index_query_t::index_point_read_query_t:
        case index_query_t::index_equal_range_query_t:
        {
            index::index_key_t key;
            {
                // Create local snapshot to query catalog for key serialization schema.
                bool apply_logs = true;
                create_local_snapshot(apply_logs);
                auto cleanup_local_snapshot = make_scope_guard([]() { s_local_snapshot_locators.close(); });

                if (query_type == index_query_t::index_point_read_query_t)
                {
                    auto query = request_data->query_as_index_point_read_query_t();
                    auto key_buffer = data_read_buffer_t(*(query->key()));
                    key = index::index_builder_t::deserialize_key(index_id, key_buffer);
                }
                else
                {
                    auto query = request_data->query_as_index_equal_range_query_t();
                    auto key_buffer = data_read_buffer_t(*(query->key()));
                    key = index::index_builder_t::deserialize_key(index_id, key_buffer);
                }
            }
            start_stream_producer(server_socket, index->equal_range_generator(txn_id, key));
            break;
        }
        default:
            ASSERT_UNREACHABLE(c_message_unexpected_query_type);
        }

        break;
    }
    default:
        ASSERT_UNREACHABLE(c_message_unexpected_request_data_type);
    }

    // Transfer ownership of the server socket to the stream producer thread.
    server_socket_cleanup.dismiss();

    // Any exceptions after this point will close the server socket, ensuring the producer thread terminates.
    // However, its destructor will not run until the session thread exits and joins the producer thread.
    FlatBufferBuilder builder;
    build_server_reply(builder, event, old_state, new_state);
    send_msg_with_fds(s_session_socket, &client_socket, 1, builder.GetBufferPointer(), builder.GetSize());
}

void server_t::apply_transition(session_event_t event, const void* event_data, int* fds, size_t fd_count)
{
    if (event == session_event_t::NOP)
    {
        return;
    }

    for (auto t : c_valid_transitions)
    {
        if (t.event == event && (t.state == s_session_state || t.state == session_state_t::ANY))
        {
            session_state_t new_state = t.transition.new_state;

            // If the transition's new state is ANY, then keep the state the same.
            if (new_state == session_state_t::ANY)
            {
                new_state = s_session_state;
            }

            session_state_t old_state = s_session_state;
            s_session_state = new_state;

            if (t.transition.handler)
            {
                t.transition.handler(fds, fd_count, event, event_data, old_state, s_session_state);
            }

            return;
        }
    }

    // If we get here, we haven't found any compatible transition.
    // TODO: consider propagating exception back to client?
    throw invalid_session_transition(
        "No allowed state transition from state '"
        + std::string(EnumNamesession_state_t(s_session_state))
        + "' with event '"
        + std::string(EnumNamesession_event_t(event))
        + "'.");
}

void server_t::build_server_reply(
    FlatBufferBuilder& builder,
    session_event_t event,
    session_state_t old_state,
    session_state_t new_state,
    gaia_txn_id_t txn_id,
    size_t log_fds_to_apply_count)
{
    flatbuffers::Offset<server_reply_t> server_reply;
    const auto transaction_info = Createtransaction_info_t(builder, txn_id, log_fds_to_apply_count);
    server_reply = Createserver_reply_t(
        builder, event, old_state, new_state, reply_data_t::transaction_info, transaction_info.Union());
    const auto message = Createmessage_t(builder, any_message_t::reply, server_reply.Union());
    builder.Finish(message);
}

void server_t::clear_shared_memory()
{
    data_mapping_t::close(c_data_mappings);
    s_local_snapshot_locators.close();
    s_chunk_manager.release();
}

// To avoid synchronization, we assume that this method is only called when
// no sessions exist and the server is not accepting any new connections.
void server_t::init_shared_memory()
{
    // The listening socket must not be open.
    ASSERT_PRECONDITION(s_listening_socket == -1, "Listening socket should not be open!");

    // Initialize global data structures.
    txn_metadata_t::init_txn_metadata_map();

    // Initialize watermarks.
    for (auto& elem : s_watermarks)
    {
        std::atomic_init(&elem, c_invalid_gaia_txn_id);
    }

    // We may be reinitializing the server upon receiving a SIGHUP.
    clear_shared_memory();

    // Clear all shared memory if an exception is thrown.
    auto cleanup_memory = make_scope_guard([]() { clear_shared_memory(); });

    // Validate shared memory mapping definitions and assert that mappings are not made yet.
    data_mapping_t::validate(c_data_mappings, std::size(c_data_mappings));
    for (auto data_mapping : c_data_mappings)
    {
        ASSERT_INVARIANT(!data_mapping.is_set(), "Memory should be unmapped");
    }

    // s_shared_locators uses sizeof(gaia_offset_t) * c_max_locators = 32GB of virtual address space.
    //
    // s_shared_data uses (64B) * c_max_locators = 256GB of virtual address space.
    //
    // s_shared_id_index uses (32B) * c_max_locators = 128GB of virtual address space
    // (assuming 4-byte alignment). We could eventually shrink this to
    // 4B/locator (assuming 4-byte locators), or 16GB, if we can assume that
    // gaia_ids are sequentially allocated and seldom deleted, so we can just
    // use an array of locators indexed by gaia_id.
    data_mapping_t::create(c_data_mappings, s_server_conf.instance_name().c_str());

    bool initializing = true;
    init_memory_manager(initializing);

    // Create snapshot for db recovery and index population.
    bool apply_logs = false;
    create_local_snapshot(apply_logs);

    // Populate shared memory from the persistent log and snapshot.
    recover_db();

    // Initialize indexes.
    init_indexes();

    // Done with local snapshot.
    s_local_snapshot_locators.close();

    cleanup_memory.dismiss();
}

void server_t::init_memory_manager(bool initializing)
{
    if (initializing)
    {
        // This is only called by the main thread, to prepare for recovery.
        s_memory_manager.initialize(
            reinterpret_cast<uint8_t*>(s_shared_data.data()->objects),
            sizeof(s_shared_data.data()->objects));

        memory_manager::chunk_offset_t chunk_offset = s_memory_manager.allocate_chunk();
        if (chunk_offset == c_invalid_chunk_offset)
        {
            throw memory_allocation_error("Memory manager ran out of memory during call to allocate_chunk().");
        }
        s_chunk_manager.initialize(chunk_offset);
    }
    else
    {
        // This is called by server-side session threads, to use in GC.
        // These threads perform no allocations, so they do not need to
        // initialize their chunk manager with an allocated chunk.
        s_memory_manager.load(
            reinterpret_cast<uint8_t*>(s_shared_data.data()->objects),
            sizeof(s_shared_data.data()->objects));
    }
}

void server_t::deallocate_object(gaia_offset_t offset)
{
    // First extract the chunk ID from the offset, so we know which chunks are
    // candidates for deallocation.
    memory_manager::chunk_offset_t chunk_offset = memory_manager::chunk_from_offset(offset);

    memory_manager::chunk_manager_t chunk_manager;
    chunk_manager.load(chunk_offset);

    // We need to read the chunk version *before* we deallocate the object, to
    // ensure that the chunk hasn't already been deallocated and reused before
    // we read the version!
    memory_manager::chunk_version_t version = chunk_manager.get_version();

    // Cache this chunk and its current version for later deallocation.
    // REVIEW: This could be changed to use contains() after C++20.
    if (s_map_gc_chunks_to_versions.count(chunk_offset) == 0)
    {
        s_map_gc_chunks_to_versions.insert({chunk_offset, version});
    }
    else
    {
        // If this GC task already cached this chunk, then the versions must match!
        memory_manager::chunk_version_t cached_version = s_map_gc_chunks_to_versions[chunk_offset];
        ASSERT_INVARIANT(version == cached_version, "Chunk version must match cached chunk version!");
    }

    // Delegate deallocation of the object to the chunk manager.
    chunk_manager.deallocate(offset);
}

// Initialize indexes on startup.
void server_t::init_indexes()
{
    // No data to index-- nothing to do here.
    if (s_server_conf.persistence_mode() == server_config_t::persistence_mode_t::e_disabled)
    {
        return;
    }

    auto cleanup = make_scope_guard([]() { end_startup_txn(); });
    // Allocate new txn id for initializing indexes.
    begin_startup_txn();

    gaia_locator_t locator = c_invalid_gaia_locator;
    gaia_locator_t last_locator = s_shared_counters.data()->last_locator;

    // Create initial index data structures.
    for (const auto& table : catalog_core_t::list_tables())
    {
        for (const auto& index : catalog_core_t::list_indexes(table.id()))
        {
            index::index_builder_t::create_empty_index(index);
        }
    }

    while (++locator && locator <= last_locator)
    {
        auto obj = locator_to_ptr(locator);

        // Skip system objects -- they are not indexed.
        if (is_system_object(obj->type))
        {
            continue;
        }

        gaia_id_t type_record_id
            = type_id_mapping_t::instance().get_record_id(obj->type);

        if (type_record_id == c_invalid_gaia_id)
        {
            // Orphaned object detected. We continue instead of throw here because of GAIAPLAT-1276.
            // This should be reverted once we no longer orphan objects during a DROP operation.
            std::cerr << "Cannot find type for object " << obj->id << " in the catalog!";
            continue;
        }

        for (const auto& index : catalog_core_t::list_indexes(type_record_id))
        {
            index::index_builder_t::populate_index(index.id(), obj->type, locator);
        }
    }
}

// On commit, update in-memory-indexes to reflect logged operations.
void server_t::update_indexes_from_txn_log()
{
    bool replay_logs = true;

    create_local_snapshot(replay_logs);
    auto cleanup_local_snapshot = make_scope_guard([]() { s_local_snapshot_locators.close(); });
    index::index_builder_t::update_indexes_from_logs(*s_log.data(), s_server_conf.skip_catalog_integrity_checks());
}

void server_t::recover_db()
{
    // If persistence is disabled, then this is a no-op.
    if (s_server_conf.persistence_mode() != persistence_mode_t::e_disabled)
    {
        // We could get here after a server reset with '--persistence disabled-after-recovery',
        // in which case we need to recover from the original persistent image.
        if (!s_persistent_store)
        {
            s_persistent_store = std::make_unique<gaia::db::persistent_store_manager>(get_counters(), s_server_conf.data_dir());
            if (s_server_conf.persistence_mode() == persistence_mode_t::e_reinitialized_on_startup)
            {
                s_persistent_store->destroy_persistent_store();
            }
            s_persistent_store->open();
            s_persistent_store->recover();
        }
    }

    // If persistence is disabled after recovery, then destroy the RocksDB
    // instance.
    if (s_server_conf.persistence_mode() == persistence_mode_t::e_disabled_after_recovery)
    {
        s_persistent_store.reset();
    }
}

gaia_txn_id_t server_t::begin_startup_txn()
{
    s_txn_id = txn_metadata_t::register_begin_ts();
    return s_txn_id;
}

void server_t::end_startup_txn()
{
    // Use a local variable to ensure cleanup in case of an error.
    mapped_log_t log;

    log.create(gaia_fmt::format("{}{}:{}", c_gaia_internal_txn_log_prefix, s_server_conf.instance_name(), s_txn_id).c_str());

    // Update the log header with our begin timestamp and initialize it to empty.
    log.data()->begin_ts = s_txn_id;
    log.data()->record_count = 0;

    // Claim ownership of the log fd from the mapping object.
    // The empty log will be freed by a regular GC task.
    int log_fd = log.unmap_truncate_seal_fd();

    // Register this txn under a new commit timestamp.
    gaia_txn_id_t commit_ts = txn_metadata_t::register_commit_ts(s_txn_id, log_fd);
    // Mark this txn as submitted.
    txn_metadata_t::set_active_txn_submitted(s_txn_id, commit_ts);
    // Mark this txn as committed.
    txn_metadata_t::update_txn_decision(commit_ts, true);
    // Mark this txn durable if persistence is enabled.
    if (s_persistent_store)
    {
        txn_metadata_t::set_txn_durable(commit_ts);
    }

    perform_maintenance();

    s_txn_id = c_invalid_gaia_txn_id;
}

// Create a thread-local snapshot from the shared locators.
void server_t::create_local_snapshot(bool apply_logs)
{
    ASSERT_PRECONDITION(!s_local_snapshot_locators.is_set(), "Local snapshot is already mapped!");
    bool manage_fd = false;
    bool is_shared = false;

    if (apply_logs)
    {
        ASSERT_PRECONDITION(
            s_txn_id != c_invalid_gaia_txn_id && txn_metadata_t::is_txn_active(s_txn_id),
            "create_local_snapshot() must be called from within an active transaction!");
        std::vector<int> txn_log_fds;
        get_txn_log_fds_for_snapshot(s_txn_id, txn_log_fds);
        auto cleanup_log_fds = make_scope_guard([&]() {
            // Close all the duplicated log fds in the buffer.
            for (auto& fd : txn_log_fds)
            {
                // Each log fd should still be valid.
                ASSERT_INVARIANT(is_fd_valid(fd), "Invalid fd!");
                close_fd(fd);
            }
        });

        // Open a private locator mmap for the current thread.
        s_local_snapshot_locators.open(s_shared_locators.fd(), manage_fd, is_shared);

        // Apply txn_logs for the snapshot.
        for (const auto& it : txn_log_fds)
        {
            mapped_log_t txn_log;
            txn_log.open(it);
            apply_log_to_locators(s_local_snapshot_locators.data(), txn_log.data());
        }

        // Apply s_log to the local snapshot, if any.
        if (s_log.is_set())
        {
            apply_log_to_locators(s_local_snapshot_locators.data(), s_log.data());
        }
    }
    else
    {
        s_local_snapshot_locators.open(s_shared_locators.fd(), manage_fd, is_shared);
    }
}

sigset_t server_t::mask_signals()
{
    sigset_t sigset;
    ::sigemptyset(&sigset);

    // We now special-case SIGHUP to disconnect all sessions and reinitialize all shared memory.
    ::sigaddset(&sigset, SIGHUP);
    ::sigaddset(&sigset, SIGINT);
    ::sigaddset(&sigset, SIGTERM);
    ::sigaddset(&sigset, SIGQUIT);

    // Per POSIX, we must use pthread_sigmask() rather than sigprocmask()
    // in a multithreaded program.
    // REVIEW: should this be SIG_SETMASK?
    ::pthread_sigmask(SIG_BLOCK, &sigset, nullptr);

    return sigset;
}

void server_t::signal_handler(sigset_t sigset, int& signum)
{
    // Wait until a signal is delivered.
    // REVIEW: do we have any use for sigwaitinfo()?
    ::sigwait(&sigset, &signum);

    std::cerr << "Caught signal '" << ::strsignal(signum) << "'." << std::endl;

    signal_eventfd_multiple_threads(s_server_shutdown_eventfd);
}

void server_t::init_listening_socket(const std::string& socket_name)
{
    // Launch a connection-based listening Unix socket on a well-known address.
    // We use SOCK_SEQPACKET to get connection-oriented *and* datagram semantics.
    // This socket needs to be nonblocking so we can use epoll to wait on the
    // shutdown eventfd as well (the connected sockets it spawns will inherit
    // nonblocking mode). Actually, nonblocking mode may not have any effect in
    // level-triggered epoll mode, but it's good to ensure we can never block,
    // in case of bugs or surprising semantics in epoll.
    int listening_socket = ::socket(PF_UNIX, SOCK_SEQPACKET | SOCK_NONBLOCK, 0);
    if (listening_socket == -1)
    {
        throw_system_error("Socket creation failed!");
    }
    auto socket_cleanup = make_scope_guard([&]() { close_fd(listening_socket); });

    // Initialize the socket address structure.
    sockaddr_un server_addr{};
    server_addr.sun_family = AF_UNIX;

    // The socket name (minus its null terminator) needs to fit into the space
    // in the server address structure after the prefix null byte.
    ASSERT_INVARIANT(
        socket_name.size() <= sizeof(server_addr.sun_path) - 1,
        "Socket name '" + socket_name + "' is too long!");

    // We prepend a null byte to the socket name so the address is in the
    // (Linux-exclusive) "abstract namespace", i.e., not bound to the
    // filesystem.
    ::strncpy(&server_addr.sun_path[1], socket_name.c_str(), sizeof(server_addr.sun_path) - 1);

    // Bind the socket to the address and start listening for connections.
    // The socket name is not null-terminated in the address structure, but
    // we need to add an extra byte for the null byte prefix.
    socklen_t server_addr_size = sizeof(server_addr.sun_family) + 1 + ::strlen(&server_addr.sun_path[1]);
    if (-1 == ::bind(listening_socket, reinterpret_cast<struct sockaddr*>(&server_addr), server_addr_size))
    {
        // REVIEW: Identify other common errors that should have user-friendly error messages.
        if (errno == EADDRINUSE)
        {
            std::cerr << "ERROR: bind() failed! - " << (::strerror(errno)) << std::endl;
            std::cerr
                << "The " << c_db_server_name
                << " cannot start because another instance is already running."
                << std::endl
                << "Stop any instances of the server and try again."
                << std::endl;
            exit(1);
        }

        throw_system_error("bind() failed!");
    }
    if (-1 == ::listen(listening_socket, 0))
    {
        throw_system_error("listen() failed!");
    }

    socket_cleanup.dismiss();
    s_listening_socket = listening_socket;
}

bool server_t::authenticate_client_socket(int socket)
{
    struct ucred cred;
    socklen_t cred_len = sizeof(cred);
    if (-1 == ::getsockopt(socket, SOL_SOCKET, SO_PEERCRED, &cred, &cred_len))
    {
        throw_system_error("getsockopt(SO_PEERCRED) failed!");
    }

    // Disable client authentication until we can figure out
    // how to fix the Postgres tests.
    // https://gaiaplatform.atlassian.net/browse/GAIAPLAT-1253
    // Client must have same effective user ID as server.
    // return (cred.uid == ::geteuid());

    return true;
}

// We adopt a lazy GC approach to freeing thread resources, rather than having
// each thread clean up after itself on exit. This approach allows us to avoid
// any synchronization between the exiting thread and its owning thread, as well
// as the awkwardness of passing each thread a reference to its owning object.
// In general, any code which creates a new thread is expected to call this
// function to compensate for the "garbage" it is adding to the system.
//
// Removing a thread entry is O(1) (because we swap it with the last element and
// truncate the last element), so the whole scan with removals is O(n).
static void reap_exited_threads(std::vector<std::thread>& threads)
{
    for (auto iter = threads.begin(); iter != threads.end();)
    {
        // Test if the thread has already exited (this is possible with the
        // pthreads API but not with the std::thread API).
        auto handle = iter->native_handle();

        // pthread_kill(0) returns 0 if the thread is still running, and ESRCH
        // otherwise (unless it has already been detached or joined, in which
        // case the thread ID may be invalid or reused, possibly causing a
        // segfault). We never use a thread ID after the thread has been joined
        // (and we never detach threads), so we should be OK.
        //
        // https://man7.org/linux/man-pages/man3/pthread_kill.3.html
        // "POSIX.1-2008 recommends that if an implementation detects the use of
        // a thread ID after the end of its lifetime, pthread_kill() should
        // return the error ESRCH. The glibc implementation returns this error
        // in the cases where an invalid thread ID can be detected. But note
        // also that POSIX says that an attempt to use a thread ID whose
        // lifetime has ended produces undefined behavior, and an attempt to use
        // an invalid thread ID in a call to pthread_kill() can, for example,
        // cause a segmentation fault."
        //
        // https://man7.org/linux/man-pages/man3/pthread_self.3.html
        // "A thread ID may be reused after a terminated thread has been joined,
        // or a detached thread has terminated."
        int error = ::pthread_kill(handle, 0);

        if (error == 0)
        {
            // The thread is still running, so do nothing.
            ++iter;
        }
        else if (error == ESRCH)
        {
            // If this thread has already exited, then join it and deallocate
            // its object to release both memory and thread-related system
            // resources.
            ASSERT_INVARIANT(iter->joinable(), c_message_thread_must_be_joinable);
            iter->join();

            // Move the last element into the current entry.
            *iter = std::move(threads.back());
            threads.pop_back();
        }
        else
        {
            // Throw on all other errors (e.g., if the thread has been detached
            // or joined).
            throw_system_error("pthread_kill(0) failed!", error);
        }
    }
}

void server_t::client_dispatch_handler(const std::string& socket_name)
{
    // Register session cleanup handler first, so we can execute it last.
    auto session_cleanup = make_scope_guard([]() {
        for (auto& thread : s_session_threads)
        {
            ASSERT_INVARIANT(thread.joinable(), c_message_thread_must_be_joinable);
            thread.join();
        }
        // All session threads have been joined, so they can be destroyed.
        s_session_threads.clear();
    });

    // Start listening for incoming client connections.
    init_listening_socket(socket_name);
    // We close the listening socket before waiting for session threads to exit,
    // so no new sessions can be established while we wait for all session
    // threads to exit (we assume they received the same server shutdown
    // notification that we did).
    auto listener_cleanup = make_scope_guard([&]() { close_fd(s_listening_socket); });

    // Set up the epoll loop.
    int epoll_fd = ::epoll_create1(0);
    if (epoll_fd == -1)
    {
        throw_system_error(c_message_epoll_create1_failed);
    }

    // We close the epoll descriptor before closing the listening socket, so any
    // connections that arrive before the listening socket is closed will
    // receive ECONNRESET rather than ECONNREFUSED. This is perhaps unfortunate
    // but shouldn't really matter in practice.
    auto epoll_cleanup = make_scope_guard([&]() { close_fd(epoll_fd); });
    int registered_fds[] = {s_listening_socket, s_server_shutdown_eventfd};
    for (int registered_fd : registered_fds)
    {
        epoll_event ev{};
        ev.events = EPOLLIN;
        ev.data.fd = registered_fd;
        if (-1 == ::epoll_ctl(epoll_fd, EPOLL_CTL_ADD, registered_fd, &ev))
        {
            throw_system_error(c_message_epoll_ctl_failed);
        }
    }
    epoll_event events[std::size(registered_fds)];

    // Enter the epoll loop.
    while (true)
    {
        // Block forever (we will be notified of shutdown).
        int ready_fd_count = ::epoll_wait(epoll_fd, events, std::size(events), -1);
        if (ready_fd_count == -1)
        {
            // Attaching the debugger will send a SIGSTOP which we can't block.
            // Any signal which we block will set the shutdown eventfd and will
            // alert the epoll fd, so we don't have to worry about getting EINTR
            // from a signal intended to terminate the process.
            if (errno == EINTR)
            {
                continue;
            }
            throw_system_error(c_message_epoll_wait_failed);
        }

        for (int i = 0; i < ready_fd_count; ++i)
        {
            epoll_event ev = events[i];
            // We never register for anything but EPOLLIN,
            // but EPOLLERR will always be delivered.
            if (ev.events & EPOLLERR)
            {
                if (ev.data.fd == s_listening_socket)
                {
                    int error = 0;
                    socklen_t err_len = sizeof(error);
                    // Ignore errors getting error message and default to generic error message.
                    ::getsockopt(s_listening_socket, SOL_SOCKET, SO_ERROR, static_cast<void*>(&error), &err_len);
                    throw_system_error("Client socket error!", error);
                }
                else if (ev.data.fd == s_server_shutdown_eventfd)
                {
                    throw_system_error("Shutdown eventfd error!");
                }
            }

            // At this point, we should only get EPOLLIN.
            ASSERT_INVARIANT(ev.events == EPOLLIN, c_message_unexpected_event_type);

            if (ev.data.fd == s_listening_socket)
            {
                int session_socket = ::accept(s_listening_socket, nullptr, nullptr);
                if (session_socket == -1)
                {
                    throw_system_error("accept() failed!");
                }

                if (s_session_threads.size() >= c_session_limit
                    || !authenticate_client_socket(session_socket))
                {
                    // The connecting client will get ECONNRESET on their first
                    // read from this socket.
                    close_fd(session_socket);
                    continue;
                }

                // First reap any session threads that have terminated (to
                // avoid memory and system resource leaks).
                reap_exited_threads(s_session_threads);

                // Create session thread.
                s_session_threads.emplace_back(session_handler, session_socket);
            }
            else if (ev.data.fd == s_server_shutdown_eventfd)
            {
                consume_eventfd(s_server_shutdown_eventfd);
                return;
            }
            else
            {
                // We don't monitor any other fds.
                ASSERT_UNREACHABLE(c_message_unexpected_fd);
            }
        }
    }
}

void server_t::session_handler(int session_socket)
{
    // Set up session socket.
    s_session_shutdown = false;
    s_session_socket = session_socket;
    auto socket_cleanup = make_scope_guard([&]() {
        // We can rely on close_fd() to perform the equivalent of
        // shutdown(SHUT_RDWR), because we hold the only fd pointing to this
        // socket. That should allow the client to read EOF if they're in a
        // blocking read and exit gracefully. (If they try to write to the
        // socket after we've closed our end, they'll receive EPIPE.) We don't
        // want to try to read any pending data from the client, because we're
        // trying to shut down as quickly as possible.
        close_fd(s_session_socket);
    });

    // Initialize this thread's memory manager.
    bool initializing = false;
    init_memory_manager(initializing);

    // Claim an index in the safe_ts array. If this fails (because all indexes
    // are currently claimed by sessions), then immediately close the socket, so
    // the client throws a `peer_disconnected` exception and rethrows a
    // `session_limit_exceeded` exception.
    // REVIEW: When we have a way to marshal exceptions to the client, we should
    // directly ensure that `session_limit_exceeded` is thrown in this case.
    if (!reserve_safe_ts_index())
    {
        return;
    }

    auto safe_ts_index_cleanup = make_scope_guard([&]() {
        // Release this thread's index in the safe_ts array.
        release_safe_ts_index();
    });

    // Set up epoll loop.
    int epoll_fd = ::epoll_create1(0);
    if (epoll_fd == -1)
    {
        throw_system_error(c_message_epoll_create1_failed);
    }
    auto epoll_cleanup = make_scope_guard([&]() { close_fd(epoll_fd); });

    int fds[] = {s_session_socket, s_server_shutdown_eventfd};
    for (int fd : fds)
    {
        // We should only get EPOLLRDHUP from the client socket, but oh well.
        epoll_event ev{};
        ev.events = EPOLLIN | EPOLLRDHUP;
        ev.data.fd = fd;
        if (-1 == ::epoll_ctl(epoll_fd, EPOLL_CTL_ADD, fd, &ev))
        {
            throw_system_error(c_message_epoll_ctl_failed);
        }
    }
    epoll_event events[std::size(fds)];

    // Event to signal session-owned threads to terminate.
    s_session_shutdown_eventfd = make_eventfd();
    auto owned_threads_cleanup = make_scope_guard([]() {
        // Signal all session-owned threads to terminate.
        signal_eventfd_multiple_threads(s_session_shutdown_eventfd);

        // Wait for all session-owned threads to terminate.
        for (auto& thread : s_session_owned_threads)
        {
            ASSERT_INVARIANT(thread.joinable(), c_message_thread_must_be_joinable);
            thread.join();
        }

        // All session-owned threads have been joined, so they can be destroyed.
        s_session_owned_threads.clear();

        // All session-owned threads have received the session shutdown
        // notification, so we can close the eventfd.
        close_fd(s_session_shutdown_eventfd);
    });

    // Enter epoll loop.
    while (!s_session_shutdown)
    {
        // Block forever (we will be notified of shutdown).
        int ready_fd_count = ::epoll_wait(epoll_fd, events, std::size(events), -1);
        if (ready_fd_count == -1)
        {
            // Attaching the debugger will send a SIGSTOP which we can't block.
            // Any signal which we block will set the shutdown eventfd and will
            // alert the epoll fd, so we don't have to worry about getting EINTR
            // from a signal intended to terminate the process.
            if (errno == EINTR)
            {
                continue;
            }
            throw_system_error(c_message_epoll_wait_failed);
        }

        session_event_t event = session_event_t::NOP;
        const void* event_data = nullptr;

        // Buffer used to send and receive all message data.
        uint8_t msg_buf[c_max_msg_size]{0};

        // Buffer used to receive file descriptors.
        int fd_buf[c_max_fd_count] = {-1};
        size_t fd_buf_size = std::size(fd_buf);
        int* fds = nullptr;
        size_t fd_count = 0;

        // If the shutdown flag is set, we need to exit immediately before
        // processing the next ready fd.
        for (int i = 0; i < ready_fd_count && !s_session_shutdown; ++i)
        {
            epoll_event ev = events[i];
            if (ev.data.fd == s_session_socket)
            {
                // NB: Because many event flags are set in combination with others, the
                // order we test them in matters! E.g., EPOLLIN seems to always be set
                // whenever EPOLLRDHUP is set, so we need to test EPOLLRDHUP before
                // testing EPOLLIN.
                if (ev.events & EPOLLERR)
                {
                    // This flag is unmaskable, so we don't need to register for it.
                    int error = 0;
                    socklen_t err_len = sizeof(error);
                    // Ignore errors getting error message and default to generic error message.
                    ::getsockopt(s_session_socket, SOL_SOCKET, SO_ERROR, static_cast<void*>(&error), &err_len);
                    std::cerr << "Client socket error: " << ::strerror(error) << std::endl;
                    event = session_event_t::CLIENT_SHUTDOWN;
                }
                else if (ev.events & EPOLLHUP)
                {
                    // This flag is unmaskable, so we don't need to register for it.
                    // Both ends of the socket have issued a shutdown(SHUT_WR) or equivalent.
                    ASSERT_INVARIANT(!(ev.events & EPOLLERR), c_message_epollerr_flag_should_not_be_set);
                    event = session_event_t::CLIENT_SHUTDOWN;
                }
                else if (ev.events & EPOLLRDHUP)
                {
                    // The client has called shutdown(SHUT_WR) to signal their intention to
                    // disconnect. We do the same by closing the session socket.
                    // REVIEW: Can we get both EPOLLHUP and EPOLLRDHUP when the client half-closes
                    // the socket after we half-close it?
                    ASSERT_INVARIANT(!(ev.events & EPOLLHUP), "EPOLLHUP flag should not be set!");
                    event = session_event_t::CLIENT_SHUTDOWN;
                }
                else if (ev.events & EPOLLIN)
                {
                    ASSERT_INVARIANT(
                        !(ev.events & (EPOLLERR | EPOLLHUP | EPOLLRDHUP)),
                        "EPOLLERR, EPOLLHUP, EPOLLRDHUP flags should not be set!");

                    // Read client message with possible file descriptors.
                    size_t bytes_read = recv_msg_with_fds(s_session_socket, fd_buf, &fd_buf_size, msg_buf, sizeof(msg_buf));
                    // We shouldn't get EOF unless EPOLLRDHUP is set.
                    // REVIEW: it might be possible for the client to call shutdown(SHUT_WR)
                    // after we have already woken up on EPOLLIN, in which case we would
                    // legitimately read 0 bytes and this assert would be invalid.
                    ASSERT_INVARIANT(bytes_read > 0, "Failed to read message!");

                    const message_t* msg = Getmessage_t(msg_buf);
                    const client_request_t* request = msg->msg_as_request();
                    event = request->event();
                    event_data = static_cast<const void*>(request);

                    if (fd_buf_size > 0)
                    {
                        fds = fd_buf;
                        fd_count = fd_buf_size;
                    }
                }
                else
                {
                    // We don't register for any other events.
                    ASSERT_INVARIANT(false, c_message_unexpected_event_type);
                }
            }
            else if (ev.data.fd == s_server_shutdown_eventfd)
            {
                ASSERT_INVARIANT(ev.events == EPOLLIN, "Expected EPOLLIN event type!");
                consume_eventfd(s_server_shutdown_eventfd);
                event = session_event_t::SERVER_SHUTDOWN;
            }
            else
            {
                // We don't monitor any other fds.
                ASSERT_UNREACHABLE(c_message_unexpected_fd);
            }

            ASSERT_INVARIANT(event != session_event_t::NOP, c_message_unexpected_event_type);

            // The transition handlers are the only places we currently call
            // send_msg_with_fds(). We need to handle a peer_disconnected
            // exception thrown from that method (translated from EPIPE).
            try
            {
                apply_transition(event, event_data, fds, fd_count);
            }
            catch (const peer_disconnected& e)
            {
                std::cerr << "Client socket error: " << e.what() << std::endl;
                s_session_shutdown = true;
            }
        }
    }
}

template <typename T_element>
void server_t::stream_producer_handler(
    int stream_socket, int cancel_eventfd, std::shared_ptr<generator_t<T_element>> generator_fn)
{
    auto socket_cleanup = make_scope_guard([&]() {
        // We can rely on close_fd() to perform the equivalent of shutdown(SHUT_RDWR),
        // because we hold the only fd pointing to this socket.
        close_fd(stream_socket);
    });

    // Verify that the socket is the correct type for the semantics we assume.
    check_socket_type(stream_socket, SOCK_SEQPACKET);

    // Check that our stream socket is non-blocking (so we don't accidentally block in write()).
    ASSERT_PRECONDITION(is_non_blocking(stream_socket), "Stream socket is in blocking mode!");

    int epoll_fd = ::epoll_create1(0);
    if (epoll_fd == -1)
    {
        throw_system_error(c_message_epoll_create1_failed);
    }
    auto epoll_cleanup = make_scope_guard([&]() { close_fd(epoll_fd); });

    // We poll for write availability of the stream socket in level-triggered mode,
    // and only write at most one buffer of data before polling again, to avoid read
    // starvation of the cancellation eventfd.
    epoll_event sock_ev{};
    sock_ev.events = EPOLLOUT;
    sock_ev.data.fd = stream_socket;
    if (-1 == ::epoll_ctl(epoll_fd, EPOLL_CTL_ADD, stream_socket, &sock_ev))
    {
        throw_system_error(c_message_epoll_ctl_failed);
    }

    epoll_event cancel_ev{};
    cancel_ev.events = EPOLLIN;
    cancel_ev.data.fd = cancel_eventfd;
    if (-1 == ::epoll_ctl(epoll_fd, EPOLL_CTL_ADD, cancel_eventfd, &cancel_ev))
    {
        throw_system_error(c_message_epoll_ctl_failed);
    }

    epoll_event events[2];
    bool producer_shutdown = false;
    bool disabled_writable_notification = false;

    // The userspace buffer that we use to construct a batch datagram message.
    std::vector<T_element> batch_buffer;

    // We need to call reserve() rather than the "sized" constructor to avoid changing size().
    batch_buffer.reserve(c_stream_batch_size);

    auto gen_iter = generator_iterator_t<T_element>(std::move(generator_fn));

    while (!producer_shutdown)
    {
        // Block forever (we will be notified of shutdown).
        int ready_fd_count = ::epoll_wait(epoll_fd, events, std::size(events), -1);
        if (ready_fd_count == -1)
        {
            // Attaching the debugger will send a SIGSTOP which we can't block.
            // Any signal which we block will set the shutdown eventfd and will
            // alert the epoll fd, so we don't have to worry about getting EINTR
            // from a signal intended to terminate the process.
            if (errno == EINTR)
            {
                continue;
            }
            throw_system_error(c_message_epoll_wait_failed);
        }

        // If the shutdown flag is set, we need to exit immediately before
        // processing the next ready fd.
        for (int i = 0; i < ready_fd_count && !producer_shutdown; ++i)
        {
            epoll_event ev = events[i];
            if (ev.data.fd == stream_socket)
            {
                // NB: Because many event flags are set in combination with others, the
                // order we test them in matters! E.g., EPOLLIN seems to always be set
                // whenever EPOLLRDHUP is set, so we need to test EPOLLRDHUP before
                // testing EPOLLIN.
                if (ev.events & EPOLLERR)
                {
                    // This flag is unmaskable, so we don't need to register for it.
                    int error = 0;
                    socklen_t err_len = sizeof(error);

                    // Ignore errors getting error message and default to generic error message.
                    ::getsockopt(stream_socket, SOL_SOCKET, SO_ERROR, static_cast<void*>(&error), &err_len);
                    std::cerr << "Stream socket error: '" << ::strerror(error) << "'." << std::endl;
                    producer_shutdown = true;
                }
                else if (ev.events & EPOLLHUP)
                {
                    // This flag is unmaskable, so we don't need to register for it.
                    // We should get this when the client has closed its end of the socket.
                    ASSERT_INVARIANT(!(ev.events & EPOLLERR), c_message_epollerr_flag_should_not_be_set);
                    producer_shutdown = true;
                }
                else if (ev.events & EPOLLOUT)
                {
                    ASSERT_INVARIANT(
                        !disabled_writable_notification,
                        "Received write readiness notification on socket after deregistering from EPOLLOUT!");

                    ASSERT_INVARIANT(
                        !(ev.events & (EPOLLERR | EPOLLHUP)),
                        "EPOLLERR and EPOLLHUP flags should not be set!");

                    // Write to the send buffer until we exhaust either the iterator or the buffer free space.
                    while (gen_iter && (batch_buffer.size() < c_stream_batch_size))
                    {
                        T_element next_val = *gen_iter;
                        batch_buffer.push_back(next_val);
                        ++gen_iter;
                    }

                    // We need to send any pending data in the buffer, followed by EOF
                    // if we reached end of iteration. We let the client decide when to
                    // close the socket, because their next read may be arbitrarily delayed
                    // (and they may still have pending data).

                    // First send any remaining data in the buffer.
                    if (batch_buffer.size() > 0)
                    {
                        // To simplify client state management by allowing the client to
                        // dequeue entries in FIFO order using std::vector.pop_back(),
                        // we reverse the order of entries in the buffer.
                        std::reverse(std::begin(batch_buffer), std::end(batch_buffer));

                        // We don't want to handle signals, so set
                        // MSG_NOSIGNAL to convert SIGPIPE to EPIPE.
                        ssize_t bytes_written = ::send(
                            stream_socket, batch_buffer.data(), batch_buffer.size() * sizeof(T_element),
                            MSG_NOSIGNAL);

                        if (bytes_written == -1)
                        {
                            // It should never happen that the socket is no longer writable
                            // after we receive EPOLLOUT, because we are the only writer and
                            // the receive buffer is always large enough for a batch.
                            ASSERT_INVARIANT(errno != EAGAIN && errno != EWOULDBLOCK, c_message_unexpected_errno_value);
                            // Log the error and break out of the poll loop.
                            std::cerr << "Stream socket error: '" << ::strerror(errno) << "'." << std::endl;
                            producer_shutdown = true;
                        }
                        else
                        {
                            // We successfully wrote to the socket, so clear the buffer.
                            // (Partial writes are impossible with datagram sockets.)
                            // The standard is somewhat unclear, but apparently clear() will
                            // not change the capacity in any recent implementation of the
                            // standard library (https://cplusplus.github.io/LWG/issue1102).
                            batch_buffer.clear();
                        }
                    }

                    // If we reached end of iteration, send EOF to client.
                    // (We still need to wait for the client to close their socket,
                    // because they may still have unread data, so we don't set the
                    // producer_shutdown flag.)
                    if (!gen_iter)
                    {
                        ::shutdown(stream_socket, SHUT_WR);
                        // Unintuitively, after we call shutdown(SHUT_WR), the
                        // socket is always writable, because a write will never
                        // block, but any write will return EPIPE. Therefore, we
                        // unregister the socket for writable notifications
                        // after we call shutdown(SHUT_WR). We should now only
                        // be notified (with EPOLLHUP/EPOLLERR) when the client
                        // closes the socket, so we can close our end of the
                        // socket and terminate the thread.
                        epoll_event ev{};
                        // We're only interested in EPOLLHUP/EPOLLERR
                        // notifications, and we don't need to register for
                        // those.
                        ev.events = 0;
                        ev.data.fd = stream_socket;
                        if (-1 == ::epoll_ctl(epoll_fd, EPOLL_CTL_MOD, stream_socket, &ev))
                        {
                            throw_system_error(c_message_epoll_ctl_failed);
                        }
                        disabled_writable_notification = true;
                    }
                }
                else
                {
                    // We don't register for any other events.
                    ASSERT_INVARIANT(false, c_message_unexpected_event_type);
                }
            }
            else if (ev.data.fd == cancel_eventfd)
            {
                ASSERT_INVARIANT(ev.events == EPOLLIN, c_message_unexpected_event_type);
                consume_eventfd(cancel_eventfd);
                producer_shutdown = true;
            }
            else
            {
                // We don't monitor any other fds.
                ASSERT_UNREACHABLE(c_message_unexpected_fd);
            }
        }
    }
}

template <typename T_element>
void server_t::start_stream_producer(int stream_socket, std::shared_ptr<generator_t<T_element>> generator_fn)
{
    // First reap any owned threads that have terminated (to avoid memory and
    // system resource leaks).
    reap_exited_threads(s_session_owned_threads);

    // Create stream producer thread.
    s_session_owned_threads.emplace_back(
        stream_producer_handler<T_element>, stream_socket, s_session_shutdown_eventfd, std::move(generator_fn));
}

std::shared_ptr<generator_t<gaia_id_t>> server_t::get_id_generator_for_type(gaia_type_t type)
{
    return std::make_shared<type_generator_t>(type, s_txn_id);
}

void server_t::validate_txns_in_range(gaia_txn_id_t start_ts, gaia_txn_id_t end_ts)
{
    // Scan txn table entries from start_ts to end_ts.
    // Seal any uninitialized entries and validate any undecided txns.
    for (gaia_txn_id_t ts = start_ts; ts < end_ts; ++ts)
    {
        // Fence off any txns that have allocated a commit_ts between start_ts
        // and end_ts but have not yet registered a commit_ts metadata entry in
        // the txn table.
        if (txn_metadata_t::seal_uninitialized_ts(ts))
        {
            continue;
        }

        // Validate any undecided submitted txns.
        if (txn_metadata_t::is_commit_ts(ts) && txn_metadata_t::is_txn_validating(ts))
        {
            bool is_committed = validate_txn(ts);

            // Update the current txn's decided status.
            txn_metadata_t::update_txn_decision(ts, is_committed);
        }
    }
}

gaia_txn_id_t server_t::submit_txn(gaia_txn_id_t begin_ts, int log_fd)
{
    ASSERT_PRECONDITION(txn_metadata_t::is_txn_active(begin_ts), "Not an active transaction!");

    // We assume all our log fds are non-negative and fit into 16 bits. (The
    // highest possible value is reserved to indicate an invalid fd.)
    ASSERT_PRECONDITION(
        log_fd >= 0 && log_fd < std::numeric_limits<uint16_t>::max(),
        "Transaction log fd is not between 0 and (2^16 - 2)!");

    ASSERT_PRECONDITION(is_fd_valid(log_fd), "Invalid log fd!");

    // Allocate a new commit_ts and initialize its metadata with our begin_ts and log fd.
    gaia_txn_id_t commit_ts = txn_metadata_t::register_commit_ts(begin_ts, log_fd);

    // Now update the active txn metadata.
    txn_metadata_t::set_active_txn_submitted(begin_ts, commit_ts);

    return commit_ts;
}

// This helper method takes 2 file descriptors for txn logs and determines if
// they have a non-empty intersection. We could just use std::set_intersection,
// but that outputs all elements of the intersection in a third container, while
// we just need to test for non-empty intersection (and terminate as soon as the
// first common element is found), so we write our own simple merge intersection
// code. If we ever need to return the IDs of all conflicting objects to clients
// (or just log them for diagnostics), we could use std::set_intersection.
bool server_t::txn_logs_conflict(int log_fd1, int log_fd2)
{
    // First map the two fds.
    mapped_log_t log1;
    log1.open(log_fd1);
    mapped_log_t log2;
    log2.open(log_fd2);

    // Now perform standard merge intersection and terminate on the first conflict found.
    size_t log1_idx = 0, log2_idx = 0;
    while (log1_idx < log1.data()->record_count && log2_idx < log2.data()->record_count)
    {
        txn_log_t::log_record_t* lr1 = log1.data()->log_records + log1_idx;
        txn_log_t::log_record_t* lr2 = log2.data()->log_records + log2_idx;

        if (lr1->locator == lr2->locator)
        {
            return true;
        }
        else if (lr1->locator < lr2->locator)
        {
            ++log1_idx;
        }
        else
        {
            ++log2_idx;
        }
    }
    return false;
}

bool server_t::validate_txn(gaia_txn_id_t commit_ts)
{
    // Validation algorithm:

    // NB: We make two passes over the conflict window, even though only one
    // pass would suffice, because we want to avoid unnecessary validation of
    // undecided txns by skipping over them on the first pass while we check
    // committed txns for conflicts, hoping that some undecided txns will be
    // decided before the second pass. This adds some complexity (e.g., tracking
    // committed txns already tested for conflicts), but avoids unnecessary
    // duplicated work, by deferring helping other txns validate until all
    // necessary work is complete and we would be forced to block otherwise.
    //
    // 1. Find all committed transactions in conflict window, i.e., between our
    //    begin and commit timestamps, traversing from oldest to newest txns and
    //    testing for conflicts as we go, to allow as much time as possible for
    //    undecided txns to be validated, and for commit timestamps allocated
    //    within our conflict window to be registered. Seal all uninitialized
    //    timestamps we encounter, so no active txns can be submitted within our
    //    conflict window. Any submitted txns which have allocated a commit
    //    timestamp within our conflict window but have not yet registered their
    //    commit timestamp must now retry with a new timestamp. (This allows us
    //    to treat our conflict window as an immutable snapshot of submitted
    //    txns, without needing to acquire any locks.) Skip over all sealed
    //    timestamps, active txns, undecided txns, and aborted txns. Repeat this
    //    phase until no newly committed txns are discovered.
    //
    // 2. Recursively validate all undecided txns in the conflict window, from
    //    oldest to newest. Note that we cannot recurse indefinitely, because by
    //    hypothesis no undecided txns can precede our begin timestamp (because
    //    a new transaction must validate any undecided transactions with commit
    //    timestamps preceding its begin timestamp before it can proceed).
    //    However, we could duplicate work with other session threads validating
    //    their committing txns. We mitigate this by 1) deferring any recursive
    //    validation until no more committed txns have been found during a
    //    repeated scan of the conflict window, 2) tracking all txns' validation
    //    status in their commit timestamp entries, and 3) rechecking validation
    //    status for the current txn after scanning each possibly conflicting
    //    txn log (and aborting validation if it has already been validated).
    //
    // 3. Test any committed txns validated in the preceding step for conflicts.
    //    (This also includes any txns which were undecided in the first pass
    //    but committed before the second pass.)
    //
    // 4. If any of these steps finds that our write set conflicts with the
    //    write set of any committed txn, we must abort. Otherwise, we commit.
    //    In either case, we set the decided state in our commit timestamp metadata
    //    and return the commit decision to the client.
    //
    // REVIEW: Possible optimization for conflict detection, because mmap() is so
    // expensive: store compact signatures in the txn log (either sorted
    // fingerprint sequence or bloom filter, at beginning or end of file), read
    // the signatures with pread(2), and test against signatures in committing
    // txn's log. Only mmap() the txn log if a possible conflict is indicated.
    //
    // REVIEW: A simpler and possibly more important optimization: use the
    // existing mapped view of the committing txn's log instead of mapping it
    // again on every conflict check.
    //
    // REVIEW: Possible optimization (in the original version but removed in the
    // current code for simplicity): find the latest undecided txn which
    // conflicts with our write set. Any undecided txns later than this don't
    // need to be validated (but earlier, non-conflicting undecided txns still
    // need to be validated, because they could conflict with a later undecided
    // txn with a conflicting write set, which would abort and hence not cause
    // us to abort).

    // Because we make multiple passes over the conflict window, we need to track
    // committed txns that have already been tested for conflicts.
    std::unordered_set<gaia_txn_id_t> committed_txns_tested_for_conflicts;

    // Iterate over all txns in conflict window, and test all committed txns for
    // conflicts. Repeat until no new committed txns are discovered. This gives
    // undecided txns as much time as possible to be validated by their
    // committing txn.
    bool has_found_new_committed_txn;
    do
    {
        has_found_new_committed_txn = false;
        for (gaia_txn_id_t ts = txn_metadata_t::get_begin_ts_from_commit_ts(commit_ts) + 1; ts < commit_ts; ++ts)
        {
            // Seal all uninitialized timestamps. This marks a "fence" after which
            // any submitted txns with commit timestamps in our conflict window must
            // already be registered under their commit_ts (they must retry with a
            // new timestamp otherwise). (The sealing is necessary only on the
            // first pass, but the "uninitialized txn metadata" check is cheap enough
            // that repeating it on subsequent passes shouldn't matter.)
            if (txn_metadata_t::seal_uninitialized_ts(ts))
            {
                continue;
            }

            if (txn_metadata_t::is_commit_ts(ts) && txn_metadata_t::is_txn_committed(ts))
            {
                // Remember each committed txn commit_ts so we don't test it again.
                const auto [iter, is_new_committed_ts] = committed_txns_tested_for_conflicts.insert(ts);
                if (is_new_committed_ts)
                {
                    has_found_new_committed_txn = true;

                    // Eagerly test committed txns for conflicts to give undecided
                    // txns more time for validation (and submitted txns more time
                    // for registration).

                    // We need to use the safe_fd_from_ts_t wrapper for conflict detection
                    // in case either log fd is invalidated by another thread
                    // concurrently advancing the watermark. If either log fd is
                    // invalidated, it must be that another thread has validated our
                    // txn, so we can exit early.
                    try
                    {
                        safe_fd_from_ts_t validating_fd(commit_ts);
                        safe_fd_from_ts_t committed_fd(ts);

                        if (txn_logs_conflict(validating_fd.get_fd(), committed_fd.get_fd()))
                        {
                            return false;
                        }
                    }
                    catch (const invalid_log_fd& e)
                    {
                        // invalid_log_fd can only be thrown if the log fd of the
                        // commit_ts it references has been invalidated, which can only
                        // happen if the watermark has advanced past the commit_ts. The
                        // watermark cannot advance past our begin_ts unless our txn has
                        // already been validated, so if either of the fds we are
                        // testing for conflicts is invalidated, it must mean that our
                        // txn has already been validated. Because our commit_ts always
                        // follows the commit_ts of the undecided txn we are testing for
                        // conflicts, and the watermark always advances in order, it
                        // cannot be the case that this txn's log fd has not been
                        // invalidated while our txn's log fd has been invalidated.
                        gaia_txn_id_t sealed_commit_ts = e.get_ts();
                        ASSERT_INVARIANT(
                            txn_metadata_t::is_txn_decided(sealed_commit_ts),
                            c_message_txn_log_fd_cannot_be_invalidated);

                        if (sealed_commit_ts == ts)
                        {
                            ASSERT_INVARIANT(
                                txn_metadata_t::is_txn_decided(commit_ts),
                                c_message_validating_txn_should_have_been_validated);
                        }

                        // If either log fd was invalidated, then the validating txn
                        // must have been validated, so we can return the decision
                        // immediately.
                        return txn_metadata_t::is_txn_committed(commit_ts);
                    }
                }
            }

            // Check if another thread has already validated this txn.
            if (txn_metadata_t::is_txn_decided(commit_ts))
            {
                return txn_metadata_t::is_txn_committed(commit_ts);
            }
        }
    } while (has_found_new_committed_txn);

    // Validate all undecided txns, from oldest to newest. If any validated txn
    // commits, test it immediately for conflicts. Also test any committed txns
    // for conflicts if they weren't tested in the first pass.
    for (gaia_txn_id_t ts = txn_metadata_t::get_begin_ts_from_commit_ts(commit_ts) + 1; ts < commit_ts; ++ts)
    {
        if (txn_metadata_t::is_commit_ts(ts))
        {
            // Validate any currently undecided txn.
            if (txn_metadata_t::is_txn_validating(ts))
            {
                // By hypothesis, there are no undecided txns with commit timestamps
                // preceding the committing txn's begin timestamp.
                ASSERT_INVARIANT(
                    ts > s_txn_id,
                    c_message_preceding_txn_should_have_been_validated);

                // Recursively validate the current undecided txn.
                bool is_committed = validate_txn(ts);

                // Update the current txn's decided status.
                txn_metadata_t::update_txn_decision(ts, is_committed);
            }

            // If a previously undecided txn has now committed, test it for conflicts.
            if (txn_metadata_t::is_txn_committed(ts) && committed_txns_tested_for_conflicts.count(ts) == 0)
            {
                // We need to use the safe_fd_from_ts_t wrapper for conflict
                // detection in case either log fd is invalidated by another
                // thread concurrently advancing the watermark. If either log fd
                // is invalidated, it must be that another thread has validated
                // our txn, so we can exit early.
                try
                {
                    safe_fd_from_ts_t validating_fd(commit_ts);
                    safe_fd_from_ts_t new_committed_fd(ts);

                    if (txn_logs_conflict(validating_fd.get_fd(), new_committed_fd.get_fd()))
                    {
                        return false;
                    }
                }
                catch (const invalid_log_fd& e)
                {
                    // invalid_log_fd can only be thrown if the log fd of the
                    // commit_ts it references has been invalidated, which can
                    // only happen if the watermark has advanced past the
                    // commit_ts. The watermark cannot advance past our begin_ts
                    // unless our txn has already been validated, so if either
                    // of the fds we are testing for conflicts is invalidated,
                    // it must mean that our txn has already been validated.
                    // Because our commit_ts always follows the commit_ts of the
                    // undecided txn we are testing for conflicts, and the
                    // watermark always advances in order, it cannot be the case
                    // that this txn's log fd has not been invalidated while our
                    // txn's log fd has been invalidated.
                    gaia_txn_id_t sealed_commit_ts = e.get_ts();
                    ASSERT_INVARIANT(
                        txn_metadata_t::is_txn_decided(sealed_commit_ts),
                        c_message_txn_log_fd_cannot_be_invalidated);

                    if (sealed_commit_ts == commit_ts)
                    {
                        ASSERT_INVARIANT(
                            txn_metadata_t::get_txn_log_fd(ts) == -1,
                            c_message_txn_log_fd_should_have_been_invalidated);
                    }
                    else
                    {
                        ASSERT_INVARIANT(
                            sealed_commit_ts == ts,
                            c_message_unexpected_commit_ts_value);
                        ASSERT_INVARIANT(
                            txn_metadata_t::is_txn_decided(commit_ts),
                            c_message_validating_txn_should_have_been_validated);
                    }

                    // If either log fd was invalidated, then the validating txn
                    // must have been validated, so we can return the decision
                    // immediately.
                    return txn_metadata_t::is_txn_committed(commit_ts);
                }
            }
        }

        // Check if another thread has already validated this txn.
        if (txn_metadata_t::is_txn_decided(commit_ts))
        {
            return txn_metadata_t::is_txn_committed(commit_ts);
        }
    }

    // At this point, there are no undecided txns in the conflict window, and
    // all committed txns have been tested for conflicts, so we can commit.
    return true;
}

// This advances the given global timestamp counter to the given timestamp
// value, unless it has already advanced beyond the given value due to a
// concurrent update.
//
// NB: we use compare_exchange_weak() for the global update because we need to
// retry anyway on concurrent updates, so tolerating spurious failures
// requires no additional logic.
<<<<<<< HEAD
bool server_t::advance_watermark(watermark_t watermark, gaia_txn_id_t ts)
=======
bool server_t::advance_watermark(watermark_type_t watermark, gaia_txn_id_t ts)
>>>>>>> 2bb2d8d9
{
    gaia_txn_id_t last_watermark_ts = get_watermark(watermark);
    do
    {
        // NB: last_watermark_ts is an inout argument holding the previous value
        // on failure!
        if (ts <= last_watermark_ts)
        {
            return false;
        }

    } while (!get_watermark_entry(watermark).compare_exchange_weak(last_watermark_ts, ts));

    return true;
}

void server_t::apply_txn_log_from_ts(gaia_txn_id_t commit_ts)
{
    ASSERT_PRECONDITION(
        txn_metadata_t::is_commit_ts(commit_ts) && txn_metadata_t::is_txn_committed(commit_ts),
        "apply_txn_log_from_ts() must be called on the commit_ts of a committed txn!");

    // Because txn logs are only eligible for GC after they fall behind the
    // post-apply watermark, we don't need the safe_fd_from_ts_t wrapper.
    int log_fd = txn_metadata_t::get_txn_log_fd(commit_ts);

    // A txn log fd should never be invalidated until it falls behind the
    // post-apply watermark.
    ASSERT_INVARIANT(
        log_fd != -1,
        "apply_txn_log_from_ts() must be called on a commit_ts with a valid log fd!");

    mapped_log_t txn_log;
    txn_log.open(log_fd);

    // Ensure that the begin_ts in this metadata matches the txn log header.
    ASSERT_INVARIANT(
        txn_log.data()->begin_ts == txn_metadata_t::get_begin_ts_from_commit_ts(commit_ts),
        "txn log begin_ts must match begin_ts reference in commit_ts metadata!");

    // Update the shared locator view with each redo version (i.e., the
    // version created or updated by the txn). This is safe as long as the
    // committed txn being applied has commit_ts older than the oldest
    // active txn's begin_ts (so it can't overwrite any versions visible in
    // that txn's snapshot). This update is non-atomic because log application
    // is idempotent and therefore a txn log can be re-applied over the same
    // txn's partially-applied log during snapshot reconstruction.
    apply_log_to_locators(s_shared_locators.data(), txn_log.data());
}

void server_t::gc_txn_log_from_fd(int log_fd, bool committed)
{
    mapped_log_t txn_log;
    txn_log.open(log_fd);

    ASSERT_INVARIANT(txn_log.is_set(), "txn_log should be mapped when deallocating old offsets.");

    bool deallocate_new_offsets = !committed;
    deallocate_txn_log(txn_log.data(), deallocate_new_offsets);
}

void server_t::deallocate_txn_log(txn_log_t* txn_log, bool deallocate_new_offsets)
{
    ASSERT_PRECONDITION(txn_log, "txn_log must be a valid mapped address!");

    for (size_t i = 0; i < txn_log->record_count; ++i)
    {
        // For committed txns, free each undo version (i.e., the version
        // superseded by an update or delete operation), using the registered
        // object deallocator (if it exists), because the redo versions may still
        // be visible but the undo versions cannot be. For aborted or
        // rolled-back txns, free only the redo versions (because the undo
        // versions may still be visible).
        // NB: we can't safely free the redo versions and txn logs of aborted
        // txns in the decide handler, because concurrently validating txns
        // might be testing the aborted txn for conflicts while they still think
        // it is undecided. The only safe place to free the redo versions and
        // txn log of an aborted txn is after it falls behind the watermark,
        // because at that point it cannot be in the conflict window of any
        // committing txn.
        gaia_offset_t offset_to_free = deallocate_new_offsets
            ? txn_log->log_records[i].new_offset
            : txn_log->log_records[i].old_offset;

        // If we're gc-ing the old version of an object that is being deleted,
        // then request the deletion of its locator from the corresponding record list.
        if (!deallocate_new_offsets && txn_log->log_records[i].new_offset == c_invalid_gaia_offset)
        {
            // Get the old object data to extract its type.
            db_object_t* db_object = offset_to_ptr(txn_log->log_records[i].old_offset);

            // Retrieve the record_list_t instance corresponding to the type.
            std::shared_ptr<record_list_t> record_list = record_list_manager_t::get()->get_record_list(db_object->type);

            // Request the deletion of the record corresponding to the object.
            record_list->request_deletion(txn_log->log_records[i].locator);
        }

        if (offset_to_free)
        {
            deallocate_object(offset_to_free);
        }
    }
}

// This method is called by an active txn when it is terminated or by a
// submitted txn after it is validated. It performs a few system maintenance
// tasks, which can be deferred indefinitely with no effect on availability or
// correctness, but which are essential to maintain acceptable performance and
// resource usage.
//
// To enable reasoning about the safety of reclaiming resources which should no
// longer be needed by any present or future txns, and other invariant-based
// reasoning, we define a set of "watermarks": upper or lower bounds on the
// endpoint of a sequence of txns with some property. There are currently three
// watermarks defined: the "pre-apply" watermark, which serves as an upper bound
// on the last committed txn which was fully applied to the shared view; the
// "post-apply" watermark, which serves as a lower bound on the last committed
// txn which was fully applied to the shared view; and the "post-GC" watermark,
// which serves as a lower bound on the last txn to have its resources fully
// reclaimed (i.e., its txn log and all its undo or redo versions deallocated,
// for a committed or aborted txn respectively). The post-GC watermark is
// currently unused, but will be used to implement trimming the txn table (i.e.,
// deallocating physical pages corresponding to virtual address space that will
// never be read or written again).
//
// At a high level, the first pass applies all committed txn logs to the shared
// view, in order (not concurrently), and advances two watermarks marking an
// upper bound and lower bound respectively on the timestamp of the latest txn
// whose redo log has been completely applied to the shared view. The second
// pass executes GC operations concurrently on all txns which have either
// aborted or been fully applied to the shared view (and have been durably
// logged if persistence is enabled), and sets a flag on each txn when GC is
// complete. The third pass simply advances a watermark to the latest txn for
// which GC has completed for it and all its predecessors, marking a lower bound
// on the oldest txn whose metadata cannot yet be safely reclaimed.
//
// 1. We scan the interval from a snapshot of the pre-apply watermark to a
//    snapshot of the last allocated timestamp, and attempt to advance the
//    pre-apply watermark if it has the same value as the post-apply watermark,
//    and if the next txn metadata is either a sealed timestamp (we
//    seal all uninitialized entries during the scan), a commit_ts that is
//    decided, or a begin_ts that is terminated or submitted with a decided
//    commit_ts. If we successfully advanced the watermark and the current entry
//    is a committed commit_ts, then we can apply its redo log to the shared
//    view. After applying it (or immediately after advancing the pre-apply
//    watermark if the current timestamp is not a committed commit_ts), we
//    advance the post-apply watermark to the same timestamp. (Because we "own"
//    the current txn metadata after a successful CAS on the pre-apply
//    watermark, we can advance the post-apply watermark without a CAS.) Because
//    the pre-apply watermark can only move forward, updates to the shared view
//    are applied in timestamp order, and because the pre-apply watermark can only
//    be advanced if the post-apply watermark has caught up with it (which can
//    only be the case for a committed commit_ts if the redo log has been fully
//    applied), updates to the shared view are never applied concurrently.
//
// 2. We scan the interval from a snapshot of the post-GC watermark to a
//    snapshot of the post-apply watermark. If the current timestamp is not a
//    commit_ts, we continue the scan. Otherwise we check if its log fd is
//    invalidated. If so, then we know that GC is in progress or complete, so we
//    continue the scan. If persistence is enabled then we also check the
//    durable flag on the current txn metadata and abort the scan if it is
//    not set (to avoid freeing any redo versions that are being applied to the
//    write-ahead log). Otherwise we try to invalidate its log fd. If
//    invalidation fails, we abort the pass to avoid contention, otherwise we GC
//    this txn using the invalidated log fd, set the TXN_GC_COMPLETE flag, and
//    continue the scan.
//
// 3. Again, we scan the interval from a snapshot of the post-GC watermark to a
//    snapshot of the post-apply watermark. If the current entry is a begin_ts
//    or a commit_ts with TXN_GC_COMPLETE set, we try to advance the post-GC
//    watermark. If that fails (or the watermark cannot be advanced because the
//    commit_ts has TXN_GC_COMPLETE unset), we abort the pass.
//
// TODO: Decommit physical pages backing the txn table for addresses preceding
// the post-GC watermark (via madvise(MADV_FREE)).
//
// The post-GC watermark will be used to trim the txn table (but we can't just
// read the current value and free all pages behind it, we need to avoid freeing
// pages out from under threads that are advancing this watermark and have
// possibly been preempted). A safe algorithm requires tracking the last
// observed value of this watermark for each thread in a global table and
// trimming the txn table up to the minimum of this global table (which can be
// calculated from a non-atomic scan, because any thread's observed value can only
// go forward). This means that a thread must register its observed value in the
// global table every time it reads the post-GC watermark, and should clear its
// entry when it's done with the observed value. (A subtler issue is that
// reading the current watermark value and registering the read value in the
// global table must be an atomic operation for the non-atomic minimum scan to
// be correct, but no CPU has an atomic memory-to-memory copy operation. We can
// work around this by just checking the current value of the watermark
// immediately after writing its saved value to the global table. If they're the
// same, then no other thread could have observed any non-atomicity in the copy
// operation. If they differ, then we just repeat the sequence. Because this is a
// very fast sequence of operations, retries should be infrequent, so livelock
// shouldn't be an issue.)
void server_t::perform_maintenance()
{
    // Attempt to apply all txn logs to the shared view, from the last value of
    // the post-apply watermark to the latest committed txn.
    apply_txn_logs_to_shared_view();

    // Attempt to reclaim the resources of all txns from the post-GC watermark
    // to the post-apply watermark.
    gc_applied_txn_logs();

    // Find a timestamp at which we can safely truncate the txn table, and
    // reclaim the physical memory of all metadata entries preceding that
    // timestamp.
    truncate_txn_table();
}

void server_t::apply_txn_logs_to_shared_view()
{
    // First get a snapshot of the timestamp counter for an upper bound on
    // the scan (we don't know yet if this is a begin_ts or commit_ts).
    gaia_txn_id_t last_allocated_ts = get_last_txn_id();

    // Now get a snapshot of the pre-apply watermark,
    // for a lower bound on the scan.
<<<<<<< HEAD
    safe_watermark_t pre_apply_watermark(watermark_t::pre_apply);
=======
    gaia_txn_id_t pre_apply_watermark = get_watermark(watermark_type_t::pre_apply);
>>>>>>> 2bb2d8d9

    // Scan from the saved pre-apply watermark to the last known timestamp,
    // and apply all committed txn logs from the longest prefix of decided
    // txns that does not overlap with the conflict window of any undecided
    // txn. Advance the pre-apply watermark before applying the txn log
    // of a committed txn, and advance the post-apply watermark after
    // applying the txn log.
    for (gaia_txn_id_t ts = pre_apply_watermark + 1; ts <= last_allocated_ts; ++ts)
    {
        // We need to seal uninitialized entries as we go along, so that we
        // don't miss any active begin_ts or committed commit_ts entries.
        //
        // We continue processing sealed timestamps
        // so that we can advance the pre-apply watermark over them.
        txn_metadata_t::seal_uninitialized_ts(ts);

        // If this is a commit_ts, we cannot advance the watermark unless it's
        // decided.
        if (txn_metadata_t::is_commit_ts(ts) && txn_metadata_t::is_txn_validating(ts))
        {
            break;
        }

        // The watermark cannot be advanced past any begin_ts whose txn is not
        // either in the TXN_TERMINATED state or in the TXN_SUBMITTED state with
        // its commit_ts in the TXN_DECIDED state. This means that the watermark
        // can never advance into the conflict window of an undecided txn.
        if (txn_metadata_t::is_begin_ts(ts))
        {
            if (txn_metadata_t::is_txn_active(ts))
            {
                break;
            }

            if (txn_metadata_t::is_txn_submitted(ts)
                && txn_metadata_t::is_txn_validating(txn_metadata_t::get_commit_ts_from_begin_ts(ts)))
            {
                break;
            }
        }

        // We can only advance the pre-apply watermark if the post-apply
        // watermark has caught up to it (this ensures that txn logs cannot be
        // applied concurrently to the shared view; they are already applied in
        // order because the pre-apply watermark advances in order). This is
        // exactly equivalent to a lock implemented by a CAS attempting to set a
        // boolean. When a thread successfully advances the pre-apply watermark,
        // it acquires the lock (because this makes the pre-apply and post-apply
        // watermarks unequal, so no other thread will attempt to advance the
        // pre-apply watermark, and a thread can only advance the post-apply
        // watermark after advancing the pre-apply watermark), and when the
        // owning thread subsequently advances the post-apply watermark, it
        // releases the lock (because all other threads observe that the
        // pre-apply and post-apply watermarks are equal again and can attempt
        // to advance the pre-apply watermark). This "inchworm" algorithm
        // (so-called because like an inchworm, the "front" can only advance
        // after the "back" has caught up) is thus operationally equivalent to
        // locking on a reserved bit flag (call it TXN_GC_ELIGIBLE) in the
        // txn metadata, but allows us to avoid reserving another scarce bit
        // for this purpose.

        // The current timestamp in the scan is guaranteed to be positive due to
        // the loop precondition.
        gaia_txn_id_t prev_ts = ts - 1;

        // This thread must have observed both the pre- and post-apply
        // watermarks to be equal to the previous timestamp in the scan in order
        // to advance the pre-apply watermark to the current timestamp in the
        // scan. This means that any thread applying a txn log at the previous
        // timestamp must have finished applying the log, so we can safely apply
        // the log at the current timestamp.
        //
        // REVIEW: These loads could be relaxed, because a stale read could only
        // result in premature abort of the scan.
<<<<<<< HEAD
        if (get_watermark(watermark_t::pre_apply) != prev_ts || get_watermark(watermark_t::post_apply) != prev_ts)
=======
        if (get_watermark(watermark_type_t::pre_apply) != prev_ts || get_watermark(watermark_type_t::post_apply) != prev_ts)
>>>>>>> 2bb2d8d9
        {
            break;
        }

<<<<<<< HEAD
        if (!advance_watermark(watermark_t::pre_apply, ts))
=======
        if (!advance_watermark(watermark_type_t::pre_apply, ts))
>>>>>>> 2bb2d8d9
        {
            // If another thread has already advanced the watermark ahead of
            // this ts, we abort advancing it further.
            ASSERT_INVARIANT(
<<<<<<< HEAD
                get_watermark(watermark_t::pre_apply) > pre_apply_watermark,
=======
                get_watermark(watermark_type_t::pre_apply) > pre_apply_watermark,
>>>>>>> 2bb2d8d9
                "The watermark must have advanced if advance_watermark() failed!");

            break;
        }

        if (txn_metadata_t::is_commit_ts(ts))
        {
            ASSERT_INVARIANT(
                txn_metadata_t::is_txn_decided(ts),
                "The watermark should not be advanced to an undecided commit_ts!");

            if (txn_metadata_t::is_txn_committed(ts))
            {
                // If a new txn starts after or while we apply this txn log to
                // the shared view, but before we advance the post-apply
                // watermark, it will re-apply some of our updates to its
                // snapshot of the shared view, but that is benign because log
                // replay is idempotent (as long as logs are applied in
                // timestamp order).
                apply_txn_log_from_ts(ts);
            }
        }

        // Now we advance the post-apply watermark to catch up with the pre-apply watermark.
        // REVIEW: Because no other thread can concurrently advance the post-apply watermark,
        // we don't need a full CAS here.
<<<<<<< HEAD
        bool has_advanced_watermark = advance_watermark(watermark_t::post_apply, ts);
=======
        bool has_advanced_watermark = advance_watermark(watermark_type_t::post_apply, ts);
>>>>>>> 2bb2d8d9

        // No other thread should be able to advance the post-apply watermark,
        // because only one thread can advance the pre-apply watermark to this
        // timestamp.
        ASSERT_INVARIANT(has_advanced_watermark, "Couldn't advance the post-apply watermark!");
    }
}

void server_t::gc_applied_txn_logs()
{
    // Ensure we clean up our cached chunk IDs when we exit this task.
    auto cleanup_fd = make_scope_guard([&]() { s_map_gc_chunks_to_versions.clear(); });

    // First get a snapshot of the post-apply watermark, for an upper bound on the scan.
<<<<<<< HEAD
    safe_watermark_t post_apply_watermark(watermark_t::post_apply);

    // Now get a snapshot of the post-GC watermark, for a lower bound on the scan.
    safe_watermark_t post_gc_watermark(watermark_t::post_gc);
=======
    gaia_txn_id_t post_apply_watermark = get_watermark(watermark_type_t::post_apply);

    // Now get a snapshot of the post-GC watermark, for a lower bound on the scan.
    gaia_txn_id_t post_gc_watermark = get_watermark(watermark_type_t::post_gc);
>>>>>>> 2bb2d8d9

    // Scan from the post-GC watermark to the post-apply watermark,
    // executing GC on any commit_ts if the log fd is valid (and the durable
    // flag is set if persistence is enabled). (If we fail to invalidate the log
    // fd, we abort the scan to avoid contention.) When GC is complete, set the
    // TXN_GC_COMPLETE flag on the txn metadata and continue.
    for (gaia_txn_id_t ts = post_gc_watermark + 1; ts <= post_apply_watermark; ++ts)
    {
        ASSERT_INVARIANT(
            !txn_metadata_t::is_uninitialized_ts(ts),
            "All uninitialized txn table entries should be sealed!");

        ASSERT_INVARIANT(
            !(txn_metadata_t::is_begin_ts(ts) && txn_metadata_t::is_txn_active(ts)),
            "The watermark should not be advanced to an active begin_ts!");

        if (txn_metadata_t::is_commit_ts(ts))
        {
            // If persistence is enabled, then we also need to check that
            // TXN_PERSISTENCE_COMPLETE is set (to avoid having redo versions
            // deallocated while they're being persisted).
            bool is_persistence_enabled = (s_server_conf.persistence_mode() != persistence_mode_t::e_disabled)
                && (s_server_conf.persistence_mode() != persistence_mode_t::e_disabled_after_recovery);

            if (is_persistence_enabled && !txn_metadata_t::is_txn_durable(ts))
            {
                break;
            }

            int log_fd = txn_metadata_t::get_txn_log_fd(ts);

            // Continue the scan if this log fd has already been invalidated,
            // because GC has already been started.
            if (log_fd == -1)
            {
                continue;
            }

            // Invalidate the log fd, GC the obsolete versions in the log, and close the fd.
            // Abort the scan when invalidation fails, to avoid contention.
            if (!txn_metadata_t::invalidate_txn_log_fd(ts))
            {
                break;
            }

            // The log fd can't be closed until after it has been invalidated.
            ASSERT_INVARIANT(is_fd_valid(log_fd), "The log fd cannot be closed if we successfully invalidated it!");

            // Because we invalidated the log fd, we now hold the only accessible
            // copy of the fd, so we need to ensure it is closed.
            auto cleanup_fd = make_scope_guard([&]() { close_fd(log_fd); });

            // If the txn committed, we deallocate only undo versions, because the
            // redo versions may still be visible after the txn has fallen
            // behind the watermark. If the txn aborted, then we deallocate only
            // redo versions, because the undo versions may still be visible. Note
            // that we could deallocate intermediate versions (i.e., those
            // superseded within the same txn) immediately, but we do it here
            // for simplicity.
            gc_txn_log_from_fd(log_fd, txn_metadata_t::is_txn_committed(ts));

            // We need to mark this txn metadata TXN_GC_COMPLETE to allow the
            // post-GC watermark to advance.
            bool has_set_metadata = txn_metadata_t::set_txn_gc_complete(ts);

            // If persistence is enabled, then this commit_ts must have been
            // marked durable before we advanced the watermark, and no other
            // thread can set TXN_GC_COMPLETE after we invalidate the log fd, so
            // it should not be possible for this CAS to fail.
            ASSERT_INVARIANT(has_set_metadata, "This txn metadata cannot change after we invalidate the log fd!");
        }
    }

    // Now deallocate any unused chunks that have already been retired.
    // TODO: decommit unused pages (https://gaiaplatform.atlassian.net/browse/GAIAPLAT-1446)
    for (auto& entry : s_map_gc_chunks_to_versions)
    {
        memory_manager::chunk_offset_t chunk_offset = entry.first;
        memory_manager::chunk_version_t chunk_version = entry.second;
        memory_manager::chunk_manager_t chunk_manager;
        chunk_manager.load(chunk_offset);
        chunk_manager.try_deallocate_chunk(chunk_version);
        chunk_manager.release();
    }
}

void server_t::truncate_txn_table()
{
<<<<<<< HEAD
    // First catch up the post-GC watermark.
    // Unlike log application, we don't try to perform GC and advance the
    // post-GC watermark in a single scan, because log application is strictly
    // sequential, while GC is sequentially initiated but concurrently executed.

    // Get a snapshot of the post-apply watermark, for an upper bound on the scan.
    safe_watermark_t post_apply_watermark(watermark_t::post_apply);

    // Get a snapshot of the post-GC watermark, for a lower bound on the scan.
    safe_watermark_t post_gc_watermark(watermark_t::post_gc);
=======
    // First get a snapshot of the post-apply watermark, for an upper bound on the scan.
    gaia_txn_id_t post_apply_watermark = get_watermark(watermark_type_t::post_apply);

    // Now get a snapshot of the post-GC watermark, for a lower bound on the scan.
    gaia_txn_id_t post_gc_watermark = get_watermark(watermark_type_t::post_gc);
>>>>>>> 2bb2d8d9

    // Scan from the post-GC watermark to the post-apply watermark,
    // advancing the post-GC watermark on any begin_ts, or any commit_ts that
    // has the TXN_GC_COMPLETE flag set. If TXN_GC_COMPLETE is unset on the
    // current commit_ts, abort the scan.
    for (gaia_txn_id_t ts = post_gc_watermark + 1; ts <= post_apply_watermark; ++ts)
    {
        ASSERT_INVARIANT(
            !txn_metadata_t::is_uninitialized_ts(ts),
            "All uninitialized txn table entries should be sealed!");

        ASSERT_INVARIANT(
            !(txn_metadata_t::is_begin_ts(ts) && txn_metadata_t::is_txn_active(ts)),
            "The watermark should not be advanced to an active begin_ts!");

        if (txn_metadata_t::is_commit_ts(ts))
        {
            ASSERT_INVARIANT(
                txn_metadata_t::is_txn_decided(ts),
                "The watermark should not be advanced to an undecided commit_ts!");

            // We can only advance the post-GC watermark to a commit_ts if it is
            // marked TXN_GC_COMPLETE.
            if (!txn_metadata_t::is_txn_gc_complete(ts))
            {
                break;
            }
        }

<<<<<<< HEAD
        if (!advance_watermark(watermark_t::post_gc, ts))
=======
        if (!advance_watermark(watermark_type_t::post_gc, ts))
>>>>>>> 2bb2d8d9
        {
            // If another thread has already advanced the post-GC watermark
            // ahead of this ts, we abort advancing it further.
            ASSERT_INVARIANT(
<<<<<<< HEAD
                get_watermark(watermark_t::post_gc) > post_gc_watermark,
=======
                get_watermark(watermark_type_t::post_gc) > post_gc_watermark,
>>>>>>> 2bb2d8d9
                "The watermark must have advanced if advance_watermark() failed!");

            break;
        }
    }

    // Get a snapshot of the pre-truncate watermark before advancing it.
    gaia_txn_id_t prev_pre_truncate_watermark = get_watermark(watermark_t::pre_truncate);

    // Compute a safe truncation timestamp.
    gaia_txn_id_t new_pre_truncate_watermark = get_safe_truncation_ts();

    // Abort if the safe truncation timestamp does not exceed the current
    // pre-truncate watermark.
    // NB: It is expected that the safe truncation timestamp can be behind the
    // pre-truncate watermark, because some published (but not fully reserved)
    // safe_ts entries may have been behind the pre-truncate watermark when they
    // were published (and will later fail validation).
    if (new_pre_truncate_watermark <= prev_pre_truncate_watermark)
    {
        return;
    }

    // Try to advance the pre-truncate watermark.
    if (!advance_watermark(watermark_t::pre_truncate, new_pre_truncate_watermark))
    {
        // Abort if another thread has concurrently advanced the pre-truncate
        // watermark, to avoid contention.
        ASSERT_INVARIANT(
            get_watermark(watermark_t::pre_truncate) > prev_pre_truncate_watermark,
            "The watermark must have advanced if advance_watermark() failed!");

        return;
    }

    // We advanced the pre-truncate watermark, so actually truncate the txn
    // table by decommitting its unused physical pages. Because this
    // operation is concurrency-safe and idempotent, it can be done without
    // mutual exclusion.
    // REVIEW: The previous logic could be used to safely advance the "head" pointer
    // if the txn table were implemented as a circular buffer.

    // Calculate the number of pages between the previously read pre-truncate
    // watermark and our safe truncation timestamp. If the result exceeds zero,
    // then decommit all such pages.
    char* prev_page_start_address = get_txn_metadata_page_address_from_ts(prev_pre_truncate_watermark);
    char* new_page_start_address = get_txn_metadata_page_address_from_ts(new_pre_truncate_watermark);
    // Check for overflow.
    ASSERT_INVARIANT(
        prev_page_start_address >= new_page_start_address,
        "The new pre-truncate watermark must start on the same or later page than the previous pre-truncate watermark!");
    size_t pages_to_decommit_count = (new_page_start_address - prev_page_start_address) / c_page_size_in_bytes;
    if (pages_to_decommit_count > 0)
    {
        // MADV_FREE seems like the best fit for our needs, since it allows the OS to lazily reclaim decommitted pages.
        // If we move the txn table to a shared mapping (e.g. memfd), then we'll need to switch to MADV_REMOVE.
        if (-1 == ::madvise(prev_page_start_address, pages_to_decommit_count * c_page_size_in_bytes, MADV_FREE))
        {
            throw_system_error("madvise(MADV_FREE) failed!");
        }
    }
}

char* server_t::get_txn_metadata_page_address_from_ts(gaia_txn_id_t ts)
{
    char* txn_metadata_map_base_address = txn_metadata_t::get_txn_metadata_map_base_address();
    size_t ts_entry_byte_offset = ts * sizeof(txn_metadata_entry_t);
    size_t ts_entry_page_byte_offset = (ts_entry_byte_offset / c_page_size_in_bytes) * c_page_size_in_bytes;
    char* ts_entry_page_address = txn_metadata_map_base_address + ts_entry_page_byte_offset;
    return ts_entry_page_address;
}

void server_t::txn_rollback(bool client_disconnected)
{
    // Set our txn status to TXN_TERMINATED.
    // NB: this must be done before calling perform_maintenance()!
    txn_metadata_t::set_active_txn_terminated(s_txn_id);

    // Update watermarks and perform associated maintenance tasks.
    perform_maintenance();

    // Directly free the final allocation recorded in chunk metadata if it is
    // absent from the txn log (due to a crashed session), and retire the chunk
    // owned by the client session when it crashed.
    if (client_disconnected)
    {
        // Load the crashed session's chunk, so we can directly free the final
        // allocation if necessary.
        // BUG (GAIAPLAT-1489): this will only work if we're inside a txn when
        // the session crashes. Otherwise, we'll leak the chunk and it will be
        // orphaned forever (unless we somehow GC orphaned chunks).
        memory_manager::chunk_offset_t chunk_offset = s_log.data()->current_chunk;
        if (chunk_offset != c_invalid_chunk_offset)
        {
            s_chunk_manager.load(chunk_offset);

            // Get final allocation from chunk metadata, so we can check to be sure
            // it's present in our txn log.
            gaia_offset_t last_allocated_offset = s_chunk_manager.last_allocated_offset();

            // If we haven't logged the final allocation, then deallocate it directly.
            if (last_allocated_offset != c_invalid_gaia_offset)
            {
                bool is_log_empty = (s_log.data()->record_count == 0);

                // If we have no log records, but we do have a final allocation, then deallocate it directly.
                bool should_deallocate_directly = is_log_empty;

                // If we do have a non-empty log, then check if the final record matches the final allocation.
                // if (!is_log_empty)
                // {
                // BUG (GAIAPLAT-1490): I removed the original logic here
                // because it was incorrect. We can afford to leak the final
                // allocation when a session crashes in the middle of a txn
                // for now, until we implement this properly.
                // }

                if (should_deallocate_directly)
                {
                    s_chunk_manager.deallocate(last_allocated_offset);
                }
            }

            // Get the session's chunk version for safe deallocation.
            memory_manager::chunk_version_t version = s_chunk_manager.get_version();

            // Now retire the chunk.
            s_chunk_manager.retire_chunk(version);

            // We don't strictly need this since the session thread is about to exit,
            // but it's good hygiene to clear unused thread-locals.
            s_chunk_manager.release();
        }
    }

    // This session now has no active txn.
    s_txn_id = c_invalid_gaia_txn_id;

    // Claim ownership of the log fd from the mapping object.
    bool is_log_empty = (s_log.data()->record_count == 0);
    int log_fd = s_log.unmap_truncate_seal_fd();

    // We need to unconditionally close the log fd because we're not registering
    // it in a txn metadata entry, so it won't be closed by GC.
    auto cleanup_log_fd = make_scope_guard([&]() { close_fd(log_fd); });

    // Free any deallocated objects (don't bother for read-only txns).
    if (!is_log_empty)
    {
        gc_txn_log_from_fd(log_fd, false);
    }
}

void server_t::perform_pre_commit_work_for_txn()
{
    ASSERT_PRECONDITION(s_log.is_set(), c_message_uninitialized_log_fd);

    // Process the txn log to update record lists.
    for (size_t i = 0; i < s_log.data()->record_count; ++i)
    {
        txn_log_t::log_record_t* lr = &(s_log.data()->log_records[i]);

        // In case of insertions, we want to update the record list for the object's type.
        // We do this after updating the shared locator view, so we can access the new object's data.
        if (lr->old_offset == c_invalid_gaia_offset)
        {
            gaia_locator_t locator = lr->locator;
            gaia_offset_t offset = lr->new_offset;

            ASSERT_INVARIANT(
                offset != c_invalid_gaia_offset, "An unexpected invalid object offset was found in the log record!");

            db_object_t* db_object = offset_to_ptr(offset);
            std::shared_ptr<record_list_t> record_list = record_list_manager_t::get()->get_record_list(db_object->type);
            record_list->add(locator);
        }
    }

    update_indexes_from_txn_log();
}

// Sort all txn log records by locator. This enables us to use fast binary
// search and binary merge algorithms for conflict detection.
void server_t::sort_log()
{
    ASSERT_PRECONDITION(s_log.is_set(), c_message_uninitialized_log_fd);

    // We use stable_sort() to preserve the temporal order of multiple updates
    // to the same locator.
    std::stable_sort(
        &s_log.data()->log_records[0],
        &s_log.data()->log_records[s_log.data()->record_count],
        [](const txn_log_t::log_record_t& lhs, const txn_log_t::log_record_t& rhs) {
            return lhs.locator < rhs.locator;
        });
}

// Before this method is called, we have already received the log fd from the client
// and mmapped it.
// This method returns true for a commit decision and false for an abort decision.
bool server_t::txn_commit()
{
    // Perform pre-commit work.
    perform_pre_commit_work_for_txn();

    // Before registering the log, sort by locator for fast conflict detection.
    sort_log();

    // From now on, the txn log should be immutable.
    // Claim ownership of the log fd from the mapping object.
    int log_fd = s_log.unmap_truncate_seal_fd();

    // Obtain a safe_ts for our begin_ts, to prevent recursive validation from
    // allowing the pre-truncate watermark to advance past our begin_ts.
    // NB: This MUST be done before obtaining a commit_ts!
    safe_ts_t safe_begin_ts(s_txn_id);

    // Register the committing txn under a new commit timestamp.
    gaia_txn_id_t commit_ts = submit_txn(s_txn_id, log_fd);

    // This is only used for persistence.
    std::string txn_name;

    if (s_persistent_store)
    {
        txn_name = s_persistent_store->begin_txn(s_txn_id);
        // Prepare log for transaction.
        // This is effectively asynchronous with validation, because if it takes
        // too long, then another thread may recursively validate this txn,
        // before the committing thread has a chance to do so.
        mapped_log_t log;
        log.open(log_fd);
        s_persistent_store->prepare_wal_for_write(log.data(), txn_name);
    }

    // Validate the txn against all other committed txns in the conflict window.
    bool is_committed = validate_txn(commit_ts);

    // Update the txn metadata with our commit decision.
    txn_metadata_t::update_txn_decision(commit_ts, is_committed);

    // Persist the commit decision.
    // REVIEW: We can return a decision to the client asynchronously with the
    // decision being persisted (because the decision can be reconstructed from
    // the durable log itself, without the decision record).
    if (s_persistent_store)
    {
        // Mark txn as durable in metadata so we can GC the txn log.
        // We only mark it durable after validation to simplify the
        // state transitions:
        // TXN_VALIDATING -> TXN_DECIDED -> TXN_DURABLE.
        txn_metadata_t::set_txn_durable(commit_ts);

        if (is_committed)
        {
            s_persistent_store->append_wal_commit_marker(txn_name);
        }
        else
        {
            s_persistent_store->append_wal_rollback_marker(txn_name);
        }
    }

    return is_committed;
}

bool server_t::reserve_safe_ts_index()
{
    ASSERT_PRECONDITION(
        s_safe_ts_index == c_invalid_safe_ts_index,
        "Expected this thread's safe_ts entry index to be invalid!");

    // Try to set the first unset bit in the "free safe_ts entries" bitmap.
    size_t reserved_index = c_invalid_safe_ts_index;
    while (true)
    {
        reserved_index = memory_manager::find_first_unset_bit(
            s_safe_ts_reserved_indexes_bitmap.data(), s_safe_ts_reserved_indexes_bitmap.size());

        // If our scan doesn't find any unset bits, immediately return failure
        // rather than retrying the scan (otherwise this could lead to an
        // infinite loop).
        if (reserved_index == c_max_bit_index)
        {
            return false;
        }

        // If the CAS to set the bit fails, we need to retry the scan, even if
        // the bit was still unset when the CAS failed.
        if (memory_manager::try_set_bit_value(
                s_safe_ts_reserved_indexes_bitmap.data(),
                s_safe_ts_reserved_indexes_bitmap.size(),
                reserved_index, true))
        {
            break;
        }
    }

    // Set this thread's safe_ts entry index to the bit we set.
    s_safe_ts_index = reserved_index;

    return true;
}

void server_t::release_safe_ts_index()
{
    ASSERT_PRECONDITION(
        s_safe_ts_index != c_invalid_safe_ts_index,
        "Expected this thread's safe_ts entry index to be valid!");

    ASSERT_PRECONDITION(
        memory_manager::is_bit_set(
            s_safe_ts_reserved_indexes_bitmap.data(),
            s_safe_ts_reserved_indexes_bitmap.size(),
            s_safe_ts_index),
        "Expected the bit for this thread's safe_ts entry index to be set!");

    // Invalidate both of this thread's safe_ts entries.
    s_safe_ts_per_thread_entries[s_safe_ts_index][0] = c_invalid_gaia_txn_id;
    s_safe_ts_per_thread_entries[s_safe_ts_index][1] = c_invalid_gaia_txn_id;

    // Invalidate the thread-local copy of this entry's index before marking its
    // index "free".
    size_t safe_ts_index = s_safe_ts_index;
    s_safe_ts_index = c_invalid_safe_ts_index;

    // Clear the bit for this entry's index in the "free safe_ts entries"
    // bitmap.
    memory_manager::safe_set_bit_value(
        s_safe_ts_reserved_indexes_bitmap.data(),
        s_safe_ts_reserved_indexes_bitmap.size(),
        safe_ts_index, false);
}

bool server_t::reserve_safe_ts(gaia_txn_id_t safe_ts)
{
    ASSERT_PRECONDITION(
        s_safe_ts_index != c_invalid_safe_ts_index,
        "Expected this thread's safe_ts entry index to be valid!");

    // This function executes an "observe and publish" protocol similar to
    // epoch-based reclamation or hazard pointers, where the current thread
    // publishes a "safe timestamp" by writing it to its entry in the "published
    // safe timestamps" array and validating that the published timestamp is
    // still at least as large as the post-GC watermark, so the safety
    // properties described in the correctness proof for
    // `get_safe_truncation_ts()` hold. If validation fails, then we invalidate
    // the timestamp we just published and return failure to the caller.

    // NB: We have to validate the safe_ts *after* speculatively publishing it
    // (in order to prevent races from the pre-truncate watermark concurrently
    // advancing), so we need to maintain visibility of the previous reserved
    // safe_ts in case validation fails. (We cannot just invalidate it before
    // validation and then restore it after validation fails, because then it
    // would not be visible to a concurrent pre-truncation scan.) We do that by
    // maintaining *two* entries for each thread, and only invalidating the
    // previous reserved safe_ts after validation of the new reserved safe_ts
    // succeeds. An invalid safe_ts will be ignored by the truncation algorithm
    // in its calculation of the minimum published safe_ts. (If both entries are
    // valid, then the truncation algorithm will just take the minimum.)

    // Find the last invalid entry. Since access to this data is
    // single-threaded, we should not have two valid entries (any obsolete entry
    // should have been invalidated by a previous call to this method).
    auto& entries = s_safe_ts_per_thread_entries[s_safe_ts_index];
    size_t entry_index = 0;
    size_t valid_entry_count = 0;
    ssize_t last_invalid_entry_index = -1;
    for (gaia_txn_id_t entry : entries)
    {
        if (entry != c_invalid_gaia_txn_id)
        {
            ++valid_entry_count;
        }
        else
        {
            last_invalid_entry_index = entry_index;
        }
        ++entry_index;
    }
    ASSERT_INVARIANT(
        valid_entry_count <= 1 && last_invalid_entry_index >= 0,
        "At most one safe_ts entry for this thread should be valid!");

    // Speculatively publish the new safe_ts in a currently invalid entry.
    entries[last_invalid_entry_index] = safe_ts;

    // Validate that the new safe_ts does not lag the post-GC watermark
    // (equality is acceptable because the post-GC watermark is an inclusive
    // upper bound on the pre-truncate watermark, and the pre-truncate watermark
    // is an exclusive upper bound on the memory address range eligible for
    // reclaiming).
    if (safe_ts < get_watermark(watermark_t::post_gc))
    {
        // If validation fails, invalidate this entry to revert to the
        // previously published entry.
        entries[last_invalid_entry_index] = c_invalid_gaia_txn_id;
        return false;
    }

    // Invalidate any previously published entry.
    if (valid_entry_count > 0)
    {
        // The valid entry index is just the boolean complement of the invalid entry index.
        size_t valid_entry_index = last_invalid_entry_index ? 0 : 1;
        entries[valid_entry_index] = c_invalid_gaia_txn_id;
    }

    return true;
}

void server_t::release_safe_ts()
{
    ASSERT_PRECONDITION(
        s_safe_ts_index != c_invalid_safe_ts_index,
        "Expected this thread's safe_ts entry index to be valid!");

    // Find the index of the last valid entry. Since access to this data is
    // single-threaded, and the contract is that this method should only be
    // called after reserve_safe_ts() returned success, we should have exactly
    // one valid entry. Also, any valid entry should still be ahead of the
    // pre-truncate watermark (otherwise we either failed to invalidate the
    // entry of a safe_ts that failed validation, or the safe_ts check in the
    // truncation algorithm has a bug).
    auto& entries = s_safe_ts_per_thread_entries[s_safe_ts_index];
    size_t entry_index = 0;
    size_t valid_entry_count = 0;
    ssize_t last_valid_entry_index = -1;
    for (gaia_txn_id_t entry : entries)
    {
        ASSERT_INVARIANT(
            (entry == c_invalid_gaia_txn_id) || (entry >= get_watermark(watermark_t::pre_truncate)),
            "A reserved safe_ts entry cannot lag the pre-truncate watermark!");

        if (entry != c_invalid_gaia_txn_id)
        {
            last_valid_entry_index = entry_index;
            ++valid_entry_count;
        }

        ++entry_index;
    }
    ASSERT_INVARIANT(
        valid_entry_count == 1 && last_valid_entry_index >= 0,
        "Exactly one safe_ts entry for this thread should be valid!");

    // Invalidate the previously published entry.
    entries[last_valid_entry_index] = c_invalid_gaia_txn_id;
}

gaia_txn_id_t server_t::get_safe_truncation_ts()
{
    // The algorithm:
    // 1. Read the current value of the post-gc watermark. This is an upper
    //    bound on the "safe truncation timestamp" return value, and guarantees
    //    that the "safe truncation timestamp" will not exceed any concurrently
    //    reserved safe_ts (which might not be visible to the scan).
    // 2. Scan the "published safe_ts entries" array and compute the minimum of
    //    all valid values read.
    // 3. Take the minimum of the "minimum safe_ts value" and the pre-scan value
    //    of the post-gc watermark, and return that as the "safe truncation
    //    timestamp". (Note that this timestamp may actually be behind the
    //    current value of the pre-truncate watermark, but we won't detect that
    //    until we try to advance the pre-truncate watermark to this timestamp.
    //    Any published safe_ts value that is already behind the pre-truncate
    //    watermark will fail validation.)
    //
    // TODO: Need to specify this algorithm in a model-checkable spec language like TLA+.
    // Proof of correctness (very informal):
    //
    // We wish to show that after reserve_safe_ts(safe_ts) has returned success,
    // the pre-truncate watermark can never exceed safe_ts.
    //
    // First, we need to show that get_safe_truncation_ts() cannot return a
    // timestamp greater than safe_ts. There are only two possible cases to
    // consider: either (1) the scan of published safe_ts entries observed the
    // published value of safe_ts, or (2) it did not.
    //
    // 1. If safe_ts was observed by the scan, then we know that it is an upper
    //    bound on the return value of get_safe_truncation_ts(), so we are done.
    //
    // 2. If safe_ts was not observed by the scan, then the pre-scan snapshot of
    //    the post-GC watermark must have been taken before the validation-time
    //    snapshot of the post-GC watermark (because validation happens after
    //    publication, and the publication evidently did not happen before the
    //    scan started). Because validation succeeded, safe_ts is at least as
    //    large as the validation-time snapshot of the post-GC watermark, so
    //    (because watermarks are monotonically nondecreasing) it must also be
    //    at least as large as the pre-scan snapshot of the post-GC watermark.
    //    Because the pre-scan snapshot of the post-GC watermark is an upper
    //    bound on the return value of get_safe_truncation_ts(), safe_ts is as
    //    well, and we are done.
    //
    // Given that safe_ts is an upper bound on the return value of
    // get_safe_truncation_ts(), and the pre-truncate watermark can only be
    // advanced to a return value of get_safe_truncation_ts(), it follows that
    // safe_ts is always an upper bound on the pre-truncate watermark. QED.

    // Take a snapshot of the post-GC watermark before the scan.
    gaia_txn_id_t pre_scan_post_gc_watermark = get_watermark(watermark_t::post_gc);

    // The post-GC watermark is an upper bound on the safe truncation timestamp.
    gaia_txn_id_t safe_truncation_ts = pre_scan_post_gc_watermark;

    // Scan the "reserved safe_ts entries" array and compute the minimum of all
    // valid values read, unioned with the post-GC watermark.
    //
    // Note that a published safe_ts entry may have already fallen behind the
    // current pre-truncate watermark (which will make it fail validation). In
    // that case, we will return a timestamp older than the current pre-truncate
    // watermark. There is no need to try to prevent this, because
    // advance_watermark() will fail, the current GC task will abort, and
    // another thread will try to advance the pre-truncate watermark.
    for (auto& entries : s_safe_ts_per_thread_entries)
    {
        for (gaia_txn_id_t entry : entries)
        {
            // Skip invalid entries.
            if (entry == c_invalid_gaia_txn_id)
            {
                continue;
            }

            // Update the minimum safe_ts.
            safe_truncation_ts = std::min(safe_truncation_ts, entry);
        }
    }

    // Return the minimum of the pre-scan value of the post-GC watermark and the
    // smallest published safe_ts value that the scan observed.
    return safe_truncation_ts;
}

static bool is_system_compatible()
{
    std::cerr << std::endl;

    if (!is_little_endian())
    {
        std::cerr << "The Gaia Database Server does not support big-endian CPU architectures." << std::endl;
        return false;
    }

    if (!has_expected_page_size())
    {
        std::cerr << "The Gaia Database Server requires page size to be 4KB." << std::endl;
        return false;
    }

    uint64_t policy_id = check_overcommit_policy();
    const char* policy_desc = c_vm_overcommit_policies[policy_id].desc;
    if (policy_id != c_always_overcommit_policy_id)
    {
        std::cerr
            << "The current overcommit policy has a value of "
            << policy_id << " (" << policy_desc << ")."
            << std::endl;
    }

    if (policy_id == c_heuristic_overcommit_policy_id)
    {
        std::cerr
            << "The Gaia Database Server will run normally under this overcommit policy,"
            << " but may become unstable under rare conditions."
            << std::endl;
    }

    if (policy_id == c_never_overcommit_policy_id)
    {
        std::cerr
            << "The Gaia Database Server will not run under this overcommit policy."
            << std::endl;
    }

    if (policy_id != c_always_overcommit_policy_id)
    {
        std::cerr
            << std::endl
            << "To ensure stable performance under all conditions, we recommend"
            << " changing the overcommit policy to "
            << c_always_overcommit_policy_id << " ("
            << c_vm_overcommit_policies[c_always_overcommit_policy_id].desc << ")."
            << std::endl;

        std::cerr << R"(
To temporarily enable this policy, open a shell with root privileges and type the following command:

echo 1 > /proc/sys/vm/overcommit_memory

To permanently enable this policy, open /etc/sysctl.conf in an editor with root privileges and add the line:

vm.overcommit_memory=1

Save the file, and in a shell with root privileges type:

sysctl -p
    )" << std::endl;
    }

    if (policy_id == c_never_overcommit_policy_id)
    {
        return false;
    }

    if (!check_vma_limit())
    {
        std::cerr << R"(
The Gaia Database Server requires a per-process virtual memory area limit of at least 65530.

To temporarily set the minimum virtual memory area limit, open a shell with root privileges and type the following command:

echo 65530 > /proc/sys/vm/max_map_count

To permanently set the minimum virtual memory area limit, open /etc/sysctl.conf in an editor with root privileges and add the line:

vm.max_map_count=65530

Save the file, and in a shell with root privileges type:

sysctl -p
    )" << std::endl;
        return false;
    }

    if (!check_and_adjust_vm_limit())
    {
        std::cerr << R"(
The Gaia Database Server requires that the maximum possible virtual memory address space is available.

To temporarily enable the maximum virtual memory address space, open a shell with root privileges and type the following command:

ulimit -v unlimited

To permanently enable the maximum virtual memory address space, open /etc/security/limits.conf in an editor with root privileges and add the following lines:

* soft as unlimited
* hard as unlimited

Note: For enhanced security, replace the wildcard '*' in these file entries with the user name of the account that is running the Gaia Database Server.

Save the file and start a new terminal session.
    )" << std::endl;
        return false;
    }

    if (!check_and_adjust_fd_limit())
    {
        std::cerr << R"(
The Gaia Database Server requires a per-process open file descriptor limit of at least 65535.

To temporarily set the minimum open file descriptor limit, open a shell with root privileges and type the following command:

ulimit -n 65535

To permanently set the minimum open file descriptor limit, open /etc/security/limits.conf in an editor with root privileges and add the following lines:

* soft nofile 65535
* hard nofile 65535

Note: For enhanced security, replace the wildcard '*' in these file entries with the user name of the account that is running the Gaia Database Server.

Save the file and start a new terminal session.
    )" << std::endl;
        return false;
    }

    return true;
}

// This method must be run on the main thread
// (https://thomastrapp.com/blog/signal-handler-for-multithreaded-c++/).
void server_t::run(server_config_t server_conf)
{
    // First validate our system assumptions.
    if (!is_system_compatible())
    {
        std::cerr << "The Gaia Database Server is exiting due to an unsupported system configuration." << std::endl;
        std::exit(1);
    }

    // There can only be one thread running at this point, so this doesn't need synchronization.
    s_server_conf = server_conf;

    while (true)
    {
        // Create eventfd shutdown event.
        s_server_shutdown_eventfd = make_eventfd();
        auto cleanup_shutdown_eventfd = make_scope_guard([]() {
            // We can't close this fd until all readers and writers have exited.
            // The only readers are the client dispatch thread and the session
            // threads, and the only writer is the signal handler thread. All
            // these threads must have exited before we exit this scope and this
            // handler executes.
            close_fd(s_server_shutdown_eventfd);
        });

        // Block handled signals in this thread and subsequently spawned threads.
        sigset_t handled_signals = mask_signals();

        // Launch signal handler thread.
        int caught_signal = 0;
        std::thread signal_handler_thread(signal_handler, handled_signals, std::ref(caught_signal));

        init_shared_memory();

        // Launch thread to listen for client connections and create session threads.
        std::thread client_dispatch_thread(client_dispatch_handler, server_conf.instance_name());

        // The client dispatch thread will only return after all sessions have been disconnected
        // and the listening socket has been closed.
        client_dispatch_thread.join();

        // The signal handler thread will only return after a blocked signal is pending.
        signal_handler_thread.join();

        // We shouldn't get here unless the signal handler thread has caught a signal.
        ASSERT_INVARIANT(caught_signal != 0, "A signal should have been caught!");

        // We special-case SIGHUP to force reinitialization of the server.
        // This is only enabled if persistence is disabled, because otherwise
        // data would disappear on reset, only to reappear when the database is
        // restarted and recovers from the persistent store.
        if (!(caught_signal == SIGHUP
              && (server_conf.persistence_mode() == persistence_mode_t::e_disabled
                  || server_conf.persistence_mode() == persistence_mode_t::e_disabled_after_recovery)))
        {
            if (caught_signal == SIGHUP)
            {
                std::cerr << "Unable to reset the server because persistence is enabled, exiting." << std::endl;
            }

            // To exit with the correct status (reflecting a caught signal),
            // we need to unblock blocked signals and re-raise the signal.
            // We may have already received other pending signals by the time
            // we unblock signals, in which case they will be delivered and
            // terminate the process before we can re-raise the caught signal.
            // That is benign, because we've already performed cleanup actions
            // and the exit status will still be valid.
            ::pthread_sigmask(SIG_UNBLOCK, &handled_signals, nullptr);
            ::raise(caught_signal);
        }
    }
}<|MERGE_RESOLUTION|>--- conflicted
+++ resolved
@@ -256,11 +256,7 @@
     ASSERT_INVARIANT(s_txn_id != c_invalid_gaia_txn_id, "Begin timestamp is invalid!");
 
     // Ensure that there are no undecided txns in our snapshot window.
-<<<<<<< HEAD
-    safe_watermark_t pre_apply_watermark(watermark_t::pre_apply);
-=======
-    gaia_txn_id_t pre_apply_watermark = get_watermark(watermark_type_t::pre_apply);
->>>>>>> 2bb2d8d9
+    safe_watermark_t pre_apply_watermark(watermark_type_t::pre_apply);
     validate_txns_in_range(pre_apply_watermark + 1, s_txn_id);
 
     get_txn_log_fds_for_snapshot(s_txn_id, txn_log_fds_for_snapshot);
@@ -282,11 +278,7 @@
     // begin_ts, stopping either just before the saved watermark or at the first
     // commit_ts whose log fd has been invalidated. This avoids having our scan
     // race the concurrently advancing watermark.
-<<<<<<< HEAD
-    safe_watermark_t post_apply_watermark(watermark_t::post_apply);
-=======
-    gaia_txn_id_t post_apply_watermark = get_watermark(watermark_type_t::post_apply);
->>>>>>> 2bb2d8d9
+    safe_watermark_t post_apply_watermark(watermark_type_t::post_apply);
     for (gaia_txn_id_t ts = begin_ts - 1; ts > post_apply_watermark; --ts)
     {
         if (txn_metadata_t::is_commit_ts(ts))
@@ -2016,11 +2008,7 @@
 // NB: we use compare_exchange_weak() for the global update because we need to
 // retry anyway on concurrent updates, so tolerating spurious failures
 // requires no additional logic.
-<<<<<<< HEAD
-bool server_t::advance_watermark(watermark_t watermark, gaia_txn_id_t ts)
-=======
 bool server_t::advance_watermark(watermark_type_t watermark, gaia_txn_id_t ts)
->>>>>>> 2bb2d8d9
 {
     gaia_txn_id_t last_watermark_ts = get_watermark(watermark);
     do
@@ -2241,11 +2229,7 @@
 
     // Now get a snapshot of the pre-apply watermark,
     // for a lower bound on the scan.
-<<<<<<< HEAD
-    safe_watermark_t pre_apply_watermark(watermark_t::pre_apply);
-=======
-    gaia_txn_id_t pre_apply_watermark = get_watermark(watermark_type_t::pre_apply);
->>>>>>> 2bb2d8d9
+    safe_watermark_t pre_apply_watermark(watermark_type_t::pre_apply);
 
     // Scan from the saved pre-apply watermark to the last known timestamp,
     // and apply all committed txn logs from the longest prefix of decided
@@ -2320,29 +2304,17 @@
         //
         // REVIEW: These loads could be relaxed, because a stale read could only
         // result in premature abort of the scan.
-<<<<<<< HEAD
-        if (get_watermark(watermark_t::pre_apply) != prev_ts || get_watermark(watermark_t::post_apply) != prev_ts)
-=======
         if (get_watermark(watermark_type_t::pre_apply) != prev_ts || get_watermark(watermark_type_t::post_apply) != prev_ts)
->>>>>>> 2bb2d8d9
         {
             break;
         }
 
-<<<<<<< HEAD
-        if (!advance_watermark(watermark_t::pre_apply, ts))
-=======
         if (!advance_watermark(watermark_type_t::pre_apply, ts))
->>>>>>> 2bb2d8d9
         {
             // If another thread has already advanced the watermark ahead of
             // this ts, we abort advancing it further.
             ASSERT_INVARIANT(
-<<<<<<< HEAD
-                get_watermark(watermark_t::pre_apply) > pre_apply_watermark,
-=======
                 get_watermark(watermark_type_t::pre_apply) > pre_apply_watermark,
->>>>>>> 2bb2d8d9
                 "The watermark must have advanced if advance_watermark() failed!");
 
             break;
@@ -2369,11 +2341,7 @@
         // Now we advance the post-apply watermark to catch up with the pre-apply watermark.
         // REVIEW: Because no other thread can concurrently advance the post-apply watermark,
         // we don't need a full CAS here.
-<<<<<<< HEAD
-        bool has_advanced_watermark = advance_watermark(watermark_t::post_apply, ts);
-=======
         bool has_advanced_watermark = advance_watermark(watermark_type_t::post_apply, ts);
->>>>>>> 2bb2d8d9
 
         // No other thread should be able to advance the post-apply watermark,
         // because only one thread can advance the pre-apply watermark to this
@@ -2388,17 +2356,10 @@
     auto cleanup_fd = make_scope_guard([&]() { s_map_gc_chunks_to_versions.clear(); });
 
     // First get a snapshot of the post-apply watermark, for an upper bound on the scan.
-<<<<<<< HEAD
-    safe_watermark_t post_apply_watermark(watermark_t::post_apply);
+    safe_watermark_t post_apply_watermark(watermark_type_t::post_apply);
 
     // Now get a snapshot of the post-GC watermark, for a lower bound on the scan.
-    safe_watermark_t post_gc_watermark(watermark_t::post_gc);
-=======
-    gaia_txn_id_t post_apply_watermark = get_watermark(watermark_type_t::post_apply);
-
-    // Now get a snapshot of the post-GC watermark, for a lower bound on the scan.
-    gaia_txn_id_t post_gc_watermark = get_watermark(watermark_type_t::post_gc);
->>>>>>> 2bb2d8d9
+    safe_watermark_t post_gc_watermark(watermark_type_t::post_gc);
 
     // Scan from the post-GC watermark to the post-apply watermark,
     // executing GC on any commit_ts if the log fd is valid (and the durable
@@ -2487,24 +2448,16 @@
 
 void server_t::truncate_txn_table()
 {
-<<<<<<< HEAD
     // First catch up the post-GC watermark.
     // Unlike log application, we don't try to perform GC and advance the
     // post-GC watermark in a single scan, because log application is strictly
     // sequential, while GC is sequentially initiated but concurrently executed.
 
     // Get a snapshot of the post-apply watermark, for an upper bound on the scan.
-    safe_watermark_t post_apply_watermark(watermark_t::post_apply);
+    safe_watermark_t post_apply_watermark(watermark_type_t::post_apply);
 
     // Get a snapshot of the post-GC watermark, for a lower bound on the scan.
-    safe_watermark_t post_gc_watermark(watermark_t::post_gc);
-=======
-    // First get a snapshot of the post-apply watermark, for an upper bound on the scan.
-    gaia_txn_id_t post_apply_watermark = get_watermark(watermark_type_t::post_apply);
-
-    // Now get a snapshot of the post-GC watermark, for a lower bound on the scan.
-    gaia_txn_id_t post_gc_watermark = get_watermark(watermark_type_t::post_gc);
->>>>>>> 2bb2d8d9
+    safe_watermark_t post_gc_watermark(watermark_type_t::post_gc);
 
     // Scan from the post-GC watermark to the post-apply watermark,
     // advancing the post-GC watermark on any begin_ts, or any commit_ts that
@@ -2534,20 +2487,12 @@
             }
         }
 
-<<<<<<< HEAD
-        if (!advance_watermark(watermark_t::post_gc, ts))
-=======
         if (!advance_watermark(watermark_type_t::post_gc, ts))
->>>>>>> 2bb2d8d9
         {
             // If another thread has already advanced the post-GC watermark
             // ahead of this ts, we abort advancing it further.
             ASSERT_INVARIANT(
-<<<<<<< HEAD
-                get_watermark(watermark_t::post_gc) > post_gc_watermark,
-=======
                 get_watermark(watermark_type_t::post_gc) > post_gc_watermark,
->>>>>>> 2bb2d8d9
                 "The watermark must have advanced if advance_watermark() failed!");
 
             break;
@@ -2555,7 +2500,7 @@
     }
 
     // Get a snapshot of the pre-truncate watermark before advancing it.
-    gaia_txn_id_t prev_pre_truncate_watermark = get_watermark(watermark_t::pre_truncate);
+    gaia_txn_id_t prev_pre_truncate_watermark = get_watermark(watermark_type_t::pre_truncate);
 
     // Compute a safe truncation timestamp.
     gaia_txn_id_t new_pre_truncate_watermark = get_safe_truncation_ts();
@@ -2572,12 +2517,12 @@
     }
 
     // Try to advance the pre-truncate watermark.
-    if (!advance_watermark(watermark_t::pre_truncate, new_pre_truncate_watermark))
+    if (!advance_watermark(watermark_type_t::pre_truncate, new_pre_truncate_watermark))
     {
         // Abort if another thread has concurrently advanced the pre-truncate
         // watermark, to avoid contention.
         ASSERT_INVARIANT(
-            get_watermark(watermark_t::pre_truncate) > prev_pre_truncate_watermark,
+            get_watermark(watermark_type_t::pre_truncate) > prev_pre_truncate_watermark,
             "The watermark must have advanced if advance_watermark() failed!");
 
         return;
@@ -2940,7 +2885,7 @@
     // upper bound on the pre-truncate watermark, and the pre-truncate watermark
     // is an exclusive upper bound on the memory address range eligible for
     // reclaiming).
-    if (safe_ts < get_watermark(watermark_t::post_gc))
+    if (safe_ts < get_watermark(watermark_type_t::post_gc))
     {
         // If validation fails, invalidate this entry to revert to the
         // previously published entry.
@@ -2979,7 +2924,7 @@
     for (gaia_txn_id_t entry : entries)
     {
         ASSERT_INVARIANT(
-            (entry == c_invalid_gaia_txn_id) || (entry >= get_watermark(watermark_t::pre_truncate)),
+            (entry == c_invalid_gaia_txn_id) || (entry >= get_watermark(watermark_type_t::pre_truncate)),
             "A reserved safe_ts entry cannot lag the pre-truncate watermark!");
 
         if (entry != c_invalid_gaia_txn_id)
@@ -3047,7 +2992,7 @@
     // safe_ts is always an upper bound on the pre-truncate watermark. QED.
 
     // Take a snapshot of the post-GC watermark before the scan.
-    gaia_txn_id_t pre_scan_post_gc_watermark = get_watermark(watermark_t::post_gc);
+    gaia_txn_id_t pre_scan_post_gc_watermark = get_watermark(watermark_type_t::post_gc);
 
     // The post-GC watermark is an upper bound on the safe truncation timestamp.
     gaia_txn_id_t safe_truncation_ts = pre_scan_post_gc_watermark;
