--- conflicted
+++ resolved
@@ -120,12 +120,8 @@
         old_state == session_state_t::CONNECTED && new_state == session_state_t::TXN_IN_PROGRESS,
         c_message_current_event_is_inconsistent_with_state_transition);
 
-<<<<<<< HEAD
-    ASSERT_PRECONDITION(s_txn_id == c_invalid_gaia_txn_id, "Transaction begin timestamp should be invalid!");
-=======
     ASSERT_PRECONDITION(!s_txn_id.is_valid(), "Transaction begin timestamp should be uninitialized!");
 
->>>>>>> e2d7b3b5
     ASSERT_PRECONDITION(!s_log.is_set(), "Transaction log should be uninitialized!");
     ASSERT_PRECONDITION(s_txn_log_offset == c_invalid_log_offset, "Transaction log offset should be invalid!");
 
