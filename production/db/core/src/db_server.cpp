/////////////////////////////////////////////
// Copyright (c) Gaia Platform LLC
// All rights reserved.
/////////////////////////////////////////////

#include "db_server.hpp"

#include <unistd.h>

#include <csignal>

#include <algorithm>
#include <atomic>
#include <bitset>
#include <functional>
#include <iostream>
#include <memory>
#include <ostream>
#include <shared_mutex>
#include <thread>
#include <unordered_set>

#include <sys/epoll.h>
#include <sys/eventfd.h>
#include <sys/file.h>

#include "gaia_internal/common/fd_helpers.hpp"
#include "gaia_internal/common/generator_iterator.hpp"
#include "gaia_internal/common/memory_allocation_error.hpp"
#include "gaia_internal/common/mmap_helpers.hpp"
#include "gaia_internal/common/retail_assert.hpp"
#include "gaia_internal/common/scope_guard.hpp"
#include "gaia_internal/common/socket_helpers.hpp"
#include "gaia_internal/common/system_error.hpp"
#include "gaia_internal/db/db_object.hpp"
#include "gaia_internal/db/gaia_db_internal.hpp"

#include "db_hash_map.hpp"
#include "db_helpers.hpp"
#include "db_internal_types.hpp"
#include "db_shared_data.hpp"
#include "messages_generated.h"
#include "persistent_store_manager.hpp"

using namespace std;

using namespace gaia::db;
using namespace gaia::db::messages;
using namespace gaia::db::memory_manager;
using namespace gaia::common::iterators;
using namespace gaia::common::scope_guard;

static constexpr char c_message_uninitialized_fd_log[] = "Uninitialized fd log!";
static constexpr char c_message_unexpected_event_received[] = "Unexpected event received!";
static constexpr char c_message_current_event_is_inconsistent_with_state_transition[]
    = "Current event is inconsistent with state transition!";
static constexpr char c_message_unexpected_request_data_type[] = "Unexpected request data type!";
static constexpr char c_message_memfd_create_failed[] = "memfd_create() failed!";
static constexpr char c_message_thread_must_be_joinable[] = "Thread must be joinable!";
static constexpr char c_message_epoll_create1_failed[] = "epoll_create1() failed!";
static constexpr char c_message_epoll_wait_failed[] = "epoll_wait() failed!";
static constexpr char c_message_epoll_ctl_failed[] = "epoll_ctl() failed!";
static constexpr char c_message_unexpected_event_type[] = "Unexpected event type!";
static constexpr char c_message_epollerr_flag_should_not_be_set[] = "EPOLLERR flag should not be set!";
static constexpr char c_message_unexpected_fd[] = "Unexpected fd!";
static constexpr char c_message_not_a_begin_timestamp[] = "Not a begin timestamp!";
static constexpr char c_message_not_a_commit_timestamp[] = "Not a commit timestamp!";
static constexpr char c_message_unknown_timestamp[] = "Unknown timestamp!";
static constexpr char c_message_unexpected_errno_value[] = "Unexpected errno value!";
static constexpr char c_message_txn_log_fd_cannot_be_invalidated[]
    = "A txn log fd can only be invalidated if its commit_ts has been validated!";
static constexpr char c_message_txn_log_fd_should_have_been_invalidated[]
    = "If the validating txn's log fd has been invalidated, then the watermark must have advanced past the commit_ts of the txn being tested, and invalidated its log fd!";
static constexpr char c_message_unexpected_commit_ts_value[]
    = "The commit_ts whose log fd was invalidated must belong to either the validating txn or the txn being tested!";
static constexpr char c_message_validating_txn_should_have_been_validated[]
    = "The txn being tested can only have its log fd invalidated if the validating txn was validated!";
static constexpr char c_message_preceding_txn_should_have_been_validated[]
    = "A transaction with commit timestamp preceding this transaction's begin timestamp is undecided!";

address_offset_t server::allocate_from_memory_manager(
    size_t memory_request_size_bytes)
{
    retail_assert(
        memory_request_size_bytes > 0,
        "Requested allocation size for the allocate API should be greater than 0!");

    // Offset gets assigned; no need to set it.
    address_offset_t object_address_offset = s_memory_manager->allocate(memory_request_size_bytes);
    if (object_address_offset == c_invalid_offset)
    {
        throw memory_allocation_error("Memory manager ran out of memory during allocate() call!");
    }

    return object_address_offset;
}

// This assignment is non-atomic since there seems to be no reason to expect concurrent invocations.
void server::register_object_deallocator(std::function<void(gaia_offset_t)> deallocator_fn)
{
    s_object_deallocator_fn = deallocator_fn;
}

void server::handle_connect(
    int*, size_t, session_event_t event, const void*, session_state_t old_state, session_state_t new_state)
{
    retail_assert(event == session_event_t::CONNECT, c_message_unexpected_event_received);

    // This message should only be received after the client thread was first initialized.
    retail_assert(
        old_state == session_state_t::DISCONNECTED && new_state == session_state_t::CONNECTED,
        c_message_current_event_is_inconsistent_with_state_transition);

    // We need to reply to the client with the fds for the data/locator segments.
    FlatBufferBuilder builder;
    build_server_reply(builder, session_event_t::CONNECT, old_state, new_state);

    int send_fds[] = {s_fd_locators, s_fd_counters, s_fd_data, s_fd_id_index};
    send_msg_with_fds(s_session_socket, send_fds, std::size(send_fds), builder.GetBufferPointer(), builder.GetSize());
}

void server::handle_begin_txn(
    int*, size_t, session_event_t event, const void* event_data, session_state_t old_state, session_state_t new_state)
{
    retail_assert(event == session_event_t::BEGIN_TXN, c_message_unexpected_event_received);

    // This message should only be received while a transaction is in progress.
    retail_assert(
        old_state == session_state_t::CONNECTED && new_state == session_state_t::TXN_IN_PROGRESS,
        c_message_current_event_is_inconsistent_with_state_transition);

    auto request = static_cast<const client_request_t*>(event_data);
    retail_assert(
        request->data_type() == request_data_t::memory_info,
        "A call to begin_transaction() must provide memory allocation information.");

    retail_assert(s_fd_log == -1, "fd log should be uninitialized!");

    // Currently we don't need to alter any server-side state for opening a transaction.
    FlatBufferBuilder builder;

    // Allocate a new begin_ts for this txn and initialize its entry. Loop until
    // we are able to install the entry before being invalidated by another
    // thread.
    gaia_txn_id_t begin_ts = c_invalid_gaia_txn_id;
    while (begin_ts == c_invalid_gaia_txn_id)
    {
        begin_ts = txn_begin();
    }
    s_txn_id = begin_ts;

    // Ensure that there are no undecided txns in our snapshot window.
    validate_txns_in_range(s_last_applied_commit_ts_upper_bound + 1, s_txn_id);

    // REVIEW: we could make this a session thread-local to avoid dynamic
    // allocation per txn.
    std::vector<int> txn_log_fds;
    get_txn_log_fds_for_snapshot(begin_ts, txn_log_fds);

    // Send the reply message to the client, with the number of txn log fds to
    // be sent later.
    // REVIEW: We could optimize the fast path by piggybacking some small fixed
    // number of log fds on the initial reply message.
    build_server_reply(builder, session_event_t::BEGIN_TXN, old_state, new_state, s_txn_id, txn_log_fds.size());
    send_msg_with_fds(s_session_socket, nullptr, 0, builder.GetBufferPointer(), builder.GetSize());

    // Send all txn log fds to the client in an additional sequence of dummy messages.
    // We need a 1-byte dummy message buffer due to our datagram size convention.
    uint8_t msg_buf[1] = {0};
    size_t fds_written = 0;
    while (fds_written < txn_log_fds.size())
    {
        size_t fds_to_write_count = std::min(c_max_fd_count, txn_log_fds.size() - fds_written);
        send_msg_with_fds(
            s_session_socket, txn_log_fds.data() + fds_written, fds_to_write_count, msg_buf, sizeof(msg_buf));
        fds_written += fds_to_write_count;
    }

    // Now we need to close all the duplicated log fds in the buffer.
    for (auto& dup_fd : txn_log_fds)
    {
        // Each log fd should still be valid.
        retail_assert(is_fd_valid(dup_fd), "invalid fd!");
        close_fd(dup_fd);
    }
}

void server::get_txn_log_fds_for_snapshot(gaia_txn_id_t begin_ts, std::vector<int>& txn_log_fds)
{
    // Take a snapshot of the watermark and scan backward from begin_ts,
    // stopping at either the saved watermark or the first commit_ts whose log
    // fd has been invalidated. This avoids having our scan race the
    // concurrently advancing watermark.

    gaia_txn_id_t last_applied_commit_ts = s_last_applied_commit_ts_upper_bound;
    for (gaia_txn_id_t ts = begin_ts - 1; ts > last_applied_commit_ts; --ts)
    {
        if (is_commit_ts(ts))
        {
            retail_assert(
                is_txn_decided(ts),
                "Undecided commit_ts found in snapshot window!");
            if (is_txn_committed(ts))
            {
                // Since the watermark could advance past its saved value, we
                // need to be sure that we don't send an invalidated and closed
                // log fd, so we validate and duplicate each log fd using the
                // safe_fd_from_ts class before sending it to the client. We set
                // auto_close_fd = false in the safe_fd_from_ts constructor
                // because we need to save the dup fds in the buffer until we
                // pass them to sendmsg().
                try
                {
                    safe_fd_from_ts committed_txn_log_fd(ts, false);
                    int local_log_fd = committed_txn_log_fd.get_fd();
                    txn_log_fds.push_back(local_log_fd);
                }
                catch (const invalid_log_fd&)
                {
                    // We ignore an invalidated fd since its log has already
                    // been applied to the shared locator view, so we don't need
                    // to send it to the client anyway. This means all preceding
                    // committed txns have already been applied to the shared
                    // locator view, so we can terminate the scan early.
                    break;
                }
            }
        }
    }

    // Since we scan the snapshot window backward and append fds to the buffer,
    // they are in reverse timestamp order.
    std::reverse(std::begin(txn_log_fds), std::end(txn_log_fds));
}

void server::free_uncommitted_allocations(session_event_t txn_status)
{
    bool deallocate_new_offsets = true;

    // Deallocate transaction objects in case of an abort or rollback.
    if (txn_status == session_event_t::ROLLBACK_TXN)
    {
        gc_txn_undo_log(s_fd_log, deallocate_new_offsets);
    }
    else if (txn_status == session_event_t::DECIDE_TXN_ABORT)
    {
        deallocate_txn_log(s_log, deallocate_new_offsets);
    }
}

void server::handle_rollback_txn(
    int* fds, size_t fd_count, session_event_t event, const void*, session_state_t old_state, session_state_t new_state)
{
    retail_assert(event == session_event_t::ROLLBACK_TXN, c_message_unexpected_event_received);

    // This message should only be received while a transaction is in progress.
    retail_assert(
        old_state == session_state_t::TXN_IN_PROGRESS && new_state == session_state_t::CONNECTED,
        c_message_current_event_is_inconsistent_with_state_transition);

    retail_assert(s_fd_log == -1, "fd log should be uninitialized!");

    // Get the log fd and mmap it if the client sends it.
    // The client will not send the log segment to the server in case a read only txn was rolled back.
    if (fds && fd_count == 1)
    {
        s_fd_log = *fds;
        retail_assert(s_fd_log != -1, c_message_uninitialized_fd_log);
    }

    // Release all txn resources and mark the txn's begin_ts entry as terminated.
    txn_rollback();
}

void server::handle_commit_txn(
    int* fds, size_t fd_count, session_event_t event, const void*, session_state_t old_state, session_state_t new_state)
{
    retail_assert(event == session_event_t::COMMIT_TXN, c_message_unexpected_event_received);

    // This message should only be received while a transaction is in progress.
    retail_assert(
        old_state == session_state_t::TXN_IN_PROGRESS && new_state == session_state_t::TXN_COMMITTING,
        c_message_current_event_is_inconsistent_with_state_transition);

    // Get the log fd and mmap it.
    retail_assert(fds && fd_count == 1, "Invalid fd data!");
    s_fd_log = *fds;
    retail_assert(s_fd_log != -1, c_message_uninitialized_fd_log);

    // We need to keep the log fd around until it's applied to the shared
    // locator view, so we only close the log fd if an exception is thrown.
    // Aborted txns only have their log fds invalidated and closed after the
    // watermark advances, to preserve the invariant that invalidation can only
    // follow the watermark.
    auto cleanup_log_fd = make_scope_guard([&]() {
        close_fd(s_fd_log);
    });

    // Check that the log memfd was sealed for writes.
    int seals = ::fcntl(s_fd_log, F_GET_SEALS);
    if (seals == -1)
    {
        throw_system_error("fcntl(F_GET_SEALS) failed!");
    }
    retail_assert(seals == (F_SEAL_SHRINK | F_SEAL_GROW | F_SEAL_WRITE), "Unexpected seals on log fd!");

    // Linux won't let us create a shared read-only mapping if F_SEAL_WRITE is set,
    // which seems contrary to the manpage for fcntl(2).
    map_fd(s_log, get_fd_size(s_fd_log), PROT_READ, MAP_PRIVATE, s_fd_log, 0);
    // Unconditionally unmap the log segment on exit.
    auto cleanup_log = make_scope_guard([]() {
        unmap_fd(s_log, s_log->size());
    });

    // Actually commit the transaction.
    bool success = txn_commit();

    // Ideally, we would immediately clean up the log of an aborted txn, but
    // this complicates reasoning about safe concurrent validation (we want to
    // maintain the invariant that a log is never cleaned up until the watermark
    // advances past its txn's commit_ts). Once txn_commit() returns, only a
    // thread advancing the watermark can clean up this txn's log fd.
    cleanup_log_fd.dismiss();
    session_event_t decision = success ? session_event_t::DECIDE_TXN_COMMIT : session_event_t::DECIDE_TXN_ABORT;

    // If the txn aborts, then this frees all redo versions, and we ignore all
    // undo versions when we invalidate the txn log fd, so there is nothing to
    // do at that point except close the log fd.
    free_uncommitted_allocations(decision);

    // Server-initiated state transition! (Any issues with reentrant handlers?)
    apply_transition(decision, nullptr, nullptr, 0);
}

void server::handle_request_memory(
    int*, size_t, session_event_t event, const void* event_data, session_state_t old_state, session_state_t new_state)
{
    retail_assert(
        event == session_event_t::REQUEST_MEMORY,
        "Incorrect event type for requesting more memory.");

    // This event never changes session state.
    retail_assert(
        old_state == new_state,
        "Requesting more memory shouldn't cause session state to change.");

    // This API is only invoked mid transaction.
    retail_assert(
        old_state == session_state_t::TXN_IN_PROGRESS,
        "Old state when requesting more memory from server should be TXN_IN_PROGRESS.");

    auto request = static_cast<const client_request_t*>(event_data);
    retail_assert(
        request->data_type() == request_data_t::memory_info,
        c_message_unexpected_request_data_type);

    auto memory_request_size_bytes = static_cast<size_t>(request->data_as_memory_info()->memory_request_size());
    auto object_address_offset = allocate_from_memory_manager(memory_request_size_bytes);

    FlatBufferBuilder builder;
    build_server_reply(builder, session_event_t::REQUEST_MEMORY, old_state, new_state, s_txn_id, 0, object_address_offset);
    send_msg_with_fds(s_session_socket, nullptr, 0, builder.GetBufferPointer(), builder.GetSize());
}

void server::handle_decide_txn(
    int*, size_t, session_event_t event, const void*, session_state_t old_state, session_state_t new_state)
{
    retail_assert(
        event == session_event_t::DECIDE_TXN_COMMIT || event == session_event_t::DECIDE_TXN_ABORT,
        c_message_unexpected_event_received);

    retail_assert(
        old_state == session_state_t::TXN_COMMITTING && new_state == session_state_t::CONNECTED,
        c_message_current_event_is_inconsistent_with_state_transition);

    // We need to clear transactional state after the decision has been
    // returned, but don't need to free any resources.
    auto cleanup = make_scope_guard([&]() {
        s_txn_id = c_invalid_gaia_txn_id;
        s_fd_log = -1;
    });

    FlatBufferBuilder builder;
    build_server_reply(builder, event, old_state, new_state, s_txn_id);
    send_msg_with_fds(s_session_socket, nullptr, 0, builder.GetBufferPointer(), builder.GetSize());

    // Update the saved watermark and perform associated maintenance tasks. This
    // will block new transactions on this session thread, but that is a
    // feature, not a bug, since it provides natural backpressure on clients who
    // submit long-running transactions that prevent old versions and logs from
    // being freed. This approach helps keep the system from accumulating more
    // deferred work than it can ever retire, which is a problem with performing
    // all maintenance asynchronously in the background. Allowing this work to
    // delay beginning new transactions but not delay committing the current
    // transaction seems like a good compromise.
    update_apply_watermark(s_txn_id);
}

void server::handle_client_shutdown(
    int*, size_t, session_event_t event, const void*, session_state_t, session_state_t new_state)
{
    retail_assert(
        event == session_event_t::CLIENT_SHUTDOWN,
        c_message_unexpected_event_received);

    retail_assert(
        new_state == session_state_t::DISCONNECTED,
        c_message_current_event_is_inconsistent_with_state_transition);

    // If this event is received, the client must have closed the write end of the socket
    // (equivalent of sending a FIN), so we need to do the same. Closing the socket
    // will send a FIN to the client, so they will read EOF and can close the socket
    // as well. We can just set the shutdown flag here, which will break out of the poll
    // loop and immediately close the socket. (If we received EOF from the client after
    // we closed our write end, then we would be calling shutdown(SHUT_WR) twice, which
    // is another reason to just close the socket.)
    s_session_shutdown = true;

    // If the session had an active txn, clean up all its resources.
    if (s_txn_id != c_invalid_gaia_txn_id)
    {
        txn_rollback();
    }
}

void server::handle_server_shutdown(
    int*, size_t, session_event_t event, const void*, session_state_t, session_state_t new_state)
{
    retail_assert(
        event == session_event_t::SERVER_SHUTDOWN,
        c_message_unexpected_event_received);

    retail_assert(
        new_state == session_state_t::DISCONNECTED,
        c_message_current_event_is_inconsistent_with_state_transition);

    // This transition should only be triggered on notification of the server shutdown event.
    // Since we are about to shut down, we can't wait for acknowledgment from the client and
    // should just close the session socket. As noted above, setting the shutdown flag will
    // immediately break out of the poll loop and close the session socket.
    s_session_shutdown = true;
}

std::pair<int, int> server::get_stream_socket_pair()
{
    // Create a connected pair of datagram sockets, one of which we will keep
    // and the other we will send to the client.
    // We use SOCK_SEQPACKET because it supports both datagram and connection
    // semantics: datagrams allow buffering without framing, and a connection
    // ensures that client returns EOF after server has called shutdown(SHUT_WR).
    int socket_pair[2] = {-1};
    if (-1 == ::socketpair(PF_UNIX, SOCK_SEQPACKET, 0, socket_pair))
    {
        throw_system_error("socketpair() failed!");
    }

    auto [client_socket, server_socket] = socket_pair;
    // We need to use the initializer + mutable hack to capture structured bindings in a lambda.
    auto socket_cleanup = make_scope_guard([client_socket = client_socket,
                                            server_socket = server_socket]() mutable {
        close_fd(client_socket);
        close_fd(server_socket);
    });

    // Set server socket to be nonblocking, since we use it within an epoll loop.
    set_non_blocking(server_socket);

    socket_cleanup.dismiss();
    return std::pair{client_socket, server_socket};
}

void server::handle_request_stream(
    int*, size_t, session_event_t event, const void* event_data, session_state_t old_state, session_state_t new_state)
{
    retail_assert(
        event == session_event_t::REQUEST_STREAM,
        c_message_unexpected_event_received);

    // This event never changes session state.
    retail_assert(
        old_state == new_state,
        c_message_current_event_is_inconsistent_with_state_transition);

    // The only currently supported stream type is table scans.
    // When we add more stream types, we should add a switch statement on data_type.
    // It would be nice to delegate to a helper returning a different generator for each
    // data_type, and then invoke start_stream_producer() with that generator, but in
    // general each data_type corresponds to a generator with a different T_element_type,
    // so we need to invoke start_stream_producer() separately for each data_type
    // (because start_stream_producer() is templated on the generator's T_element_type).
    // We should logically receive an object corresponding to the request_data_t union,
    // but the FlatBuffers API doesn't have any object corresponding to a union.
    auto request = static_cast<const client_request_t*>(event_data);
    retail_assert(
        request->data_type() == request_data_t::table_scan,
        c_message_unexpected_request_data_type);

    auto type = static_cast<gaia_type_t>(request->data_as_table_scan()->type_id());
    auto id_generator = get_id_generator_for_type(type);

    // We can't use structured binding names in a lambda capture list.
    int client_socket, server_socket;
    std::tie(client_socket, server_socket) = get_stream_socket_pair();

    // The client socket should unconditionally be closed on exit since it's
    // duplicated when passed to the client and we no longer need it on the
    // server.
    auto client_socket_cleanup = make_scope_guard([&]() {
        close_fd(client_socket);
    });
    auto server_socket_cleanup = make_scope_guard([&]() {
        close_fd(server_socket);
    });

    start_stream_producer(server_socket, id_generator);

    // Transfer ownership of the server socket to the stream producer thread.
    server_socket_cleanup.dismiss();

    // Any exceptions after this point will close the server socket, ensuring the producer thread terminates.
    // However, its destructor will not run until the session thread exits and joins the producer thread.
    FlatBufferBuilder builder;
    build_server_reply(builder, event, old_state, new_state);
    send_msg_with_fds(s_session_socket, &client_socket, 1, builder.GetBufferPointer(), builder.GetSize());
}

void server::apply_transition(session_event_t event, const void* event_data, int* fds, size_t fd_count)
{
    if (event == session_event_t::NOP)
    {
        return;
    }

    // "Wildcard" transitions (current state = session_state_t::ANY) must be listed after
    // non-wildcard transitions with the same event, or the latter will never be applied.
    for (auto t : s_valid_transitions)
    {
        if (t.event == event && (t.state == s_session_state || t.state == session_state_t::ANY))
        {
            session_state_t new_state = t.transition.new_state;

            // If the transition's new state is ANY, then keep the state the same.
            if (new_state == session_state_t::ANY)
            {
                new_state = s_session_state;
            }

            session_state_t old_state = s_session_state;
            s_session_state = new_state;

            if (t.transition.handler)
            {
                t.transition.handler(fds, fd_count, event, event_data, old_state, s_session_state);
            }

            return;
        }
    }

    // If we get here, we haven't found any compatible transition.
    // TODO: consider propagating exception back to client?
    throw invalid_session_transition(
        "No allowed state transition from state '"
        + std::string(EnumNamesession_state_t(s_session_state))
        + "' with event '"
        + std::string(EnumNamesession_event_t(event))
        + "'.");
}

void server::build_server_reply(
    FlatBufferBuilder& builder,
    session_event_t event,
    session_state_t old_state,
    session_state_t new_state,
    gaia_txn_id_t txn_id,
    size_t log_fd_count,
    address_offset_t object_address_offset)
{
    flatbuffers::Offset<server_reply_t> server_reply;
    if (object_address_offset)
    {
        const auto memory_allocation_reply = Creatememory_allocation_info_t(builder, object_address_offset);
        server_reply = Createserver_reply_t(
            builder, event, old_state, new_state, reply_data_t::memory_allocation_info, memory_allocation_reply.Union());
    }
    else
    {
        const auto transaction_info = Createtransaction_info_t(builder, txn_id, log_fd_count);
        server_reply = Createserver_reply_t(
            builder, event, old_state, new_state, reply_data_t::transaction_info, transaction_info.Union());
    }
    const auto message = Createmessage_t(builder, any_message_t::reply, server_reply.Union());
    builder.Finish(message);
}

void server::clear_shared_memory()
{
    unmap_fd(s_shared_locators, sizeof(*s_shared_locators));
    close_fd(s_fd_locators);

    unmap_fd(s_counters, sizeof(*s_counters));
    close_fd(s_fd_counters);

    unmap_fd(s_data, sizeof(*s_data));
    close_fd(s_fd_data);

    unmap_fd(s_id_index, sizeof(*s_id_index));
    close_fd(s_fd_id_index);
}

// To avoid synchronization, we assume that this method is only called when
// no sessions exist and the server is not accepting any new connections.
void server::init_shared_memory()
{
    // The listening socket must not be open.
    retail_assert(s_listening_socket == -1, "Listening socket should not be open!");

    // We may be reinitializing the server upon receiving a SIGHUP.
    clear_shared_memory();

    // Clear all shared memory if an exception is thrown.
    auto cleanup_memory = make_scope_guard([]() { clear_shared_memory(); });

    retail_assert(s_fd_locators == -1, "Locator fd should not be valid!");
    retail_assert(s_fd_counters == -1, "Counters fd should not be valid!");
    retail_assert(s_fd_data == -1, "Data fd should not be valid!");
    retail_assert(s_fd_id_index == -1, "ID index fd should not be valid!");

    retail_assert(!s_shared_locators, "Locators memory should be reset!");
    retail_assert(!s_counters, "Counters memory should be reset!");
    retail_assert(!s_data, "Data memory should be reset!");
    retail_assert(!s_id_index, "ID index memory should be reset!");

    s_fd_locators = ::memfd_create(c_sch_mem_locators, MFD_ALLOW_SEALING);
    if (s_fd_locators == -1)
    {
        throw_system_error(c_message_memfd_create_failed);
    }

    s_fd_counters = ::memfd_create(c_sch_mem_counters, MFD_ALLOW_SEALING);
    if (s_fd_counters == -1)
    {
        throw_system_error(c_message_memfd_create_failed);
    }

    s_fd_data = ::memfd_create(c_sch_mem_data, MFD_ALLOW_SEALING);
    if (s_fd_data == -1)
    {
        throw_system_error(c_message_memfd_create_failed);
    }

    s_fd_id_index = ::memfd_create(c_sch_mem_id_index, MFD_ALLOW_SEALING);
    if (s_fd_id_index == -1)
    {
        throw_system_error(c_message_memfd_create_failed);
    }

    truncate_fd(s_fd_locators, sizeof(*s_shared_locators));
    truncate_fd(s_fd_counters, sizeof(*s_counters));
    truncate_fd(s_fd_data, sizeof(*s_data));
    truncate_fd(s_fd_id_index, sizeof(*s_id_index));

    // s_shared_locators uses sizeof(gaia_offset_t) * c_max_locators = 32GB of virtual address space.
    //
    // s_data uses (64B) * c_max_locators = 256GB of virtual address space.
    //
    // s_id_index uses (32B) * c_max_locators = 128GB of virtual address space
    // (assuming 4-byte alignment). We could eventually shrink this to
    // 4B/locator (assuming 4-byte locators), or 16GB, if we can assume that
    // gaia_ids are sequentially allocated and seldom deleted, so we can just
    // use an array of locators indexed by gaia_id.
    //
    // Note that unless we supply the MAP_POPULATE flag to mmap(), only the
    // pages we actually use will ever be allocated. However, Linux may refuse
    // to allocate the virtual memory we requested if overcommit is disabled
    // (i.e., /proc/sys/vm/overcommit_memory = 2). Using MAP_NORESERVE (don't
    // reserve swap space) should ensure that overcommit always succeeds, unless
    // it is disabled. We may need to document the requirement that overcommit
    // is not disabled (i.e., /proc/sys/vm/overcommit_memory != 2).
    //
    // Alternatively, we could use the more tedious but reliable approach of
    // using mmap(PROT_NONE) and calling mprotect(PROT_READ|PROT_WRITE) on any
    // pages we need to use (this is analogous to VirtualAlloc(MEM_RESERVE)
    // followed by VirtualAlloc(MEM_COMMIT) in Windows).
    map_fd(s_shared_locators, sizeof(*s_shared_locators), PROT_READ | PROT_WRITE, MAP_SHARED | MAP_NORESERVE, s_fd_locators, 0);
    map_fd(s_counters, sizeof(*s_counters), PROT_READ | PROT_WRITE, MAP_SHARED | MAP_NORESERVE, s_fd_counters, 0);
    map_fd(s_data, sizeof(*s_data), PROT_READ | PROT_WRITE, MAP_SHARED | MAP_NORESERVE, s_fd_data, 0);
    map_fd(s_id_index, sizeof(*s_id_index), PROT_READ | PROT_WRITE, MAP_SHARED | MAP_NORESERVE, s_fd_id_index, 0);

    init_memory_manager();

    // Populate shared memory from the persistent log and snapshot.
    recover_db();

    cleanup_memory.dismiss();
}

void server::init_memory_manager()
{
    s_memory_manager.reset();
    s_memory_manager = make_unique<memory_manager_t>();
    s_memory_manager->manage(reinterpret_cast<uint8_t*>(s_data->objects), sizeof(s_data->objects));

    auto deallocate_object_fn = [=](gaia_offset_t offset) {
        s_memory_manager->free_old_offset(get_address_offset(offset));
    };
    register_object_deallocator(deallocate_object_fn);
}

address_offset_t server::allocate_object(
    gaia_locator_t locator,
    size_t size)
{
    address_offset_t offset = s_memory_manager->allocate(size + sizeof(db_object_t));
    if (offset == c_invalid_offset)
    {
        throw memory_allocation_error("Memory manager ran out of memory during call to allocate().");
    }
    update_locator(locator, offset);
    return offset;
}

// Use a huge sparse array to store the txn info, where each entry is indexed by
// its begin or commit timestamp. We use 2^45 = 32TB of virtual address space
// for this array, but only the pages we actually use will ever be allocated.
// From https://www.kernel.org/doc/Documentation/vm/overcommit-accounting, it
// appears that MAP_NORESERVE is ignored in overcommit mode 2 (never
// overcommit), so we may need to check the `vm.overcommit_memory` sysctl and
// fail if it's set to 2. Alternatively, we could use the more tedious but
// reliable approach of using mmap(PROT_NONE) and calling
// mprotect(PROT_READ|PROT_WRITE) on any pages we actually need to use (this is
// analogous to VirtualAlloc(MEM_RESERVE) followed by VirtualAlloc(MEM_COMMIT)
// in Windows). 2^45 bytes of virtual address space holds 2^42 8-byte words, so
// we can allocate at most 2^42 timestamps over the lifetime of the process. If
// we allocate timestamps at a rate of 1M/s, we can run for about 2^22 seconds,
// or about a month and a half. If we allocate only 1K/s, we can run a thousand
// times longer: 2^32 seconds = ~128 years. If running out of timestamps is a
// concern, we can just convert the array to a circular buffer and store a
// wraparound counter separately.

// Each entry in the txn_info array is an 8-byte word, with the high bit
// indicating whether the index represents a begin or commit timestamp (they are
// allocated from the same counter). The next two bits indicate the current
// state of the txn state machine. The txn state machine's states and
// transitions are as follows: TXN_NONE -> TXN_ACTIVE -> (TXN_SUBMITTED ->
// (TXN_COMMITTED, TXN_ABORTED), TXN_TERMINATED). TXN_NONE is necessarily
// encoded as 0 since all entries of the array are zeroed when a page is
// allocated. We also introduce the pseudo-state TXN_DECIDED, encoded as the
// shared set bit in TXN_COMMITTED and TXN_ABORTED. Each active txn may assume
// the states TXN_NONE, TXN_ACTIVE, TXN_SUBMITTED, TXN_TERMINATED, while
// each submitted txn may assume the states TXN_SUBMITTED, TXN_COMMITTED,
// TXN_ABORTED, so we need 2 bits for each txn entry to represent all possible
// states. Combined with the begin/commit bit, we need to reserve the 3 high
// bits of each 64-bit entry for txn state, leaving 61 bits for other purposes.
// The remaining bits are used as follows. In the TXN_NONE state, all bits are
// 0. In the TXN_ACTIVE state, the non-state bits are currently unused, but
// they could be used for active txn information like session thread ID, session
// socket, session userfaultfd, etc. In the TXN_SUBMITTED state, the remaining
// bits always hold a commit timestamp (which is guaranteed to be at most 42
// bits per above). The commit timestamp serves as a forwarding pointer to the
// submitted txn entry for this txn. Note that the commit timestamp entry for a
// txn may be set before its begin timestamp entry has been updated, since
// multiple updates to the array cannot be made atomically without locks. (This
// is similar to insertion into a lock-free singly-linked list, where the new
// node is linked to its successor before its predecessor is linked to the new
// node.) Our algorithms are tolerant to this transient inconsistency. A commit
// timestamp entry always holds the submitted txn's log fd in the low 16 bits
// following the 3 high bits used for state (we assume that all log fds fit into
// 16 bits), and the txn's begin timestamp in the low 42 bits.

// We can always find the watermark by just scanning the txn_info array until we
// find the first begin timestamp entry not in state TXN_TERMINATED. However, we
// need to know where to start scanning from since pages toward the beginning of
// the array may have already been deallocated (as part of advancing the
// watermark, once all txn logs preceding the watermark have been scanned for
// garbage and deallocated, all pages preceding the new watermark's position in
// the array can be freed using madvise(MADV_FREE)). We can store a global
// watermark variable to cache this information, which could always be stale but
// tells us where to start scanning to find the current watermark, since the
// watermark only moves forward. This global variable is also set as part of
// advancing the watermark on termination of the oldest active txn, which is
// delegated to that txn's session thread.

void server::init_txn_info()
{
    // We reserve 2^45 bytes = 32TB of virtual address space. YOLO.
    constexpr size_t c_size_in_bytes = (1ULL << c_txn_ts_bits) * sizeof(*s_txn_info);

    // Create an anonymous private mapping with MAP_NORESERVE to indicate that
    // we don't care about reserving swap space.
    // REVIEW: If this causes problems on systems that disable overcommit, we
    // can just use PROT_NONE and mprotect(PROT_READ|PROT_WRITE) each page as we
    // need it.
    if (s_txn_info)
    {
        unmap_fd(s_txn_info, c_size_in_bytes);
    }
    map_fd(
        s_txn_info,
        c_size_in_bytes,
        PROT_READ | PROT_WRITE,
        MAP_PRIVATE | MAP_ANONYMOUS | MAP_NORESERVE,
        -1,
        0);
}

void server::recover_db()
{
    // If persistence is disabled, then this is a no-op.
    if (!(s_persistence_mode == persistence_mode_t::e_disabled))
    {
        // We could get here after a server reset with --disable-persistence-after-recovery,
        // in which case we need to recover from the original persistent image.
        if (!rdb)
        {
            rdb = make_unique<gaia::db::persistent_store_manager>();
            if (s_persistence_mode == persistence_mode_t::e_reinitialized_on_startup)
            {
                rdb->destroy_persistent_store();
            }
            rdb->open();
            rdb->recover();
        }
    }

    // If persistence is disabled after recovery, then destroy the RocksDB
    // instance.
    if (s_persistence_mode == persistence_mode_t::e_disabled_after_recovery)
    {
        rdb.reset();
    }
}

sigset_t server::mask_signals()
{
    sigset_t sigset;
    ::sigemptyset(&sigset);

    // We now special-case SIGHUP to disconnect all sessions and reinitialize all shared memory.
    ::sigaddset(&sigset, SIGHUP);
    ::sigaddset(&sigset, SIGINT);
    ::sigaddset(&sigset, SIGTERM);
    ::sigaddset(&sigset, SIGQUIT);

    // Per POSIX, we must use pthread_sigmask() rather than sigprocmask()
    // in a multithreaded program.
    // REVIEW: should this be SIG_SETMASK?
    ::pthread_sigmask(SIG_BLOCK, &sigset, nullptr);

    return sigset;
}

void server::signal_handler(sigset_t sigset, int& signum)
{
    // Wait until a signal is delivered.
    // REVIEW: do we have any use for sigwaitinfo()?
    ::sigwait(&sigset, &signum);

    cerr << "Caught signal '" << ::strsignal(signum) << "'." << endl;

    signal_eventfd(s_server_shutdown_eventfd);
}

void server::init_listening_socket()
{
    // Launch a connection-based listening Unix socket on a well-known address.
    // We use SOCK_SEQPACKET to get connection-oriented *and* datagram semantics.
    // This socket needs to be nonblocking so we can use epoll to wait on the
    // shutdown eventfd as well (the connected sockets it spawns will inherit
    // nonblocking mode). Actually, nonblocking mode may not have any effect in
    // level-triggered epoll mode, but it's good to ensure we can never block,
    // in case of bugs or surprising semantics in epoll.
    int listening_socket = ::socket(PF_UNIX, SOCK_SEQPACKET | SOCK_NONBLOCK, 0);
    if (listening_socket == -1)
    {
        throw_system_error("Socket creation failed!");
    }
    auto socket_cleanup = make_scope_guard([&]() { close_fd(listening_socket); });

    // Initialize the socket address structure.
    sockaddr_un server_addr = {0};
    server_addr.sun_family = AF_UNIX;

    // The socket name (minus its null terminator) needs to fit into the space
    // in the server address structure after the prefix null byte.
    static_assert(sizeof(c_db_server_socket_name) <= sizeof(server_addr.sun_path) - 1);

    // We prepend a null byte to the socket name so the address is in the
    // (Linux-exclusive) "abstract namespace", i.e., not bound to the
    // filesystem.
    ::strncpy(&server_addr.sun_path[1], c_db_server_socket_name, sizeof(server_addr.sun_path) - 1);

    // Bind the socket to the address and start listening for connections.
    // The socket name is not null-terminated in the address structure, but
    // we need to add an extra byte for the null byte prefix.
    socklen_t server_addr_size = sizeof(server_addr.sun_family) + 1 + ::strlen(&server_addr.sun_path[1]);
    if (-1 == ::bind(listening_socket, reinterpret_cast<struct sockaddr*>(&server_addr), server_addr_size))
    {
        throw_system_error("bind() failed!");
    }
    if (-1 == ::listen(listening_socket, 0))
    {
        throw_system_error("listen() failed!");
    }

    socket_cleanup.dismiss();
    s_listening_socket = listening_socket;
}

bool server::authenticate_client_socket(int socket)
{
    struct ucred cred;
    socklen_t cred_len = sizeof(cred);
    if (-1 == ::getsockopt(socket, SOL_SOCKET, SO_PEERCRED, &cred, &cred_len))
    {
        throw_system_error("getsockopt(SO_PEERCRED) failed!");
    }

    // Disable client authentication until we can figure out
    // how to fix the Postgres tests.
    // Client must have same effective user ID as server.
    // return (cred.uid == ::geteuid());

    return true;
}

// We adopt a lazy GC approach to freeing thread resources, rather than having
// each thread clean up after itself on exit. This approach allows us to avoid
// any synchronization between the exiting thread and its owning thread, as well
// as the awkwardness of passing each thread a reference to its owning object.
// In general, any code which creates a new thread is expected to call this
// function to compensate for the "garbage" it is adding to the system.
//
// Removing a thread entry is O(1) (because we swap it with the last element and
// truncate the last element), so the whole scan with removals is O(n).
static void reap_exited_threads(std::vector<std::thread>& threads)
{
    for (auto iter = threads.begin(); iter != threads.end();)
    {
        // Test if the thread has already exited (this is possible with the
        // pthreads API but not with the std::thread API).
        auto handle = iter->native_handle();

        // pthread_kill(0) returns 0 if the thread is still running, and ESRCH
        // otherwise (unless it has already been detached or joined, in which
        // case the thread ID may be invalid or reused, possibly causing a
        // segfault). We never use a thread ID after the thread has been joined
        // (and we never detach threads), so we should be OK.
        //
        // https://man7.org/linux/man-pages/man3/pthread_kill.3.html
        // "POSIX.1-2008 recommends that if an implementation detects the use of
        // a thread ID after the end of its lifetime, pthread_kill() should
        // return the error ESRCH. The glibc implementation returns this error
        // in the cases where an invalid thread ID can be detected. But note
        // also that POSIX says that an attempt to use a thread ID whose
        // lifetime has ended produces undefined behavior, and an attempt to use
        // an invalid thread ID in a call to pthread_kill() can, for example,
        // cause a segmentation fault."
        //
        // https://man7.org/linux/man-pages/man3/pthread_self.3.html
        // "A thread ID may be reused after a terminated thread has been joined,
        // or a detached thread has terminated."
        int error = ::pthread_kill(handle, 0);

        if (error == 0)
        {
            // The thread is still running, so do nothing.
            ++iter;
        }
        else if (error == ESRCH)
        {
            // If this thread has already exited, then join it and deallocate
            // its object to release both memory and thread-related system
            // resources.
            retail_assert(iter->joinable(), c_message_thread_must_be_joinable);
            iter->join();

            // Move the last element into the current entry.
            *iter = std::move(threads.back());
            threads.pop_back();
        }
        else
        {
            // Throw on all other errors (e.g., if the thread has been detached
            // or joined).
            throw_system_error("pthread_kill(0) failed!", error);
        }
    }
}

void server::client_dispatch_handler()
{
    // Register session cleanup handler first, so we can execute it last.
    auto session_cleanup = make_scope_guard([]() {
        for (auto& thread : s_session_threads)
        {
            retail_assert(thread.joinable(), c_message_thread_must_be_joinable);
            thread.join();
        }
        // All session threads have been joined, so they can be destroyed.
        s_session_threads.clear();
    });

    // Start listening for incoming client connections.
    init_listening_socket();
    // We close the listening socket before waiting for session threads to exit,
    // so no new sessions can be established while we wait for all session
    // threads to exit (we assume they received the same server shutdown
    // notification that we did).
    auto listener_cleanup = make_scope_guard([&]() {
        close_fd(s_listening_socket);
    });

    // Set up the epoll loop.
    int epoll_fd = ::epoll_create1(0);
    if (epoll_fd == -1)
    {
        throw_system_error(c_message_epoll_create1_failed);
    }

    // We close the epoll descriptor before closing the listening socket, so any
    // connections that arrive before the listening socket is closed will
    // receive ECONNRESET rather than ECONNREFUSED. This is perhaps unfortunate
    // but shouldn't really matter in practice.
    auto epoll_cleanup = make_scope_guard([&]() { close_fd(epoll_fd); });
    int registered_fds[] = {s_listening_socket, s_server_shutdown_eventfd};
    for (int registered_fd : registered_fds)
    {
        epoll_event ev = {0};
        ev.events = EPOLLIN;
        ev.data.fd = registered_fd;
        if (-1 == ::epoll_ctl(epoll_fd, EPOLL_CTL_ADD, registered_fd, &ev))
        {
            throw_system_error(c_message_epoll_ctl_failed);
        }
    }
    epoll_event events[std::size(registered_fds)];

    // Enter the epoll loop.
    while (true)
    {
        // Block forever (we will be notified of shutdown).
        int ready_fd_count = ::epoll_wait(epoll_fd, events, std::size(events), -1);
        if (ready_fd_count == -1)
        {
            // Attaching the debugger will send a SIGSTOP which we can't block.
            // Any signal which we block will set the shutdown eventfd and will
            // alert the epoll fd, so we don't have to worry about getting EINTR
            // from a signal intended to terminate the process.
            if (errno == EINTR)
            {
                continue;
            }
            throw_system_error(c_message_epoll_wait_failed);
        }

        for (int i = 0; i < ready_fd_count; ++i)
        {
            epoll_event ev = events[i];
            // We never register for anything but EPOLLIN,
            // but EPOLLERR will always be delivered.
            if (ev.events & EPOLLERR)
            {
                if (ev.data.fd == s_listening_socket)
                {
                    int error = 0;
                    socklen_t err_len = sizeof(error);
                    // Ignore errors getting error message and default to generic error message.
                    ::getsockopt(s_listening_socket, SOL_SOCKET, SO_ERROR, static_cast<void*>(&error), &err_len);
                    throw_system_error("Client socket error!", error);
                }
                else if (ev.data.fd == s_server_shutdown_eventfd)
                {
                    throw_system_error("Shutdown eventfd error!");
                }
            }

            // At this point, we should only get EPOLLIN.
            retail_assert(ev.events == EPOLLIN, c_message_unexpected_event_type);

            if (ev.data.fd == s_listening_socket)
            {
                int session_socket = ::accept(s_listening_socket, nullptr, nullptr);
                if (session_socket == -1)
                {
                    throw_system_error("accept() failed!");
                }
                if (authenticate_client_socket(session_socket))
                {
                    // First reap any session threads that have terminated (to
                    // avoid memory and system resource leaks).
                    reap_exited_threads(s_session_threads);
                    // Create session thread.
                    s_session_threads.emplace_back(session_handler, session_socket);
                }
                else
                {
                    close_fd(session_socket);
                }
            }
            else if (ev.data.fd == s_server_shutdown_eventfd)
            {
                consume_eventfd(s_server_shutdown_eventfd);
                return;
            }
            else
            {
                // We don't monitor any other fds.
                retail_assert(false, c_message_unexpected_fd);
            }
        }
    }
}

void server::session_handler(int session_socket)
{
    // Set up session socket.
    s_session_shutdown = false;
    s_session_socket = session_socket;
    auto socket_cleanup = make_scope_guard([&]() {
        // We can rely on close_fd() to perform the equivalent of
        // shutdown(SHUT_RDWR), since we hold the only fd pointing to this
        // socket. That should allow the client to read EOF if they're in a
        // blocking read and exit gracefully. (If they try to write to the
        // socket after we've closed our end, they'll receive EPIPE.) We don't
        // want to try to read any pending data from the client, since we're
        // trying to shut down as quickly as possible.
        close_fd(s_session_socket);
    });

    // Set up epoll loop.
    int epoll_fd = ::epoll_create1(0);
    if (epoll_fd == -1)
    {
        throw_system_error(c_message_epoll_create1_failed);
    }
    auto epoll_cleanup = make_scope_guard([&]() { close_fd(epoll_fd); });

    int fds[] = {s_session_socket, s_server_shutdown_eventfd};
    for (int fd : fds)
    {
        // We should only get EPOLLRDHUP from the client socket, but oh well.
        epoll_event ev = {0};
        ev.events = EPOLLIN | EPOLLRDHUP;
        ev.data.fd = fd;
        if (-1 == ::epoll_ctl(epoll_fd, EPOLL_CTL_ADD, fd, &ev))
        {
            throw_system_error(c_message_epoll_ctl_failed);
        }
    }
    epoll_event events[std::size(fds)];

    // Event to signal session-owned threads to terminate.
    s_session_shutdown_eventfd = make_eventfd();
    auto owned_threads_cleanup = make_scope_guard([]() {
        // Signal all session-owned threads to terminate.
        signal_eventfd(s_session_shutdown_eventfd);

        // Wait for all session-owned threads to terminate.
        for (auto& thread : s_session_owned_threads)
        {
            retail_assert(thread.joinable(), c_message_thread_must_be_joinable);
            thread.join();
        }

        // All session-owned threads have been joined, so they can be destroyed.
        s_session_owned_threads.clear();

        // All session-owned threads have received the session shutdown
        // notification, so we can close the eventfd.
        close_fd(s_session_shutdown_eventfd);
    });

    // Enter epoll loop.
    while (!s_session_shutdown)
    {
        // Block forever (we will be notified of shutdown).
        int ready_fd_count = ::epoll_wait(epoll_fd, events, std::size(events), -1);
        if (ready_fd_count == -1)
        {
            // Attaching the debugger will send a SIGSTOP which we can't block.
            // Any signal which we block will set the shutdown eventfd and will
            // alert the epoll fd, so we don't have to worry about getting EINTR
            // from a signal intended to terminate the process.
            if (errno == EINTR)
            {
                continue;
            }
            throw_system_error(c_message_epoll_wait_failed);
        }

        session_event_t event = session_event_t::NOP;
        const void* event_data = nullptr;

        // Buffer used to send and receive all message data.
        uint8_t msg_buf[c_max_msg_size] = {0};

        // Buffer used to receive file descriptors.
        int fd_buf[c_max_fd_count] = {-1};
        size_t fd_buf_size = std::size(fd_buf);
        int* fds = nullptr;
        size_t fd_count = 0;

        // If the shutdown flag is set, we need to exit immediately before
        // processing the next ready fd.
        for (int i = 0; i < ready_fd_count && !s_session_shutdown; ++i)
        {
            epoll_event ev = events[i];
            if (ev.data.fd == s_session_socket)
            {
                // NB: Since many event flags are set in combination with others, the
                // order we test them in matters! E.g., EPOLLIN seems to always be set
                // whenever EPOLLRDHUP is set, so we need to test EPOLLRDHUP before
                // testing EPOLLIN.
                if (ev.events & EPOLLERR)
                {
                    // This flag is unmaskable, so we don't need to register for it.
                    int error = 0;
                    socklen_t err_len = sizeof(error);
                    // Ignore errors getting error message and default to generic error message.
                    ::getsockopt(s_session_socket, SOL_SOCKET, SO_ERROR, static_cast<void*>(&error), &err_len);
                    cerr << "client socket error: " << ::strerror(error) << endl;
                    event = session_event_t::CLIENT_SHUTDOWN;
                }
                else if (ev.events & EPOLLHUP)
                {
                    // This flag is unmaskable, so we don't need to register for it.
                    // Both ends of the socket have issued a shutdown(SHUT_WR) or equivalent.
                    retail_assert(!(ev.events & EPOLLERR), c_message_epollerr_flag_should_not_be_set);
                    event = session_event_t::CLIENT_SHUTDOWN;
                }
                else if (ev.events & EPOLLRDHUP)
                {
                    // The client has called shutdown(SHUT_WR) to signal their intention to
                    // disconnect. We do the same by closing the session socket.
                    // REVIEW: Can we get both EPOLLHUP and EPOLLRDHUP when the client half-closes
                    // the socket after we half-close it?
                    retail_assert(!(ev.events & EPOLLHUP), "EPOLLHUP flag should not be set!");
                    event = session_event_t::CLIENT_SHUTDOWN;
                }
                else if (ev.events & EPOLLIN)
                {
                    retail_assert(
                        !(ev.events & (EPOLLERR | EPOLLHUP | EPOLLRDHUP)),
                        "EPOLLERR, EPOLLHUP, EPOLLRDHUP flags should not be set!");
                    // Read client message with possible file descriptors.
                    size_t bytes_read = recv_msg_with_fds(s_session_socket, fd_buf, &fd_buf_size, msg_buf, sizeof(msg_buf));
                    // We shouldn't get EOF unless EPOLLRDHUP is set.
                    // REVIEW: it might be possible for the client to call shutdown(SHUT_WR)
                    // after we have already woken up on EPOLLIN, in which case we would
                    // legitimately read 0 bytes and this assert would be invalid.
                    retail_assert(bytes_read > 0, "Failed to read message!");
                    const message_t* msg = Getmessage_t(msg_buf);
                    const client_request_t* request = msg->msg_as_request();
                    event = request->event();

                    event_data = static_cast<const void*>(request);

                    if (fd_buf_size > 0)
                    {
                        fds = fd_buf;
                        fd_count = fd_buf_size;
                    }
                }
                else
                {
                    // We don't register for any other events.
                    retail_assert(false, c_message_unexpected_event_type);
                }
            }
            else if (ev.data.fd == s_server_shutdown_eventfd)
            {
                retail_assert(ev.events == EPOLLIN, "Expected EPOLLIN event type!");
                consume_eventfd(s_server_shutdown_eventfd);
                event = session_event_t::SERVER_SHUTDOWN;
            }
            else
            {
                // We don't monitor any other fds.
                retail_assert(false, c_message_unexpected_fd);
            }

            retail_assert(event != session_event_t::NOP, c_message_unexpected_event_type);

            // The transition handlers are the only places we currently call
            // send_msg_with_fds(). We need to handle a peer_disconnected
            // exception thrown from that method (translated from EPIPE).
            try
            {
                apply_transition(event, event_data, fds, fd_count);
            }
            catch (const peer_disconnected& e)
            {
                cerr << "client socket error: " << e.what() << endl;
                s_session_shutdown = true;
            }
        }
    }
}

template <typename T_element_type>
void server::stream_producer_handler(
    int stream_socket, int cancel_eventfd, std::function<std::optional<T_element_type>()> generator_fn)
{
    // We only support fixed-width integer types for now to avoid framing.
    static_assert(std::is_integral<T_element_type>::value, "Generator function must return an integer.");

    // The session thread gave the producer thread ownership of this socket.
    auto socket_cleanup = make_scope_guard([&]() {
        // We can rely on close_fd() to perform the equivalent of shutdown(SHUT_RDWR),
        // since we hold the only fd pointing to this socket.
        close_fd(stream_socket);
    });

    // Verify that the socket is the correct type for the semantics we assume.
    check_socket_type(stream_socket, SOCK_SEQPACKET);

    // Check that our stream socket is non-blocking (so we don't accidentally block in write()).
    retail_assert(is_non_blocking(stream_socket), "Stream socket is in blocking mode!");

    auto gen_iter = generator_iterator_t<T_element_type>(generator_fn);

    int epoll_fd = ::epoll_create1(0);
    if (epoll_fd == -1)
    {
        throw_system_error(c_message_epoll_create1_failed);
    }
    auto epoll_cleanup = make_scope_guard([&]() { close_fd(epoll_fd); });

    // We poll for write availability of the stream socket in level-triggered mode,
    // and only write at most one buffer of data before polling again, to avoid read
    // starvation of the cancellation eventfd.
    epoll_event sock_ev = {0};
    sock_ev.events = EPOLLOUT;
    sock_ev.data.fd = stream_socket;
    if (-1 == ::epoll_ctl(epoll_fd, EPOLL_CTL_ADD, stream_socket, &sock_ev))
    {
        throw_system_error(c_message_epoll_ctl_failed);
    }

    epoll_event cancel_ev = {0};
    cancel_ev.events = EPOLLIN;
    cancel_ev.data.fd = cancel_eventfd;
    if (-1 == ::epoll_ctl(epoll_fd, EPOLL_CTL_ADD, cancel_eventfd, &cancel_ev))
    {
        throw_system_error(c_message_epoll_ctl_failed);
    }

    epoll_event events[2];
    bool producer_shutdown = false;

    // The userspace buffer that we use to construct a batch datagram message.
    std::vector<T_element_type> batch_buffer;

    // We need to call reserve() rather than the "sized" constructor to avoid changing size().
    batch_buffer.reserve(c_stream_batch_size);

    while (!producer_shutdown)
    {
        // Block forever (we will be notified of shutdown).
        int ready_fd_count = ::epoll_wait(epoll_fd, events, std::size(events), -1);
        if (ready_fd_count == -1)
        {
            // Attaching the debugger will send a SIGSTOP which we can't block.
            // Any signal which we block will set the shutdown eventfd and will
            // alert the epoll fd, so we don't have to worry about getting EINTR
            // from a signal intended to terminate the process.
            if (errno == EINTR)
            {
                continue;
            }
            throw_system_error(c_message_epoll_wait_failed);
        }
        // If the shutdown flag is set, we need to exit immediately before
        // processing the next ready fd.
        for (int i = 0; i < ready_fd_count && !producer_shutdown; ++i)
        {
            epoll_event ev = events[i];
            if (ev.data.fd == stream_socket)
            {
                // NB: Since many event flags are set in combination with others, the
                // order we test them in matters! E.g., EPOLLIN seems to always be set
                // whenever EPOLLRDHUP is set, so we need to test EPOLLRDHUP before
                // testing EPOLLIN.
                if (ev.events & EPOLLERR)
                {
                    // This flag is unmaskable, so we don't need to register for it.
                    int error = 0;
                    socklen_t err_len = sizeof(error);

                    // Ignore errors getting error message and default to generic error message.
                    ::getsockopt(stream_socket, SOL_SOCKET, SO_ERROR, static_cast<void*>(&error), &err_len);
                    cerr << "Stream socket error: '" << ::strerror(error) << "'." << endl;
                    producer_shutdown = true;
                }
                else if (ev.events & EPOLLHUP)
                {
                    // This flag is unmaskable, so we don't need to register for it.
                    // We shold get this when the client has closed its end of the socket.
                    retail_assert(!(ev.events & EPOLLERR), c_message_epollerr_flag_should_not_be_set);
                    producer_shutdown = true;
                }
                else if (ev.events & EPOLLOUT)
                {
                    retail_assert(
                        !(ev.events & (EPOLLERR | EPOLLHUP)),
                        "EPOLLERR and EPOLLHUP flags should not be set!");

                    // Write to the send buffer until we exhaust either the iterator or the buffer free space.
                    while (gen_iter && (batch_buffer.size() < c_stream_batch_size))
                    {
                        T_element_type next_val = *gen_iter;
                        batch_buffer.push_back(next_val);
                        ++gen_iter;
                    }

                    // We need to send any pending data in the buffer, followed by EOF
                    // if we reached end of iteration. We let the client decide when to
                    // close the socket, since their next read may be arbitrarily delayed
                    // (and they may still have pending data).

                    // First send any remaining data in the buffer.
                    if (batch_buffer.size() > 0)
                    {
                        // To simplify client state management by allowing the client to
                        // dequeue entries in FIFO order using std::vector.pop_back(),
                        // we reverse the order of entries in the buffer.
                        std::reverse(std::begin(batch_buffer), std::end(batch_buffer));

                        // We don't want to handle signals, so set
                        // MSG_NOSIGNAL to convert SIGPIPE to EPIPE.
                        ssize_t bytes_written = ::send(
                            stream_socket, batch_buffer.data(), batch_buffer.size() * sizeof(T_element_type),
                            MSG_NOSIGNAL);

                        if (bytes_written == -1)
                        {
                            // It should never happen that the socket is no longer writable
                            // after we receive EPOLLOUT, since we are the only writer and
                            // the receive buffer is always large enough for a batch.
                            retail_assert(errno != EAGAIN && errno != EWOULDBLOCK, c_message_unexpected_errno_value);
                            // Log the error and break out of the poll loop.
                            cerr << "Stream socket error: '" << ::strerror(errno) << "'." << endl;
                            producer_shutdown = true;
                        }
                        else
                        {
                            // We successfully wrote to the socket, so clear the buffer.
                            // (Partial writes are impossible with datagram sockets.)
                            // The standard is somewhat unclear, but apparently clear() will
                            // not change the capacity in any recent implementation of the
                            // standard library (https://cplusplus.github.io/LWG/issue1102).
                            batch_buffer.clear();
                        }
                    }

                    // If we reached end of iteration, send EOF to client.
                    // (We still need to wait for the client to close their socket,
                    // since they may still have unread data, so we don't set the
                    // producer_shutdown flag.)
                    if (!gen_iter)
                    {
                        ::shutdown(stream_socket, SHUT_WR);
                    }
                }
                else
                {
                    // We don't register for any other events.
                    retail_assert(false, c_message_unexpected_event_type);
                }
            }
            else if (ev.data.fd == cancel_eventfd)
            {
                retail_assert(ev.events == EPOLLIN, c_message_unexpected_event_type);
                consume_eventfd(cancel_eventfd);
                producer_shutdown = true;
            }
            else
            {
                // We don't monitor any other fds.
                retail_assert(false, c_message_unexpected_fd);
            }
        }
    }
}

template <typename T_element_type>
void server::start_stream_producer(int stream_socket, std::function<std::optional<T_element_type>()> generator_fn)
{
    // First reap any owned threads that have terminated (to avoid memory and
    // system resource leaks).
    reap_exited_threads(s_session_owned_threads);

    // Create stream producer thread.
    s_session_owned_threads.emplace_back(
        stream_producer_handler<T_element_type>, stream_socket, s_session_shutdown_eventfd, generator_fn);
}

<<<<<<< HEAD
=======
// REVIEW: this is copied from stream_producer_handler() only for expediency;
// the epoll loop boilerplate will be factored out in the near future.
void server::fd_stream_producer_handler(
    int stream_socket, int cancel_eventfd, std::function<std::optional<gaia_txn_id_t>()> ts_generator_fn)
{
    // The session thread gave the producer thread ownership of this socket.
    auto socket_cleanup = make_scope_guard([&]() {
        // We can rely on close_fd() to perform the equivalent of shutdown(SHUT_RDWR),
        // since we hold the only fd pointing to this socket.
        close_fd(stream_socket);
    });

    // Verify that the socket is the correct type for the semantics we assume.
    check_socket_type(stream_socket, SOCK_SEQPACKET);

    // Check that our stream socket is non-blocking (so we don't accidentally block in write()).
    retail_assert(is_non_blocking(stream_socket), "Stream socket is in blocking mode!");

    auto gen_iter = generator_iterator_t<gaia_txn_id_t>(ts_generator_fn);

    int epoll_fd = ::epoll_create1(0);
    if (epoll_fd == -1)
    {
        throw_system_error(c_message_epoll_create1_failed);
    }
    auto epoll_cleanup = make_scope_guard([&]() { close_fd(epoll_fd); });

    // We poll for write availability of the stream socket in level-triggered mode,
    // and only write at most one buffer of data before polling again, to avoid read
    // starvation of the cancellation eventfd.
    epoll_event sock_ev = {0};
    sock_ev.events = EPOLLOUT;
    sock_ev.data.fd = stream_socket;
    if (-1 == ::epoll_ctl(epoll_fd, EPOLL_CTL_ADD, stream_socket, &sock_ev))
    {
        throw_system_error(c_message_epoll_ctl_failed);
    }
    epoll_event cancel_ev = {0};
    cancel_ev.events = EPOLLIN;
    cancel_ev.data.fd = cancel_eventfd;
    if (-1 == ::epoll_ctl(epoll_fd, EPOLL_CTL_ADD, cancel_eventfd, &cancel_ev))
    {
        throw_system_error(c_message_epoll_ctl_failed);
    }

    epoll_event events[2];
    bool producer_shutdown = false;

    // The userspace buffer that we use to construct batched ancillary data.
    std::vector<int> batch_buffer;

    // We need to call reserve() rather than the "sized" constructor to avoid changing size().
    batch_buffer.reserve(c_max_fd_count);

    while (!producer_shutdown)
    {
        // Block forever (we will be notified of shutdown).
        int ready_fd_count = ::epoll_wait(epoll_fd, events, std::size(events), -1);
        if (ready_fd_count == -1)
        {
            // Attaching the debugger will send a SIGSTOP which we can't block.
            // Any signal which we block will set the shutdown eventfd and will
            // alert the epoll fd, so we don't have to worry about getting EINTR
            // from a signal intended to terminate the process.
            if (errno == EINTR)
            {
                continue;
            }
            throw_system_error(c_message_epoll_wait_failed);
        }

        // If the shutdown flag is set, we need to exit immediately before
        // processing the next ready fd.
        for (int i = 0; i < ready_fd_count && !producer_shutdown; ++i)
        {
            epoll_event ev = events[i];
            if (ev.data.fd == stream_socket)
            {
                // NB: Since many event flags are set in combination with others, the
                // order we test them in matters! E.g., EPOLLIN seems to always be set
                // whenever EPOLLRDHUP is set, so we need to test EPOLLRDHUP before
                // testing EPOLLIN.
                if (ev.events & EPOLLERR)
                {
                    // This flag is unmaskable, so we don't need to register for it.
                    int error = 0;
                    socklen_t err_len = sizeof(error);

                    // Ignore errors getting error message and default to generic error message.
                    ::getsockopt(stream_socket, SOL_SOCKET, SO_ERROR, static_cast<void*>(&error), &err_len);
                    cerr << "fd stream socket error: '" << ::strerror(error) << "'." << endl;
                    producer_shutdown = true;
                }
                else if (ev.events & EPOLLHUP)
                {
                    // This flag is unmaskable, so we don't need to register for it.
                    // We shold get this when the client has closed its end of the socket.
                    retail_assert(!(ev.events & EPOLLERR), c_message_epollerr_flag_should_not_be_set);
                    producer_shutdown = true;
                }
                else if (ev.events & EPOLLOUT)
                {
                    retail_assert(
                        !(ev.events & (EPOLLERR | EPOLLHUP)),
                        "EPOLLERR and EPOLLHUP flags should not be set!");
                    // Write to the send buffer until we exhaust either the iterator or the buffer free space.
                    while (gen_iter && (batch_buffer.size() < c_max_fd_count))
                    {
                        gaia_txn_id_t next_ts = *gen_iter;
                        retail_assert(
                            is_commit_ts(next_ts) && is_txn_committed(next_ts),
                            "we can only send clients the log fd of a committed txn!");

                        // Since the watermark could advance past the saved
                        // value used in the commit_ts generator, we need to be
                        // sure that we don't send an invalidated and closed log
                        // fd, so we validate and duplicate each log fd using
                        // the safe_fd_from_ts class before sending it to the
                        // client. (We let our callers handle the invalid_log_fd
                        // exception thrown from the safe_fd_from_ts constructor
                        // if the log fd is concurrently invalidated.) We set
                        // auto_close_fd = false in the safe_fd_from_ts
                        // constructor because we need to save the dup fds in
                        // the buffer until we pass them to sendmsg().
                        try
                        {
                            safe_fd_from_ts committed_txn_log_fd(next_ts, false);
                            int local_log_fd = committed_txn_log_fd.get_fd();

                            batch_buffer.push_back(local_log_fd);
                        }
                        catch (const invalid_log_fd&)
                        {
                            // We ignore an invalidated fd since its log has
                            // already been applied to the shared locator view,
                            // so we don't need to send it to the client anyway.
                        }

                        ++gen_iter;
                    }
                    // We need to send any pending data in the buffer, followed by EOF
                    // if we reached end of iteration. We let the client decide when to
                    // close the socket, since their next read may be arbitrarily delayed
                    // (and they may still have pending data).
                    // First send any remaining data in the buffer.
                    if (batch_buffer.size() > 0)
                    {
                        retail_assert(
                            batch_buffer.size() <= c_max_fd_count,
                            "Buffer has more than the maximum allowed number of fds!");

                        for (auto& fd : batch_buffer)
                        {
                            retail_assert(is_fd_valid(fd), "invalid fd!");
                        }

                        // To simplify client state management by allowing the client to
                        // dequeue entries in FIFO order using std::vector.pop_back(),
                        // we reverse the order of entries in the buffer.
                        std::reverse(std::begin(batch_buffer), std::end(batch_buffer));

                        // We only need a 1-byte buffer due to our datagram size convention.
                        uint8_t msg_buf[1] = {0};
                        ssize_t bytes_written = send_msg_with_fds(
                            stream_socket, batch_buffer.data(), batch_buffer.size(), msg_buf, sizeof(msg_buf));

                        if (bytes_written == -1)
                        {
                            // It should never happen that the socket is no longer writable
                            // after we receive EPOLLOUT, since we are the only writer and
                            // the receive buffer is always large enough for a batch.
                            retail_assert(errno != EAGAIN && errno != EWOULDBLOCK, c_message_unexpected_errno_value);
                            // Log the error and break out of the poll loop.
                            cerr << "fd stream socket error: '" << ::strerror(errno) << "'." << endl;
                            producer_shutdown = true;
                        }
                        else
                        {
                            // We successfully wrote to the socket, so clear the buffer.
                            // (Partial writes are impossible with datagram sockets.)
                            // The standard is somewhat unclear, but apparently clear() will
                            // not change the capacity in any recent implementation of the
                            // standard library (https://cplusplus.github.io/LWG/issue1102).
                            // First we need to close each dup fd in the buffer.
                            for (auto& dup_fd : batch_buffer)
                            {
                                close_fd(dup_fd);
                            }
                            batch_buffer.clear();
                        }
                    }
                    // If we reached end of iteration, send EOF to client.
                    // (We still need to wait for the client to close their socket,
                    // since they may still have unread data, so we don't set the
                    // producer_shutdown flag.)
                    if (!gen_iter)
                    {
                        ::shutdown(stream_socket, SHUT_WR);
                    }
                }
                else
                {
                    // We don't register for any other events.
                    retail_assert(false, c_message_unexpected_event_type);
                }
            }
            else if (ev.data.fd == cancel_eventfd)
            {
                retail_assert(ev.events == EPOLLIN, c_message_unexpected_event_type);
                consume_eventfd(cancel_eventfd);
                producer_shutdown = true;
            }
            else
            {
                // We don't monitor any other fds.
                retail_assert(false, c_message_unexpected_fd);
            }
        }
    }
}

void server::start_fd_stream_producer(int stream_socket, std::function<std::optional<gaia_txn_id_t>()> ts_generator_fn)
{
    // First reap any owned threads that have terminated (to avoid memory and
    // system resource leaks).
    reap_exited_threads(s_session_owned_threads);

    // Create fd stream producer thread.
    s_session_owned_threads.emplace_back(
        fd_stream_producer_handler, stream_socket, s_session_shutdown_eventfd, ts_generator_fn);
}

>>>>>>> 1461a6f9
std::function<std::optional<gaia_id_t>()> server::get_id_generator_for_type(gaia_type_t type)
{
    gaia_locator_t locator = 0;

    // Fix end of locator segment for length of scan, since it can change during scan.
    gaia_locator_t last_locator = s_counters->last_locator;

    return [=]() mutable -> std::optional<gaia_id_t> {
        // REVIEW: Now that the locator segment is no longer locked, we have no
        // transactional guarantees when reading from it. We need to either have
        // server-side transactions (which would use the same begin timestamp as
        // the client), or non-transactional structures mapping types to all IDs
        // or locators ever allocated for that type, so we didn't have to read
        // an object version to determine the type of an ID or locator. Given
        // such a non-transactional index, the client could post-filter results
        // from the server for locators which were unset or deleted in its
        // transactional view. For now, this API is just a prototype anyway and
        // not strictly necessary (the client can do the same naive scan of all
        // objects in its view for their type), so we'll leave it unfixed
        // pending the introduction of efficient non-transactional "containers"
        // or type indexes.
        while (++locator && locator <= last_locator)
        {
            auto obj = locator_to_ptr(locator);
            if (obj && obj->type == type)
            {
                return obj->id;
            }
        }

        // Signal end of iteration.
        return std::nullopt;
    };
}

void server::validate_txns_in_range(gaia_txn_id_t start_ts, gaia_txn_id_t end_ts)
{
    // Scan txn table entries from start_ts to end_ts.
    // Invalidate any unknown entries and validate any undecided txns.
    for (gaia_txn_id_t ts = start_ts; ts < end_ts; ++ts)
    {
        // Fence off any txns that have allocated a commit_ts between start_ts
        // and end_ts but have not yet registered a commit_ts entry in the txn
        // table.
        invalidate_unknown_ts(ts);

        // Validate any undecided submitted txns.
        if (is_commit_ts(ts) && is_txn_validating(ts))
        {
            bool committed = validate_txn(ts);

            // Update the current txn's decided status.
            update_txn_decision(ts, committed);
        }
    }
}

const char* server::status_to_str(ts_entry_t ts_entry)
{
    retail_assert(
        (ts_entry != c_txn_entry_unknown) && (ts_entry != c_txn_entry_invalid),
        "Not a valid timestamp entry!");

    uint64_t status = get_status_from_entry(ts_entry);
    switch (status)
    {
    case c_txn_status_active:
        return "ACTIVE";
    case c_txn_status_submitted:
        return "SUBMITTED";
    case c_txn_status_terminated:
        return "TERMINATED";
    case c_txn_status_validating:
        return "VALIDATING";
    case c_txn_status_committed:
        return "COMMITTED";
    case c_txn_status_aborted:
        return "ABORTED";
    default:
        retail_assert(false, "Unexpected status flags!");
    }
    return nullptr;
}

void server::dump_ts_entry(gaia_txn_id_t ts)
{
    // NB: We generally cannot use the is_*_ts() functions since the entry could
    // change while we're reading it!
    ts_entry_t entry = s_txn_info[ts];
    std::bitset<c_txn_status_entry_bits> entry_bits(entry);

    cerr << "Timestamp entry for ts " << ts << ": " << entry_bits << endl;

    if (entry == c_txn_entry_unknown)
    {
        cerr << "UNKNOWN" << endl;
        return;
    }

    if (entry == c_txn_entry_invalid)
    {
        cerr << "INVALID" << endl;
        return;
    }

    cerr << "Type: " << (is_txn_entry_commit_ts(entry) ? "COMMIT" : "ACTIVE") << endl;
    cerr << "Status: " << status_to_str(entry) << endl;

    if (is_txn_entry_commit_ts(entry))
    {
        gaia_txn_id_t begin_ts = get_begin_ts(ts);
        // We can't recurse here since we'd just bounce back and forth between a
        // txn's begin_ts and commit_ts.
        ts_entry_t entry = s_txn_info[begin_ts];
        std::bitset<c_txn_status_entry_bits> entry_bits(entry);
        cerr << "Timestamp entry for commit_ts entry's begin_ts " << begin_ts << ": " << entry_bits << endl;
        cerr << "Log fd for commit_ts entry: " << get_txn_log_fd(ts) << endl;
    }

    if (is_txn_entry_begin_ts(entry) && is_txn_entry_submitted(entry))
    {
        gaia_txn_id_t commit_ts = get_commit_ts(ts);
        if (commit_ts != c_invalid_gaia_txn_id)
        {
            // We can't recurse here since we'd just bounce back and forth between a
            // txn's begin_ts and commit_ts.
            ts_entry_t entry = s_txn_info[commit_ts];
            std::bitset<c_txn_status_entry_bits> entry_bits(entry);
            cerr << "Timestamp entry for begin_ts entry's commit_ts " << commit_ts << ": " << entry_bits << endl;
        }
    }
}

// This is designed for implementing "fences" that can guarantee no thread can
// ever claim a timestamp entry, by marking that entry permanently invalid.
// Invalidation can only be performed on an "unknown" entry, not on any valid
// entry. When a session thread beginning or committing a txn finds that its
// begin_ts or commit_ts has been invalidated upon initializing the entry for
// that timestamp, it simply allocates another timestamp and retries. This is
// possible because we never publish a newly allocated timestamp until we know
// that its entry has been successfully initialized.
inline bool server::invalidate_unknown_ts(gaia_txn_id_t ts)
{
    // If the entry is not unknown, we can't invalidate it.
    if (!is_unknown_ts(ts))
    {
        return false;
    }

    ts_entry_t expected_entry = c_txn_entry_unknown;
    ts_entry_t invalid_entry = c_txn_entry_invalid;

    bool has_invalidated_entry = s_txn_info[ts].compare_exchange_strong(expected_entry, invalid_entry);
    // We don't consider TXN_SUBMITTED or TXN_TERMINATED to be valid prior states, since only the
    // submitting thread can transition the txn to these states.
    if (!has_invalidated_entry)
    {
        // NB: expected_entry is an inout argument holding the previous value on failure!
        retail_assert(
            expected_entry != c_txn_entry_unknown,
            "An unknown timestamp entry cannot fail to be invalidated!");
    }

    return has_invalidated_entry;
}

inline bool server::is_unknown_ts(gaia_txn_id_t ts)
{
    return s_txn_info[ts] == c_txn_entry_unknown;
}

inline bool server::is_invalid_ts(gaia_txn_id_t ts)
{
    return s_txn_info[ts] == c_txn_entry_invalid;
}

inline bool server::is_txn_entry_begin_ts(ts_entry_t ts_entry)
{
    // The "unknown" value has the commit bit unset, so we need to check it as well.
    return ((ts_entry != c_txn_entry_unknown) && ((ts_entry & c_txn_status_commit_mask) == 0));
}

inline bool server::is_begin_ts(gaia_txn_id_t ts)
{
    ts_entry_t ts_entry = s_txn_info[ts];
    return is_txn_entry_begin_ts(ts_entry);
}

inline bool server::is_txn_entry_commit_ts(ts_entry_t ts_entry)
{
    // The "invalid" value has the commit bit set, so we need to check it as well.
    return ((ts_entry != c_txn_entry_invalid) && ((ts_entry & c_txn_status_commit_mask) == c_txn_status_commit_mask));
}

inline bool server::is_commit_ts(gaia_txn_id_t ts)
{
    ts_entry_t ts_entry = s_txn_info[ts];
    return is_txn_entry_commit_ts(ts_entry);
}

inline bool server::is_txn_entry_submitted(ts_entry_t ts_entry)
{
    return (get_status_from_entry(ts_entry) == c_txn_status_submitted);
}

inline bool server::is_txn_submitted(gaia_txn_id_t begin_ts)
{
    retail_assert(is_begin_ts(begin_ts), c_message_not_a_begin_timestamp);
    ts_entry_t begin_ts_entry = s_txn_info[begin_ts];
    return is_txn_entry_submitted(begin_ts_entry);
}

inline bool server::is_txn_entry_validating(ts_entry_t ts_entry)
{
    return (get_status_from_entry(ts_entry) == c_txn_status_validating);
}

inline bool server::is_txn_validating(gaia_txn_id_t commit_ts)
{
    retail_assert(is_commit_ts(commit_ts), c_message_not_a_commit_timestamp);
    ts_entry_t commit_ts_entry = s_txn_info[commit_ts];
    return is_txn_entry_validating(commit_ts_entry);
}

inline bool server::is_txn_entry_decided(ts_entry_t ts_entry)
{
    constexpr uint64_t c_decided_mask = c_txn_status_decided << c_txn_status_flags_shift;
    return ((ts_entry & c_decided_mask) == c_decided_mask);
}

inline bool server::is_txn_decided(gaia_txn_id_t commit_ts)
{
    ts_entry_t commit_ts_entry = s_txn_info[commit_ts];
    retail_assert(is_txn_entry_commit_ts(commit_ts_entry), c_message_not_a_commit_timestamp);
    return is_txn_entry_decided(commit_ts_entry);
}

inline bool server::is_txn_entry_committed(ts_entry_t ts_entry)
{
    return (get_status_from_entry(ts_entry) == c_txn_status_committed);
}

inline bool server::is_txn_committed(gaia_txn_id_t commit_ts)
{
    retail_assert(is_commit_ts(commit_ts), c_message_not_a_commit_timestamp);
    ts_entry_t commit_ts_entry = s_txn_info[commit_ts];
    return is_txn_entry_committed(commit_ts_entry);
}

inline bool server::is_txn_entry_aborted(ts_entry_t ts_entry)
{
    return (get_status_from_entry(ts_entry) == c_txn_status_aborted);
}

inline bool server::is_txn_aborted(gaia_txn_id_t commit_ts)
{
    retail_assert(is_commit_ts(commit_ts), c_message_not_a_commit_timestamp);
    ts_entry_t commit_ts_entry = s_txn_info[commit_ts];
    return is_txn_entry_aborted(commit_ts_entry);
}

inline bool server::is_txn_entry_active(ts_entry_t ts_entry)
{
    return (get_status_from_entry(ts_entry) == c_txn_status_active);
}

inline bool server::is_txn_active(gaia_txn_id_t begin_ts)
{
    retail_assert(begin_ts != c_txn_entry_unknown, c_message_unknown_timestamp);
    retail_assert(is_begin_ts(begin_ts), c_message_not_a_begin_timestamp);
    ts_entry_t ts_entry = s_txn_info[begin_ts];
    return is_txn_entry_active(ts_entry);
}

inline bool server::is_txn_entry_terminated(ts_entry_t ts_entry)
{
    return (get_status_from_entry(ts_entry) == c_txn_status_terminated);
}

inline bool server::is_txn_terminated(gaia_txn_id_t begin_ts)
{
    retail_assert(begin_ts != c_txn_entry_unknown, c_message_unknown_timestamp);
    retail_assert(is_begin_ts(begin_ts), c_message_not_a_begin_timestamp);
    ts_entry_t ts_entry = s_txn_info[begin_ts];
    return is_txn_entry_terminated(ts_entry);
}

inline uint64_t server::get_status(gaia_txn_id_t ts)
{
    retail_assert(
        !is_unknown_ts(ts) && !is_invalid_ts(ts),
        "Invalid timestamp entry!");
    ts_entry_t ts_entry = s_txn_info[ts];
    return get_status_from_entry(ts_entry);
}

inline uint64_t server::get_status_from_entry(ts_entry_t ts_entry)
{
    return ((ts_entry & c_txn_status_flags_mask) >> c_txn_status_flags_shift);
}

inline gaia_txn_id_t server::get_begin_ts(gaia_txn_id_t commit_ts)
{
    retail_assert(is_commit_ts(commit_ts), c_message_not_a_commit_timestamp);
    ts_entry_t commit_ts_entry = s_txn_info[commit_ts];
    // The begin_ts is the low 42 bits of the ts entry.
    auto begin_ts = static_cast<gaia_txn_id_t>(commit_ts_entry & c_txn_ts_mask);
    retail_assert(begin_ts != c_invalid_gaia_txn_id, "begin_ts must be valid!");
    return begin_ts;
}

inline gaia_txn_id_t server::get_commit_ts(gaia_txn_id_t begin_ts)
{
    retail_assert(is_begin_ts(begin_ts), c_message_not_a_begin_timestamp);
    retail_assert(is_txn_submitted(begin_ts), "begin_ts must be submitted!");
    ts_entry_t begin_ts_entry = s_txn_info[begin_ts];
    // The commit_ts is the low 42 bits of the begin_ts entry.
    auto commit_ts = static_cast<gaia_txn_id_t>(begin_ts_entry & c_txn_ts_mask);
    if (is_txn_submitted(begin_ts))
    {
        retail_assert(commit_ts != c_invalid_gaia_txn_id, "commit_ts must be valid for a submitted begin_ts!");
    }
    return commit_ts;
}

inline int server::get_txn_log_fd(gaia_txn_id_t commit_ts)
{
    retail_assert(is_commit_ts(commit_ts), c_message_not_a_commit_timestamp);
    return get_txn_log_fd_from_entry(s_txn_info[commit_ts]);
}

inline int server::get_txn_log_fd_from_entry(ts_entry_t commit_ts_entry)
{
    // The txn log fd is the 16 bits of the ts entry after the 3 status bits.
    uint16_t fd = (commit_ts_entry & c_txn_log_fd_mask) >> c_txn_log_fd_shift;
    // If the log fd is invalidated, then return an invalid fd value (-1).
    return (fd != c_invalid_txn_log_fd_bits) ? static_cast<int>(fd) : -1;
}

inline bool server::invalidate_txn_log_fd(gaia_txn_id_t commit_ts)
{
    retail_assert(is_commit_ts(commit_ts), c_message_not_a_commit_timestamp);
    retail_assert(is_txn_decided(commit_ts), "Cannot invalidate an undecided txn!");
    // The txn log fd is the 16 bits of the ts entry after the 3 status bits. We
    // don't zero these out because 0 is technically a valid fd (even though
    // it's normally reserved for stdin). Instead we follow the same convention
    // as elsewhere, using a reserved value of -1 to indicate an invalid fd.
    // (This means, of course, that we cannot use uint16_t::max() as a valid fd.)
    // We need a CAS since only one thread can be allowed to invalidate the fd
    // entry and hence to close the fd.
    // NB: we use compare_exchange_weak() for the global update since we need to
    // retry anyway on concurrent updates, so tolerating spurious failures
    // requires no additional logic.
    ts_entry_t commit_ts_entry = s_txn_info[commit_ts];
    do
    {
        // NB: commit_ts_entry is an inout argument holding the previous value
        // on failure!
        if (get_txn_log_fd_from_entry(commit_ts_entry) == -1)
        {
            return false;
        }
    } while (!s_txn_info[commit_ts].compare_exchange_weak(
        commit_ts_entry, commit_ts_entry | c_txn_log_fd_mask));

    return true;
}

// Sets the begin_ts entry's status to TXN_SUBMITTED.
inline void server::set_active_txn_submitted(gaia_txn_id_t begin_ts, gaia_txn_id_t commit_ts)
{
    // Only an active txn can be submitted.
    retail_assert(is_txn_active(begin_ts), "Not an active transaction!");
    // Transition the begin_ts entry to the TXN_SUBMITTED state.
    constexpr uint64_t c_submitted_flags = c_txn_status_submitted << c_txn_status_flags_shift;
    // A submitted begin_ts entry has the commit_ts in its low bits.
    ts_entry_t submitted_begin_ts_entry = c_submitted_flags | static_cast<ts_entry_t>(commit_ts);
    // We don't need a CAS here since only the session thread can submit or terminate a txn,
    // and an active txn cannot be invalidated.
    s_txn_info[begin_ts] = submitted_begin_ts_entry;
}

// Sets the begin_ts entry's status to TXN_TERMINATED.
inline void server::set_active_txn_terminated(gaia_txn_id_t begin_ts)
{
    // Only an active txn can be terminated.
    retail_assert(is_txn_active(begin_ts), "Not an active transaction!");
    // We don't need a CAS here since only the session thread can submit or terminate a txn,
    // and an active txn cannot be invalidated.
    // Mask out the existing status flags and mask in the new ones.
    constexpr uint64_t c_terminated_flags = c_txn_status_terminated << c_txn_status_flags_shift;
    ts_entry_t old_entry = s_txn_info[begin_ts];
    ts_entry_t new_entry = c_terminated_flags | (old_entry & ~c_txn_status_flags_mask);
    s_txn_info[begin_ts] = new_entry;
}

inline gaia_txn_id_t server::register_commit_ts(gaia_txn_id_t begin_ts, int log_fd)
{
    // We construct the commit_ts entry by concatenating status flags (3 bits),
    // txn log fd (16 bits), reserved bits (3 bits), and begin_ts (42 bits).
    uint64_t shifted_log_fd = static_cast<uint64_t>(log_fd) << c_txn_log_fd_shift;
    constexpr uint64_t c_shifted_status_flags = c_txn_status_validating << c_txn_status_flags_shift;
    ts_entry_t commit_ts_entry = c_shifted_status_flags | shifted_log_fd | begin_ts;

    // We're possibly racing another beginning or committing txn that wants to
    // invalidate our commit_ts entry. We use compare_exchange_weak() since we
    // need to loop until success anyway. A spurious failure will just waste a
    // timestamp, and the uninitialized entry will eventually be invalidated.
    gaia_txn_id_t commit_ts;
    ts_entry_t expected_entry;
    do
    {
        // Allocate a new commit timestamp.
        commit_ts = allocate_txn_id();
        // The commit_ts entry must fit in 42 bits.
        retail_assert(commit_ts < (1ULL << c_txn_ts_bits), "commit_ts must fit in 42 bits!");
        // The commit_ts entry must be uninitialized.
        expected_entry = c_txn_entry_unknown;

    } while (!s_txn_info[commit_ts].compare_exchange_weak(expected_entry, commit_ts_entry));

    return commit_ts;
}

gaia_txn_id_t server::submit_txn(gaia_txn_id_t begin_ts, int log_fd)
{
    // The begin_ts entry must fit in 42 bits.
    retail_assert(begin_ts < (1ULL << c_txn_ts_bits), "begin_ts must fit in 42 bits!");

    // We assume all our log fds are non-negative and fit into 16 bits. (The
    // highest possible value is reserved to indicate an invalid fd.)
    retail_assert(
        log_fd >= 0 && log_fd < std::numeric_limits<uint16_t>::max(),
        "Transaction log fd is not between 0 and (2^16 - 2)!");

    retail_assert(is_fd_valid(log_fd), "Invalid log fd!");

    // Alocate a new commit_ts and initialize its entry to our begin_ts and log fd.
    gaia_txn_id_t commit_ts = register_commit_ts(begin_ts, log_fd);

    // Now update the active txn entry.
    set_active_txn_submitted(begin_ts, commit_ts);

    return commit_ts;
}

void server::update_txn_decision(gaia_txn_id_t commit_ts, bool committed)
{
    // The commit_ts entry must be in state TXN_VALIDATING or TXN_DECIDED.
    // We allow the latter to enable idempotent concurrent validation.
    retail_assert(
        is_txn_validating(commit_ts) || is_txn_decided(commit_ts),
        "commit_ts entry must be in validating or decided state!");

    uint64_t decided_status_flags = committed ? c_txn_status_committed : c_txn_status_aborted;

    // We can just reuse the log fd and begin_ts from the existing entry.
    ts_entry_t expected_entry = s_txn_info[commit_ts];
    // We may have already been validated by another committing txn.
    if (is_txn_entry_decided(expected_entry))
    {
        // If another txn validated before us, they should have reached the same decision.
        retail_assert(
            is_txn_entry_committed(expected_entry) == committed,
            "Inconsistent txn decision detected!");
        return;
    }

    // It's safe to just OR in the new flags since the preceding states don't set
    // any bits not present in the flags.
    ts_entry_t commit_ts_entry = expected_entry | (decided_status_flags << c_txn_status_flags_shift);
    bool has_set_entry = s_txn_info[commit_ts].compare_exchange_strong(expected_entry, commit_ts_entry);
    if (!has_set_entry)
    {
        // NB: expected_entry is an inout argument holding the previous value on failure!
        retail_assert(
            is_txn_entry_decided(expected_entry),
            "commit_ts entry in validating state can only transition to a decided state!");
        // If another txn validated before us, they should have reached the same decision.
        retail_assert(
            is_txn_entry_committed(expected_entry) == committed,
            "Inconsistent txn decision detected!");
        return;
    }
}

// This helper method takes 2 file descriptors for txn logs and determines if
// they have a non-empty intersection. We could just use std::set_intersection,
// but that outputs all elements of the intersection in a third container, while
// we just need to test for non-empty intersection (and terminate as soon as the
// first common element is found), so we write our own simple merge intersection
// code. If we ever need to return the IDs of all conflicting objects to clients
// (or just log them for diagnostics), we could use std::set_intersection.
bool server::txn_logs_conflict(int log_fd1, int log_fd2)
{
    // First map the two fds.
    txn_log_t* log1;
    map_fd(log1, get_fd_size(log_fd1), PROT_READ, MAP_PRIVATE, log_fd1, 0);
    auto cleanup_log1 = make_scope_guard([&]() {
        unmap_fd(log1, get_fd_size(log_fd1));
    });
    txn_log_t* log2;
    map_fd(log2, get_fd_size(log_fd2), PROT_READ, MAP_PRIVATE, log_fd2, 0);
    auto cleanup_log2 = make_scope_guard([&]() {
        unmap_fd(log2, get_fd_size(log_fd2));
    });

    // Now perform standard merge intersection and terminate on the first conflict found.
    size_t log1_idx = 0, log2_idx = 0;
    while (log1_idx < log1->count && log2_idx < log2->count)
    {
        txn_log_t::log_record_t* lr1 = log1->log_records + log1_idx;
        txn_log_t::log_record_t* lr2 = log2->log_records + log2_idx;
        if (lr1->locator == lr2->locator)
        {
            return true;
        }
        else if (lr1->locator < lr2->locator)
        {
            ++log1_idx;
        }
        else
        {
            ++log2_idx;
        }
    }
    return false;
}

bool server::validate_txn(gaia_txn_id_t commit_ts)
{
    // Validation algorithm:

    // NB: We make two passes over the conflict window, even though only one
    // pass would suffice, since we want to avoid unnecessary validation of
    // undecided txns by skipping over them on the first pass while we check
    // committed txns for conflicts, hoping that some undecided txns will be
    // decided before the second pass. This adds some complexity (e.g., tracking
    // committed txns already tested for conflicts), but avoids unnecessary
    // duplicated work, by deferring helping other txns validate until all
    // necessary work is complete and we would be forced to block otherwise.
    //
    // 1. Find all committed transactions in conflict window, i.e., between our
    //    begin and commit timestamps, traversing from oldest to newest txns and
    //    testing for conflicts as we go, to allow as much time as possible for
    //    undecided txns to be validated, and for commit timestamps allocated
    //    within our conflict window to be registered. Invalidate all unknown
    //    timestamps we encounter, so no active txns can be submitted within our
    //    conflict window. Any submitted txns which have allocated a commit
    //    timestamp within our conflict window but have not yet registered their
    //    commit timestamp must now retry with a new timestamp. (This allows us
    //    to treat our conflict window as an immutable snapshot of submitted
    //    txns, without needing to acquire any locks.) Skip over all invalidated
    //    timestamps, active txns, undecided txns, and aborted txns. Repeat this
    //    phase until no newly committed txns are discovered.
    //
    // 2. Recursively validate all undecided txns in the conflict window, from
    //    oldest to newest. Note that we cannot recurse indefinitely, since by
    //    hypothesis no undecided txns can precede our begin timestamp (because
    //    a new transaction must validate any undecided transactions with commit
    //    timestamps preceding its begin timestamp before it can proceed).
    //    However, we could duplicate work with other session threads validating
    //    their committing txns. We mitigate this by 1) deferring any recursive
    //    validation until no more committed txns have been found during a
    //    repeated scan of the conflict window, 2) tracking all txns' validation
    //    status in their commit timestamp entries, and 3) rechecking validation
    //    status for the current txn after scanning each possibly conflicting
    //    txn log (and aborting validation if it has already been validated).
    //
    // 3. Test any committed txns validated in the preceding step for conflicts.
    //    (This also includes any txns which were undecided in the first pass
    //    but committed before the second pass.)
    //
    // 4. If any of these steps finds that our write set conflicts with the
    //    write set of any committed txn, we must abort. Otherwise, we commit.
    //    In either case, we set the decided state in our commit timestamp entry
    //    and return the commit decision to the client.
    //
    // REVIEW: Possible optimization for conflict detection, since mmap() is so
    // expensive: store compact signatures in the txn log (either sorted
    // fingerprint sequence or bloom filter, at beginning or end of file), read
    // the signatures with pread(2), and test against signatures in committing
    // txn's log. Only mmap() the txn log if a possible conflict is indicated.
    //
    // REVIEW: A simpler and possibly more important optimization: use the
    // existing mapped view of the committing txn's log instead of mapping it
    // again on every conflict check.
    //
    // REVIEW: Possible optimization (in the original version but removed in the
    // current code for simplicity): find the latest undecided txn which
    // conflicts with our write set. Any undecided txns later than this don't
    // need to be validated (but earlier, non-conflicting undecided txns still
    // need to be validated, since they could conflict with a later undecided
    // txn with a conflicting write set, which would abort and hence not cause
    // us to abort).

    // Since we make multiple passes over the conflict window, we need to track
    // committed txns that have already been tested for conflicts.
    std::unordered_set<gaia_txn_id_t> committed_txns_tested_for_conflicts;

    // Iterate over all txns in conflict window, and test all committed txns for
    // conflicts. Repeat until no new committed txns are discovered. This gives
    // undecided txns as much time as possible to be validated by their
    // committing txn.
    bool new_committed_txn_found;
    do
    {
        new_committed_txn_found = false;
        for (gaia_txn_id_t ts = get_begin_ts(commit_ts) + 1; ts < commit_ts; ++ts)
        {
            // Invalidate all unknown timestamps. This marks a "fence" after which
            // any submitted txns with commit timestamps in our conflict window must
            // already be registered under their commit_ts (they must retry with a
            // new timestamp otherwise). (The invalidation is necessary only on the
            // first pass, but the "unknown timestamp entry" check is cheap enough
            // that repeating it on subsequent passes shouldn't matter.)
            if (invalidate_unknown_ts(ts))
            {
                continue;
            }

            if (is_commit_ts(ts) && is_txn_committed(ts))
            {
                // Remember each committed txn commit_ts so we don't test it again.
                const auto [iter, new_committed_ts] = committed_txns_tested_for_conflicts.insert(ts);
                if (new_committed_ts)
                {
                    new_committed_txn_found = true;

                    // Eagerly test committed txns for conflicts to give undecided
                    // txns more time for validation (and submitted txns more time
                    // for registration).

                    // We need to use the safe_fd_from_ts wrapper for conflict detection
                    // in case either log fd is invalidated by another thread
                    // concurrently advancing the watermark. If either log fd is
                    // invalidated, it must be that another thread has validated our
                    // txn, so we can exit early.
                    try
                    {
                        safe_fd_from_ts validating_fd(commit_ts);
                        safe_fd_from_ts committed_fd(ts);

                        if (txn_logs_conflict(validating_fd.get_fd(), committed_fd.get_fd()))
                        {
                            return false;
                        }
                    }
                    catch (const invalid_log_fd& e)
                    {
                        // invalid_log_fd can only be thrown if the log fd of the
                        // commit_ts it references has been invalidated, which can only
                        // happen if the watermark has advanced past the commit_ts. The
                        // watermark cannot advance past our begin_ts unless our txn has
                        // already been validated, so if either of the fds we are
                        // testing for conflicts is invalidated, it must mean that our
                        // txn has already been validated. Since our commit_ts always
                        // follows the commit_ts of the undecided txn we are testing for
                        // conflicts, and the watermark always advances in order, it
                        // cannot be the case that this txn's log fd has not been
                        // invalidated while our txn's log fd has been invalidated.
                        gaia_txn_id_t invalidated_commit_ts = e.get_ts();
                        retail_assert(
                            is_txn_decided(invalidated_commit_ts),
                            c_message_txn_log_fd_cannot_be_invalidated);
                        if (invalidated_commit_ts == ts)
                        {
                            retail_assert(
                                is_txn_decided(commit_ts),
                                c_message_validating_txn_should_have_been_validated);
                        }
                        // If either log fd was invalidated, then the validating txn
                        // must have been validated, so we can return the decision
                        // immediately.
                        return is_txn_committed(commit_ts);
                    }
                }
            }

            // Check if another thread has already validated this txn.
            if (is_txn_decided(commit_ts))
            {
                return is_txn_committed(commit_ts);
            }
        }

    } while (new_committed_txn_found);

    // Validate all undecided txns, from oldest to newest. If any validated txn
    // commits, test it immediately for conflicts. Also test any committed txns
    // for conflicts if they weren't tested in the first pass.
    for (gaia_txn_id_t ts = get_begin_ts(commit_ts) + 1; ts < commit_ts; ++ts)
    {
        if (is_commit_ts(ts))
        {
            // Validate any currently undecided txn.
            if (is_txn_validating(ts))
            {
                // By hypothesis, there are no undecided txns with commit timestamps
                // preceding the committing txn's begin timestamp.
                retail_assert(
                    ts > s_txn_id,
                    c_message_preceding_txn_should_have_been_validated);

                // Recursively validate the current undecided txn.
                bool committed = validate_txn(ts);

                // Update the current txn's decided status.
                update_txn_decision(ts, committed);
            }

            // If a previously undecided txn has now committed, test it for conflicts.
            if (is_txn_committed(ts) && committed_txns_tested_for_conflicts.count(ts) == 0)
            {
                // We need to use the safe_fd_from_ts wrapper for conflict
                // detection in case either log fd is invalidated by another
                // thread concurrently advancing the watermark. If either log fd
                // is invalidated, it must be that another thread has validated
                // our txn, so we can exit early.
                try
                {
                    safe_fd_from_ts validating_fd(commit_ts);
                    safe_fd_from_ts new_committed_fd(ts);

                    if (txn_logs_conflict(validating_fd.get_fd(), new_committed_fd.get_fd()))
                    {
                        return false;
                    }
                }
                catch (const invalid_log_fd& e)
                {
                    // invalid_log_fd can only be thrown if the log fd of the
                    // commit_ts it references has been invalidated, which can
                    // only happen if the watermark has advanced past the
                    // commit_ts. The watermark cannot advance past our begin_ts
                    // unless our txn has already been validated, so if either
                    // of the fds we are testing for conflicts is invalidated,
                    // it must mean that our txn has already been validated.
                    // Since our commit_ts always follows the commit_ts of the
                    // undecided txn we are testing for conflicts, and the
                    // watermark always advances in order, it cannot be the case
                    // that this txn's log fd has not been invalidated while our
                    // txn's log fd has been invalidated.
                    gaia_txn_id_t invalidated_commit_ts = e.get_ts();
                    retail_assert(
                        is_txn_decided(invalidated_commit_ts),
                        c_message_txn_log_fd_cannot_be_invalidated);
                    if (invalidated_commit_ts == commit_ts)
                    {
                        retail_assert(
                            get_txn_log_fd(ts) == -1,
                            c_message_txn_log_fd_should_have_been_invalidated);
                    }
                    else
                    {
                        retail_assert(
                            invalidated_commit_ts == ts,
                            c_message_unexpected_commit_ts_value);
                        retail_assert(
                            is_txn_decided(commit_ts),
                            c_message_validating_txn_should_have_been_validated);
                    }
                    // If either log fd was invalidated, then the validating txn
                    // must have been validated, so we can return the decision
                    // immediately.
                    return is_txn_committed(commit_ts);
                }
            }
        }

        // Check if another thread has already validated this txn.
        if (is_txn_decided(commit_ts))
        {
            return is_txn_committed(commit_ts);
        }
    }

    // At this point, there are no undecided txns in the conflict window, and
    // all committed txns have been tested for conflicts, so we can commit.
    return true;
}

// This advances the given global timestamp counter to the given timestamp
// value, unless it has already advanced beyond the given value due to a
// concurrent update.
//
// NB: we use compare_exchange_weak() for the global update since we need to
// retry anyway on concurrent updates, so tolerating spurious failures
// requires no additional logic.
bool server::advance_watermark_ts(std::atomic<gaia_txn_id_t>& watermark, gaia_txn_id_t ts)
{
    gaia_txn_id_t last_watermark_ts = watermark;
    do
    {
        // NB: last_watermark_ts is an inout argument holding the previous value
        // on failure!
        if (ts <= last_watermark_ts)
        {
            return false;
        }

    } while (!watermark.compare_exchange_weak(last_watermark_ts, ts));

    return true;
}

void server::apply_txn_redo_log_from_ts(gaia_txn_id_t commit_ts)
{
    retail_assert(
        is_commit_ts(commit_ts) && is_txn_committed(commit_ts),
        "apply_txn_log_from_ts() must be called on the commit_ts of a committed txn!");

    // We need to use the safe_fd_from_ts wrapper in case our log fd is
    // invalidated by another thread concurrently advancing the watermark. We
    // let our callers handle the invalid_log_fd exception thrown from the
    // safe_fd_from_ts constructor if the log fd is concurrently invalidated.
    safe_fd_from_ts committed_txn_log_fd(commit_ts);
    int local_log_fd = committed_txn_log_fd.get_fd();

    txn_log_t* txn_log;
    map_fd(txn_log, get_fd_size(local_log_fd), PROT_READ, MAP_PRIVATE, local_log_fd, 0);
    // Ensure the fd is unmapped when we exit this scope.
    auto cleanup_log_mapping = make_scope_guard([&]() {
        unmap_fd(txn_log, txn_log->size());
    });

    // Ensure that the begin_ts in this entry matches the txn log header.
    retail_assert(
        txn_log->begin_ts == get_begin_ts(commit_ts),
        "txn log begin_ts must match begin_ts reference in commit_ts entry!");

    for (size_t i = 0; i < txn_log->count; ++i)
    {
        // Update the shared locator view with each redo version (i.e., the
        // version created or updated by the txn). This is safe as long as the
        // committed txn being applied has commit_ts older than the oldest
        // active txn's begin_ts (so it can't overwrite any versions visible in
        // that txn's snapshot). This update is non-atomic since log application
        // is idempotent and therefore a txn log can be re-applied over the same
        // txn's partially-applied log during snapshot reconstruction.
        txn_log_t::log_record_t* lr = &(txn_log->log_records[i]);
        (*s_shared_locators)[lr->locator] = lr->new_offset;
    }
}

void server::gc_txn_undo_log(int log_fd, bool deallocate_new_offsets)
{
    txn_log_t* txn_log;
    map_fd(txn_log, get_fd_size(log_fd), PROT_READ, MAP_PRIVATE, log_fd, 0);
    // Ensure the fd is unmapped when we exit this scope.
    auto cleanup_log_mapping = make_scope_guard([&]() {
        unmap_fd(txn_log, txn_log->size());
    });

    retail_assert(txn_log, "txn_log should be mapped when deallocating old offsets.");
    deallocate_txn_log(txn_log, deallocate_new_offsets);
}

void server::deallocate_txn_log(txn_log_t* txn_log, bool deallocate_new_offsets)
{
    for (size_t i = 0; i < txn_log->count; ++i)
    {
        if (deallocate_new_offsets)
        {
            // Need to free the new offset for aborted and rollbacked transactions.
            gaia_offset_t new_offset = txn_log->log_records[i].new_offset;
            if (new_offset && s_object_deallocator_fn)
            {
                s_object_deallocator_fn(new_offset);
            }
        }
        else
        {
            // Free each undo version (i.e., the version superseded by an update or
            // delete operation), using the registered object deallocator (if it
            // exists).
            gaia_offset_t old_offset = txn_log->log_records[i].old_offset;

            if (old_offset && s_object_deallocator_fn)
            {
                s_object_deallocator_fn(old_offset);
            }
        }
    }
}

// This method is called by an active txn when it is terminated or validated. It
// finds the current oldest terminated or validated txn and applies the redo
// logs of all committed txns preceding that txn's begin_ts to the shared view.
// Then it advances a saved "watermark" variable to the commit_ts of the latest
// txn it applied to the shared locator view, so we know which logs to apply
// during snapshot reconstruction. Finally, it frees object versions in the undo
// logs of committed txns that were applied to the shared locator view, and then
// deallocates the logs themselves.
//
// REVIEW: I don't *think* there are any races in this function from reading the
// same timestamp entry repeatedly with the is_txn_*(ts) functions, but to be on
// the safe side we could just read each ts entry once and use the
// is_txn_entry_*(entry) functions instead.
//
// REVIEW: This algorithm uses a CAS on every step of the traversal, which is
// very expensive and might cause a lot of cache-coherency traffic on many-core
// machines. We do abort the traversal when concurrency is detected via CAS
// failure, but this will help only if uncontended CAS is cheaper than contended
// CAS (which may not be true on all architectures). I think it should be
// possible to design an algorithm that only does CAS at the very end of the
// traversal, when we try to install the new watermark. Such an algorithm might
// require two watermarks: an "apply" watermark and an "invalidate" watermark,
// where "apply" and "invalidate" operations would be executed after their
// respective watermarks had advanced (right now "apply" is done before
// advancing the watermark and "invalidate" is done after).
//
// TODO: deallocate physical pages backing s_txn_info for addresses preceding
// the watermark (via madvise(MADV_FREE)).

void server::update_apply_watermark(gaia_txn_id_t begin_ts)
{
    // The ts supplied must be a begin_ts.
    retail_assert(is_begin_ts(begin_ts), "update_apply_watermark() called with a non-begin_ts!");

    // First get a fuzzy snapshot of the timestamp counter (we don't know yet if
    // this is a begin_ts or commit_ts).
    gaia_txn_id_t last_allocated_ts = get_last_txn_id();
    // Now get a snapshot of the watermark, so we can scan forward from there.
    gaia_txn_id_t last_applied_commit_ts_upper_bound = s_last_applied_commit_ts_upper_bound;

    // Scan from the saved watermark to the last known timestamp, to find the
    // oldest active txn (if any) after begin_ts and the newest committed txn
    // (if any) preceding the oldest active txn if it exists, or before the last
    // known timestamp otherwise.
    for (gaia_txn_id_t ts = last_applied_commit_ts_upper_bound + 1; ts <= last_allocated_ts; ++ts)
    {
        // We need to invalidate unknown entries as we go along, so that we
        // don't miss any active begin_ts or committed commit_ts entries.
        invalidate_unknown_ts(ts);

        // If this is a commit_ts, we cannot advance the watermark unless it's
        // decided. In that case, we apply its txn log (if it's committed)
        // before advancing the watermark, and invalidate and close its log fd
        // after advancing the watermark.
        if (is_commit_ts(ts))
        {
            if (is_txn_validating(ts))
            {
                break;
            }

            if (is_txn_committed(ts))
            {
                try
                {
                    apply_txn_redo_log_from_ts(ts);
                }
                catch (const invalid_log_fd&)
                {
                    // If apply_txn_log_from_ts() throws invalid_log_fd, then
                    // the log fd has already been invalidated and (presumably)
                    // closed. Since the log fd can only be invalidated after
                    // it's been applied and the last_applied watermark has been
                    // updated, we know the thread which invalidated it must
                    // have already applied it and advanced the watermark. Since
                    // another thread is advancing the watermark, we abort
                    // advancing it further.
                    retail_assert(
                        s_last_applied_commit_ts_upper_bound > last_applied_commit_ts_upper_bound,
                        "The watermark must have advanced if a commit_ts had its log fd invalidated!");
                    break;
                }
            }
        }

        // The watermark cannot be advanced past any begin_ts whose txn is not
        // either in the TXN_TERMINATED state or in the TXN_SUBMITTED state with
        // its commit_ts in the TXN_DECIDED state. This means that the watermark
        // can never advance into the conflict window of an undecided txn.
        if (is_begin_ts(ts))
        {
            if (is_txn_active(ts))
            {
                break;
            }

            if (is_txn_submitted(ts) && is_txn_validating(get_commit_ts(ts)))
            {
                break;
            }
        }

        if (!advance_watermark_ts(s_last_applied_commit_ts_upper_bound, ts))
        {
            // If another thread has already advanced the watermark ahead of
            // this ts, we abort advancing it further.
            retail_assert(
                s_last_applied_commit_ts_upper_bound > last_applied_commit_ts_upper_bound,
                "The watermark must have advanced if advance_watermark_ts failed!");
            break;
        }

        if (is_commit_ts(ts))
        {
            retail_assert(is_txn_decided(ts), "The watermark should not be advanced to an undecided commit_ts!");

            // We always invalidate and close the log fd of a decided
            // commit_ts after we have advanced the watermark. Since we
            // successfully advanced the watermark to this commit_ts, no
            // other thread could have previously advanced it, and since
            // invalidation is always done after advancing the watermark, no
            // other thread could have invalidated the log fd.

            int log_fd = get_txn_log_fd(ts);
            retail_assert(log_fd != -1, "log fd cannot be invalidated if we advanced the watermark first!");
            retail_assert(is_fd_valid(log_fd), "log fd cannot be closed if we advanced the watermark first!");
            // Invalidate the log fd, GC the undo versions in the log, and close the fd.
            bool has_invalidated_fd = invalidate_txn_log_fd(ts);
            retail_assert(has_invalidated_fd, "Invalidation must succeed if we were the first thread to advance the watermark to this commit_ts!");
            // We only want to deallocate undo versions if this txn committed.
            // Otherwise we do nothing since the undo versions are still visible
            // and the redo versions were already freed in the txn abort
            // handler.
            if (is_txn_committed(ts))
            {
                gc_txn_undo_log(log_fd);
            }
            close_fd(log_fd);
        }
    }
}

// This method allocates a new begin_ts and initializes its entry.
gaia_txn_id_t server::txn_begin()
{
    // Allocate a new begin timestamp.
    gaia_txn_id_t begin_ts = allocate_txn_id();

    // The begin_ts entry must fit in 42 bits.
    retail_assert(begin_ts < (1ULL << c_txn_ts_bits), "begin_ts must fit in 42 bits!");

    // The begin_ts entry must have its status initialized to TXN_ACTIVE.
    // All other bits should be 0.
    constexpr ts_entry_t c_begin_ts_entry = c_txn_status_active << c_txn_status_flags_shift;

    // We're possibly racing another beginning or committing txn that wants to
    // invalidate our begin_ts entry.
    ts_entry_t expected_entry = c_txn_entry_unknown;
    bool has_set_entry = s_txn_info[begin_ts].compare_exchange_strong(expected_entry, c_begin_ts_entry);

    // Only the txn thread can transition its begin_ts entry from
    // c_txn_entry_unknown to any state except c_txn_entry_invalid.
    if (!has_set_entry)
    {
        // NB: expected_entry is an inout argument holding the previous value on failure!
        retail_assert(
            expected_entry == c_txn_entry_invalid,
            "Only an invalid value can be set on an empty begin_ts entry by another thread!");

        // Return c_invalid_gaia_txn_id to indicate failure. The caller can
        // retry with a new timestamp.
        // REVIEW: should we do this loop internally using compare_exchange_weak
        // and allocate a new begin_ts on each retry?
        begin_ts = c_invalid_gaia_txn_id;
    }

    return begin_ts;
}

void server::txn_rollback()
{
    retail_assert(
        s_txn_id != c_invalid_gaia_txn_id,
        "txn_rollback() was called without an active transaction!");

    auto cleanup_log_fd = make_scope_guard([&]() {
        close_fd(s_fd_log);
    });

    // Set our txn status to TXN_TERMINATED.
    set_active_txn_terminated(s_txn_id);

    // Update the saved watermark and perform associated maintenance tasks.
    update_apply_watermark(s_txn_id);

    // This session now has no active txn.
    s_txn_id = c_invalid_gaia_txn_id;

    if (s_fd_log != -1)
    {
        // Free any deallocated objects.
        free_uncommitted_allocations(session_event_t::ROLLBACK_TXN);
    }
}

// Before this method is called, we have already received the log fd from the client
// and mmapped it.
// This method returns true for a commit decision and false for an abort decision.
bool server::txn_commit()
{
    retail_assert(s_fd_log != -1, c_message_uninitialized_fd_log);

    // Register the committing txn under a new commit timestamp.
    gaia_txn_id_t commit_ts = submit_txn(s_txn_id, s_fd_log);

    // This is only used for persistence.
    std::string txn_name;

    if (rdb)
    {
        txn_name = rdb->begin_txn(s_txn_id);
        // Prepare log for transaction.
        rdb->prepare_wal_for_write(s_log, txn_name);
    }

    // Validate the txn against all other committed txns in the conflict window.
    retail_assert(s_fd_log != -1, c_message_uninitialized_fd_log);

    // Validate the committing txn.
    bool committed = validate_txn(commit_ts);

    // Update the txn entry with our commit decision.
    update_txn_decision(commit_ts, committed);

    // Append commit or rollback marker to the WAL.
    if (rdb)
    {
        if (committed)
        {
            rdb->append_wal_commit_marker(txn_name);
        }
        else
        {
            rdb->append_wal_rollback_marker(txn_name);
        }
    }

    return committed;
}

// this must be run on main thread
// see https://thomastrapp.com/blog/signal-handler-for-multithreaded-c++/
void server::run(persistence_mode_t persistence_mode)
{
    // There can only be one thread running at this point, so this doesn't need synchronization.
    s_persistence_mode = persistence_mode;

    // Block handled signals in this thread and subsequently spawned threads.
    sigset_t handled_signals = mask_signals();

    while (true)
    {
        // Create eventfd shutdown event.
        s_server_shutdown_eventfd = make_eventfd();
        auto cleanup_shutdown_eventfd = make_scope_guard([]() {
            // We can't close this fd until all readers and writers have exited.
            // The only readers are the client dispatch thread and the session
            // threads, and the only writer is the signal handler thread. All
            // these threads must have exited before we exit this scope and this
            // handler executes.
            close_fd(s_server_shutdown_eventfd);
        });

        // Launch signal handler thread.
        int caught_signal = 0;
        std::thread signal_handler_thread(signal_handler, handled_signals, std::ref(caught_signal));

        init_shared_memory();
        init_txn_info();
        s_last_applied_commit_ts_upper_bound = c_invalid_gaia_txn_id;

        std::thread client_dispatch_thread(client_dispatch_handler);

        // The client dispatch thread will only return after all sessions have been disconnected
        // and the listening socket has been closed.
        client_dispatch_thread.join();

        // The signal handler thread will only return after a blocked signal is pending.
        signal_handler_thread.join();

        // We shouldn't get here unless the signal handler thread has caught a signal.
        retail_assert(caught_signal != 0, "A signal should have been caught!");

        // We special-case SIGHUP to force reinitialization of the server.
        // This is only enabled if persistence is disabled, because otherwise
        // data would disappear on reset, only to reappear when the database is
        // restarted and recovers from the persistent store.
        if (!(caught_signal == SIGHUP
              && (s_persistence_mode == persistence_mode_t::e_disabled
                  || s_persistence_mode == persistence_mode_t::e_disabled_after_recovery)))
        {
            if (caught_signal == SIGHUP)
            {
                cerr << "Unable to reset the server because persistence is enabled, exiting." << endl;
            }

            // To exit with the correct status (reflecting a caught signal),
            // we need to unblock blocked signals and re-raise the signal.
            // We may have already received other pending signals by the time
            // we unblock signals, in which case they will be delivered and
            // terminate the process before we can re-raise the caught signal.
            // That is benign, since we've already performed cleanup actions
            // and the exit status will still be valid.
            ::pthread_sigmask(SIG_UNBLOCK, &handled_signals, nullptr);
            ::raise(caught_signal);
        }
    }
}<|MERGE_RESOLUTION|>--- conflicted
+++ resolved
@@ -1496,241 +1496,6 @@
         stream_producer_handler<T_element_type>, stream_socket, s_session_shutdown_eventfd, generator_fn);
 }
 
-<<<<<<< HEAD
-=======
-// REVIEW: this is copied from stream_producer_handler() only for expediency;
-// the epoll loop boilerplate will be factored out in the near future.
-void server::fd_stream_producer_handler(
-    int stream_socket, int cancel_eventfd, std::function<std::optional<gaia_txn_id_t>()> ts_generator_fn)
-{
-    // The session thread gave the producer thread ownership of this socket.
-    auto socket_cleanup = make_scope_guard([&]() {
-        // We can rely on close_fd() to perform the equivalent of shutdown(SHUT_RDWR),
-        // since we hold the only fd pointing to this socket.
-        close_fd(stream_socket);
-    });
-
-    // Verify that the socket is the correct type for the semantics we assume.
-    check_socket_type(stream_socket, SOCK_SEQPACKET);
-
-    // Check that our stream socket is non-blocking (so we don't accidentally block in write()).
-    retail_assert(is_non_blocking(stream_socket), "Stream socket is in blocking mode!");
-
-    auto gen_iter = generator_iterator_t<gaia_txn_id_t>(ts_generator_fn);
-
-    int epoll_fd = ::epoll_create1(0);
-    if (epoll_fd == -1)
-    {
-        throw_system_error(c_message_epoll_create1_failed);
-    }
-    auto epoll_cleanup = make_scope_guard([&]() { close_fd(epoll_fd); });
-
-    // We poll for write availability of the stream socket in level-triggered mode,
-    // and only write at most one buffer of data before polling again, to avoid read
-    // starvation of the cancellation eventfd.
-    epoll_event sock_ev = {0};
-    sock_ev.events = EPOLLOUT;
-    sock_ev.data.fd = stream_socket;
-    if (-1 == ::epoll_ctl(epoll_fd, EPOLL_CTL_ADD, stream_socket, &sock_ev))
-    {
-        throw_system_error(c_message_epoll_ctl_failed);
-    }
-    epoll_event cancel_ev = {0};
-    cancel_ev.events = EPOLLIN;
-    cancel_ev.data.fd = cancel_eventfd;
-    if (-1 == ::epoll_ctl(epoll_fd, EPOLL_CTL_ADD, cancel_eventfd, &cancel_ev))
-    {
-        throw_system_error(c_message_epoll_ctl_failed);
-    }
-
-    epoll_event events[2];
-    bool producer_shutdown = false;
-
-    // The userspace buffer that we use to construct batched ancillary data.
-    std::vector<int> batch_buffer;
-
-    // We need to call reserve() rather than the "sized" constructor to avoid changing size().
-    batch_buffer.reserve(c_max_fd_count);
-
-    while (!producer_shutdown)
-    {
-        // Block forever (we will be notified of shutdown).
-        int ready_fd_count = ::epoll_wait(epoll_fd, events, std::size(events), -1);
-        if (ready_fd_count == -1)
-        {
-            // Attaching the debugger will send a SIGSTOP which we can't block.
-            // Any signal which we block will set the shutdown eventfd and will
-            // alert the epoll fd, so we don't have to worry about getting EINTR
-            // from a signal intended to terminate the process.
-            if (errno == EINTR)
-            {
-                continue;
-            }
-            throw_system_error(c_message_epoll_wait_failed);
-        }
-
-        // If the shutdown flag is set, we need to exit immediately before
-        // processing the next ready fd.
-        for (int i = 0; i < ready_fd_count && !producer_shutdown; ++i)
-        {
-            epoll_event ev = events[i];
-            if (ev.data.fd == stream_socket)
-            {
-                // NB: Since many event flags are set in combination with others, the
-                // order we test them in matters! E.g., EPOLLIN seems to always be set
-                // whenever EPOLLRDHUP is set, so we need to test EPOLLRDHUP before
-                // testing EPOLLIN.
-                if (ev.events & EPOLLERR)
-                {
-                    // This flag is unmaskable, so we don't need to register for it.
-                    int error = 0;
-                    socklen_t err_len = sizeof(error);
-
-                    // Ignore errors getting error message and default to generic error message.
-                    ::getsockopt(stream_socket, SOL_SOCKET, SO_ERROR, static_cast<void*>(&error), &err_len);
-                    cerr << "fd stream socket error: '" << ::strerror(error) << "'." << endl;
-                    producer_shutdown = true;
-                }
-                else if (ev.events & EPOLLHUP)
-                {
-                    // This flag is unmaskable, so we don't need to register for it.
-                    // We shold get this when the client has closed its end of the socket.
-                    retail_assert(!(ev.events & EPOLLERR), c_message_epollerr_flag_should_not_be_set);
-                    producer_shutdown = true;
-                }
-                else if (ev.events & EPOLLOUT)
-                {
-                    retail_assert(
-                        !(ev.events & (EPOLLERR | EPOLLHUP)),
-                        "EPOLLERR and EPOLLHUP flags should not be set!");
-                    // Write to the send buffer until we exhaust either the iterator or the buffer free space.
-                    while (gen_iter && (batch_buffer.size() < c_max_fd_count))
-                    {
-                        gaia_txn_id_t next_ts = *gen_iter;
-                        retail_assert(
-                            is_commit_ts(next_ts) && is_txn_committed(next_ts),
-                            "we can only send clients the log fd of a committed txn!");
-
-                        // Since the watermark could advance past the saved
-                        // value used in the commit_ts generator, we need to be
-                        // sure that we don't send an invalidated and closed log
-                        // fd, so we validate and duplicate each log fd using
-                        // the safe_fd_from_ts class before sending it to the
-                        // client. (We let our callers handle the invalid_log_fd
-                        // exception thrown from the safe_fd_from_ts constructor
-                        // if the log fd is concurrently invalidated.) We set
-                        // auto_close_fd = false in the safe_fd_from_ts
-                        // constructor because we need to save the dup fds in
-                        // the buffer until we pass them to sendmsg().
-                        try
-                        {
-                            safe_fd_from_ts committed_txn_log_fd(next_ts, false);
-                            int local_log_fd = committed_txn_log_fd.get_fd();
-
-                            batch_buffer.push_back(local_log_fd);
-                        }
-                        catch (const invalid_log_fd&)
-                        {
-                            // We ignore an invalidated fd since its log has
-                            // already been applied to the shared locator view,
-                            // so we don't need to send it to the client anyway.
-                        }
-
-                        ++gen_iter;
-                    }
-                    // We need to send any pending data in the buffer, followed by EOF
-                    // if we reached end of iteration. We let the client decide when to
-                    // close the socket, since their next read may be arbitrarily delayed
-                    // (and they may still have pending data).
-                    // First send any remaining data in the buffer.
-                    if (batch_buffer.size() > 0)
-                    {
-                        retail_assert(
-                            batch_buffer.size() <= c_max_fd_count,
-                            "Buffer has more than the maximum allowed number of fds!");
-
-                        for (auto& fd : batch_buffer)
-                        {
-                            retail_assert(is_fd_valid(fd), "invalid fd!");
-                        }
-
-                        // To simplify client state management by allowing the client to
-                        // dequeue entries in FIFO order using std::vector.pop_back(),
-                        // we reverse the order of entries in the buffer.
-                        std::reverse(std::begin(batch_buffer), std::end(batch_buffer));
-
-                        // We only need a 1-byte buffer due to our datagram size convention.
-                        uint8_t msg_buf[1] = {0};
-                        ssize_t bytes_written = send_msg_with_fds(
-                            stream_socket, batch_buffer.data(), batch_buffer.size(), msg_buf, sizeof(msg_buf));
-
-                        if (bytes_written == -1)
-                        {
-                            // It should never happen that the socket is no longer writable
-                            // after we receive EPOLLOUT, since we are the only writer and
-                            // the receive buffer is always large enough for a batch.
-                            retail_assert(errno != EAGAIN && errno != EWOULDBLOCK, c_message_unexpected_errno_value);
-                            // Log the error and break out of the poll loop.
-                            cerr << "fd stream socket error: '" << ::strerror(errno) << "'." << endl;
-                            producer_shutdown = true;
-                        }
-                        else
-                        {
-                            // We successfully wrote to the socket, so clear the buffer.
-                            // (Partial writes are impossible with datagram sockets.)
-                            // The standard is somewhat unclear, but apparently clear() will
-                            // not change the capacity in any recent implementation of the
-                            // standard library (https://cplusplus.github.io/LWG/issue1102).
-                            // First we need to close each dup fd in the buffer.
-                            for (auto& dup_fd : batch_buffer)
-                            {
-                                close_fd(dup_fd);
-                            }
-                            batch_buffer.clear();
-                        }
-                    }
-                    // If we reached end of iteration, send EOF to client.
-                    // (We still need to wait for the client to close their socket,
-                    // since they may still have unread data, so we don't set the
-                    // producer_shutdown flag.)
-                    if (!gen_iter)
-                    {
-                        ::shutdown(stream_socket, SHUT_WR);
-                    }
-                }
-                else
-                {
-                    // We don't register for any other events.
-                    retail_assert(false, c_message_unexpected_event_type);
-                }
-            }
-            else if (ev.data.fd == cancel_eventfd)
-            {
-                retail_assert(ev.events == EPOLLIN, c_message_unexpected_event_type);
-                consume_eventfd(cancel_eventfd);
-                producer_shutdown = true;
-            }
-            else
-            {
-                // We don't monitor any other fds.
-                retail_assert(false, c_message_unexpected_fd);
-            }
-        }
-    }
-}
-
-void server::start_fd_stream_producer(int stream_socket, std::function<std::optional<gaia_txn_id_t>()> ts_generator_fn)
-{
-    // First reap any owned threads that have terminated (to avoid memory and
-    // system resource leaks).
-    reap_exited_threads(s_session_owned_threads);
-
-    // Create fd stream producer thread.
-    s_session_owned_threads.emplace_back(
-        fd_stream_producer_handler, stream_socket, s_session_shutdown_eventfd, ts_generator_fn);
-}
-
->>>>>>> 1461a6f9
 std::function<std::optional<gaia_id_t>()> server::get_id_generator_for_type(gaia_type_t type)
 {
     gaia_locator_t locator = 0;
