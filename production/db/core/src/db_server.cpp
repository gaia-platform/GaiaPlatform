/////////////////////////////////////////////
// Copyright (c) Gaia Platform LLC
// All rights reserved.
/////////////////////////////////////////////

#include "db_server.hpp"

#include <unistd.h>

#include <csignal>

#include <algorithm>
#include <atomic>
#include <bitset>
#include <functional>
#include <iostream>
#include <memory>
#include <ostream>
#include <shared_mutex>
#include <thread>
#include <unordered_set>

#include <sys/epoll.h>
#include <sys/eventfd.h>
#include <sys/file.h>

#include "gaia_internal/common/generator_iterator.hpp"
#include "gaia_internal/common/memory_allocation_error.hpp"
#include "gaia_internal/common/retail_assert.hpp"
#include "gaia_internal/common/scope_guard.hpp"
#include "gaia_internal/common/socket_helpers.hpp"
#include "gaia_internal/common/system_error.hpp"
#include "gaia_internal/db/db_object.hpp"
#include "gaia_internal/db/gaia_db_internal.hpp"

#include "db_helpers.hpp"
#include "db_internal_types.hpp"
#include "messages_generated.h"
#include "persistent_store_manager.hpp"

using namespace std;

using namespace flatbuffers;
using namespace gaia::db;
using namespace gaia::db::messages;
using namespace gaia::db::memory_manager;
using namespace gaia::common;
using namespace gaia::common::iterators;
using namespace gaia::common::scope_guard;

static constexpr char c_message_uninitialized_fd_log[] = "Uninitialized fd log!";
static constexpr char c_message_unexpected_event_received[] = "Unexpected event received!";
static constexpr char c_message_current_event_is_inconsistent_with_state_transition[]
    = "Current event is inconsistent with state transition!";
static constexpr char c_message_unexpected_request_data_type[] = "Unexpected request data type!";
static constexpr char c_message_thread_must_be_joinable[] = "Thread must be joinable!";
static constexpr char c_message_epoll_create1_failed[] = "epoll_create1() failed!";
static constexpr char c_message_epoll_wait_failed[] = "epoll_wait() failed!";
static constexpr char c_message_epoll_ctl_failed[] = "epoll_ctl() failed!";
static constexpr char c_message_unexpected_event_type[] = "Unexpected event type!";
static constexpr char c_message_epollerr_flag_should_not_be_set[] = "EPOLLERR flag should not be set!";
static constexpr char c_message_unexpected_fd[] = "Unexpected fd!";
static constexpr char c_message_not_a_begin_timestamp[] = "Not a begin timestamp!";
static constexpr char c_message_not_a_commit_timestamp[] = "Not a commit timestamp!";
static constexpr char c_message_unknown_timestamp[] = "Unknown timestamp!";
static constexpr char c_message_unexpected_errno_value[] = "Unexpected errno value!";
static constexpr char c_message_txn_log_fd_cannot_be_invalidated[]
    = "A txn log fd can only be invalidated if its commit_ts has been validated!";
static constexpr char c_message_txn_log_fd_should_have_been_invalidated[]
    = "If the validating txn's log fd has been invalidated, then the watermark must have advanced past the commit_ts of the txn being tested, and invalidated its log fd!";
static constexpr char c_message_unexpected_commit_ts_value[]
    = "The commit_ts whose log fd was invalidated must belong to either the validating txn or the txn being tested!";
static constexpr char c_message_validating_txn_should_have_been_validated[]
    = "The txn being tested can only have its log fd invalidated if the validating txn was validated!";
static constexpr char c_message_preceding_txn_should_have_been_validated[]
    = "A transaction with commit timestamp preceding this transaction's begin timestamp is undecided!";

address_offset_t server::allocate_from_memory_manager(
    size_t memory_request_size_bytes)
{
    retail_assert(
        memory_request_size_bytes > 0,
        "Requested allocation size for the allocate API should be greater than 0!");

    // Offset gets assigned; no need to set it.
    address_offset_t object_address_offset = s_memory_manager->allocate(memory_request_size_bytes);
    if (object_address_offset == c_invalid_offset)
    {
        throw memory_allocation_error("Memory manager ran out of memory during allocate() call!");
    }

    return object_address_offset;
}

// This assignment is non-atomic since there seems to be no reason to expect concurrent invocations.
void server::register_object_deallocator(std::function<void(gaia_offset_t)> deallocator_fn)
{
    s_object_deallocator_fn = deallocator_fn;
}

void server::handle_connect(
    int*, size_t, session_event_t event, const void*, session_state_t old_state, session_state_t new_state)
{
    retail_assert(event == session_event_t::CONNECT, c_message_unexpected_event_received);

    // This message should only be received after the client thread was first initialized.
    retail_assert(
        old_state == session_state_t::DISCONNECTED && new_state == session_state_t::CONNECTED,
        c_message_current_event_is_inconsistent_with_state_transition);

    // We need to reply to the client with the fds for the data/locator segments.
    FlatBufferBuilder builder;
    build_server_reply(builder, session_event_t::CONNECT, old_state, new_state);

    int send_fds[] = {s_shared_locators.fd(), s_shared_counters.fd(), s_shared_data.fd(), s_shared_id_index.fd()};
    send_msg_with_fds(s_session_socket, send_fds, std::size(send_fds), builder.GetBufferPointer(), builder.GetSize());
}

void server::handle_begin_txn(
    int*, size_t, session_event_t event, const void* event_data, session_state_t old_state, session_state_t new_state)
{
    retail_assert(event == session_event_t::BEGIN_TXN, c_message_unexpected_event_received);

    // This message should only be received while a transaction is in progress.
    retail_assert(
        old_state == session_state_t::CONNECTED && new_state == session_state_t::TXN_IN_PROGRESS,
        c_message_current_event_is_inconsistent_with_state_transition);

    auto request = static_cast<const client_request_t*>(event_data);
    retail_assert(
        request->data_type() == request_data_t::memory_info,
        "A call to begin_transaction() must provide memory allocation information.");

    retail_assert(s_txn_id == c_invalid_gaia_txn_id, "Transaction begin timestamp should be uninitialized!");

    retail_assert(s_fd_log == -1, "Transaction log fd should be uninitialized!");

    // Allocate a new begin_ts for this txn and initialize its entry in the txn table.
    s_txn_id = txn_begin();

    // The begin_ts returned by txn_begin() should always be valid since it
    // retries on concurrent invalidation.
    retail_assert(s_txn_id != c_invalid_gaia_txn_id, "Begin timestamp is invalid!");

    // Ensure that there are no undecided txns in our snapshot window.
    validate_txns_in_range(s_last_applied_commit_ts_upper_bound + 1, s_txn_id);

    // REVIEW: we could make this a session thread-local to avoid dynamic
    // allocation per txn.
    std::vector<int> txn_log_fds;
    get_txn_log_fds_for_snapshot(s_txn_id, txn_log_fds);

    // Send the reply message to the client, with the number of txn log fds to
    // be sent later.
    // REVIEW: We could optimize the fast path by piggybacking some small fixed
    // number of log fds on the initial reply message.
    FlatBufferBuilder builder;
    build_server_reply(builder, session_event_t::BEGIN_TXN, old_state, new_state, s_txn_id, txn_log_fds.size());
    send_msg_with_fds(s_session_socket, nullptr, 0, builder.GetBufferPointer(), builder.GetSize());

    // Send all txn log fds to the client in an additional sequence of dummy messages.
    // We need a 1-byte dummy message buffer due to our datagram size convention.
    uint8_t msg_buf[1] = {0};
    size_t fds_sent_count = 0;
    while (fds_sent_count < txn_log_fds.size())
    {
        size_t fds_to_send_count = std::min(c_max_fd_count, txn_log_fds.size() - fds_sent_count);
        send_msg_with_fds(
            s_session_socket, txn_log_fds.data() + fds_sent_count, fds_to_send_count, msg_buf, sizeof(msg_buf));
        fds_sent_count += fds_to_send_count;
    }

    // Now we need to close all the duplicated log fds in the buffer.
<<<<<<< HEAD
    for (auto& dup_fd : txn_log_fds)
    {
        // Each log fd should still be valid.
        retail_assert(is_fd_valid(dup_fd), "invalid fd!");
        close_fd(dup_fd);
=======
    for (auto& fd : txn_log_fds)
    {
        // Each log fd should still be valid.
        retail_assert(is_fd_valid(fd), "Invalid fd!");
        close_fd(fd);
>>>>>>> a2ad0277
    }
}

void server::get_txn_log_fds_for_snapshot(gaia_txn_id_t begin_ts, std::vector<int>& txn_log_fds)
{
<<<<<<< HEAD
    // Take a snapshot of the post-apply watermark and scan backward from
    // begin_ts, stopping either just before the saved watermark or at the first
    // commit_ts whose log fd has been invalidated. This avoids having our scan
    // race the concurrently advancing watermark.

    gaia_txn_id_t last_known_applied_commit_ts = s_last_applied_commit_ts_lower_bound;
    for (gaia_txn_id_t ts = begin_ts - 1; ts > last_known_applied_commit_ts; --ts)
=======
    // Take a snapshot of the watermark and scan backward from begin_ts,
    // stopping either just before the saved watermark or at the first commit_ts
    // whose log fd has been invalidated. This avoids having our scan race the
    // concurrently advancing watermark.

    gaia_txn_id_t last_applied_commit_ts = s_last_applied_commit_ts_upper_bound;
    for (gaia_txn_id_t ts = begin_ts - 1; ts > last_applied_commit_ts; --ts)
>>>>>>> a2ad0277
    {
        if (is_commit_ts(ts))
        {
            retail_assert(
                is_txn_decided(ts),
                "Undecided commit_ts found in snapshot window!");
            if (is_txn_committed(ts))
            {
                // Since the watermark could advance past its saved value, we
                // need to be sure that we don't send an invalidated and closed
                // log fd, so we validate and duplicate each log fd using the
                // safe_fd_from_ts class before sending it to the client. We set
                // auto_close_fd = false in the safe_fd_from_ts constructor
                // because we need to save the dup fds in the buffer until we
                // pass them to sendmsg().
                try
                {
                    safe_fd_from_ts committed_txn_log_fd(ts, false);
                    int local_log_fd = committed_txn_log_fd.get_fd();
                    txn_log_fds.push_back(local_log_fd);
                }
                catch (const invalid_log_fd&)
                {
                    // We ignore an invalidated fd since its log has already
                    // been applied to the shared locator view, so we don't need
                    // to send it to the client anyway. This means all preceding
                    // committed txns have already been applied to the shared
                    // locator view, so we can terminate the scan early.
                    break;
                }
            }
        }
    }

    // Since we scan the snapshot window backward and append fds to the buffer,
    // they are in reverse timestamp order.
    std::reverse(std::begin(txn_log_fds), std::end(txn_log_fds));
}

void server::handle_rollback_txn(
    int* fds, size_t fd_count, session_event_t event, const void*, session_state_t old_state, session_state_t new_state)
{
    retail_assert(event == session_event_t::ROLLBACK_TXN, c_message_unexpected_event_received);

    // This message should only be received while a transaction is in progress.
    retail_assert(
        old_state == session_state_t::TXN_IN_PROGRESS && new_state == session_state_t::CONNECTED,
        c_message_current_event_is_inconsistent_with_state_transition);

    retail_assert(s_fd_log == -1, "fd log should be uninitialized!");

    // Get the log fd and free it if the client sends it.
    // The client will not send the txn log to the server if a read-only txn was rolled back.
    if (fds && fd_count == 1)
    {
        s_fd_log = *fds;
        retail_assert(s_fd_log != -1, c_message_uninitialized_fd_log);
    }

    // Release all txn resources and mark the txn's begin_ts entry as terminated.
    txn_rollback();
}

void server::handle_commit_txn(
    int* fds, size_t fd_count, session_event_t event, const void*, session_state_t old_state, session_state_t new_state)
{
    retail_assert(event == session_event_t::COMMIT_TXN, c_message_unexpected_event_received);

    // This message should only be received while a transaction is in progress.
    retail_assert(
        old_state == session_state_t::TXN_IN_PROGRESS && new_state == session_state_t::TXN_COMMITTING,
        c_message_current_event_is_inconsistent_with_state_transition);

    // Get the log fd and mmap it.
    retail_assert(fds && fd_count == 1, "Invalid fd data!");
    s_fd_log = *fds;
    retail_assert(s_fd_log != -1, c_message_uninitialized_fd_log);

    // We need to keep the log fd around until it's applied to the shared
    // locator view, so we only close the log fd if an exception is thrown.
    // Aborted txns only have their log fds invalidated and closed after the
    // watermark advances, to preserve the invariant that invalidation can only
    // follow the watermark.
    auto cleanup_log_fd = make_scope_guard([&]() {
        close_fd(s_fd_log);
    });

    // Check that the log memfd was sealed for writes.
    int seals = ::fcntl(s_fd_log, F_GET_SEALS);
    if (seals == -1)
    {
        throw_system_error("fcntl(F_GET_SEALS) failed!");
    }
    retail_assert(seals == (F_SEAL_SHRINK | F_SEAL_GROW | F_SEAL_WRITE), "Unexpected seals on log fd!");

    // Linux won't let us create a shared read-only mapping if F_SEAL_WRITE is set,
    // which seems contrary to the manpage for fcntl(2).
    // We map the log into a local variable so it gets unmapped automatically on exit.
    mapped_log_t log;
    log.open(s_fd_log);
    // Surface the log in our static variable, to avoid passing it around.
    s_log = log.data();

    // Actually commit the transaction.
    bool success = txn_commit();

    // Ideally, we would immediately clean up the log of an aborted txn, but
    // this complicates reasoning about safe concurrent validation (we want to
    // maintain the invariant that a log is never cleaned up until the watermark
    // advances past its txn's commit_ts). Once txn_commit() returns, only a
    // thread advancing the watermark can clean up this txn's log fd.
    cleanup_log_fd.dismiss();
    session_event_t decision = success ? session_event_t::DECIDE_TXN_COMMIT : session_event_t::DECIDE_TXN_ABORT;

    // Server-initiated state transition! (Any issues with reentrant handlers?)
    apply_transition(decision, nullptr, nullptr, 0);
}

void server::handle_request_memory(
    int*, size_t, session_event_t event, const void* event_data, session_state_t old_state, session_state_t new_state)
{
    retail_assert(
        event == session_event_t::REQUEST_MEMORY,
        "Incorrect event type for requesting more memory.");

    // This event never changes session state.
    retail_assert(
        old_state == new_state,
        "Requesting more memory shouldn't cause session state to change.");

    // This API is only invoked mid transaction.
    retail_assert(
        old_state == session_state_t::TXN_IN_PROGRESS,
        "Old state when requesting more memory from server should be TXN_IN_PROGRESS.");

    auto request = static_cast<const client_request_t*>(event_data);
    retail_assert(
        request->data_type() == request_data_t::memory_info,
        c_message_unexpected_request_data_type);

    auto memory_request_size_bytes = static_cast<size_t>(request->data_as_memory_info()->memory_request_size());
    auto object_address_offset = allocate_from_memory_manager(memory_request_size_bytes);

    FlatBufferBuilder builder;
    build_server_reply(builder, session_event_t::REQUEST_MEMORY, old_state, new_state, s_txn_id, 0, object_address_offset);
    send_msg_with_fds(s_session_socket, nullptr, 0, builder.GetBufferPointer(), builder.GetSize());
}

void server::handle_decide_txn(
    int*, size_t, session_event_t event, const void*, session_state_t old_state, session_state_t new_state)
{
    retail_assert(
        event == session_event_t::DECIDE_TXN_COMMIT || event == session_event_t::DECIDE_TXN_ABORT,
        c_message_unexpected_event_received);

    retail_assert(
        old_state == session_state_t::TXN_COMMITTING && new_state == session_state_t::CONNECTED,
        c_message_current_event_is_inconsistent_with_state_transition);

    // We need to clear transactional state after the decision has been
    // returned, but don't need to free any resources.
    auto cleanup = make_scope_guard([&]() {
        s_txn_id = c_invalid_gaia_txn_id;
        s_fd_log = -1;
    });

    FlatBufferBuilder builder;
    build_server_reply(builder, event, old_state, new_state, s_txn_id);
    send_msg_with_fds(s_session_socket, nullptr, 0, builder.GetBufferPointer(), builder.GetSize());

    // Update watermarks and perform associated maintenance tasks. This will
    // block new transactions on this session thread, but that is a feature, not
    // a bug, since it provides natural backpressure on clients who submit
    // long-running transactions that prevent old versions and logs from being
    // freed. This approach helps keep the system from accumulating more
    // deferred work than it can ever retire, which is a problem with performing
    // all maintenance asynchronously in the background. Allowing this work to
    // delay beginning new transactions but not delay committing the current
    // transaction seems like a good compromise.
    perform_maintenance();
}

void server::handle_client_shutdown(
    int*, size_t, session_event_t event, const void*, session_state_t, session_state_t new_state)
{
    retail_assert(
        event == session_event_t::CLIENT_SHUTDOWN,
        c_message_unexpected_event_received);

    retail_assert(
        new_state == session_state_t::DISCONNECTED,
        c_message_current_event_is_inconsistent_with_state_transition);

    // If this event is received, the client must have closed the write end of the socket
    // (equivalent of sending a FIN), so we need to do the same. Closing the socket
    // will send a FIN to the client, so they will read EOF and can close the socket
    // as well. We can just set the shutdown flag here, which will break out of the poll
    // loop and immediately close the socket. (If we received EOF from the client after
    // we closed our write end, then we would be calling shutdown(SHUT_WR) twice, which
    // is another reason to just close the socket.)
    s_session_shutdown = true;

    // If the session had an active txn, clean up all its resources.
    if (s_txn_id != c_invalid_gaia_txn_id)
    {
        txn_rollback();
    }
}

void server::handle_server_shutdown(
    int*, size_t, session_event_t event, const void*, session_state_t, session_state_t new_state)
{
    retail_assert(
        event == session_event_t::SERVER_SHUTDOWN,
        c_message_unexpected_event_received);

    retail_assert(
        new_state == session_state_t::DISCONNECTED,
        c_message_current_event_is_inconsistent_with_state_transition);

    // This transition should only be triggered on notification of the server shutdown event.
    // Since we are about to shut down, we can't wait for acknowledgment from the client and
    // should just close the session socket. As noted above, setting the shutdown flag will
    // immediately break out of the poll loop and close the session socket.
    s_session_shutdown = true;
}

std::pair<int, int> server::get_stream_socket_pair()
{
    // Create a connected pair of datagram sockets, one of which we will keep
    // and the other we will send to the client.
    // We use SOCK_SEQPACKET because it supports both datagram and connection
    // semantics: datagrams allow buffering without framing, and a connection
    // ensures that client returns EOF after server has called shutdown(SHUT_WR).
    int socket_pair[2] = {-1};
    if (-1 == ::socketpair(PF_UNIX, SOCK_SEQPACKET, 0, socket_pair))
    {
        throw_system_error("socketpair() failed!");
    }

    auto [client_socket, server_socket] = socket_pair;
    // We need to use the initializer + mutable hack to capture structured bindings in a lambda.
    auto socket_cleanup = make_scope_guard([client_socket = client_socket,
                                            server_socket = server_socket]() mutable {
        close_fd(client_socket);
        close_fd(server_socket);
    });

    // Set server socket to be nonblocking, since we use it within an epoll loop.
    set_non_blocking(server_socket);

    socket_cleanup.dismiss();
    return std::pair{client_socket, server_socket};
}

void server::handle_request_stream(
    int*, size_t, session_event_t event, const void* event_data, session_state_t old_state, session_state_t new_state)
{
    retail_assert(
        event == session_event_t::REQUEST_STREAM,
        c_message_unexpected_event_received);

    // This event never changes session state.
    retail_assert(
        old_state == new_state,
        c_message_current_event_is_inconsistent_with_state_transition);

    // The only currently supported stream type is table scans.
    // When we add more stream types, we should add a switch statement on data_type.
    // It would be nice to delegate to a helper returning a different generator for each
    // data_type, and then invoke start_stream_producer() with that generator, but in
    // general each data_type corresponds to a generator with a different T_element_type,
    // so we need to invoke start_stream_producer() separately for each data_type
    // (because start_stream_producer() is templated on the generator's T_element_type).
    // We should logically receive an object corresponding to the request_data_t union,
    // but the FlatBuffers API doesn't have any object corresponding to a union.
    auto request = static_cast<const client_request_t*>(event_data);
    retail_assert(
        request->data_type() == request_data_t::table_scan,
        c_message_unexpected_request_data_type);

    auto type = static_cast<gaia_type_t>(request->data_as_table_scan()->type_id());
    auto id_generator = get_id_generator_for_type(type);

    // We can't use structured binding names in a lambda capture list.
    int client_socket, server_socket;
    std::tie(client_socket, server_socket) = get_stream_socket_pair();

    // The client socket should unconditionally be closed on exit since it's
    // duplicated when passed to the client and we no longer need it on the
    // server.
    auto client_socket_cleanup = make_scope_guard([&]() {
        close_fd(client_socket);
    });
    auto server_socket_cleanup = make_scope_guard([&]() {
        close_fd(server_socket);
    });

    start_stream_producer(server_socket, id_generator);

    // Transfer ownership of the server socket to the stream producer thread.
    server_socket_cleanup.dismiss();

    // Any exceptions after this point will close the server socket, ensuring the producer thread terminates.
    // However, its destructor will not run until the session thread exits and joins the producer thread.
    FlatBufferBuilder builder;
    build_server_reply(builder, event, old_state, new_state);
    send_msg_with_fds(s_session_socket, &client_socket, 1, builder.GetBufferPointer(), builder.GetSize());
}

void server::apply_transition(session_event_t event, const void* event_data, int* fds, size_t fd_count)
{
    if (event == session_event_t::NOP)
    {
        return;
    }

    // "Wildcard" transitions (current state = session_state_t::ANY) must be listed after
    // non-wildcard transitions with the same event, or the latter will never be applied.
    for (auto t : s_valid_transitions)
    {
        if (t.event == event && (t.state == s_session_state || t.state == session_state_t::ANY))
        {
            session_state_t new_state = t.transition.new_state;

            // If the transition's new state is ANY, then keep the state the same.
            if (new_state == session_state_t::ANY)
            {
                new_state = s_session_state;
            }

            session_state_t old_state = s_session_state;
            s_session_state = new_state;

            if (t.transition.handler)
            {
                t.transition.handler(fds, fd_count, event, event_data, old_state, s_session_state);
            }

            return;
        }
    }

    // If we get here, we haven't found any compatible transition.
    // TODO: consider propagating exception back to client?
    throw invalid_session_transition(
        "No allowed state transition from state '"
        + std::string(EnumNamesession_state_t(s_session_state))
        + "' with event '"
        + std::string(EnumNamesession_event_t(event))
        + "'.");
}

void server::build_server_reply(
    FlatBufferBuilder& builder,
    session_event_t event,
    session_state_t old_state,
    session_state_t new_state,
    gaia_txn_id_t txn_id,
    size_t log_fd_count,
    address_offset_t object_address_offset)
{
    flatbuffers::Offset<server_reply_t> server_reply;
    if (object_address_offset)
    {
        const auto memory_allocation_reply = Creatememory_allocation_info_t(builder, object_address_offset);
        server_reply = Createserver_reply_t(
            builder, event, old_state, new_state, reply_data_t::memory_allocation_info, memory_allocation_reply.Union());
    }
    else
    {
        const auto transaction_info = Createtransaction_info_t(builder, txn_id, log_fd_count);
        server_reply = Createserver_reply_t(
            builder, event, old_state, new_state, reply_data_t::transaction_info, transaction_info.Union());
    }
    const auto message = Createmessage_t(builder, any_message_t::reply, server_reply.Union());
    builder.Finish(message);
}

void server::clear_shared_memory()
{
    s_shared_locators.close();
    s_shared_counters.close();
    s_shared_data.close();
    s_shared_id_index.close();
}

// To avoid synchronization, we assume that this method is only called when
// no sessions exist and the server is not accepting any new connections.
void server::init_shared_memory()
{
    // The listening socket must not be open.
    retail_assert(s_listening_socket == -1, "Listening socket should not be open!");

    // We may be reinitializing the server upon receiving a SIGHUP.
    clear_shared_memory();

    // Clear all shared memory if an exception is thrown.
    auto cleanup_memory = make_scope_guard([]() { clear_shared_memory(); });

    retail_assert(!s_shared_locators.is_set(), "Locators memory should be unmapped!");
    retail_assert(!s_shared_counters.is_set(), "Counters memory should be unmapped!");
    retail_assert(!s_shared_data.is_set(), "Data memory should be unmapped!");
    retail_assert(!s_shared_id_index.is_set(), "ID index memory should be unmapped!");

    // s_shared_locators uses sizeof(gaia_offset_t) * c_max_locators = 32GB of virtual address space.
    //
    // s_shared_data uses (64B) * c_max_locators = 256GB of virtual address space.
    //
    // s_shared_id_index uses (32B) * c_max_locators = 128GB of virtual address space
    // (assuming 4-byte alignment). We could eventually shrink this to
    // 4B/locator (assuming 4-byte locators), or 16GB, if we can assume that
    // gaia_ids are sequentially allocated and seldom deleted, so we can just
    // use an array of locators indexed by gaia_id.
    s_shared_locators.create(c_gaia_mem_locators);
    s_shared_counters.create(c_gaia_mem_counters);
    s_shared_data.create(c_gaia_mem_data);
    s_shared_id_index.create(c_gaia_mem_id_index);

    init_memory_manager();

    // Populate shared memory from the persistent log and snapshot.
    recover_db();

    cleanup_memory.dismiss();
}

void server::init_memory_manager()
{
    s_memory_manager.reset();
    s_memory_manager = make_unique<memory_manager_t>();
    s_memory_manager->manage(reinterpret_cast<uint8_t*>(s_shared_data.data()->objects), sizeof(s_shared_data.data()->objects));

    auto deallocate_object_fn = [=](gaia_offset_t offset) {
        s_memory_manager->free_old_offset(get_address_offset(offset));
    };
    register_object_deallocator(deallocate_object_fn);
}

address_offset_t server::allocate_object(
    gaia_locator_t locator,
    size_t size)
{
    address_offset_t offset = s_memory_manager->allocate(size + sizeof(db_object_t));
    if (offset == c_invalid_offset)
    {
        throw memory_allocation_error("Memory manager ran out of memory during call to allocate().");
    }
    update_locator(locator, offset);
    return offset;
}

// Use a huge sparse array to store the txn info, where each entry is indexed by
// its begin or commit timestamp. We use 2^45 = 32TB of virtual address space
// for this array, but only the pages we actually use will ever be allocated.
// From https://www.kernel.org/doc/Documentation/vm/overcommit-accounting, it
// appears that MAP_NORESERVE is ignored in overcommit mode 2 (never
// overcommit), so we may need to check the `vm.overcommit_memory` sysctl and
// fail if it's set to 2. Alternatively, we could use the more tedious but
// reliable approach of using mmap(PROT_NONE) and calling
// mprotect(PROT_READ|PROT_WRITE) on any pages we actually need to use (this is
// analogous to VirtualAlloc(MEM_RESERVE) followed by VirtualAlloc(MEM_COMMIT)
// in Windows). 2^45 bytes of virtual address space holds 2^42 8-byte words, so
// we can allocate at most 2^42 timestamps over the lifetime of the process. If
// we allocate timestamps at a rate of 1M/s, we can run for about 2^22 seconds,
// or about a month and a half. If we allocate only 1K/s, we can run a thousand
// times longer: 2^32 seconds = ~128 years. If running out of timestamps is a
// concern, we can just convert the array to a circular buffer and store a
// wraparound counter separately.

// Each entry in the txn_info array is an 8-byte word, with the high bit
// indicating whether the index represents a begin or commit timestamp (they are
// allocated from the same counter). The next two bits indicate the current
// state of the txn state machine. The txn state machine's states and
// transitions are as follows: TXN_NONE -> TXN_ACTIVE -> (TXN_SUBMITTED ->
// (TXN_COMMITTED, TXN_ABORTED), TXN_TERMINATED). TXN_NONE is necessarily
// encoded as 0 since all entries of the array are zeroed when a page is
// allocated. We also introduce the pseudo-state TXN_DECIDED, encoded as the
// shared set bit in TXN_COMMITTED and TXN_ABORTED. Each active txn may assume
// the states TXN_NONE, TXN_ACTIVE, TXN_SUBMITTED, TXN_TERMINATED, while
// each submitted txn may assume the states TXN_SUBMITTED, TXN_COMMITTED,
// TXN_ABORTED, so we need 2 bits for each txn entry to represent all possible
// states. Combined with the begin/commit bit, we need to reserve the 3 high
// bits of each 64-bit entry for txn state, leaving 61 bits for other purposes.
// The remaining bits are used as follows. In the TXN_NONE state, all bits are
// 0. In the TXN_ACTIVE state, the non-state bits are currently unused, but
// they could be used for active txn information like session thread ID, session
// socket, session userfaultfd, etc. In the TXN_SUBMITTED state, the remaining
// bits always hold a commit timestamp (which is guaranteed to be at most 42
// bits per above). The commit timestamp serves as a forwarding pointer to the
// submitted txn entry for this txn. Note that the commit timestamp entry for a
// txn may be set before its begin timestamp entry has been updated, since
// multiple updates to the array cannot be made atomically without locks. (This
// is similar to insertion into a lock-free singly-linked list, where the new
// node is linked to its successor before its predecessor is linked to the new
// node.) Our algorithms are tolerant to this transient inconsistency. A commit
// timestamp entry always holds the submitted txn's log fd in the low 16 bits
// following the 3 high bits used for state (we assume that all log fds fit into
// 16 bits), and the txn's begin timestamp in the low 42 bits.

// We can always find the watermark by just scanning the txn_info array until we
// find the first begin timestamp entry not in state TXN_TERMINATED. However, we
// need to know where to start scanning from since pages toward the beginning of
// the array may have already been deallocated (as part of advancing the
// watermark, once all txn logs preceding the watermark have been scanned for
// garbage and deallocated, all pages preceding the new watermark's position in
// the array can be freed using madvise(MADV_FREE)). We can store a global
// watermark variable to cache this information, which could always be stale but
// tells us where to start scanning to find the current watermark, since the
// watermark only moves forward. This global variable is also set as part of
// advancing the watermark on termination of the oldest active txn, which is
// delegated to that txn's session thread.

void server::init_txn_info()
{
    // We reserve 2^45 bytes = 32TB of virtual address space. YOLO.
    constexpr size_t c_size_in_bytes = (1ULL << c_txn_ts_bits) * sizeof(*s_txn_info);

    // Create an anonymous private mapping with MAP_NORESERVE to indicate that
    // we don't care about reserving swap space.
    // REVIEW: If this causes problems on systems that disable overcommit, we
    // can just use PROT_NONE and mprotect(PROT_READ|PROT_WRITE) each page as we
    // need it.
    if (s_txn_info)
    {
        unmap_fd_data(s_txn_info, c_size_in_bytes);
    }
    map_fd_data(
        s_txn_info,
        c_size_in_bytes,
        PROT_READ | PROT_WRITE,
        MAP_PRIVATE | MAP_ANONYMOUS | MAP_NORESERVE,
        -1,
        0);
}

void server::recover_db()
{
    // If persistence is disabled, then this is a no-op.
    if (!(s_persistence_mode == persistence_mode_t::e_disabled))
    {
        // We could get here after a server reset with --disable-persistence-after-recovery,
        // in which case we need to recover from the original persistent image.
        if (!rdb)
        {
            rdb = make_unique<gaia::db::persistent_store_manager>();
            if (s_persistence_mode == persistence_mode_t::e_reinitialized_on_startup)
            {
                rdb->destroy_persistent_store();
            }
            rdb->open();
            rdb->recover();
        }
    }

    // If persistence is disabled after recovery, then destroy the RocksDB
    // instance.
    if (s_persistence_mode == persistence_mode_t::e_disabled_after_recovery)
    {
        rdb.reset();
    }
}

sigset_t server::mask_signals()
{
    sigset_t sigset;
    ::sigemptyset(&sigset);

    // We now special-case SIGHUP to disconnect all sessions and reinitialize all shared memory.
    ::sigaddset(&sigset, SIGHUP);
    ::sigaddset(&sigset, SIGINT);
    ::sigaddset(&sigset, SIGTERM);
    ::sigaddset(&sigset, SIGQUIT);

    // Per POSIX, we must use pthread_sigmask() rather than sigprocmask()
    // in a multithreaded program.
    // REVIEW: should this be SIG_SETMASK?
    ::pthread_sigmask(SIG_BLOCK, &sigset, nullptr);

    return sigset;
}

void server::signal_handler(sigset_t sigset, int& signum)
{
    // Wait until a signal is delivered.
    // REVIEW: do we have any use for sigwaitinfo()?
    ::sigwait(&sigset, &signum);

    cerr << "Caught signal '" << ::strsignal(signum) << "'." << endl;

    signal_eventfd(s_server_shutdown_eventfd);
}

void server::init_listening_socket()
{
    // Launch a connection-based listening Unix socket on a well-known address.
    // We use SOCK_SEQPACKET to get connection-oriented *and* datagram semantics.
    // This socket needs to be nonblocking so we can use epoll to wait on the
    // shutdown eventfd as well (the connected sockets it spawns will inherit
    // nonblocking mode). Actually, nonblocking mode may not have any effect in
    // level-triggered epoll mode, but it's good to ensure we can never block,
    // in case of bugs or surprising semantics in epoll.
    int listening_socket = ::socket(PF_UNIX, SOCK_SEQPACKET | SOCK_NONBLOCK, 0);
    if (listening_socket == -1)
    {
        throw_system_error("Socket creation failed!");
    }
    auto socket_cleanup = make_scope_guard([&]() { close_fd(listening_socket); });

    // Initialize the socket address structure.
    sockaddr_un server_addr = {0};
    server_addr.sun_family = AF_UNIX;

    // The socket name (minus its null terminator) needs to fit into the space
    // in the server address structure after the prefix null byte.
    static_assert(sizeof(c_db_server_socket_name) <= sizeof(server_addr.sun_path) - 1);

    // We prepend a null byte to the socket name so the address is in the
    // (Linux-exclusive) "abstract namespace", i.e., not bound to the
    // filesystem.
    ::strncpy(&server_addr.sun_path[1], c_db_server_socket_name, sizeof(server_addr.sun_path) - 1);

    // Bind the socket to the address and start listening for connections.
    // The socket name is not null-terminated in the address structure, but
    // we need to add an extra byte for the null byte prefix.
    socklen_t server_addr_size = sizeof(server_addr.sun_family) + 1 + ::strlen(&server_addr.sun_path[1]);
    if (-1 == ::bind(listening_socket, reinterpret_cast<struct sockaddr*>(&server_addr), server_addr_size))
    {
        throw_system_error("bind() failed!");
    }
    if (-1 == ::listen(listening_socket, 0))
    {
        throw_system_error("listen() failed!");
    }

    socket_cleanup.dismiss();
    s_listening_socket = listening_socket;
}

bool server::authenticate_client_socket(int socket)
{
    struct ucred cred;
    socklen_t cred_len = sizeof(cred);
    if (-1 == ::getsockopt(socket, SOL_SOCKET, SO_PEERCRED, &cred, &cred_len))
    {
        throw_system_error("getsockopt(SO_PEERCRED) failed!");
    }

    // Disable client authentication until we can figure out
    // how to fix the Postgres tests.
    // Client must have same effective user ID as server.
    // return (cred.uid == ::geteuid());

    return true;
}

// We adopt a lazy GC approach to freeing thread resources, rather than having
// each thread clean up after itself on exit. This approach allows us to avoid
// any synchronization between the exiting thread and its owning thread, as well
// as the awkwardness of passing each thread a reference to its owning object.
// In general, any code which creates a new thread is expected to call this
// function to compensate for the "garbage" it is adding to the system.
//
// Removing a thread entry is O(1) (because we swap it with the last element and
// truncate the last element), so the whole scan with removals is O(n).
static void reap_exited_threads(std::vector<std::thread>& threads)
{
    for (auto iter = threads.begin(); iter != threads.end();)
    {
        // Test if the thread has already exited (this is possible with the
        // pthreads API but not with the std::thread API).
        auto handle = iter->native_handle();

        // pthread_kill(0) returns 0 if the thread is still running, and ESRCH
        // otherwise (unless it has already been detached or joined, in which
        // case the thread ID may be invalid or reused, possibly causing a
        // segfault). We never use a thread ID after the thread has been joined
        // (and we never detach threads), so we should be OK.
        //
        // https://man7.org/linux/man-pages/man3/pthread_kill.3.html
        // "POSIX.1-2008 recommends that if an implementation detects the use of
        // a thread ID after the end of its lifetime, pthread_kill() should
        // return the error ESRCH. The glibc implementation returns this error
        // in the cases where an invalid thread ID can be detected. But note
        // also that POSIX says that an attempt to use a thread ID whose
        // lifetime has ended produces undefined behavior, and an attempt to use
        // an invalid thread ID in a call to pthread_kill() can, for example,
        // cause a segmentation fault."
        //
        // https://man7.org/linux/man-pages/man3/pthread_self.3.html
        // "A thread ID may be reused after a terminated thread has been joined,
        // or a detached thread has terminated."
        int error = ::pthread_kill(handle, 0);

        if (error == 0)
        {
            // The thread is still running, so do nothing.
            ++iter;
        }
        else if (error == ESRCH)
        {
            // If this thread has already exited, then join it and deallocate
            // its object to release both memory and thread-related system
            // resources.
            retail_assert(iter->joinable(), c_message_thread_must_be_joinable);
            iter->join();

            // Move the last element into the current entry.
            *iter = std::move(threads.back());
            threads.pop_back();
        }
        else
        {
            // Throw on all other errors (e.g., if the thread has been detached
            // or joined).
            throw_system_error("pthread_kill(0) failed!", error);
        }
    }
}

void server::client_dispatch_handler()
{
    // Register session cleanup handler first, so we can execute it last.
    auto session_cleanup = make_scope_guard([]() {
        for (auto& thread : s_session_threads)
        {
            retail_assert(thread.joinable(), c_message_thread_must_be_joinable);
            thread.join();
        }
        // All session threads have been joined, so they can be destroyed.
        s_session_threads.clear();
    });

    // Start listening for incoming client connections.
    init_listening_socket();
    // We close the listening socket before waiting for session threads to exit,
    // so no new sessions can be established while we wait for all session
    // threads to exit (we assume they received the same server shutdown
    // notification that we did).
    auto listener_cleanup = make_scope_guard([&]() {
        close_fd(s_listening_socket);
    });

    // Set up the epoll loop.
    int epoll_fd = ::epoll_create1(0);
    if (epoll_fd == -1)
    {
        throw_system_error(c_message_epoll_create1_failed);
    }

    // We close the epoll descriptor before closing the listening socket, so any
    // connections that arrive before the listening socket is closed will
    // receive ECONNRESET rather than ECONNREFUSED. This is perhaps unfortunate
    // but shouldn't really matter in practice.
    auto epoll_cleanup = make_scope_guard([&]() { close_fd(epoll_fd); });
    int registered_fds[] = {s_listening_socket, s_server_shutdown_eventfd};
    for (int registered_fd : registered_fds)
    {
        epoll_event ev = {0};
        ev.events = EPOLLIN;
        ev.data.fd = registered_fd;
        if (-1 == ::epoll_ctl(epoll_fd, EPOLL_CTL_ADD, registered_fd, &ev))
        {
            throw_system_error(c_message_epoll_ctl_failed);
        }
    }
    epoll_event events[std::size(registered_fds)];

    // Enter the epoll loop.
    while (true)
    {
        // Block forever (we will be notified of shutdown).
        int ready_fd_count = ::epoll_wait(epoll_fd, events, std::size(events), -1);
        if (ready_fd_count == -1)
        {
            // Attaching the debugger will send a SIGSTOP which we can't block.
            // Any signal which we block will set the shutdown eventfd and will
            // alert the epoll fd, so we don't have to worry about getting EINTR
            // from a signal intended to terminate the process.
            if (errno == EINTR)
            {
                continue;
            }
            throw_system_error(c_message_epoll_wait_failed);
        }

        for (int i = 0; i < ready_fd_count; ++i)
        {
            epoll_event ev = events[i];
            // We never register for anything but EPOLLIN,
            // but EPOLLERR will always be delivered.
            if (ev.events & EPOLLERR)
            {
                if (ev.data.fd == s_listening_socket)
                {
                    int error = 0;
                    socklen_t err_len = sizeof(error);
                    // Ignore errors getting error message and default to generic error message.
                    ::getsockopt(s_listening_socket, SOL_SOCKET, SO_ERROR, static_cast<void*>(&error), &err_len);
                    throw_system_error("Client socket error!", error);
                }
                else if (ev.data.fd == s_server_shutdown_eventfd)
                {
                    throw_system_error("Shutdown eventfd error!");
                }
            }

            // At this point, we should only get EPOLLIN.
            retail_assert(ev.events == EPOLLIN, c_message_unexpected_event_type);

            if (ev.data.fd == s_listening_socket)
            {
                int session_socket = ::accept(s_listening_socket, nullptr, nullptr);
                if (session_socket == -1)
                {
                    throw_system_error("accept() failed!");
                }
                if (authenticate_client_socket(session_socket))
                {
                    // First reap any session threads that have terminated (to
                    // avoid memory and system resource leaks).
                    reap_exited_threads(s_session_threads);
                    // Create session thread.
                    s_session_threads.emplace_back(session_handler, session_socket);
                }
                else
                {
                    close_fd(session_socket);
                }
            }
            else if (ev.data.fd == s_server_shutdown_eventfd)
            {
                consume_eventfd(s_server_shutdown_eventfd);
                return;
            }
            else
            {
                // We don't monitor any other fds.
                retail_assert(false, c_message_unexpected_fd);
            }
        }
    }
}

void server::session_handler(int session_socket)
{
    // Set up session socket.
    s_session_shutdown = false;
    s_session_socket = session_socket;
    auto socket_cleanup = make_scope_guard([&]() {
        // We can rely on close_fd() to perform the equivalent of
        // shutdown(SHUT_RDWR), since we hold the only fd pointing to this
        // socket. That should allow the client to read EOF if they're in a
        // blocking read and exit gracefully. (If they try to write to the
        // socket after we've closed our end, they'll receive EPIPE.) We don't
        // want to try to read any pending data from the client, since we're
        // trying to shut down as quickly as possible.
        close_fd(s_session_socket);
    });

    // Set up epoll loop.
    int epoll_fd = ::epoll_create1(0);
    if (epoll_fd == -1)
    {
        throw_system_error(c_message_epoll_create1_failed);
    }
    auto epoll_cleanup = make_scope_guard([&]() { close_fd(epoll_fd); });

    int fds[] = {s_session_socket, s_server_shutdown_eventfd};
    for (int fd : fds)
    {
        // We should only get EPOLLRDHUP from the client socket, but oh well.
        epoll_event ev = {0};
        ev.events = EPOLLIN | EPOLLRDHUP;
        ev.data.fd = fd;
        if (-1 == ::epoll_ctl(epoll_fd, EPOLL_CTL_ADD, fd, &ev))
        {
            throw_system_error(c_message_epoll_ctl_failed);
        }
    }
    epoll_event events[std::size(fds)];

    // Event to signal session-owned threads to terminate.
    s_session_shutdown_eventfd = make_eventfd();
    auto owned_threads_cleanup = make_scope_guard([]() {
        // Signal all session-owned threads to terminate.
        signal_eventfd(s_session_shutdown_eventfd);

        // Wait for all session-owned threads to terminate.
        for (auto& thread : s_session_owned_threads)
        {
            retail_assert(thread.joinable(), c_message_thread_must_be_joinable);
            thread.join();
        }

        // All session-owned threads have been joined, so they can be destroyed.
        s_session_owned_threads.clear();

        // All session-owned threads have received the session shutdown
        // notification, so we can close the eventfd.
        close_fd(s_session_shutdown_eventfd);
    });

    // Enter epoll loop.
    while (!s_session_shutdown)
    {
        // Block forever (we will be notified of shutdown).
        int ready_fd_count = ::epoll_wait(epoll_fd, events, std::size(events), -1);
        if (ready_fd_count == -1)
        {
            // Attaching the debugger will send a SIGSTOP which we can't block.
            // Any signal which we block will set the shutdown eventfd and will
            // alert the epoll fd, so we don't have to worry about getting EINTR
            // from a signal intended to terminate the process.
            if (errno == EINTR)
            {
                continue;
            }
            throw_system_error(c_message_epoll_wait_failed);
        }

        session_event_t event = session_event_t::NOP;
        const void* event_data = nullptr;

        // Buffer used to send and receive all message data.
        uint8_t msg_buf[c_max_msg_size] = {0};

        // Buffer used to receive file descriptors.
        int fd_buf[c_max_fd_count] = {-1};
        size_t fd_buf_size = std::size(fd_buf);
        int* fds = nullptr;
        size_t fd_count = 0;

        // If the shutdown flag is set, we need to exit immediately before
        // processing the next ready fd.
        for (int i = 0; i < ready_fd_count && !s_session_shutdown; ++i)
        {
            epoll_event ev = events[i];
            if (ev.data.fd == s_session_socket)
            {
                // NB: Since many event flags are set in combination with others, the
                // order we test them in matters! E.g., EPOLLIN seems to always be set
                // whenever EPOLLRDHUP is set, so we need to test EPOLLRDHUP before
                // testing EPOLLIN.
                if (ev.events & EPOLLERR)
                {
                    // This flag is unmaskable, so we don't need to register for it.
                    int error = 0;
                    socklen_t err_len = sizeof(error);
                    // Ignore errors getting error message and default to generic error message.
                    ::getsockopt(s_session_socket, SOL_SOCKET, SO_ERROR, static_cast<void*>(&error), &err_len);
                    cerr << "Client socket error: " << ::strerror(error) << endl;
                    event = session_event_t::CLIENT_SHUTDOWN;
                }
                else if (ev.events & EPOLLHUP)
                {
                    // This flag is unmaskable, so we don't need to register for it.
                    // Both ends of the socket have issued a shutdown(SHUT_WR) or equivalent.
                    retail_assert(!(ev.events & EPOLLERR), c_message_epollerr_flag_should_not_be_set);
                    event = session_event_t::CLIENT_SHUTDOWN;
                }
                else if (ev.events & EPOLLRDHUP)
                {
                    // The client has called shutdown(SHUT_WR) to signal their intention to
                    // disconnect. We do the same by closing the session socket.
                    // REVIEW: Can we get both EPOLLHUP and EPOLLRDHUP when the client half-closes
                    // the socket after we half-close it?
                    retail_assert(!(ev.events & EPOLLHUP), "EPOLLHUP flag should not be set!");
                    event = session_event_t::CLIENT_SHUTDOWN;
                }
                else if (ev.events & EPOLLIN)
                {
                    retail_assert(
                        !(ev.events & (EPOLLERR | EPOLLHUP | EPOLLRDHUP)),
                        "EPOLLERR, EPOLLHUP, EPOLLRDHUP flags should not be set!");
                    // Read client message with possible file descriptors.
                    size_t bytes_read = recv_msg_with_fds(s_session_socket, fd_buf, &fd_buf_size, msg_buf, sizeof(msg_buf));
                    // We shouldn't get EOF unless EPOLLRDHUP is set.
                    // REVIEW: it might be possible for the client to call shutdown(SHUT_WR)
                    // after we have already woken up on EPOLLIN, in which case we would
                    // legitimately read 0 bytes and this assert would be invalid.
                    retail_assert(bytes_read > 0, "Failed to read message!");
                    const message_t* msg = Getmessage_t(msg_buf);
                    const client_request_t* request = msg->msg_as_request();
                    event = request->event();

                    event_data = static_cast<const void*>(request);

                    if (fd_buf_size > 0)
                    {
                        fds = fd_buf;
                        fd_count = fd_buf_size;
                    }
                }
                else
                {
                    // We don't register for any other events.
                    retail_assert(false, c_message_unexpected_event_type);
                }
            }
            else if (ev.data.fd == s_server_shutdown_eventfd)
            {
                retail_assert(ev.events == EPOLLIN, "Expected EPOLLIN event type!");
                consume_eventfd(s_server_shutdown_eventfd);
                event = session_event_t::SERVER_SHUTDOWN;
            }
            else
            {
                // We don't monitor any other fds.
                retail_assert(false, c_message_unexpected_fd);
            }

            retail_assert(event != session_event_t::NOP, c_message_unexpected_event_type);

            // The transition handlers are the only places we currently call
            // send_msg_with_fds(). We need to handle a peer_disconnected
            // exception thrown from that method (translated from EPIPE).
            try
            {
                apply_transition(event, event_data, fds, fd_count);
            }
            catch (const peer_disconnected& e)
            {
                cerr << "Client socket error: " << e.what() << endl;
                s_session_shutdown = true;
            }
        }
    }
}

template <typename T_element_type>
void server::stream_producer_handler(
    int stream_socket, int cancel_eventfd, std::function<std::optional<T_element_type>()> generator_fn)
{
    // We only support fixed-width integer types for now to avoid framing.
    static_assert(std::is_integral<T_element_type>::value, "Generator function must return an integer.");

    // The session thread gave the producer thread ownership of this socket.
    auto socket_cleanup = make_scope_guard([&]() {
        // We can rely on close_fd() to perform the equivalent of shutdown(SHUT_RDWR),
        // since we hold the only fd pointing to this socket.
        close_fd(stream_socket);
    });

    // Verify that the socket is the correct type for the semantics we assume.
    check_socket_type(stream_socket, SOCK_SEQPACKET);

    // Check that our stream socket is non-blocking (so we don't accidentally block in write()).
    retail_assert(is_non_blocking(stream_socket), "Stream socket is in blocking mode!");

    auto gen_iter = generator_iterator_t<T_element_type>(generator_fn);

    int epoll_fd = ::epoll_create1(0);
    if (epoll_fd == -1)
    {
        throw_system_error(c_message_epoll_create1_failed);
    }
    auto epoll_cleanup = make_scope_guard([&]() { close_fd(epoll_fd); });

    // We poll for write availability of the stream socket in level-triggered mode,
    // and only write at most one buffer of data before polling again, to avoid read
    // starvation of the cancellation eventfd.
    epoll_event sock_ev = {0};
    sock_ev.events = EPOLLOUT;
    sock_ev.data.fd = stream_socket;
    if (-1 == ::epoll_ctl(epoll_fd, EPOLL_CTL_ADD, stream_socket, &sock_ev))
    {
        throw_system_error(c_message_epoll_ctl_failed);
    }

    epoll_event cancel_ev = {0};
    cancel_ev.events = EPOLLIN;
    cancel_ev.data.fd = cancel_eventfd;
    if (-1 == ::epoll_ctl(epoll_fd, EPOLL_CTL_ADD, cancel_eventfd, &cancel_ev))
    {
        throw_system_error(c_message_epoll_ctl_failed);
    }

    epoll_event events[2];
    bool producer_shutdown = false;

    // The userspace buffer that we use to construct a batch datagram message.
    std::vector<T_element_type> batch_buffer;

    // We need to call reserve() rather than the "sized" constructor to avoid changing size().
    batch_buffer.reserve(c_stream_batch_size);

    while (!producer_shutdown)
    {
        // Block forever (we will be notified of shutdown).
        int ready_fd_count = ::epoll_wait(epoll_fd, events, std::size(events), -1);
        if (ready_fd_count == -1)
        {
            // Attaching the debugger will send a SIGSTOP which we can't block.
            // Any signal which we block will set the shutdown eventfd and will
            // alert the epoll fd, so we don't have to worry about getting EINTR
            // from a signal intended to terminate the process.
            if (errno == EINTR)
            {
                continue;
            }
            throw_system_error(c_message_epoll_wait_failed);
        }
        // If the shutdown flag is set, we need to exit immediately before
        // processing the next ready fd.
        for (int i = 0; i < ready_fd_count && !producer_shutdown; ++i)
        {
            epoll_event ev = events[i];
            if (ev.data.fd == stream_socket)
            {
                // NB: Since many event flags are set in combination with others, the
                // order we test them in matters! E.g., EPOLLIN seems to always be set
                // whenever EPOLLRDHUP is set, so we need to test EPOLLRDHUP before
                // testing EPOLLIN.
                if (ev.events & EPOLLERR)
                {
                    // This flag is unmaskable, so we don't need to register for it.
                    int error = 0;
                    socklen_t err_len = sizeof(error);

                    // Ignore errors getting error message and default to generic error message.
                    ::getsockopt(stream_socket, SOL_SOCKET, SO_ERROR, static_cast<void*>(&error), &err_len);
                    cerr << "Stream socket error: '" << ::strerror(error) << "'." << endl;
                    producer_shutdown = true;
                }
                else if (ev.events & EPOLLHUP)
                {
                    // This flag is unmaskable, so we don't need to register for it.
                    // We shold get this when the client has closed its end of the socket.
                    retail_assert(!(ev.events & EPOLLERR), c_message_epollerr_flag_should_not_be_set);
                    producer_shutdown = true;
                }
                else if (ev.events & EPOLLOUT)
                {
                    retail_assert(
                        !(ev.events & (EPOLLERR | EPOLLHUP)),
                        "EPOLLERR and EPOLLHUP flags should not be set!");

                    // Write to the send buffer until we exhaust either the iterator or the buffer free space.
                    while (gen_iter && (batch_buffer.size() < c_stream_batch_size))
                    {
                        T_element_type next_val = *gen_iter;
                        batch_buffer.push_back(next_val);
                        ++gen_iter;
                    }

                    // We need to send any pending data in the buffer, followed by EOF
                    // if we reached end of iteration. We let the client decide when to
                    // close the socket, since their next read may be arbitrarily delayed
                    // (and they may still have pending data).

                    // First send any remaining data in the buffer.
                    if (batch_buffer.size() > 0)
                    {
                        // To simplify client state management by allowing the client to
                        // dequeue entries in FIFO order using std::vector.pop_back(),
                        // we reverse the order of entries in the buffer.
                        std::reverse(std::begin(batch_buffer), std::end(batch_buffer));

                        // We don't want to handle signals, so set
                        // MSG_NOSIGNAL to convert SIGPIPE to EPIPE.
                        ssize_t bytes_written = ::send(
                            stream_socket, batch_buffer.data(), batch_buffer.size() * sizeof(T_element_type),
                            MSG_NOSIGNAL);

                        if (bytes_written == -1)
                        {
                            // It should never happen that the socket is no longer writable
                            // after we receive EPOLLOUT, since we are the only writer and
                            // the receive buffer is always large enough for a batch.
                            retail_assert(errno != EAGAIN && errno != EWOULDBLOCK, c_message_unexpected_errno_value);
                            // Log the error and break out of the poll loop.
                            cerr << "Stream socket error: '" << ::strerror(errno) << "'." << endl;
                            producer_shutdown = true;
                        }
                        else
                        {
                            // We successfully wrote to the socket, so clear the buffer.
                            // (Partial writes are impossible with datagram sockets.)
                            // The standard is somewhat unclear, but apparently clear() will
                            // not change the capacity in any recent implementation of the
                            // standard library (https://cplusplus.github.io/LWG/issue1102).
                            batch_buffer.clear();
                        }
                    }

                    // If we reached end of iteration, send EOF to client.
                    // (We still need to wait for the client to close their socket,
                    // since they may still have unread data, so we don't set the
                    // producer_shutdown flag.)
                    if (!gen_iter)
                    {
                        ::shutdown(stream_socket, SHUT_WR);
                    }
                }
                else
                {
                    // We don't register for any other events.
                    retail_assert(false, c_message_unexpected_event_type);
                }
            }
            else if (ev.data.fd == cancel_eventfd)
            {
                retail_assert(ev.events == EPOLLIN, c_message_unexpected_event_type);
                consume_eventfd(cancel_eventfd);
                producer_shutdown = true;
            }
            else
            {
                // We don't monitor any other fds.
                retail_assert(false, c_message_unexpected_fd);
            }
        }
    }
}

template <typename T_element_type>
void server::start_stream_producer(int stream_socket, std::function<std::optional<T_element_type>()> generator_fn)
{
    // First reap any owned threads that have terminated (to avoid memory and
    // system resource leaks).
    reap_exited_threads(s_session_owned_threads);

    // Create stream producer thread.
    s_session_owned_threads.emplace_back(
        stream_producer_handler<T_element_type>, stream_socket, s_session_shutdown_eventfd, generator_fn);
}

std::function<std::optional<gaia_id_t>()> server::get_id_generator_for_type(gaia_type_t type)
{
    gaia_locator_t locator = 0;

    // Fix end of locator segment for length of scan, since it can change during scan.
    gaia_locator_t last_locator = s_shared_counters.data()->last_locator;

    return [=]() mutable -> std::optional<gaia_id_t> {
        // REVIEW: Now that the locator segment is no longer locked, we have no
        // transactional guarantees when reading from it. We need to either have
        // server-side transactions (which would use the same begin timestamp as
        // the client), or non-transactional structures mapping types to all IDs
        // or locators ever allocated for that type, so we didn't have to read
        // an object version to determine the type of an ID or locator. Given
        // such a non-transactional index, the client could post-filter results
        // from the server for locators which were unset or deleted in its
        // transactional view. For now, this API is just a prototype anyway and
        // not strictly necessary (the client can do the same naive scan of all
        // objects in its view for their type), so we'll leave it unfixed
        // pending the introduction of efficient non-transactional "containers"
        // or type indexes.
        while (++locator && locator <= last_locator)
        {
            auto obj = locator_to_ptr(locator);
            if (obj && obj->type == type)
            {
                return obj->id;
            }
        }

        // Signal end of iteration.
        return std::nullopt;
    };
}

void server::validate_txns_in_range(gaia_txn_id_t start_ts, gaia_txn_id_t end_ts)
{
    // Scan txn table entries from start_ts to end_ts.
    // Invalidate any unknown entries and validate any undecided txns.
    for (gaia_txn_id_t ts = start_ts; ts < end_ts; ++ts)
    {
        // Fence off any txns that have allocated a commit_ts between start_ts
        // and end_ts but have not yet registered a commit_ts entry in the txn
        // table.
        invalidate_unknown_ts(ts);

        // Validate any undecided submitted txns.
        if (is_commit_ts(ts) && is_txn_validating(ts))
        {
            bool committed = validate_txn(ts);

            // Update the current txn's decided status.
            update_txn_decision(ts, committed);
        }
    }
}

const char* server::status_to_str(ts_entry_t ts_entry)
{
    retail_assert(
        (ts_entry != c_txn_entry_unknown) && (ts_entry != c_txn_entry_invalid),
        "Not a valid timestamp entry!");

    uint64_t status = get_status_from_entry(ts_entry);
    switch (status)
    {
    case c_txn_status_active:
        return "ACTIVE";
    case c_txn_status_submitted:
        return "SUBMITTED";
    case c_txn_status_terminated:
        return "TERMINATED";
    case c_txn_status_validating:
        return "VALIDATING";
    case c_txn_status_committed:
        return "COMMITTED";
    case c_txn_status_aborted:
        return "ABORTED";
    default:
        retail_assert(false, "Unexpected status flags!");
    }
    return nullptr;
}

void server::dump_ts_entry(gaia_txn_id_t ts)
{
    // NB: We generally cannot use the is_*_ts() functions since the entry could
    // change while we're reading it!
    ts_entry_t entry = s_txn_info[ts];
    std::bitset<c_txn_entry_bits> entry_bits(entry);

    cerr << "Timestamp entry for ts " << ts << ": " << entry_bits << endl;

    if (entry == c_txn_entry_unknown)
    {
        cerr << "UNKNOWN" << endl;
        return;
    }

    if (entry == c_txn_entry_invalid)
    {
        cerr << "INVALID" << endl;
        return;
    }

    cerr << "Type: " << (is_txn_entry_commit_ts(entry) ? "COMMIT" : "ACTIVE") << endl;
    cerr << "Status: " << status_to_str(entry) << endl;

    if (is_txn_entry_commit_ts(entry))
    {
        gaia_txn_id_t begin_ts = get_begin_ts(ts);
        // We can't recurse here since we'd just bounce back and forth between a
        // txn's begin_ts and commit_ts.
        ts_entry_t entry = s_txn_info[begin_ts];
        std::bitset<c_txn_entry_bits> entry_bits(entry);
        cerr << "Timestamp entry for commit_ts entry's begin_ts " << begin_ts << ": " << entry_bits << endl;
        cerr << "Log fd for commit_ts entry: " << get_txn_log_fd(ts) << endl;
    }

    if (is_txn_entry_begin_ts(entry) && is_txn_entry_submitted(entry))
    {
        gaia_txn_id_t commit_ts = get_commit_ts(ts);
        if (commit_ts != c_invalid_gaia_txn_id)
        {
            // We can't recurse here since we'd just bounce back and forth between a
            // txn's begin_ts and commit_ts.
            ts_entry_t entry = s_txn_info[commit_ts];
            std::bitset<c_txn_entry_bits> entry_bits(entry);
            cerr << "Timestamp entry for begin_ts entry's commit_ts " << commit_ts << ": " << entry_bits << endl;
        }
    }
}

// This is designed for implementing "fences" that can guarantee no thread can
// ever claim a timestamp entry, by marking that entry permanently invalid.
// Invalidation can only be performed on an "unknown" entry, not on any valid
// entry. When a session thread beginning or committing a txn finds that its
// begin_ts or commit_ts has been invalidated upon initializing the entry for
// that timestamp, it simply allocates another timestamp and retries. This is
// possible because we never publish a newly allocated timestamp until we know
// that its entry has been successfully initialized.
inline bool server::invalidate_unknown_ts(gaia_txn_id_t ts)
{
    // If the entry is not unknown, we can't invalidate it.
    if (!is_unknown_ts(ts))
    {
        return false;
    }

    ts_entry_t expected_entry = c_txn_entry_unknown;
    ts_entry_t invalid_entry = c_txn_entry_invalid;

    bool has_invalidated_entry = s_txn_info[ts].compare_exchange_strong(expected_entry, invalid_entry);
    // We don't consider TXN_SUBMITTED or TXN_TERMINATED to be valid prior states, since only the
    // submitting thread can transition the txn to these states.
    if (!has_invalidated_entry)
    {
        // NB: expected_entry is an inout argument holding the previous value on failure!
        retail_assert(
            expected_entry != c_txn_entry_unknown,
            "An unknown timestamp entry cannot fail to be invalidated!");
    }

    return has_invalidated_entry;
}

inline bool server::is_unknown_ts(gaia_txn_id_t ts)
{
    return s_txn_info[ts] == c_txn_entry_unknown;
}

inline bool server::is_invalid_ts(gaia_txn_id_t ts)
{
    return s_txn_info[ts] == c_txn_entry_invalid;
}

inline bool server::is_txn_entry_begin_ts(ts_entry_t ts_entry)
{
    // The "unknown" value has the commit bit unset, so we need to check it as well.
    return ((ts_entry != c_txn_entry_unknown) && ((ts_entry & c_txn_status_commit_mask) == 0));
}

inline bool server::is_begin_ts(gaia_txn_id_t ts)
{
    ts_entry_t ts_entry = s_txn_info[ts];
    return is_txn_entry_begin_ts(ts_entry);
}

inline bool server::is_txn_entry_commit_ts(ts_entry_t ts_entry)
{
    // The "invalid" value has the commit bit set, so we need to check it as well.
    return ((ts_entry != c_txn_entry_invalid) && ((ts_entry & c_txn_status_commit_mask) == c_txn_status_commit_mask));
}

inline bool server::is_commit_ts(gaia_txn_id_t ts)
{
    ts_entry_t ts_entry = s_txn_info[ts];
    return is_txn_entry_commit_ts(ts_entry);
}

inline bool server::is_txn_entry_submitted(ts_entry_t ts_entry)
{
    return (get_status_from_entry(ts_entry) == c_txn_status_submitted);
}

inline bool server::is_txn_submitted(gaia_txn_id_t begin_ts)
{
    retail_assert(is_begin_ts(begin_ts), c_message_not_a_begin_timestamp);
    ts_entry_t begin_ts_entry = s_txn_info[begin_ts];
    return is_txn_entry_submitted(begin_ts_entry);
}

inline bool server::is_txn_entry_validating(ts_entry_t ts_entry)
{
    return (get_status_from_entry(ts_entry) == c_txn_status_validating);
}

inline bool server::is_txn_validating(gaia_txn_id_t commit_ts)
{
    retail_assert(is_commit_ts(commit_ts), c_message_not_a_commit_timestamp);
    ts_entry_t commit_ts_entry = s_txn_info[commit_ts];
    return is_txn_entry_validating(commit_ts_entry);
}

inline bool server::is_txn_entry_decided(ts_entry_t ts_entry)
{
    constexpr uint64_t c_decided_mask = c_txn_status_decided << c_txn_status_flags_shift;
    return ((ts_entry & c_decided_mask) == c_decided_mask);
}

inline bool server::is_txn_decided(gaia_txn_id_t commit_ts)
{
    ts_entry_t commit_ts_entry = s_txn_info[commit_ts];
    retail_assert(is_txn_entry_commit_ts(commit_ts_entry), c_message_not_a_commit_timestamp);
    return is_txn_entry_decided(commit_ts_entry);
}

inline bool server::is_txn_entry_committed(ts_entry_t ts_entry)
{
    return (get_status_from_entry(ts_entry) == c_txn_status_committed);
}

inline bool server::is_txn_committed(gaia_txn_id_t commit_ts)
{
    retail_assert(is_commit_ts(commit_ts), c_message_not_a_commit_timestamp);
    ts_entry_t commit_ts_entry = s_txn_info[commit_ts];
    return is_txn_entry_committed(commit_ts_entry);
}

inline bool server::is_txn_entry_aborted(ts_entry_t ts_entry)
{
    return (get_status_from_entry(ts_entry) == c_txn_status_aborted);
}

inline bool server::is_txn_aborted(gaia_txn_id_t commit_ts)
{
    retail_assert(is_commit_ts(commit_ts), c_message_not_a_commit_timestamp);
    ts_entry_t commit_ts_entry = s_txn_info[commit_ts];
    return is_txn_entry_aborted(commit_ts_entry);
}

inline bool server::is_txn_entry_gc_complete(ts_entry_t ts_entry)
{
    uint64_t gc_flags = (ts_entry & c_txn_gc_flags_mask) >> c_txn_gc_flags_shift;
    return (gc_flags == c_txn_gc_complete);
}

inline bool server::is_txn_gc_complete(gaia_txn_id_t commit_ts)
{
    retail_assert(is_commit_ts(commit_ts), "Not a commit timestamp!");
    ts_entry_t commit_ts_entry = s_txn_info[commit_ts];
    return is_txn_entry_gc_complete(commit_ts_entry);
}

inline bool server::is_txn_entry_durable(ts_entry_t ts_entry)
{
    uint64_t persistence_flags = (ts_entry & c_txn_persistence_flags_mask) >> c_txn_persistence_flags_shift;
    return (persistence_flags == c_txn_persistence_complete);
}

inline bool server::is_txn_durable(gaia_txn_id_t commit_ts)
{
    retail_assert(is_commit_ts(commit_ts), "Not a commit timestamp!");
    ts_entry_t commit_ts_entry = s_txn_info[commit_ts];
    return is_txn_entry_durable(commit_ts_entry);
}

inline bool server::is_txn_entry_active(ts_entry_t ts_entry)
{
    return (get_status_from_entry(ts_entry) == c_txn_status_active);
}

inline bool server::is_txn_active(gaia_txn_id_t begin_ts)
{
    retail_assert(begin_ts != c_txn_entry_unknown, c_message_unknown_timestamp);
    retail_assert(is_begin_ts(begin_ts), c_message_not_a_begin_timestamp);
    ts_entry_t ts_entry = s_txn_info[begin_ts];
    return is_txn_entry_active(ts_entry);
}

inline bool server::is_txn_entry_terminated(ts_entry_t ts_entry)
{
    return (get_status_from_entry(ts_entry) == c_txn_status_terminated);
}

inline bool server::is_txn_terminated(gaia_txn_id_t begin_ts)
{
    retail_assert(begin_ts != c_txn_entry_unknown, c_message_unknown_timestamp);
    retail_assert(is_begin_ts(begin_ts), c_message_not_a_begin_timestamp);
    ts_entry_t ts_entry = s_txn_info[begin_ts];
    return is_txn_entry_terminated(ts_entry);
}

inline uint64_t server::get_status(gaia_txn_id_t ts)
{
    retail_assert(
        !is_unknown_ts(ts) && !is_invalid_ts(ts),
        "Invalid timestamp entry!");
    ts_entry_t ts_entry = s_txn_info[ts];
    return get_status_from_entry(ts_entry);
}

inline uint64_t server::get_status_from_entry(ts_entry_t ts_entry)
{
    return ((ts_entry & c_txn_status_flags_mask) >> c_txn_status_flags_shift);
}

inline gaia_txn_id_t server::get_begin_ts(gaia_txn_id_t commit_ts)
{
    retail_assert(is_commit_ts(commit_ts), c_message_not_a_commit_timestamp);
    ts_entry_t commit_ts_entry = s_txn_info[commit_ts];
    // The begin_ts is the low 42 bits of the ts entry.
    auto begin_ts = static_cast<gaia_txn_id_t>(commit_ts_entry & c_txn_ts_mask);
    retail_assert(begin_ts != c_invalid_gaia_txn_id, "begin_ts must be valid!");
    return begin_ts;
}

inline gaia_txn_id_t server::get_commit_ts(gaia_txn_id_t begin_ts)
{
    retail_assert(is_begin_ts(begin_ts), c_message_not_a_begin_timestamp);
    retail_assert(is_txn_submitted(begin_ts), "begin_ts must be submitted!");
    ts_entry_t begin_ts_entry = s_txn_info[begin_ts];
    // The commit_ts is the low 42 bits of the begin_ts entry.
    auto commit_ts = static_cast<gaia_txn_id_t>(begin_ts_entry & c_txn_ts_mask);
    if (is_txn_submitted(begin_ts))
    {
        retail_assert(commit_ts != c_invalid_gaia_txn_id, "commit_ts must be valid for a submitted begin_ts!");
    }
    return commit_ts;
}

inline int server::get_txn_log_fd(gaia_txn_id_t commit_ts)
{
    retail_assert(is_commit_ts(commit_ts), c_message_not_a_commit_timestamp);
    return get_txn_log_fd_from_entry(s_txn_info[commit_ts]);
}

inline int server::get_txn_log_fd_from_entry(ts_entry_t commit_ts_entry)
{
    // The txn log fd is the 16 bits of the ts entry after the 3 status bits.
    uint16_t fd = (commit_ts_entry & c_txn_log_fd_mask) >> c_txn_log_fd_shift;
    // If the log fd is invalidated, then return an invalid fd value (-1).
    return (fd != c_invalid_txn_log_fd_bits) ? static_cast<int>(fd) : -1;
}

inline bool server::invalidate_txn_log_fd(gaia_txn_id_t commit_ts)
{
    retail_assert(is_commit_ts(commit_ts), c_message_not_a_commit_timestamp);
    retail_assert(is_txn_decided(commit_ts), "Cannot invalidate an undecided txn!");

    // The txn log fd is the 16 bits of the ts entry after the 3 status bits. We
    // don't zero these out because 0 is technically a valid fd (even though
    // it's normally reserved for stdin). Instead we follow the same convention
    // as elsewhere, using a reserved value of -1 to indicate an invalid fd.
    // (This means, of course, that we cannot use uint16_t::max() as a valid fd.)
    // We need a CAS since only one thread can be allowed to invalidate the fd
    // entry and hence to close the fd.
    // NB: we use compare_exchange_weak() for the global update since we need to
    // retry anyway on concurrent updates, so tolerating spurious failures
    // requires no additional logic.

    ts_entry_t commit_ts_entry = s_txn_info[commit_ts];
    do
    {
        // NB: commit_ts_entry is an inout argument holding the previous value
        // on failure!
        if (get_txn_log_fd_from_entry(commit_ts_entry) == -1)
        {
            return false;
        }

    } while (!s_txn_info[commit_ts].compare_exchange_weak(
        commit_ts_entry, commit_ts_entry | c_txn_log_fd_mask));

    return true;
}

// Sets the begin_ts entry's status to TXN_SUBMITTED.
inline void server::set_active_txn_submitted(gaia_txn_id_t begin_ts, gaia_txn_id_t commit_ts)
{
    // Only an active txn can be submitted.
    retail_assert(is_txn_active(begin_ts), "Not an active transaction!");

    // Transition the begin_ts entry to the TXN_SUBMITTED state.
    constexpr uint64_t c_submitted_flags = c_txn_status_submitted << c_txn_status_flags_shift;

    // A submitted begin_ts entry has the commit_ts in its low bits.
    ts_entry_t submitted_begin_ts_entry = c_submitted_flags | static_cast<ts_entry_t>(commit_ts);

    // We don't need a CAS here since only the session thread can submit or terminate a txn,
    // and an active txn cannot be invalidated.
    s_txn_info[begin_ts] = submitted_begin_ts_entry;
}

// Sets the begin_ts entry's status to TXN_TERMINATED.
inline void server::set_active_txn_terminated(gaia_txn_id_t begin_ts)
{
    // Only an active txn can be terminated.
    retail_assert(is_txn_active(begin_ts), "Not an active transaction!");

    // We don't need a CAS here since only the session thread can submit or terminate a txn,
    // and an active txn cannot be invalidated.

    // Mask out the existing status flags and mask in the new ones.
    constexpr uint64_t c_terminated_flags = c_txn_status_terminated << c_txn_status_flags_shift;
    ts_entry_t old_entry = s_txn_info[begin_ts];
    ts_entry_t new_entry = c_terminated_flags | (old_entry & ~c_txn_status_flags_mask);
    s_txn_info[begin_ts] = new_entry;
}

inline gaia_txn_id_t server::register_commit_ts(gaia_txn_id_t begin_ts, int log_fd)
{
    // We construct the commit_ts entry by concatenating status flags (3 bits),
    // txn log fd (16 bits), reserved bits (3 bits), and begin_ts (42 bits).
    uint64_t shifted_log_fd = static_cast<uint64_t>(log_fd) << c_txn_log_fd_shift;
    constexpr uint64_t c_shifted_status_flags = c_txn_status_validating << c_txn_status_flags_shift;
    ts_entry_t commit_ts_entry = c_shifted_status_flags | shifted_log_fd | begin_ts;

    // We're possibly racing another beginning or committing txn that wants to
    // invalidate our commit_ts entry. We use compare_exchange_weak() since we
    // need to loop until success anyway. A spurious failure will just waste a
    // timestamp, and the uninitialized entry will eventually be invalidated.
    gaia_txn_id_t commit_ts;
    ts_entry_t expected_entry;
    do
    {
        // Allocate a new commit timestamp.
        commit_ts = allocate_txn_id();
        // The commit_ts entry must fit in 42 bits.
        retail_assert(commit_ts < (1ULL << c_txn_ts_bits), "commit_ts must fit in 42 bits!");
        // The commit_ts entry must be uninitialized.
        expected_entry = c_txn_entry_unknown;

    } while (!s_txn_info[commit_ts].compare_exchange_weak(expected_entry, commit_ts_entry));

    return commit_ts;
}

gaia_txn_id_t server::submit_txn(gaia_txn_id_t begin_ts, int log_fd)
{
    // The begin_ts entry must fit in 42 bits.
    retail_assert(begin_ts < (1ULL << c_txn_ts_bits), "begin_ts must fit in 42 bits!");

    // We assume all our log fds are non-negative and fit into 16 bits. (The
    // highest possible value is reserved to indicate an invalid fd.)
    retail_assert(
        log_fd >= 0 && log_fd < std::numeric_limits<uint16_t>::max(),
        "Transaction log fd is not between 0 and (2^16 - 2)!");

    retail_assert(is_fd_valid(log_fd), "Invalid log fd!");

    // Alocate a new commit_ts and initialize its entry to our begin_ts and log fd.
    gaia_txn_id_t commit_ts = register_commit_ts(begin_ts, log_fd);

    // Now update the active txn entry.
    set_active_txn_submitted(begin_ts, commit_ts);

    return commit_ts;
}

void server::update_txn_decision(gaia_txn_id_t commit_ts, bool committed)
{
    // The commit_ts entry must be in state TXN_VALIDATING or TXN_DECIDED.
    // We allow the latter to enable idempotent concurrent validation.
    retail_assert(
        is_txn_validating(commit_ts) || is_txn_decided(commit_ts),
        "commit_ts entry must be in validating or decided state!");

    uint64_t decided_status_flags = committed ? c_txn_status_committed : c_txn_status_aborted;

    // We can just reuse the log fd and begin_ts from the existing entry.
    ts_entry_t expected_entry = s_txn_info[commit_ts];

    // We may have already been validated by another committing txn.
    if (is_txn_entry_decided(expected_entry))
    {
        // If another txn validated before us, they should have reached the same decision.
        retail_assert(
            is_txn_entry_committed(expected_entry) == committed,
            "Inconsistent txn decision detected!");

        return;
    }

    // It's safe to just OR in the new flags since the preceding states don't set
    // any bits not present in the flags.
    ts_entry_t commit_ts_entry = expected_entry | (decided_status_flags << c_txn_status_flags_shift);
    bool has_set_entry = s_txn_info[commit_ts].compare_exchange_strong(expected_entry, commit_ts_entry);
    if (!has_set_entry)
    {
        // NB: expected_entry is an inout argument holding the previous value on failure!
        retail_assert(
            is_txn_entry_decided(expected_entry),
            "commit_ts entry in validating state can only transition to a decided state!");

        // If another txn validated before us, they should have reached the same decision.
        retail_assert(
            is_txn_entry_committed(expected_entry) == committed,
            "Inconsistent txn decision detected!");

        return;
    }
}

// This helper method takes 2 file descriptors for txn logs and determines if
// they have a non-empty intersection. We could just use std::set_intersection,
// but that outputs all elements of the intersection in a third container, while
// we just need to test for non-empty intersection (and terminate as soon as the
// first common element is found), so we write our own simple merge intersection
// code. If we ever need to return the IDs of all conflicting objects to clients
// (or just log them for diagnostics), we could use std::set_intersection.
bool server::txn_logs_conflict(int log_fd1, int log_fd2)
{
    // First map the two fds.
    mapped_log_t log1;
    log1.open(log_fd1);
    mapped_log_t log2;
    log2.open(log_fd2);

    // Now perform standard merge intersection and terminate on the first conflict found.
    size_t log1_idx = 0, log2_idx = 0;
    while (log1_idx < log1.data()->record_count && log2_idx < log2.data()->record_count)
    {
        txn_log_t::log_record_t* lr1 = log1.data()->log_records + log1_idx;
        txn_log_t::log_record_t* lr2 = log2.data()->log_records + log2_idx;
        if (lr1->locator == lr2->locator)
        {
            return true;
        }
        else if (lr1->locator < lr2->locator)
        {
            ++log1_idx;
        }
        else
        {
            ++log2_idx;
        }
    }
    return false;
}

bool server::validate_txn(gaia_txn_id_t commit_ts)
{
    // Validation algorithm:

    // NB: We make two passes over the conflict window, even though only one
    // pass would suffice, since we want to avoid unnecessary validation of
    // undecided txns by skipping over them on the first pass while we check
    // committed txns for conflicts, hoping that some undecided txns will be
    // decided before the second pass. This adds some complexity (e.g., tracking
    // committed txns already tested for conflicts), but avoids unnecessary
    // duplicated work, by deferring helping other txns validate until all
    // necessary work is complete and we would be forced to block otherwise.
    //
    // 1. Find all committed transactions in conflict window, i.e., between our
    //    begin and commit timestamps, traversing from oldest to newest txns and
    //    testing for conflicts as we go, to allow as much time as possible for
    //    undecided txns to be validated, and for commit timestamps allocated
    //    within our conflict window to be registered. Invalidate all unknown
    //    timestamps we encounter, so no active txns can be submitted within our
    //    conflict window. Any submitted txns which have allocated a commit
    //    timestamp within our conflict window but have not yet registered their
    //    commit timestamp must now retry with a new timestamp. (This allows us
    //    to treat our conflict window as an immutable snapshot of submitted
    //    txns, without needing to acquire any locks.) Skip over all invalidated
    //    timestamps, active txns, undecided txns, and aborted txns. Repeat this
    //    phase until no newly committed txns are discovered.
    //
    // 2. Recursively validate all undecided txns in the conflict window, from
    //    oldest to newest. Note that we cannot recurse indefinitely, since by
    //    hypothesis no undecided txns can precede our begin timestamp (because
    //    a new transaction must validate any undecided transactions with commit
    //    timestamps preceding its begin timestamp before it can proceed).
    //    However, we could duplicate work with other session threads validating
    //    their committing txns. We mitigate this by 1) deferring any recursive
    //    validation until no more committed txns have been found during a
    //    repeated scan of the conflict window, 2) tracking all txns' validation
    //    status in their commit timestamp entries, and 3) rechecking validation
    //    status for the current txn after scanning each possibly conflicting
    //    txn log (and aborting validation if it has already been validated).
    //
    // 3. Test any committed txns validated in the preceding step for conflicts.
    //    (This also includes any txns which were undecided in the first pass
    //    but committed before the second pass.)
    //
    // 4. If any of these steps finds that our write set conflicts with the
    //    write set of any committed txn, we must abort. Otherwise, we commit.
    //    In either case, we set the decided state in our commit timestamp entry
    //    and return the commit decision to the client.
    //
    // REVIEW: Possible optimization for conflict detection, since mmap() is so
    // expensive: store compact signatures in the txn log (either sorted
    // fingerprint sequence or bloom filter, at beginning or end of file), read
    // the signatures with pread(2), and test against signatures in committing
    // txn's log. Only mmap() the txn log if a possible conflict is indicated.
    //
    // REVIEW: A simpler and possibly more important optimization: use the
    // existing mapped view of the committing txn's log instead of mapping it
    // again on every conflict check.
    //
    // REVIEW: Possible optimization (in the original version but removed in the
    // current code for simplicity): find the latest undecided txn which
    // conflicts with our write set. Any undecided txns later than this don't
    // need to be validated (but earlier, non-conflicting undecided txns still
    // need to be validated, since they could conflict with a later undecided
    // txn with a conflicting write set, which would abort and hence not cause
    // us to abort).

    // Since we make multiple passes over the conflict window, we need to track
    // committed txns that have already been tested for conflicts.
    std::unordered_set<gaia_txn_id_t> committed_txns_tested_for_conflicts;

    // Iterate over all txns in conflict window, and test all committed txns for
    // conflicts. Repeat until no new committed txns are discovered. This gives
    // undecided txns as much time as possible to be validated by their
    // committing txn.
    bool new_committed_txn_found;
    do
    {
        new_committed_txn_found = false;
        for (gaia_txn_id_t ts = get_begin_ts(commit_ts) + 1; ts < commit_ts; ++ts)
        {
            // Invalidate all unknown timestamps. This marks a "fence" after which
            // any submitted txns with commit timestamps in our conflict window must
            // already be registered under their commit_ts (they must retry with a
            // new timestamp otherwise). (The invalidation is necessary only on the
            // first pass, but the "unknown timestamp entry" check is cheap enough
            // that repeating it on subsequent passes shouldn't matter.)
            if (invalidate_unknown_ts(ts))
            {
                continue;
            }

            if (is_commit_ts(ts) && is_txn_committed(ts))
            {
                // Remember each committed txn commit_ts so we don't test it again.
                const auto [iter, new_committed_ts] = committed_txns_tested_for_conflicts.insert(ts);
                if (new_committed_ts)
                {
                    new_committed_txn_found = true;

                    // Eagerly test committed txns for conflicts to give undecided
                    // txns more time for validation (and submitted txns more time
                    // for registration).

                    // We need to use the safe_fd_from_ts wrapper for conflict detection
                    // in case either log fd is invalidated by another thread
                    // concurrently advancing the watermark. If either log fd is
                    // invalidated, it must be that another thread has validated our
                    // txn, so we can exit early.
                    try
                    {
                        safe_fd_from_ts validating_fd(commit_ts);
                        safe_fd_from_ts committed_fd(ts);

                        if (txn_logs_conflict(validating_fd.get_fd(), committed_fd.get_fd()))
                        {
                            return false;
                        }
                    }
                    catch (const invalid_log_fd& e)
                    {
                        // invalid_log_fd can only be thrown if the log fd of the
                        // commit_ts it references has been invalidated, which can only
                        // happen if the watermark has advanced past the commit_ts. The
                        // watermark cannot advance past our begin_ts unless our txn has
                        // already been validated, so if either of the fds we are
                        // testing for conflicts is invalidated, it must mean that our
                        // txn has already been validated. Since our commit_ts always
                        // follows the commit_ts of the undecided txn we are testing for
                        // conflicts, and the watermark always advances in order, it
                        // cannot be the case that this txn's log fd has not been
                        // invalidated while our txn's log fd has been invalidated.
                        gaia_txn_id_t invalidated_commit_ts = e.get_ts();
                        retail_assert(
                            is_txn_decided(invalidated_commit_ts),
                            c_message_txn_log_fd_cannot_be_invalidated);
                        if (invalidated_commit_ts == ts)
                        {
                            retail_assert(
                                is_txn_decided(commit_ts),
                                c_message_validating_txn_should_have_been_validated);
                        }
                        // If either log fd was invalidated, then the validating txn
                        // must have been validated, so we can return the decision
                        // immediately.
                        return is_txn_committed(commit_ts);
                    }
                }
            }

            // Check if another thread has already validated this txn.
            if (is_txn_decided(commit_ts))
            {
                return is_txn_committed(commit_ts);
            }
        }

    } while (new_committed_txn_found);

    // Validate all undecided txns, from oldest to newest. If any validated txn
    // commits, test it immediately for conflicts. Also test any committed txns
    // for conflicts if they weren't tested in the first pass.
    for (gaia_txn_id_t ts = get_begin_ts(commit_ts) + 1; ts < commit_ts; ++ts)
    {
        if (is_commit_ts(ts))
        {
            // Validate any currently undecided txn.
            if (is_txn_validating(ts))
            {
                // By hypothesis, there are no undecided txns with commit timestamps
                // preceding the committing txn's begin timestamp.
                retail_assert(
                    ts > s_txn_id,
                    c_message_preceding_txn_should_have_been_validated);

                // Recursively validate the current undecided txn.
                bool committed = validate_txn(ts);

                // Update the current txn's decided status.
                update_txn_decision(ts, committed);
            }

            // If a previously undecided txn has now committed, test it for conflicts.
            if (is_txn_committed(ts) && committed_txns_tested_for_conflicts.count(ts) == 0)
            {
                // We need to use the safe_fd_from_ts wrapper for conflict
                // detection in case either log fd is invalidated by another
                // thread concurrently advancing the watermark. If either log fd
                // is invalidated, it must be that another thread has validated
                // our txn, so we can exit early.
                try
                {
                    safe_fd_from_ts validating_fd(commit_ts);
                    safe_fd_from_ts new_committed_fd(ts);

                    if (txn_logs_conflict(validating_fd.get_fd(), new_committed_fd.get_fd()))
                    {
                        return false;
                    }
                }
                catch (const invalid_log_fd& e)
                {
                    // invalid_log_fd can only be thrown if the log fd of the
                    // commit_ts it references has been invalidated, which can
                    // only happen if the watermark has advanced past the
                    // commit_ts. The watermark cannot advance past our begin_ts
                    // unless our txn has already been validated, so if either
                    // of the fds we are testing for conflicts is invalidated,
                    // it must mean that our txn has already been validated.
                    // Since our commit_ts always follows the commit_ts of the
                    // undecided txn we are testing for conflicts, and the
                    // watermark always advances in order, it cannot be the case
                    // that this txn's log fd has not been invalidated while our
                    // txn's log fd has been invalidated.
                    gaia_txn_id_t invalidated_commit_ts = e.get_ts();
                    retail_assert(
                        is_txn_decided(invalidated_commit_ts),
                        c_message_txn_log_fd_cannot_be_invalidated);
                    if (invalidated_commit_ts == commit_ts)
                    {
                        retail_assert(
                            get_txn_log_fd(ts) == -1,
                            c_message_txn_log_fd_should_have_been_invalidated);
                    }
                    else
                    {
                        retail_assert(
                            invalidated_commit_ts == ts,
                            c_message_unexpected_commit_ts_value);
                        retail_assert(
                            is_txn_decided(commit_ts),
                            c_message_validating_txn_should_have_been_validated);
                    }
                    // If either log fd was invalidated, then the validating txn
                    // must have been validated, so we can return the decision
                    // immediately.
                    return is_txn_committed(commit_ts);
                }
            }
        }

        // Check if another thread has already validated this txn.
        if (is_txn_decided(commit_ts))
        {
            return is_txn_committed(commit_ts);
        }
    }

    // At this point, there are no undecided txns in the conflict window, and
    // all committed txns have been tested for conflicts, so we can commit.
    return true;
}

// This advances the given global timestamp counter to the given timestamp
// value, unless it has already advanced beyond the given value due to a
// concurrent update.
//
// NB: we use compare_exchange_weak() for the global update since we need to
// retry anyway on concurrent updates, so tolerating spurious failures
// requires no additional logic.
bool server::advance_watermark(std::atomic<gaia_txn_id_t>& watermark, gaia_txn_id_t ts)
{
    gaia_txn_id_t last_watermark_ts = watermark;
    do
    {
        // NB: last_watermark_ts is an inout argument holding the previous value
        // on failure!
        if (ts <= last_watermark_ts)
        {
            return false;
        }

    } while (!watermark.compare_exchange_weak(last_watermark_ts, ts));

    return true;
}

void server::apply_txn_log_from_ts(gaia_txn_id_t commit_ts)
{
    retail_assert(
        is_commit_ts(commit_ts) && is_txn_committed(commit_ts),
        "apply_txn_log_from_ts() must be called on the commit_ts of a committed txn!");

    // Since txn logs are only eligible for GC after they fall behind the
    // post-apply watermark, we don't need the safe_fd_from_ts wrapper.
    int log_fd = get_txn_log_fd(commit_ts);

    // A txn log fd should never be invalidated until it falls behind the
    // post-apply watermark.
    retail_assert(
        log_fd != -1,
        "apply_txn_log_from_ts() must be called on a commit_ts with a valid log fd!");

    mapped_log_t txn_log;
    txn_log.open(log_fd);

    // Ensure that the begin_ts in this entry matches the txn log header.
    retail_assert(
        txn_log.data()->begin_ts == get_begin_ts(commit_ts),
        "txn log begin_ts must match begin_ts reference in commit_ts entry!");

    for (size_t i = 0; i < txn_log.data()->record_count; ++i)
    {
        // Update the shared locator view with each redo version (i.e., the
        // version created or updated by the txn). This is safe as long as the
        // committed txn being applied has commit_ts older than the oldest
        // active txn's begin_ts (so it can't overwrite any versions visible in
        // that txn's snapshot). This update is non-atomic since log application
        // is idempotent and therefore a txn log can be re-applied over the same
        // txn's partially-applied log during snapshot reconstruction.
        txn_log_t::log_record_t* lr = &(txn_log.data()->log_records[i]);
        (*s_shared_locators.data())[lr->locator] = lr->new_offset;
    }

    // We're using the otherwise-unused first entry of the "locators" array to
    // track the last-applied commit_ts (purely for diagnostic purposes).
    bool updated_locators_view_version = advance_watermark((*s_shared_locators.data())[0], commit_ts);
    retail_assert(
        updated_locators_view_version,
        "Committed txn applied to shared locators view out of order!");
}

bool server::set_txn_gc_complete(gaia_txn_id_t commit_ts)
{
    ts_entry_t expected_entry = s_txn_info[commit_ts];
    // Set GC status to TXN_GC_COMPLETE.
    ts_entry_t commit_ts_entry = expected_entry | (c_txn_gc_complete << c_txn_gc_flags_shift);
    return s_txn_info[commit_ts].compare_exchange_strong(expected_entry, commit_ts_entry);
}

void server::gc_txn_log_from_fd(int log_fd, bool committed)
{
    mapped_log_t txn_log;
    txn_log.open(log_fd);

    retail_assert(txn_log.is_set(), "txn_log should be mapped when deallocating old offsets.");
    bool deallocate_new_offsets = !committed;
    deallocate_txn_log(txn_log.data(), deallocate_new_offsets);
}

void server::deallocate_txn_log(txn_log_t* txn_log, bool deallocate_new_offsets)
{
    retail_assert(txn_log, "txn_log must be a valid mapped address!");

    for (size_t i = 0; i < txn_log->record_count; ++i)
    {
        // For committed txns, free each undo version (i.e., the version
        // superseded by an update or delete operation), using the registered
        // object deallocator (if it exists), since the redo versions may still
        // be visible but the undo versions cannot be. For aborted or
        // rolled-back txns, free only the redo versions (since the undo
        // versions may still be visible).
        // NB: we can't safely free the redo versions and txn logs of aborted
        // txns in the decide handler, because concurrently validating txns
        // might be testing the aborted txn for conflicts while they still think
        // it is undecided. The only safe place to free the redo versions and
        // txn log of an aborted txn is after it falls behind the watermark,
        // since at that point it cannot be in the conflict window of any
        // committing txn.
        gaia_offset_t offset_to_free = deallocate_new_offsets
            ? txn_log->log_records[i].new_offset
            : txn_log->log_records[i].old_offset;

        if (offset_to_free && s_object_deallocator_fn)
        {
            s_object_deallocator_fn(offset_to_free);
        }
    }
}

// This method is called by an active txn when it is terminated or by a
// submitted txn after it is validated. It performs a few system maintenance
// tasks, which can be deferred indefinitely with no effect on availability or
// correctness, but which are essential to maintain acceptable performance and
// resource usage.
//
// To enable reasoning about the safety of reclaiming resources which should no
// longer be needed by any present or future txns, and other invariant-based
// reasoning, we define a set of "watermarks": upper or lower bounds on the
// endpoint of a sequence of txns with some property. There are currently three
// watermarks defined: the "pre-apply" watermark, which serves as an upper bound
// on the last committed txn which was fully applied to the shared view; the
// "post-apply" watermark, which serves as a lower bound on the last committed
// txn which was fully applied to the shared view; and the "post-GC" watermark,
// which serves as a lower bound on the last txn to have its resources fully
// reclaimed (i.e., its txn log and all its undo or redo versions deallocated,
// for a committed or aborted txn respectively). The post-GC watermark is
// currently unused, but will be used to implement trimming the txn table (i.e.,
// deallocating physical pages corresponding to virtual address space that will
// never be read or written again).
//
// At a high level, the first pass applies all committed txn logs to the shared
// view, in order (not concurrently), and advances two watermarks marking an
// upper bound and lower bound respectively on the timestamp of the latest txn
// whose redo log has been completely applied to the shared view. The second
// pass executes GC operations concurrently on all txns which have either
// aborted or been fully applied to the shared view (and have been durably
// logged if persistence is enabled), and sets a flag on each txn when GC is
// complete. The third pass simply advances a watermark to the latest txn for
// which GC has completed for it and all its predecessors, marking a lower bound
// on the oldest txn whose metadata cannot yet be safely reclaimed.
//
// 1. We scan the interval from a snapshot of the pre-apply watermark to a
//    snapshot of the last allocated timestamp, and attempt to advance the
//    pre-apply watermark if it has the same value as the post-apply watermark,
//    and if the next timestamp entry is either an invalid timestamp (we
//    invalidate all unknown entries during the scan), a commit_ts that is
//    decided, or a begin_ts that is terminated or submitted with a decided
//    commit_ts. If we successfully advanced the watermark and the current entry
//    is a committed commit_ts, then we can apply its redo log to the shared
//    view. After applying it (or immediately after advancing the pre-apply
//    watermark if the current timestamp is not a comoitted commit_ts), we
//    advance the post-apply watermark to the same timestamp. (Since we "own"
//    the current timestamp entry after a successful CAS on the pre-apply
//    watermark, we can advance the post-apply watermark without a CAS.) Since
//    the pre-apply watermark can only move forward, updates to the shared view
//    are applied in timestamp order, and since the pre-apply watermark can only
//    be advanced if the post-apply watermark has caught up with it (which can
//    only be the case for a committed commit_ts if the redo log has been fully
//    applied), updates to the shared view are never applied concurrently.
//
// 2. We scan the interval from a snapshot of the post-GC watermark to a
//    snapshot of the post-apply watermark. If the current timestamp is not a
//    commit_ts, we continue the scan. Otherwise we check if its log fd is
//    invalidated. If so, then we know that GC is in progress or complete, so we
//    continue the scan. If persistence is enabled then we also check the
//    durable flag on the current timestamp entry and abort the scan if it is
//    not set (to avoid freeing any redo versions that are being applied to the
//    write-ahead log). Otherwise we try to invalidate its log fd. If
//    invalidation fails, we abort the pass to avoid contention, otherwise we GC
//    this txn using the invalidated log fd, set the TXN_GC_COMPLETE flag, and
//    continue the scan.
//
// 3. Again, we scan the interval from a snapshot of the post-GC watermark to a
//    snapshot of the post-apply watermark. If the current entry is a begin_ts
//    or a commit_ts with TXN_GC_COMPLETE set, we try to advance the post-GC
//    watermark. If that fails (or the watermark cannot be advanced because the
//    commit_ts has TXN_GC_COMPLETE unset), we abort the pass.
//
// TODO: Deallocate physical pages backing the txn table for addresses preceding
// the post-GC watermark (via madvise(MADV_FREE)).
//
// The post-GC watermark will be used to trim the txn table (but we can't just
// read the current value and free all pages behind it, we need to avoid freeing
// pages out from under threads that are advancing this watermark and have
// possibly been preempted). A safe algorithm requires tracking the last
// observed value of this watermark for each thread in a global table and
// trimming the txn table up to the minimum of this global table (which can be
// calculated from a non-atomic scan, since any thread's observed value can only
// go forward). This means that a thread must register its observed value in the
// global table every time it reads the post-GC watermark, and should clear its
// entry when it's done with the observed value. (A subtler issue is that
// reading the current watermark value and registering the read value in the
// global table must be an atomic operation for the non-atomic minimum scan to
// be correct, but no CPU has an atomic memory-to-memory copy operation. We can
// work around this by just checking the current value of the watermark
// immediately after writing its saved value to the global table. If they're the
// same, then no other thread could have observed any non-atomicity in the copy
// operation. If they differ, then we just repeat the sequence. Since this is a
// very fast sequence of operations, retries should be infrequent, so livelock
// shouldn't be an issue.)

void server::perform_maintenance()
{
    // Attempt to apply all txn logs to the shared view, from the last value of
    // the post-apply watermark to the latest committed txn.
    apply_txn_logs_to_shared_view();

    // Attempt to reclaim the resources of all txns from the post-GC watermark
    // to the post-apply watermark.
    gc_applied_txn_logs();

    // Advance the post-GC watermark to the end of the longest prefix of
    // committed txns whose resources have been completely reclaimed, to mark a
    // safe point for truncating transaction history.
    update_txn_table_safe_truncation_point();
}

void server::apply_txn_logs_to_shared_view()
{
    // First get a snapshot of the timestamp counter for an upper bound on
    // the scan (we don't know yet if this is a begin_ts or commit_ts).
    gaia_txn_id_t last_allocated_ts = get_last_txn_id();

    // Now get a snapshot of the last_applied_commit_ts_upper_bound watermark,
    // for a lower bound on the scan.
    gaia_txn_id_t last_applied_commit_ts_upper_bound = s_last_applied_commit_ts_upper_bound;

    // Scan from the saved pre-apply watermark to the last known
    // timestamp, to find the oldest active txn (if any) after begin_ts and the
    // newest committed txn (if any) preceding the oldest active txn if it
    // exists, or before the last known timestamp otherwise, and apply all
    // committed txn logs in the scan interval to the shared view.

    for (gaia_txn_id_t ts = last_applied_commit_ts_upper_bound + 1; ts <= last_allocated_ts; ++ts)
    {
        // We need to invalidate unknown entries as we go along, so that we
        // don't miss any active begin_ts or committed commit_ts entries.
        invalidate_unknown_ts(ts);

        // If this is a commit_ts, we cannot advance the watermark unless it's
        // decided.
        if (is_commit_ts(ts) && is_txn_validating(ts))
        {
            if (is_txn_validating(ts))
            {
                break;
            }
        }

        // The watermark cannot be advanced past any begin_ts whose txn is not
        // either in the TXN_TERMINATED state or in the TXN_SUBMITTED state with
        // its commit_ts in the TXN_DECIDED state. This means that the watermark
        // can never advance into the conflict window of an undecided txn.
        if (is_begin_ts(ts))
        {
            if (is_txn_active(ts))
            {
                break;
            }

            if (is_txn_submitted(ts) && is_txn_validating(get_commit_ts(ts)))
            {
                break;
            }
        }

        // We can only advance the pre-apply watermark if the post-apply
        // watermark has caught up to it (this ensures that txn logs cannot be
        // applied concurrently to the shared view; they are already applied in
        // order because the pre-apply watermark advances in order). This is
        // exactly equivalent to a lock implemented by a CAS attempting to set a
        // boolean. When a thread successfully advances the pre-apply watermark,
        // it acquires the lock (because this makes the pre-apply and post-apply
        // watermarks unequal, so no other thread will attempt to advance the
        // pre-apply watermark, and a thread can only advance the post-apply
        // watermark after advancing the pre-apply watermark), and when the
        // owning thread subsequently advances the post-apply watermark, it
        // releases the lock (because all other threads observe that the
        // pre-apply and post-apply watermarks are equal again and can attempt
        // to advance the pre-apply watermark). This "inchworm" algorithm
        // (so-called because like an inchworm, the "front" can only advance
        // after the "back" has caught up) is thus operationally equivalent to
        // locking on a reserved bit flag (call it TXN_GC_ELIGIBLE) in the
        // timestamp entry, but allows us to avoid reserving another scarce bit
        // for this purpose.

        // The current timestamp in the scan is guaranteed to be positive due to
        // the loop precondition.
        gaia_txn_id_t prev_ts = ts - 1;

        // This thread must have observed both the pre- and post-apply
        // watermarks to be equal to the previous timestamp in the scan in order
        // to advance the pre-apply watermark to the current timestamp in the
        // scan. This means that any thread applying a txn log at the previous
        // timestamp must have finished applying the log, so we can safely apply
        // the log at the current timestamp.
        //
        // REVIEW: These loads could be relaxed, since a stale read could only
        // result in premature abort of the scan.
        if (s_last_applied_commit_ts_upper_bound != prev_ts || s_last_applied_commit_ts_lower_bound != prev_ts)
        {
            break;
        }

        if (!advance_watermark(s_last_applied_commit_ts_upper_bound, ts))
        {
            // If another thread has already advanced the watermark ahead of
            // this ts, we abort advancing it further.
            retail_assert(
                s_last_applied_commit_ts_upper_bound > last_applied_commit_ts_upper_bound,
                "The watermark must have advanced if advance_watermark() failed!");

            break;
        }

        if (is_commit_ts(ts))
        {
            retail_assert(is_txn_decided(ts), "The watermark should not be advanced to an undecided commit_ts!");

            if (is_txn_committed(ts))
            {
                // If a new txn starts after or while we apply this txn log to
                // the shared view, but before we advance the post-apply
                // watermark, it will re-apply some of our updates to its
                // snapshot of the shared view, but that is benign since log
                // replay is idempotent (as long as logs are applied in
                // timestamp order).
                apply_txn_log_from_ts(ts);
            }
        }

        // Now we advance the post-apply watermark to catch up with the pre-apply watermark.
        // REVIEW: Since no other thread can concurrently advance the post-apply watermark,
        // we don't need a full CAS here.
        bool has_advanced_watermark = advance_watermark(s_last_applied_commit_ts_lower_bound, ts);

        // No other thread should be able to advance the post-apply watermark,
        // since only one thread can advance the pre-apply watermark to this
        // timestamp.
        retail_assert(has_advanced_watermark, "Couldn't advance the post-apply watermark!");
    }
}

void server::gc_applied_txn_logs()
{
    // First get a snapshot of the post-apply watermark, for an upper bound on the scan.
    gaia_txn_id_t last_freed_commit_ts_lower_bound = s_last_freed_commit_ts_lower_bound;

    // Now get a snapshot of the post-GC watermark, for a lower bound on the scan.
    gaia_txn_id_t last_applied_commit_ts_lower_bound = s_last_applied_commit_ts_lower_bound;

    // Scan from the post-GC watermark to the post-apply watermark,
    // executing GC on any commit_ts if the log fd is valid (and the durable
    // flag is set if persistence is enabled). (If we fail to invalidate the log
    // fd, we abort the scan to avoid contention.) When GC is complete, set the
    // TXN_GC_COMPLETE flag on the txn entry and continue.

    for (gaia_txn_id_t ts = last_freed_commit_ts_lower_bound + 1; ts <= last_applied_commit_ts_lower_bound; ++ts)
    {
        retail_assert(!is_unknown_ts(ts), "All unknown txn table entries should be invalidated!");

        retail_assert(
            !(is_begin_ts(ts) && is_txn_active(ts)),
            "The watermark should not be advanced to an active begin_ts!");

        if (is_commit_ts(ts))
        {
            // If persistence is enabled, then we also need to check that
            // TXN_PERSISTENCE_COMPLETE is set (to avoid having redo versions
            // deallocated while they're being persisted).
            bool is_persistence_enabled = (s_persistence_mode != persistence_mode_t::e_disabled)
                && (s_persistence_mode != persistence_mode_t::e_disabled_after_recovery);

            if (is_persistence_enabled && !is_txn_durable(ts))
            {
                break;
            }

            int log_fd = get_txn_log_fd(ts);

            // Continue the scan if this log fd has already been invalidated,
            // since GC has already been started.
            if (log_fd == -1)
            {
                continue;
            }

            // Invalidate the log fd, GC the obsolete versions in the log, and close the fd.

            // Abort the scan when invalidation fails to avoid contention.
            if (!invalidate_txn_log_fd(ts))
            {
                break;
            }

            // The log fd can't be closed until after it has been invalidated.
            retail_assert(is_fd_valid(log_fd), "The log fd cannot be closed if we successfully invalidated it!");

            // Since we invalidated the log fd, we now hold the only accessible
            // copy of the fd, so we need to ensure it is closed.
            auto cleanup_fd = make_scope_guard([&]() { close_fd(log_fd); });

            // If the txn committed, we deallocate only undo versions, since the
            // redo versions may still be visible after the txn has fallen
            // behind the watermark. If the txn aborted, then we deallocate only
            // redo versions, since the undo versions may still be visible. Note
            // that we could deallocate intermediate versions (i.e., those
            // superseded within the same txn) immediately, but we do it here
            // for simplicity.
            gc_txn_log_from_fd(log_fd, is_txn_committed(ts));

            // We need to mark this txn entry TXN_GC_COMPLETE to allow the
            // post-GC watermark to advance.
            bool has_set_entry = set_txn_gc_complete(ts);

            // If persistence is enabled, then this commit_ts must have been
            // marked durable before we advanced the watermark, and no other
            // thread can set TXN_GC_COMPLETE after we invalidate the log fd, so
            // it should not be possible for this CAS to fail.
            retail_assert(has_set_entry, "This txn entry cannot change after we invalidate the log fd!");
        }
    }
}

void server::update_txn_table_safe_truncation_point()
{
    // First get a snapshot of the post-apply watermark, for an upper bound on the scan.
    gaia_txn_id_t last_applied_commit_ts_lower_bound = s_last_applied_commit_ts_lower_bound;

    // Now get a snapshot of the post-GC watermark, for a lower bound on the scan.
    gaia_txn_id_t last_freed_commit_ts_lower_bound = s_last_freed_commit_ts_lower_bound;

    // Scan from the post-GC watermark to the post-apply watermark,
    // advancing the post-GC watermark on any begin_ts, or any commit_ts that
    // has the TXN_GC_COMPLETE flag set. If TXN_GC_COMPLETE is unset on the
    // current commit_ts, abort the scan.

    for (gaia_txn_id_t ts = last_freed_commit_ts_lower_bound + 1; ts <= last_applied_commit_ts_lower_bound; ++ts)
    {
        retail_assert(!is_unknown_ts(ts), "All unknown txn table entries should be invalidated!");

        retail_assert(
            !(is_begin_ts(ts) && is_txn_active(ts)),
            "The watermark should not be advanced to an active begin_ts!");

        if (is_commit_ts(ts))
        {
            retail_assert(is_txn_decided(ts), "The watermark should not be advanced to an undecided commit_ts!");

            // We can only advance the post-GC watermark to a commit_ts if it is
            // marked TXN_GC_COMPLETE.
            if (!is_txn_gc_complete(ts))
            {
                break;
            }
        }

        if (!advance_watermark(s_last_freed_commit_ts_lower_bound, ts))
        {
            // If another thread has already advanced the post-GC watermark
            // ahead of this ts, we abort advancing it further.
            retail_assert(
                s_last_freed_commit_ts_lower_bound > last_freed_commit_ts_lower_bound,
                "The watermark must have advanced if advance_watermark() failed!");

            break;
        }

        // There are no actions to take after advancing the post-GC watermark,
        // since the post-GC watermark only exists to provide a safe lower
        // bound for truncating transaction history.
    }
}

// This method allocates a new begin_ts and initializes its entry in the txn
// table.
gaia_txn_id_t server::txn_begin()
{
    // The newly allocated begin timestamp for the new txn.
    gaia_txn_id_t begin_ts;

    // NB: expected_entry is an inout argument holding the previous value on failure!
    ts_entry_t expected_entry;

    // The begin_ts entry must have its status initialized to TXN_ACTIVE.
    // All other bits should be 0.
    constexpr ts_entry_t c_begin_ts_entry = c_txn_status_active << c_txn_status_flags_shift;

    // Loop until we successfully install a newly allocated begin_ts in the txn
    // table. (We're possibly racing another beginning or committing txn that
    // could invalidate our begin_ts entry before we install it.)
    //
    // NB: we use compare_exchange_weak() since we need to retry anyway on
    // concurrent invalidation, so tolerating spurious failures requires no
    // additional logic.
    do
    {
        // The txn table entry must be uninitialized (not invalidated).
        expected_entry = c_txn_entry_unknown;

        // Allocate a new begin timestamp.
        begin_ts = allocate_txn_id();

        // The begin_ts entry must fit in 42 bits.
        retail_assert(begin_ts < (1ULL << c_txn_ts_bits), "begin_ts must fit in 42 bits!");

    } while (!s_txn_info[begin_ts].compare_exchange_weak(expected_entry, c_begin_ts_entry));

    return begin_ts;
}

void server::txn_rollback()
{
    retail_assert(
        s_txn_id != c_invalid_gaia_txn_id,
        "txn_rollback() was called without an active transaction!");

    auto cleanup_log_fd = make_scope_guard([&]() {
        close_fd(s_fd_log);
    });

    // Set our txn status to TXN_TERMINATED.
    // NB: this must be done before calling perform_maintenance()!
    set_active_txn_terminated(s_txn_id);

    // Update watermarks and perform associated maintenance tasks.
    perform_maintenance();

    // This session now has no active txn.
    s_txn_id = c_invalid_gaia_txn_id;

    if (s_fd_log != -1)
    {
        // Free any deallocated objects.
        gc_txn_log_from_fd(s_fd_log, false);
    }
}

// Before this method is called, we have already received the log fd from the client
// and mmapped it.
// This method returns true for a commit decision and false for an abort decision.
bool server::txn_commit()
{
    retail_assert(s_fd_log != -1, c_message_uninitialized_fd_log);

    // Register the committing txn under a new commit timestamp.
    gaia_txn_id_t commit_ts = submit_txn(s_txn_id, s_fd_log);

    // This is only used for persistence.
    std::string txn_name;

    if (rdb)
    {
        txn_name = rdb->begin_txn(s_txn_id);
        // Prepare log for transaction.
        rdb->prepare_wal_for_write(s_log, txn_name);
    }

    // Validate the txn against all other committed txns in the conflict window.
    retail_assert(s_fd_log != -1, c_message_uninitialized_fd_log);

    // Validate the committing txn.
    bool committed = validate_txn(commit_ts);

    // Update the txn entry with our commit decision.
    update_txn_decision(commit_ts, committed);

    // Append commit or rollback marker to the WAL.
    if (rdb)
    {
        if (committed)
        {
            rdb->append_wal_commit_marker(txn_name);
        }
        else
        {
            rdb->append_wal_rollback_marker(txn_name);
        }
    }

    return committed;
}

// this must be run on main thread
// see https://thomastrapp.com/blog/signal-handler-for-multithreaded-c++/
void server::run(persistence_mode_t persistence_mode)
{
    // There can only be one thread running at this point, so this doesn't need synchronization.
    s_persistence_mode = persistence_mode;

    // Block handled signals in this thread and subsequently spawned threads.
    sigset_t handled_signals = mask_signals();

    while (true)
    {
        // Create eventfd shutdown event.
        s_server_shutdown_eventfd = make_eventfd();
        auto cleanup_shutdown_eventfd = make_scope_guard([]() {
            // We can't close this fd until all readers and writers have exited.
            // The only readers are the client dispatch thread and the session
            // threads, and the only writer is the signal handler thread. All
            // these threads must have exited before we exit this scope and this
            // handler executes.
            close_fd(s_server_shutdown_eventfd);
        });

        // Launch signal handler thread.
        int caught_signal = 0;
        std::thread signal_handler_thread(signal_handler, handled_signals, std::ref(caught_signal));

        // Initialize global data structures.
        init_shared_memory();
        init_txn_info();

        // Initialize watermarks.
        s_last_applied_commit_ts_upper_bound = c_invalid_gaia_txn_id;
        s_last_applied_commit_ts_lower_bound = c_invalid_gaia_txn_id;
        s_last_freed_commit_ts_lower_bound = c_invalid_gaia_txn_id;

        // Launch thread to listen for client connections and create session threads.
        std::thread client_dispatch_thread(client_dispatch_handler);

        // The client dispatch thread will only return after all sessions have been disconnected
        // and the listening socket has been closed.
        client_dispatch_thread.join();

        // The signal handler thread will only return after a blocked signal is pending.
        signal_handler_thread.join();

        // We shouldn't get here unless the signal handler thread has caught a signal.
        retail_assert(caught_signal != 0, "A signal should have been caught!");

        // We special-case SIGHUP to force reinitialization of the server.
        // This is only enabled if persistence is disabled, because otherwise
        // data would disappear on reset, only to reappear when the database is
        // restarted and recovers from the persistent store.
        if (!(caught_signal == SIGHUP
              && (s_persistence_mode == persistence_mode_t::e_disabled
                  || s_persistence_mode == persistence_mode_t::e_disabled_after_recovery)))
        {
            if (caught_signal == SIGHUP)
            {
                cerr << "Unable to reset the server because persistence is enabled, exiting." << endl;
            }

            // To exit with the correct status (reflecting a caught signal),
            // we need to unblock blocked signals and re-raise the signal.
            // We may have already received other pending signals by the time
            // we unblock signals, in which case they will be delivered and
            // terminate the process before we can re-raise the caught signal.
            // That is benign, since we've already performed cleanup actions
            // and the exit status will still be valid.
            ::pthread_sigmask(SIG_UNBLOCK, &handled_signals, nullptr);
            ::raise(caught_signal);
        }
    }
}<|MERGE_RESOLUTION|>--- conflicted
+++ resolved
@@ -171,25 +171,16 @@
     }
 
     // Now we need to close all the duplicated log fds in the buffer.
-<<<<<<< HEAD
-    for (auto& dup_fd : txn_log_fds)
-    {
-        // Each log fd should still be valid.
-        retail_assert(is_fd_valid(dup_fd), "invalid fd!");
-        close_fd(dup_fd);
-=======
     for (auto& fd : txn_log_fds)
     {
         // Each log fd should still be valid.
         retail_assert(is_fd_valid(fd), "Invalid fd!");
         close_fd(fd);
->>>>>>> a2ad0277
     }
 }
 
 void server::get_txn_log_fds_for_snapshot(gaia_txn_id_t begin_ts, std::vector<int>& txn_log_fds)
 {
-<<<<<<< HEAD
     // Take a snapshot of the post-apply watermark and scan backward from
     // begin_ts, stopping either just before the saved watermark or at the first
     // commit_ts whose log fd has been invalidated. This avoids having our scan
@@ -197,15 +188,6 @@
 
     gaia_txn_id_t last_known_applied_commit_ts = s_last_applied_commit_ts_lower_bound;
     for (gaia_txn_id_t ts = begin_ts - 1; ts > last_known_applied_commit_ts; --ts)
-=======
-    // Take a snapshot of the watermark and scan backward from begin_ts,
-    // stopping either just before the saved watermark or at the first commit_ts
-    // whose log fd has been invalidated. This avoids having our scan race the
-    // concurrently advancing watermark.
-
-    gaia_txn_id_t last_applied_commit_ts = s_last_applied_commit_ts_upper_bound;
-    for (gaia_txn_id_t ts = begin_ts - 1; ts > last_applied_commit_ts; --ts)
->>>>>>> a2ad0277
     {
         if (is_commit_ts(ts))
         {
