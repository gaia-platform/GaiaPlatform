/////////////////////////////////////////////
// Copyright (c) Gaia Platform LLC
// All rights reserved.
/////////////////////////////////////////////

#include "db_server.hpp"

#include <unistd.h>

#include <csignal>

#include <atomic>
#include <functional>
#include <iostream>
#include <memory>
#include <ostream>
#include <thread>
#include <unordered_set>

#include <sys/epoll.h>
#include <sys/eventfd.h>

#include "gaia/exceptions.hpp"

#include "gaia_internal/common/memory_allocation_error.hpp"
#include "gaia_internal/common/retail_assert.hpp"
#include "gaia_internal/common/scope_guard.hpp"
#include "gaia_internal/common/socket_helpers.hpp"
#include "gaia_internal/common/system_error.hpp"
#include "gaia_internal/db/catalog_core.hpp"
#include "gaia_internal/db/db_object.hpp"
#include "gaia_internal/db/gaia_db_internal.hpp"
#include "gaia_internal/db/index_builder.hpp"

#include "gaia_spdlog/fmt/fmt.h"

#include "db_helpers.hpp"
#include "db_internal_types.hpp"
#include "memory_types.hpp"
#include "messages_generated.h"
#include "persistent_store_manager.hpp"
#include "record_list_manager.hpp"
#include "system_checks.hpp"
#include "txn_metadata.hpp"
#include "type_generator.hpp"
#include "type_id_mapping.hpp"

using namespace flatbuffers;
using namespace gaia::db;
using namespace gaia::db::messages;
using namespace gaia::db::memory_manager;
using namespace gaia::db::storage;
using namespace gaia::db::transactions;
using namespace gaia::common;
using namespace gaia::common::iterators;
using namespace gaia::common::scope_guard;

using persistence_mode_t = server_config_t::persistence_mode_t;

static constexpr char c_message_uninitialized_log_fd[] = "Uninitialized log fd!";
static constexpr char c_message_unexpected_event_received[] = "Unexpected event received!";
static constexpr char c_message_current_event_is_inconsistent_with_state_transition[]
    = "Current event is inconsistent with state transition!";
static constexpr char c_message_unexpected_request_data_type[] = "Unexpected request data type!";
static constexpr char c_message_thread_must_be_joinable[] = "Thread must be joinable!";
static constexpr char c_message_epoll_create1_failed[] = "epoll_create1() failed!";
static constexpr char c_message_epoll_wait_failed[] = "epoll_wait() failed!";
static constexpr char c_message_epoll_ctl_failed[] = "epoll_ctl() failed!";
static constexpr char c_message_unexpected_event_type[] = "Unexpected event type!";
static constexpr char c_message_epollerr_flag_should_not_be_set[] = "EPOLLERR flag should not be set!";
static constexpr char c_message_unexpected_fd[] = "Unexpected fd!";
static constexpr char c_message_unexpected_errno_value[] = "Unexpected errno value!";
static constexpr char c_message_txn_log_fd_cannot_be_invalidated[]
    = "A txn log fd can only be invalidated if its commit_ts has been validated!";
static constexpr char c_message_txn_log_fd_should_have_been_invalidated[]
    = "If the validating txn's log fd has been invalidated, then the watermark must have advanced past the commit_ts of the txn being tested, and invalidated its log fd!";
static constexpr char c_message_unexpected_commit_ts_value[]
    = "The commit_ts whose log fd was invalidated must belong to either the validating txn or the txn being tested!";
static constexpr char c_message_validating_txn_should_have_been_validated[]
    = "The txn being tested can only have its log fd invalidated if the validating txn was validated!";
static constexpr char c_message_preceding_txn_should_have_been_validated[]
    = "A transaction with commit timestamp preceding this transaction's begin timestamp is undecided!";
static constexpr char c_message_unexpected_query_type[] = "Unexpected query type!";

server_t::safe_fd_from_ts_t::safe_fd_from_ts_t(gaia_txn_id_t commit_ts, bool auto_close_fd)
    : m_auto_close_fd(auto_close_fd)
{
    ASSERT_PRECONDITION(
        txn_metadata_t::is_commit_ts(commit_ts),
        "You must initialize safe_fd_from_ts_t from a valid commit_ts!");

    // If the log fd was invalidated, it is either closed or soon will
    // be closed, and therefore we cannot use it. We return early if the
    // fd has already been invalidated to avoid the dup(2) call.
    int log_fd = txn_metadata_t::get_txn_log_fd(commit_ts);
    if (log_fd == -1)
    {
        throw invalid_log_fd(commit_ts);
    }

    // To avoid races from the log fd being closed out from under us by a
    // concurrent updater, we first dup(2) the fd, and then if the dup was
    // successful, test the log fd entry again to ensure we aren't reusing a
    // closed log fd. If the log fd was invalidated, then we need to close our
    // dup fd and return false.
    try
    {
        m_local_log_fd = common::duplicate_fd(log_fd);
    }
    catch (const common::system_error& e)
    {
        // The log fd was already closed by another thread (after being
        // invalidated).
        // NB: This does not handle the case of the log fd being closed and then
        // reused before our dup(2) call. That case is handled below, where we
        // check for invalidation.
        if (e.get_errno() == EBADF)
        {
            // The log fd must have been invalidated before it was closed.
            ASSERT_INVARIANT(
                txn_metadata_t::get_txn_log_fd(commit_ts) == -1,
                "log fd was closed without being invalidated!");

            // We lost the race because the log fd was invalidated and closed after our check.
            throw invalid_log_fd(commit_ts);
        }
        else
        {
            throw;
        }
    }

    // If we were able to duplicate the log fd, check to be sure it
    // wasn't invalidated (and thus possibly closed and reused before
    // the call to dup(2)), so we know we aren't reusing a closed fd.
    if (txn_metadata_t::get_txn_log_fd(commit_ts) == -1)
    {
        // If we got here, we must have a valid dup fd.
        ASSERT_INVARIANT(
            common::is_fd_valid(m_local_log_fd),
            "fd should be valid if dup() succeeded!");

        // We need to close the duplicated fd because the original fd
        // might have been reused and we would leak it otherwise
        // (because the destructor isn't called if the constructor
        // throws).
        common::close_fd(m_local_log_fd);
        throw invalid_log_fd(commit_ts);
    }
}

server_t::safe_fd_from_ts_t::~safe_fd_from_ts_t()
{
    // Ensure we close the dup log fd. If the original log fd was closed
    // already (indicated by get_txn_log_fd() returning -1), this will free
    // the shared-memory object referenced by the fd.
    if (m_auto_close_fd)
    {
        // If the constructor fails, this will handle an invalid fd (-1)
        // correctly.
        common::close_fd(m_local_log_fd);
    }
}

int server_t::safe_fd_from_ts_t::get_fd() const
{
    return m_local_log_fd;
}

void server_t::handle_connect(
    int*, size_t, session_event_t event, const void*, session_state_t old_state, session_state_t new_state)
{
    ASSERT_PRECONDITION(event == session_event_t::CONNECT, c_message_unexpected_event_received);

    // This message should only be received after the client thread was first initialized.
    ASSERT_PRECONDITION(
        old_state == session_state_t::DISCONNECTED && new_state == session_state_t::CONNECTED,
        c_message_current_event_is_inconsistent_with_state_transition);

    // We need to reply to the client with the fds for the data/locator segments.
    FlatBufferBuilder builder;
    build_server_reply(builder, session_event_t::CONNECT, old_state, new_state);

    // Collect fds.
    int fd_list[static_cast<size_t>(data_mapping_t::index_t::count_mappings)];
    data_mapping_t::collect_fds(c_data_mappings, fd_list);

    send_msg_with_fds(
        s_session_socket,
        &fd_list[0],
        static_cast<size_t>(data_mapping_t::index_t::count_mappings),
        builder.GetBufferPointer(),
        builder.GetSize());
}

void server_t::handle_begin_txn(
    int*, size_t, session_event_t event, const void*, session_state_t old_state, session_state_t new_state)
{
    ASSERT_PRECONDITION(event == session_event_t::BEGIN_TXN, c_message_unexpected_event_received);

    // This message should only be received while a transaction is in progress.
    ASSERT_PRECONDITION(
        old_state == session_state_t::CONNECTED && new_state == session_state_t::TXN_IN_PROGRESS,
        c_message_current_event_is_inconsistent_with_state_transition);

    ASSERT_PRECONDITION(s_txn_id == c_invalid_gaia_txn_id, "Transaction begin timestamp should be uninitialized!");

    ASSERT_PRECONDITION(!s_log.is_set(), "Transaction log should be uninitialized!");

    // REVIEW: we could make this a session thread-local to avoid dynamic
    // allocation per txn.
    std::vector<int> txn_log_fds_for_snapshot;
    auto cleanup_txn_log_fds_for_snapshot = make_scope_guard([&]() {
        // Close all the duplicated log fds in the buffer.
        for (int& fd : txn_log_fds_for_snapshot)
        {
            // Each log fd should still be valid.
            ASSERT_INVARIANT(is_fd_valid(fd), "Invalid fd!");
            close_fd(fd);
        }
    });
    txn_begin(txn_log_fds_for_snapshot);

    // Send the reply message to the client, with the number of txn log fds to
    // be sent later.
    // REVIEW: We could optimize the fast path by piggybacking some small fixed
    // number of log fds on the initial reply message.
    int log_fd = s_log.fd();
    FlatBufferBuilder builder;
    build_server_reply(builder, session_event_t::BEGIN_TXN, old_state, new_state, s_txn_id, txn_log_fds_for_snapshot.size());
    send_msg_with_fds(s_session_socket, &log_fd, 1, builder.GetBufferPointer(), builder.GetSize());

    // Send all txn log fds to the client in an additional sequence of dummy messages.
    // We need a 1-byte dummy message buffer due to our datagram size convention.
    uint8_t msg_buf[1]{0};
    size_t fds_sent_count = 0;
    while (fds_sent_count < txn_log_fds_for_snapshot.size())
    {
        size_t fds_to_send_count = std::min(c_max_fd_count, txn_log_fds_for_snapshot.size() - fds_sent_count);
        send_msg_with_fds(
            s_session_socket, txn_log_fds_for_snapshot.data() + fds_sent_count, fds_to_send_count, msg_buf, sizeof(msg_buf));
        fds_sent_count += fds_to_send_count;
    }
}

void server_t::txn_begin(std::vector<int>& txn_log_fds_for_snapshot)
{
    // Allocate a new begin_ts for this txn and initialize its metadata in the txn table.
    s_txn_id = txn_metadata_t::register_begin_ts();

    // The begin_ts returned by register_begin_ts() should always be valid because it
    // retries on concurrent invalidation.
    ASSERT_INVARIANT(s_txn_id != c_invalid_gaia_txn_id, "Begin timestamp is invalid!");

    // Ensure that there are no undecided txns in our snapshot window.
    validate_txns_in_range(s_last_applied_commit_ts_upper_bound + 1, s_txn_id);

    get_txn_log_fds_for_snapshot(s_txn_id, txn_log_fds_for_snapshot);

    // Allocate the txn log fd on the server, for rollback-safety if the client session crashes.
    s_log.create(gaia_fmt::format("{}{}:{}", c_gaia_internal_txn_log_prefix, s_server_conf.instance_name(), s_txn_id).c_str());

    // Update the log header with our begin timestamp and initialize it to empty.
    s_log.data()->begin_ts = s_txn_id;
    s_log.data()->current_chunk = c_invalid_chunk_offset;
    s_log.data()->record_count = 0;
}

void server_t::get_txn_log_fds_for_snapshot(gaia_txn_id_t begin_ts, std::vector<int>& txn_log_fds)
{
    ASSERT_PRECONDITION(txn_log_fds.empty(), "Vector passed in to get_txn_log_fds_for_snapshot() should be empty!");

    // Take a snapshot of the post-apply watermark and scan backward from
    // begin_ts, stopping either just before the saved watermark or at the first
    // commit_ts whose log fd has been invalidated. This avoids having our scan
    // race the concurrently advancing watermark.
    gaia_txn_id_t last_known_applied_commit_ts = s_last_applied_commit_ts_lower_bound;
    for (gaia_txn_id_t ts = begin_ts - 1; ts > last_known_applied_commit_ts; --ts)
    {
        if (txn_metadata_t::is_commit_ts(ts))
        {
            ASSERT_INVARIANT(
                txn_metadata_t::is_txn_decided(ts),
                "Undecided commit_ts found in snapshot window!");
            if (txn_metadata_t::is_txn_committed(ts))
            {
                // Because the watermark could advance past its saved value, we
                // need to be sure that we don't send an invalidated and closed
                // log fd, so we validate and duplicate each log fd using the
                // safe_fd_from_ts_t class before sending it to the client. We set
                // auto_close_fd = false in the safe_fd_from_ts_t constructor
                // because we need to save the dup fds in the buffer until we
                // pass them to sendmsg().
                try
                {
                    safe_fd_from_ts_t committed_txn_log_fd(ts, false);
                    int local_log_fd = committed_txn_log_fd.get_fd();
                    txn_log_fds.push_back(local_log_fd);
                }
                catch (const invalid_log_fd&)
                {
                    // We ignore an invalidated fd because its log has already
                    // been applied to the shared locator view, so we don't need
                    // to send it to the client anyway. This means all preceding
                    // committed txns have already been applied to the shared
                    // locator view, so we can terminate the scan early.
                    break;
                }
            }
        }
    }

    // Because we scan the snapshot window backward and append fds to the buffer,
    // they are in reverse timestamp order.
    std::reverse(std::begin(txn_log_fds), std::end(txn_log_fds));
}

void server_t::handle_rollback_txn(
    int*, size_t, session_event_t event, const void*, session_state_t old_state, session_state_t new_state)
{
    ASSERT_PRECONDITION(event == session_event_t::ROLLBACK_TXN, c_message_unexpected_event_received);

    // This message should only be received while a transaction is in progress.
    ASSERT_PRECONDITION(
        old_state == session_state_t::TXN_IN_PROGRESS && new_state == session_state_t::CONNECTED,
        c_message_current_event_is_inconsistent_with_state_transition);

    ASSERT_PRECONDITION(
        s_txn_id != c_invalid_gaia_txn_id,
        "No active transaction to roll back!");

    ASSERT_PRECONDITION(s_log.is_set(), c_message_uninitialized_log_fd);

    // Release all txn resources and mark the txn's begin_ts metadata as terminated.
    txn_rollback();
}

void server_t::handle_commit_txn(
    int*, size_t, session_event_t event, const void*, session_state_t old_state, session_state_t new_state)
{
    ASSERT_PRECONDITION(event == session_event_t::COMMIT_TXN, c_message_unexpected_event_received);

    // This message should only be received while a transaction is in progress.
    ASSERT_PRECONDITION(
        old_state == session_state_t::TXN_IN_PROGRESS && new_state == session_state_t::TXN_COMMITTING,
        c_message_current_event_is_inconsistent_with_state_transition);

    ASSERT_PRECONDITION(s_log.is_set(), c_message_uninitialized_log_fd);

    // Actually commit the transaction.
    session_event_t decision = session_event_t::NOP;
    try
    {
        bool success = txn_commit();
        decision = success ? session_event_t::DECIDE_TXN_COMMIT : session_event_t::DECIDE_TXN_ABORT;
    }
    catch (const index::unique_constraint_violation& e)
    {
        // Rollback our transaction in case of constraint violations.
        // This is because such failures happen in the early pre-commit phase.
        txn_rollback();

        decision = session_event_t::DECIDE_TXN_ROLLBACK_UNIQUE;
    }

    // Server-initiated state transition! (Any issues with reentrant handlers?)
    apply_transition(decision, nullptr, nullptr, 0);
}

void server_t::handle_decide_txn(
    int*, size_t, session_event_t event, const void*, session_state_t old_state, session_state_t new_state)
{
    ASSERT_PRECONDITION(
        event == session_event_t::DECIDE_TXN_COMMIT
            || event == session_event_t::DECIDE_TXN_ABORT
            || event == session_event_t::DECIDE_TXN_ROLLBACK_UNIQUE,
        c_message_unexpected_event_received);

    ASSERT_PRECONDITION(
        old_state == session_state_t::TXN_COMMITTING && new_state == session_state_t::CONNECTED,
        c_message_current_event_is_inconsistent_with_state_transition);

    // We need to clear transactional state after the decision has been
    // returned, but we don't close the log fd (even for an abort decision),
    // because GC needs the log in order to properly deallocate all allocations
    // made by this txn when they become obsolete.
    auto cleanup = make_scope_guard([&]() {
        s_txn_id = c_invalid_gaia_txn_id;
    });

    FlatBufferBuilder builder;
    build_server_reply(builder, event, old_state, new_state, s_txn_id);
    send_msg_with_fds(s_session_socket, nullptr, 0, builder.GetBufferPointer(), builder.GetSize());

    // Update watermarks and perform associated maintenance tasks. This will
    // block new transactions on this session thread, but that is a feature, not
    // a bug, because it provides natural backpressure on clients who submit
    // long-running transactions that prevent old versions and logs from being
    // freed. This approach helps keep the system from accumulating more
    // deferred work than it can ever retire, which is a problem with performing
    // all maintenance asynchronously in the background. Allowing this work to
    // delay beginning new transactions but not delay committing the current
    // transaction seems like a good compromise.
    perform_maintenance();
}

void server_t::handle_client_shutdown(
    int*, size_t, session_event_t event, const void*, session_state_t, session_state_t new_state)
{
    ASSERT_PRECONDITION(
        event == session_event_t::CLIENT_SHUTDOWN,
        c_message_unexpected_event_received);

    ASSERT_PRECONDITION(
        new_state == session_state_t::DISCONNECTED,
        c_message_current_event_is_inconsistent_with_state_transition);

    // If this event is received, the client must have closed the write end of the socket
    // (equivalent of sending a FIN), so we need to do the same. Closing the socket
    // will send a FIN to the client, so they will read EOF and can close the socket
    // as well. We can just set the shutdown flag here, which will break out of the poll
    // loop and immediately close the socket. (If we received EOF from the client after
    // we closed our write end, then we would be calling shutdown(SHUT_WR) twice, which
    // is another reason to just close the socket.)
    s_session_shutdown = true;

    // If the session had an active txn, clean up all its resources.
    if (s_txn_id != c_invalid_gaia_txn_id)
    {
        bool client_disconnected = true;
        txn_rollback(client_disconnected);
    }
}

void server_t::handle_server_shutdown(
    int*, size_t, session_event_t event, const void*, session_state_t, session_state_t new_state)
{
    ASSERT_PRECONDITION(
        event == session_event_t::SERVER_SHUTDOWN,
        c_message_unexpected_event_received);

    ASSERT_PRECONDITION(
        new_state == session_state_t::DISCONNECTED,
        c_message_current_event_is_inconsistent_with_state_transition);

    // This transition should only be triggered on notification of the server shutdown event.
    // Because we are about to shut down, we can't wait for acknowledgment from the client and
    // should just close the session socket. As noted above, setting the shutdown flag will
    // immediately break out of the poll loop and close the session socket.
    s_session_shutdown = true;
}

std::pair<int, int> server_t::get_stream_socket_pair()
{
    // Create a connected pair of datagram sockets, one of which we will keep
    // and the other we will send to the client.
    // We use SOCK_SEQPACKET because it supports both datagram and connection
    // semantics: datagrams allow buffering without framing, and a connection
    // ensures that client returns EOF after server has called shutdown(SHUT_WR).
    int socket_pair[2] = {-1};
    if (-1 == ::socketpair(PF_UNIX, SOCK_SEQPACKET, 0, socket_pair))
    {
        throw_system_error("socketpair() failed!");
    }

    auto [client_socket, server_socket] = socket_pair;
    // We need to use the initializer + mutable hack to capture structured bindings in a lambda.
    auto socket_cleanup = make_scope_guard([client_socket = client_socket,
                                            server_socket = server_socket]() mutable {
        close_fd(client_socket);
        close_fd(server_socket);
    });

    // Set server socket to be nonblocking, because we use it within an epoll loop.
    set_non_blocking(server_socket);

    socket_cleanup.dismiss();
    return std::pair{client_socket, server_socket};
}

void server_t::handle_request_stream(
    int*, size_t, session_event_t event, const void* event_data, session_state_t old_state, session_state_t new_state)
{
    ASSERT_PRECONDITION(
        event == session_event_t::REQUEST_STREAM,
        c_message_unexpected_event_received);

    // This event never changes session state.
    ASSERT_PRECONDITION(
        old_state == new_state,
        c_message_current_event_is_inconsistent_with_state_transition);

    // We can't use structured binding names in a lambda capture list.
    int client_socket, server_socket;
    std::tie(client_socket, server_socket) = get_stream_socket_pair();

    // The client socket should unconditionally be closed on exit because it's
    // duplicated when passed to the client and we no longer need it on the
    // server.
    auto client_socket_cleanup = make_scope_guard([&]() {
        close_fd(client_socket);
    });
    auto server_socket_cleanup = make_scope_guard([&]() {
        close_fd(server_socket);
    });

    auto request = static_cast<const client_request_t*>(event_data);

    switch (request->data_type())
    {
    case request_data_t::table_scan:
    {
        auto type = static_cast<gaia_type_t>(request->data_as_table_scan()->type_id());

        start_stream_producer(server_socket, get_id_generator_for_type(type));

        break;
    }
    case request_data_t::index_scan:
    {
        auto request_data = request->data_as_index_scan();
        auto index_id = static_cast<gaia_id_t>(request_data->index_id());
        auto txn_id = static_cast<gaia_txn_id_t>(request_data->txn_id());
        auto query_type = request_data->query_type();
        auto index = id_to_index(index_id);

        ASSERT_INVARIANT(index != nullptr, "Cannot find index!");

        switch (query_type)
        {
        case index_query_t::NONE:
            start_stream_producer(server_socket, index->generator(txn_id));
            break;
        case index_query_t::index_point_read_query_t:
        case index_query_t::index_equal_range_query_t:
        {
            index::index_key_t key;
            {
                // Create local snapshot to query catalog for key serialization schema.
                bool apply_logs = true;
                create_local_snapshot(apply_logs);
                auto cleanup_local_snapshot = make_scope_guard([]() { s_local_snapshot_locators.close(); });

                if (query_type == index_query_t::index_point_read_query_t)
                {
                    auto query = request_data->query_as_index_point_read_query_t();
                    auto key_buffer = data_read_buffer_t(*(query->key()));
                    key = index::index_builder_t::deserialize_key(index_id, key_buffer);
                }
                else
                {
                    auto query = request_data->query_as_index_equal_range_query_t();
                    auto key_buffer = data_read_buffer_t(*(query->key()));
                    key = index::index_builder_t::deserialize_key(index_id, key_buffer);
                }
            }
            start_stream_producer(server_socket, index->equal_range_generator(txn_id, key));
            break;
        }
        default:
            ASSERT_UNREACHABLE(c_message_unexpected_query_type);
        }

        break;
    }
    default:
        ASSERT_UNREACHABLE(c_message_unexpected_request_data_type);
    }

    // Transfer ownership of the server socket to the stream producer thread.
    server_socket_cleanup.dismiss();

    // Any exceptions after this point will close the server socket, ensuring the producer thread terminates.
    // However, its destructor will not run until the session thread exits and joins the producer thread.
    FlatBufferBuilder builder;
    build_server_reply(builder, event, old_state, new_state);
    send_msg_with_fds(s_session_socket, &client_socket, 1, builder.GetBufferPointer(), builder.GetSize());
}

void server_t::apply_transition(session_event_t event, const void* event_data, int* fds, size_t fd_count)
{
    if (event == session_event_t::NOP)
    {
        return;
    }

    for (auto t : c_valid_transitions)
    {
        if (t.event == event && (t.state == s_session_state || t.state == session_state_t::ANY))
        {
            session_state_t new_state = t.transition.new_state;

            // If the transition's new state is ANY, then keep the state the same.
            if (new_state == session_state_t::ANY)
            {
                new_state = s_session_state;
            }

            session_state_t old_state = s_session_state;
            s_session_state = new_state;

            if (t.transition.handler)
            {
                t.transition.handler(fds, fd_count, event, event_data, old_state, s_session_state);
            }

            return;
        }
    }

    // If we get here, we haven't found any compatible transition.
    // TODO: consider propagating exception back to client?
    throw invalid_session_transition(
        "No allowed state transition from state '"
        + std::string(EnumNamesession_state_t(s_session_state))
        + "' with event '"
        + std::string(EnumNamesession_event_t(event))
        + "'.");
}

void server_t::build_server_reply(
    FlatBufferBuilder& builder,
    session_event_t event,
    session_state_t old_state,
    session_state_t new_state,
    gaia_txn_id_t txn_id,
    size_t log_fds_to_apply_count)
{
    flatbuffers::Offset<server_reply_t> server_reply;
    const auto transaction_info = Createtransaction_info_t(builder, txn_id, log_fds_to_apply_count);
    server_reply = Createserver_reply_t(
        builder, event, old_state, new_state, reply_data_t::transaction_info, transaction_info.Union());
    const auto message = Createmessage_t(builder, any_message_t::reply, server_reply.Union());
    builder.Finish(message);
}

void server_t::clear_shared_memory()
{
    data_mapping_t::close(c_data_mappings);
    s_local_snapshot_locators.close();
}

// To avoid synchronization, we assume that this method is only called when
// no sessions exist and the server is not accepting any new connections.
void server_t::init_shared_memory()
{
    // The listening socket must not be open.
    ASSERT_PRECONDITION(s_listening_socket == -1, "Listening socket should not be open!");

    // Initialize global data structures.
    txn_metadata_t::init_txn_metadata_map();

    // Initialize watermarks.
    s_last_applied_commit_ts_upper_bound = c_invalid_gaia_txn_id;
    s_last_applied_commit_ts_lower_bound = c_invalid_gaia_txn_id;
    s_last_freed_commit_ts_lower_bound = c_invalid_gaia_txn_id;

    // We may be reinitializing the server upon receiving a SIGHUP.
    clear_shared_memory();

    // Clear all shared memory if an exception is thrown.
    auto cleanup_memory = make_scope_guard([]() { clear_shared_memory(); });

    // Validate shared memory mapping definitions and assert that mappings are not made yet.
    data_mapping_t::validate(c_data_mappings, std::size(c_data_mappings));
    for (auto data_mapping : c_data_mappings)
    {
        ASSERT_INVARIANT(!data_mapping.is_set(), "Memory should be unmapped");
    }

    // s_shared_locators uses sizeof(gaia_offset_t) * c_max_locators = 32GB of virtual address space.
    //
    // s_shared_data uses (64B) * c_max_locators = 256GB of virtual address space.
    //
    // s_shared_id_index uses (32B) * c_max_locators = 128GB of virtual address space
    // (assuming 4-byte alignment). We could eventually shrink this to
    // 4B/locator (assuming 4-byte locators), or 16GB, if we can assume that
    // gaia_ids are sequentially allocated and seldom deleted, so we can just
    // use an array of locators indexed by gaia_id.
    data_mapping_t::create(c_data_mappings, s_server_conf.instance_name().c_str());

    bool initializing = true;
    init_memory_manager(initializing);

    // Create snapshot for db recovery and index population.
    bool apply_logs = false;
    create_local_snapshot(apply_logs);

    // Populate shared memory from the persistent log and snapshot.
    recover_db();

    // Initialize indexes.
    init_indexes();

    // Done with local snapshot.
    s_local_snapshot_locators.close();

    cleanup_memory.dismiss();
}

void server_t::init_memory_manager(bool initializing)
<<<<<<< HEAD
{
    if (initializing)
    {
        // This is only called by the main thread, to prepare for recovery.
        s_memory_manager.initialize(
            reinterpret_cast<uint8_t*>(s_shared_data.data()->objects),
            sizeof(s_shared_data.data()->objects));

        chunk_offset_t chunk_offset = s_memory_manager.allocate_chunk();
        if (chunk_offset == c_invalid_chunk_offset)
        {
            throw memory_allocation_error("Memory manager ran out of memory during call to allocate_chunk().");
        }
        s_chunk_manager.initialize(chunk_offset);
    }
    else
    {
        // This is called by server-side session threads, to use in GC.
        // These threads perform no allocations, so they do not need to
        // initialize their chunk manager with an allocated chunk.
        s_memory_manager.load(
            reinterpret_cast<uint8_t*>(s_shared_data.data()->objects),
            sizeof(s_shared_data.data()->objects));
    }
}

void server_t::deallocate_object(gaia_offset_t offset)
{
    // First extract the chunk ID from the offset, so we know which chunks are
    // candidates for deallocation.
    chunk_offset_t chunk_offset = chunk_from_offset(offset);

    // Cache this chunk and its current version for later deallocation.
    // REVIEW: This could be changed to use contains() after C++20.
    s_chunk_manager.load(chunk_offset);

    // We need to read the chunk version *before* we deallocate the object, to
    // ensure that the chunk hasn't already been deallocated and reused before
    // we read the version!
    chunk_version_t version = s_chunk_manager.get_version();

    if (s_gc_chunks_to_versions.count(chunk_offset) == 0)
    {
        s_gc_chunks_to_versions.insert({chunk_offset, version});
    }
    else
    {
        // If this GC task already cached this chunk, then the versions must match!
        chunk_version_t cached_version = s_gc_chunks_to_versions[chunk_offset];
        ASSERT_INVARIANT(version == cached_version, "Chunk version must match cached chunk version!");
    }
=======
{
    if (initializing)
    {
        // This is only called by the main thread, to prepare for recovery.
        s_memory_manager.initialize(
            reinterpret_cast<uint8_t*>(s_shared_data.data()->objects),
            sizeof(s_shared_data.data()->objects));

        chunk_offset_t chunk_offset = s_memory_manager.allocate_chunk();
        if (chunk_offset == c_invalid_chunk_offset)
        {
            throw memory_allocation_error("Memory manager ran out of memory during call to allocate_chunk().");
        }
        s_chunk_manager.initialize(chunk_offset);
    }
    else
    {
        // This is called by server-side session threads, to use in GC.
        // These threads perform no allocations, so they do not need to
        // initialize their chunk manager with an allocated chunk.
        s_memory_manager.load(
            reinterpret_cast<uint8_t*>(s_shared_data.data()->objects),
            sizeof(s_shared_data.data()->objects));
    }
}

void server_t::deallocate_object(gaia_offset_t offset)
{
    // First extract the chunk ID from the offset, so we know which chunks are
    // candidates for deallocation.
    chunk_offset_t chunk_offset = chunk_from_offset(offset);

    // Cache this chunk and its current version for later deallocation.
    // REVIEW: This could be changed to use contains() after C++20.
    s_chunk_manager.load(chunk_offset);

    // We need to read the chunk version *before* we deallocate the object, to
    // ensure that the chunk hasn't already been deallocated and reused before
    // we read the version!
    chunk_version_t version = s_chunk_manager.get_version();

    if (s_gc_chunks_to_versions.count(chunk_offset) == 0)
    {
        s_gc_chunks_to_versions.insert({chunk_offset, version});
    }
    else
    {
        // If this GC task already cached this chunk, then the versions must match!
        chunk_version_t cached_version = s_gc_chunks_to_versions[chunk_offset];
        ASSERT_INVARIANT(version == cached_version, "Chunk version must match cached chunk version!");
    }
>>>>>>> 1823329f

    // Delegate deallocation of the object to the chunk manager.
    s_chunk_manager.deallocate(offset);
}

// Initialize indexes on startup.
void server_t::init_indexes()
{
    // No data to index-- nothing to do here.
    if (s_server_conf.persistence_mode() == server_config_t::persistence_mode_t::e_disabled)
    {
        return;
    }

    auto cleanup = make_scope_guard([]() { end_startup_txn(); });
    // Allocate new txn id for initializing indexes.
    begin_startup_txn();

    gaia_locator_t locator = c_invalid_gaia_locator;
    gaia_locator_t last_locator = s_shared_counters.data()->last_locator;

    // Create initial index data structures.
    for (const auto& table : catalog_core_t::list_tables())
    {
        for (const auto& index : catalog_core_t::list_indexes(table.id()))
        {
            index::index_builder_t::create_empty_index(index);
        }
    }

    while (++locator && locator <= last_locator)
    {
        auto obj = locator_to_ptr(locator);

        // Skip system objects -- they are not indexed.
        if (is_system_object(obj->type))
        {
            continue;
        }

        gaia_id_t type_record_id
            = type_id_mapping_t::instance().get_record_id(obj->type);

        if (type_record_id == c_invalid_gaia_id)
        {
            throw invalid_type(obj->type);
        }

        for (const auto& index : catalog_core_t::list_indexes(type_record_id))
        {
            index::index_builder_t::populate_index(index.id(), obj->type, locator);
        }
    }
}

// On commit, update in-memory-indexes to reflect logged operations.
void server_t::update_indexes_from_txn_log()
{
    bool replay_logs = true;

    create_local_snapshot(replay_logs);
    auto cleanup_local_snapshot = make_scope_guard([]() { s_local_snapshot_locators.close(); });
    index::index_builder_t::update_indexes_from_logs(*s_log.data(), s_server_conf.skip_catalog_integrity_checks());
}

void server_t::recover_db()
{
    // If persistence is disabled, then this is a no-op.
    if (s_server_conf.persistence_mode() != persistence_mode_t::e_disabled)
    {
        // We could get here after a server reset with '--persistence disabled-after-recovery',
        // in which case we need to recover from the original persistent image.
        if (!s_persistent_store)
        {
<<<<<<< HEAD
            s_persistent_store = make_unique<gaia::db::persistent_store_manager>(get_counters(), s_server_conf.data_dir());
=======
            s_persistent_store = std::make_unique<gaia::db::persistent_store_manager>(get_counters(), s_server_conf.data_dir());
>>>>>>> 1823329f
            if (s_server_conf.persistence_mode() == persistence_mode_t::e_reinitialized_on_startup)
            {
                s_persistent_store->destroy_persistent_store();
            }
            s_persistent_store->open();
            s_persistent_store->recover();
        }
    }

    // If persistence is disabled after recovery, then destroy the RocksDB
    // instance.
    if (s_server_conf.persistence_mode() == persistence_mode_t::e_disabled_after_recovery)
    {
        s_persistent_store.reset();
    }
}

gaia_txn_id_t server_t::begin_startup_txn()
{
    s_txn_id = txn_metadata_t::register_begin_ts();
    return s_txn_id;
}

void server_t::end_startup_txn()
{
    // Use a local variable to ensure cleanup in case of an error.
    mapped_log_t log;

    log.create(gaia_fmt::format("{}{}:{}", c_gaia_internal_txn_log_prefix, s_server_conf.instance_name(), s_txn_id).c_str());

    // Update the log header with our begin timestamp and initialize it to empty.
    log.data()->begin_ts = s_txn_id;
    log.data()->record_count = 0;

    // Claim ownership of the log fd from the mapping object.
    // The empty log will be freed by a regular GC task.
    int log_fd = log.unmap_truncate_seal_fd();

    // Register this txn under a new commit timestamp.
    gaia_txn_id_t commit_ts = txn_metadata_t::register_commit_ts(s_txn_id, log_fd);
    // Mark this txn as submitted.
    txn_metadata_t::set_active_txn_submitted(s_txn_id, commit_ts);
    // Mark this txn as committed.
    txn_metadata_t::update_txn_decision(commit_ts, true);
    // Mark this txn durable if persistence is enabled.
    if (s_persistent_store)
    {
        txn_metadata_t::set_txn_durable(commit_ts);
    }

    perform_maintenance();

    s_txn_id = c_invalid_gaia_txn_id;
}

// Create a thread-local snapshot from the shared locators.
void server_t::create_local_snapshot(bool apply_logs)
{
    ASSERT_PRECONDITION(!s_local_snapshot_locators.is_set(), "Local snapshot is already mapped!");
    bool manage_fd = false;
    bool is_shared = false;

    if (apply_logs)
    {
        ASSERT_PRECONDITION(
            s_txn_id != c_invalid_gaia_txn_id && txn_metadata_t::is_txn_active(s_txn_id),
            "create_local_snapshot() must be called from within an active transaction!");
        std::vector<int> txn_log_fds;
        get_txn_log_fds_for_snapshot(s_txn_id, txn_log_fds);
        auto cleanup_log_fds = make_scope_guard([&]() {
            // Close all the duplicated log fds in the buffer.
            for (auto& fd : txn_log_fds)
            {
                // Each log fd should still be valid.
                ASSERT_INVARIANT(is_fd_valid(fd), "Invalid fd!");
                close_fd(fd);
            }
        });

        // Open a private locator mmap for the current thread.
        s_local_snapshot_locators.open(s_shared_locators.fd(), manage_fd, is_shared);

        // Apply txn_logs for the snapshot.
        for (const auto& it : txn_log_fds)
        {
            mapped_log_t txn_log;
            txn_log.open(it);
            apply_log_to_locators(s_local_snapshot_locators.data(), txn_log.data());
        }

        // Apply s_log to the local snapshot, if any.
        if (s_log.is_set())
        {
            apply_log_to_locators(s_local_snapshot_locators.data(), s_log.data());
        }
    }
    else
    {
        s_local_snapshot_locators.open(s_shared_locators.fd(), manage_fd, is_shared);
    }
}

sigset_t server_t::mask_signals()
{
    sigset_t sigset;
    ::sigemptyset(&sigset);

    // We now special-case SIGHUP to disconnect all sessions and reinitialize all shared memory.
    ::sigaddset(&sigset, SIGHUP);
    ::sigaddset(&sigset, SIGINT);
    ::sigaddset(&sigset, SIGTERM);
    ::sigaddset(&sigset, SIGQUIT);

    // Per POSIX, we must use pthread_sigmask() rather than sigprocmask()
    // in a multithreaded program.
    // REVIEW: should this be SIG_SETMASK?
    ::pthread_sigmask(SIG_BLOCK, &sigset, nullptr);

    return sigset;
}

void server_t::signal_handler(sigset_t sigset, int& signum)
{
    // Wait until a signal is delivered.
    // REVIEW: do we have any use for sigwaitinfo()?
    ::sigwait(&sigset, &signum);

    std::cerr << "Caught signal '" << ::strsignal(signum) << "'." << std::endl;

    signal_eventfd_multiple_threads(s_server_shutdown_eventfd);
}

void server_t::init_listening_socket(const std::string& socket_name)
{
    // Launch a connection-based listening Unix socket on a well-known address.
    // We use SOCK_SEQPACKET to get connection-oriented *and* datagram semantics.
    // This socket needs to be nonblocking so we can use epoll to wait on the
    // shutdown eventfd as well (the connected sockets it spawns will inherit
    // nonblocking mode). Actually, nonblocking mode may not have any effect in
    // level-triggered epoll mode, but it's good to ensure we can never block,
    // in case of bugs or surprising semantics in epoll.
    int listening_socket = ::socket(PF_UNIX, SOCK_SEQPACKET | SOCK_NONBLOCK, 0);
    if (listening_socket == -1)
    {
        throw_system_error("Socket creation failed!");
    }
    auto socket_cleanup = make_scope_guard([&]() { close_fd(listening_socket); });

    // Initialize the socket address structure.
    sockaddr_un server_addr{};
    server_addr.sun_family = AF_UNIX;

    // The socket name (minus its null terminator) needs to fit into the space
    // in the server address structure after the prefix null byte.
    ASSERT_INVARIANT(
        socket_name.size() <= sizeof(server_addr.sun_path) - 1,
        "Socket name '" + socket_name + "' is too long!");

    // We prepend a null byte to the socket name so the address is in the
    // (Linux-exclusive) "abstract namespace", i.e., not bound to the
    // filesystem.
    ::strncpy(&server_addr.sun_path[1], socket_name.c_str(), sizeof(server_addr.sun_path) - 1);

    // Bind the socket to the address and start listening for connections.
    // The socket name is not null-terminated in the address structure, but
    // we need to add an extra byte for the null byte prefix.
    socklen_t server_addr_size = sizeof(server_addr.sun_family) + 1 + ::strlen(&server_addr.sun_path[1]);
    if (-1 == ::bind(listening_socket, reinterpret_cast<struct sockaddr*>(&server_addr), server_addr_size))
    {
        // REVIEW: Identify other common errors that should have user-friendly error messages.
        if (errno == EADDRINUSE)
        {
            std::cerr << "ERROR: bind() failed! - " << (::strerror(errno)) << std::endl;
            std::cerr
                << "The " << c_db_server_name
                << " cannot start because another instance is already running."
                << std::endl
                << "Stop any instances of the server and try again."
                << std::endl;
            exit(1);
        }

        throw_system_error("bind() failed!");
    }
    if (-1 == ::listen(listening_socket, 0))
    {
        throw_system_error("listen() failed!");
    }

    socket_cleanup.dismiss();
    s_listening_socket = listening_socket;
}

bool server_t::authenticate_client_socket(int socket)
{
    struct ucred cred;
    socklen_t cred_len = sizeof(cred);
    if (-1 == ::getsockopt(socket, SOL_SOCKET, SO_PEERCRED, &cred, &cred_len))
    {
        throw_system_error("getsockopt(SO_PEERCRED) failed!");
    }

    // Disable client authentication until we can figure out
    // how to fix the Postgres tests.
    // https://gaiaplatform.atlassian.net/browse/GAIAPLAT-1253
    // Client must have same effective user ID as server.
    // return (cred.uid == ::geteuid());

    return true;
}

// We adopt a lazy GC approach to freeing thread resources, rather than having
// each thread clean up after itself on exit. This approach allows us to avoid
// any synchronization between the exiting thread and its owning thread, as well
// as the awkwardness of passing each thread a reference to its owning object.
// In general, any code which creates a new thread is expected to call this
// function to compensate for the "garbage" it is adding to the system.
//
// Removing a thread entry is O(1) (because we swap it with the last element and
// truncate the last element), so the whole scan with removals is O(n).
static void reap_exited_threads(std::vector<std::thread>& threads)
{
    for (auto iter = threads.begin(); iter != threads.end();)
    {
        // Test if the thread has already exited (this is possible with the
        // pthreads API but not with the std::thread API).
        auto handle = iter->native_handle();

        // pthread_kill(0) returns 0 if the thread is still running, and ESRCH
        // otherwise (unless it has already been detached or joined, in which
        // case the thread ID may be invalid or reused, possibly causing a
        // segfault). We never use a thread ID after the thread has been joined
        // (and we never detach threads), so we should be OK.
        //
        // https://man7.org/linux/man-pages/man3/pthread_kill.3.html
        // "POSIX.1-2008 recommends that if an implementation detects the use of
        // a thread ID after the end of its lifetime, pthread_kill() should
        // return the error ESRCH. The glibc implementation returns this error
        // in the cases where an invalid thread ID can be detected. But note
        // also that POSIX says that an attempt to use a thread ID whose
        // lifetime has ended produces undefined behavior, and an attempt to use
        // an invalid thread ID in a call to pthread_kill() can, for example,
        // cause a segmentation fault."
        //
        // https://man7.org/linux/man-pages/man3/pthread_self.3.html
        // "A thread ID may be reused after a terminated thread has been joined,
        // or a detached thread has terminated."
        int error = ::pthread_kill(handle, 0);

        if (error == 0)
        {
            // The thread is still running, so do nothing.
            ++iter;
        }
        else if (error == ESRCH)
        {
            // If this thread has already exited, then join it and deallocate
            // its object to release both memory and thread-related system
            // resources.
            ASSERT_INVARIANT(iter->joinable(), c_message_thread_must_be_joinable);
            iter->join();

            // Move the last element into the current entry.
            *iter = std::move(threads.back());
            threads.pop_back();
        }
        else
        {
            // Throw on all other errors (e.g., if the thread has been detached
            // or joined).
            throw_system_error("pthread_kill(0) failed!", error);
        }
    }
}

void server_t::client_dispatch_handler(const std::string& socket_name)
{
    // Register session cleanup handler first, so we can execute it last.
    auto session_cleanup = make_scope_guard([]() {
        for (auto& thread : s_session_threads)
        {
            ASSERT_INVARIANT(thread.joinable(), c_message_thread_must_be_joinable);
            thread.join();
        }
        // All session threads have been joined, so they can be destroyed.
        s_session_threads.clear();
    });

    // Start listening for incoming client connections.
    init_listening_socket(socket_name);
    // We close the listening socket before waiting for session threads to exit,
    // so no new sessions can be established while we wait for all session
    // threads to exit (we assume they received the same server shutdown
    // notification that we did).
    auto listener_cleanup = make_scope_guard([&]() {
        close_fd(s_listening_socket);
    });

    // Set up the epoll loop.
    int epoll_fd = ::epoll_create1(0);
    if (epoll_fd == -1)
    {
        throw_system_error(c_message_epoll_create1_failed);
    }

    // We close the epoll descriptor before closing the listening socket, so any
    // connections that arrive before the listening socket is closed will
    // receive ECONNRESET rather than ECONNREFUSED. This is perhaps unfortunate
    // but shouldn't really matter in practice.
    auto epoll_cleanup = make_scope_guard([&]() { close_fd(epoll_fd); });
    int registered_fds[] = {s_listening_socket, s_server_shutdown_eventfd};
    for (int registered_fd : registered_fds)
    {
        epoll_event ev{};
        ev.events = EPOLLIN;
        ev.data.fd = registered_fd;
        if (-1 == ::epoll_ctl(epoll_fd, EPOLL_CTL_ADD, registered_fd, &ev))
        {
            throw_system_error(c_message_epoll_ctl_failed);
        }
    }
    epoll_event events[std::size(registered_fds)];

    // Enter the epoll loop.
    while (true)
    {
        // Block forever (we will be notified of shutdown).
        int ready_fd_count = ::epoll_wait(epoll_fd, events, std::size(events), -1);
        if (ready_fd_count == -1)
        {
            // Attaching the debugger will send a SIGSTOP which we can't block.
            // Any signal which we block will set the shutdown eventfd and will
            // alert the epoll fd, so we don't have to worry about getting EINTR
            // from a signal intended to terminate the process.
            if (errno == EINTR)
            {
                continue;
            }
            throw_system_error(c_message_epoll_wait_failed);
        }

        for (int i = 0; i < ready_fd_count; ++i)
        {
            epoll_event ev = events[i];
            // We never register for anything but EPOLLIN,
            // but EPOLLERR will always be delivered.
            if (ev.events & EPOLLERR)
            {
                if (ev.data.fd == s_listening_socket)
                {
                    int error = 0;
                    socklen_t err_len = sizeof(error);
                    // Ignore errors getting error message and default to generic error message.
                    ::getsockopt(s_listening_socket, SOL_SOCKET, SO_ERROR, static_cast<void*>(&error), &err_len);
                    throw_system_error("Client socket error!", error);
                }
                else if (ev.data.fd == s_server_shutdown_eventfd)
                {
                    throw_system_error("Shutdown eventfd error!");
                }
            }

            // At this point, we should only get EPOLLIN.
            ASSERT_INVARIANT(ev.events == EPOLLIN, c_message_unexpected_event_type);

            if (ev.data.fd == s_listening_socket)
            {
                int session_socket = ::accept(s_listening_socket, nullptr, nullptr);
                if (session_socket == -1)
                {
                    throw_system_error("accept() failed!");
                }

                if (s_session_threads.size() >= c_session_limit
                    || !authenticate_client_socket(session_socket))
                {
                    // The connecting client will get ECONNRESET on their first
                    // read from this socket.
                    close_fd(session_socket);
                    continue;
                }

                // First reap any session threads that have terminated (to
                // avoid memory and system resource leaks).
                reap_exited_threads(s_session_threads);

                // Create session thread.
                s_session_threads.emplace_back(session_handler, session_socket);
            }
            else if (ev.data.fd == s_server_shutdown_eventfd)
            {
                consume_eventfd(s_server_shutdown_eventfd);
                return;
            }
            else
            {
                // We don't monitor any other fds.
                ASSERT_UNREACHABLE(c_message_unexpected_fd);
            }
        }
    }
}

void server_t::session_handler(int session_socket)
{
    // Set up session socket.
    s_session_shutdown = false;
    s_session_socket = session_socket;
    auto socket_cleanup = make_scope_guard([&]() {
        // We can rely on close_fd() to perform the equivalent of
        // shutdown(SHUT_RDWR), because we hold the only fd pointing to this
        // socket. That should allow the client to read EOF if they're in a
        // blocking read and exit gracefully. (If they try to write to the
        // socket after we've closed our end, they'll receive EPIPE.) We don't
        // want to try to read any pending data from the client, because we're
        // trying to shut down as quickly as possible.
        close_fd(s_session_socket);
    });

    // Initialize this thread's memory manager.
    bool initializing = false;
    init_memory_manager(initializing);

    // Set up epoll loop.
    int epoll_fd = ::epoll_create1(0);
    if (epoll_fd == -1)
    {
        throw_system_error(c_message_epoll_create1_failed);
    }
    auto epoll_cleanup = make_scope_guard([&]() { close_fd(epoll_fd); });

    int fds[] = {s_session_socket, s_server_shutdown_eventfd};
    for (int fd : fds)
    {
        // We should only get EPOLLRDHUP from the client socket, but oh well.
        epoll_event ev{};
        ev.events = EPOLLIN | EPOLLRDHUP;
        ev.data.fd = fd;
        if (-1 == ::epoll_ctl(epoll_fd, EPOLL_CTL_ADD, fd, &ev))
        {
            throw_system_error(c_message_epoll_ctl_failed);
        }
    }
    epoll_event events[std::size(fds)];

    // Event to signal session-owned threads to terminate.
    s_session_shutdown_eventfd = make_eventfd();
    auto owned_threads_cleanup = make_scope_guard([]() {
        // Signal all session-owned threads to terminate.
        signal_eventfd_multiple_threads(s_session_shutdown_eventfd);

        // Wait for all session-owned threads to terminate.
        for (auto& thread : s_session_owned_threads)
        {
            ASSERT_INVARIANT(thread.joinable(), c_message_thread_must_be_joinable);
            thread.join();
        }

        // All session-owned threads have been joined, so they can be destroyed.
        s_session_owned_threads.clear();

        // All session-owned threads have received the session shutdown
        // notification, so we can close the eventfd.
        close_fd(s_session_shutdown_eventfd);
    });

    // Enter epoll loop.
    while (!s_session_shutdown)
    {
        // Block forever (we will be notified of shutdown).
        int ready_fd_count = ::epoll_wait(epoll_fd, events, std::size(events), -1);
        if (ready_fd_count == -1)
        {
            // Attaching the debugger will send a SIGSTOP which we can't block.
            // Any signal which we block will set the shutdown eventfd and will
            // alert the epoll fd, so we don't have to worry about getting EINTR
            // from a signal intended to terminate the process.
            if (errno == EINTR)
            {
                continue;
            }
            throw_system_error(c_message_epoll_wait_failed);
        }

        session_event_t event = session_event_t::NOP;
        const void* event_data = nullptr;

        // Buffer used to send and receive all message data.
        uint8_t msg_buf[c_max_msg_size]{0};

        // Buffer used to receive file descriptors.
        int fd_buf[c_max_fd_count] = {-1};
        size_t fd_buf_size = std::size(fd_buf);
        int* fds = nullptr;
        size_t fd_count = 0;

        // If the shutdown flag is set, we need to exit immediately before
        // processing the next ready fd.
        for (int i = 0; i < ready_fd_count && !s_session_shutdown; ++i)
        {
            epoll_event ev = events[i];
            if (ev.data.fd == s_session_socket)
            {
                // NB: Because many event flags are set in combination with others, the
                // order we test them in matters! E.g., EPOLLIN seems to always be set
                // whenever EPOLLRDHUP is set, so we need to test EPOLLRDHUP before
                // testing EPOLLIN.
                if (ev.events & EPOLLERR)
                {
                    // This flag is unmaskable, so we don't need to register for it.
                    int error = 0;
                    socklen_t err_len = sizeof(error);
                    // Ignore errors getting error message and default to generic error message.
                    ::getsockopt(s_session_socket, SOL_SOCKET, SO_ERROR, static_cast<void*>(&error), &err_len);
                    std::cerr << "Client socket error: " << ::strerror(error) << std::endl;
                    event = session_event_t::CLIENT_SHUTDOWN;
                }
                else if (ev.events & EPOLLHUP)
                {
                    // This flag is unmaskable, so we don't need to register for it.
                    // Both ends of the socket have issued a shutdown(SHUT_WR) or equivalent.
                    ASSERT_INVARIANT(!(ev.events & EPOLLERR), c_message_epollerr_flag_should_not_be_set);
                    event = session_event_t::CLIENT_SHUTDOWN;
                }
                else if (ev.events & EPOLLRDHUP)
                {
                    // The client has called shutdown(SHUT_WR) to signal their intention to
                    // disconnect. We do the same by closing the session socket.
                    // REVIEW: Can we get both EPOLLHUP and EPOLLRDHUP when the client half-closes
                    // the socket after we half-close it?
                    ASSERT_INVARIANT(!(ev.events & EPOLLHUP), "EPOLLHUP flag should not be set!");
                    event = session_event_t::CLIENT_SHUTDOWN;
                }
                else if (ev.events & EPOLLIN)
                {
                    ASSERT_INVARIANT(
                        !(ev.events & (EPOLLERR | EPOLLHUP | EPOLLRDHUP)),
                        "EPOLLERR, EPOLLHUP, EPOLLRDHUP flags should not be set!");

                    // Read client message with possible file descriptors.
                    size_t bytes_read = recv_msg_with_fds(s_session_socket, fd_buf, &fd_buf_size, msg_buf, sizeof(msg_buf));
                    // We shouldn't get EOF unless EPOLLRDHUP is set.
                    // REVIEW: it might be possible for the client to call shutdown(SHUT_WR)
                    // after we have already woken up on EPOLLIN, in which case we would
                    // legitimately read 0 bytes and this assert would be invalid.
                    ASSERT_INVARIANT(bytes_read > 0, "Failed to read message!");

                    const message_t* msg = Getmessage_t(msg_buf);
                    const client_request_t* request = msg->msg_as_request();
                    event = request->event();
                    event_data = static_cast<const void*>(request);

                    if (fd_buf_size > 0)
                    {
                        fds = fd_buf;
                        fd_count = fd_buf_size;
                    }
                }
                else
                {
                    // We don't register for any other events.
                    ASSERT_INVARIANT(false, c_message_unexpected_event_type);
                }
            }
            else if (ev.data.fd == s_server_shutdown_eventfd)
            {
                ASSERT_INVARIANT(ev.events == EPOLLIN, "Expected EPOLLIN event type!");
                consume_eventfd(s_server_shutdown_eventfd);
                event = session_event_t::SERVER_SHUTDOWN;
            }
            else
            {
                // We don't monitor any other fds.
                ASSERT_UNREACHABLE(c_message_unexpected_fd);
            }

            ASSERT_INVARIANT(event != session_event_t::NOP, c_message_unexpected_event_type);

            // The transition handlers are the only places we currently call
            // send_msg_with_fds(). We need to handle a peer_disconnected
            // exception thrown from that method (translated from EPIPE).
            try
            {
                apply_transition(event, event_data, fds, fd_count);
            }
            catch (const peer_disconnected& e)
            {
                std::cerr << "Client socket error: " << e.what() << std::endl;
                s_session_shutdown = true;
            }
        }
    }
}

template <typename T_element>
void server_t::stream_producer_handler(
    int stream_socket, int cancel_eventfd, std::shared_ptr<generator_t<T_element>> generator_fn)
{
    auto socket_cleanup = make_scope_guard([&]() {
        // We can rely on close_fd() to perform the equivalent of shutdown(SHUT_RDWR),
        // because we hold the only fd pointing to this socket.
        close_fd(stream_socket);
    });

    // Verify that the socket is the correct type for the semantics we assume.
    check_socket_type(stream_socket, SOCK_SEQPACKET);

    // Check that our stream socket is non-blocking (so we don't accidentally block in write()).
    ASSERT_PRECONDITION(is_non_blocking(stream_socket), "Stream socket is in blocking mode!");

    int epoll_fd = ::epoll_create1(0);
    if (epoll_fd == -1)
    {
        throw_system_error(c_message_epoll_create1_failed);
    }
    auto epoll_cleanup = make_scope_guard([&]() { close_fd(epoll_fd); });

    // We poll for write availability of the stream socket in level-triggered mode,
    // and only write at most one buffer of data before polling again, to avoid read
    // starvation of the cancellation eventfd.
    epoll_event sock_ev{};
    sock_ev.events = EPOLLOUT;
    sock_ev.data.fd = stream_socket;
    if (-1 == ::epoll_ctl(epoll_fd, EPOLL_CTL_ADD, stream_socket, &sock_ev))
    {
        throw_system_error(c_message_epoll_ctl_failed);
    }

    epoll_event cancel_ev{};
    cancel_ev.events = EPOLLIN;
    cancel_ev.data.fd = cancel_eventfd;
    if (-1 == ::epoll_ctl(epoll_fd, EPOLL_CTL_ADD, cancel_eventfd, &cancel_ev))
    {
        throw_system_error(c_message_epoll_ctl_failed);
    }

    epoll_event events[2];
    bool producer_shutdown = false;
    bool disabled_writable_notification = false;

    // The userspace buffer that we use to construct a batch datagram message.
    std::vector<T_element> batch_buffer;

    // We need to call reserve() rather than the "sized" constructor to avoid changing size().
    batch_buffer.reserve(c_stream_batch_size);

    auto gen_iter = generator_iterator_t<T_element>(std::move(generator_fn));

    while (!producer_shutdown)
    {
        // Block forever (we will be notified of shutdown).
        int ready_fd_count = ::epoll_wait(epoll_fd, events, std::size(events), -1);
        if (ready_fd_count == -1)
        {
            // Attaching the debugger will send a SIGSTOP which we can't block.
            // Any signal which we block will set the shutdown eventfd and will
            // alert the epoll fd, so we don't have to worry about getting EINTR
            // from a signal intended to terminate the process.
            if (errno == EINTR)
            {
                continue;
            }
            throw_system_error(c_message_epoll_wait_failed);
        }

        // If the shutdown flag is set, we need to exit immediately before
        // processing the next ready fd.
        for (int i = 0; i < ready_fd_count && !producer_shutdown; ++i)
        {
            epoll_event ev = events[i];
            if (ev.data.fd == stream_socket)
            {
                // NB: Because many event flags are set in combination with others, the
                // order we test them in matters! E.g., EPOLLIN seems to always be set
                // whenever EPOLLRDHUP is set, so we need to test EPOLLRDHUP before
                // testing EPOLLIN.
                if (ev.events & EPOLLERR)
                {
                    // This flag is unmaskable, so we don't need to register for it.
                    int error = 0;
                    socklen_t err_len = sizeof(error);

                    // Ignore errors getting error message and default to generic error message.
                    ::getsockopt(stream_socket, SOL_SOCKET, SO_ERROR, static_cast<void*>(&error), &err_len);
                    std::cerr << "Stream socket error: '" << ::strerror(error) << "'." << std::endl;
                    producer_shutdown = true;
                }
                else if (ev.events & EPOLLHUP)
                {
                    // This flag is unmaskable, so we don't need to register for it.
                    // We shold get this when the client has closed its end of the socket.
                    ASSERT_INVARIANT(!(ev.events & EPOLLERR), c_message_epollerr_flag_should_not_be_set);
                    producer_shutdown = true;
                }
                else if (ev.events & EPOLLOUT)
                {
                    ASSERT_INVARIANT(
                        !disabled_writable_notification,
                        "Received write readiness notification on socket after deregistering from EPOLLOUT!");

                    ASSERT_INVARIANT(
                        !(ev.events & (EPOLLERR | EPOLLHUP)),
                        "EPOLLERR and EPOLLHUP flags should not be set!");

                    // Write to the send buffer until we exhaust either the iterator or the buffer free space.
                    while (gen_iter && (batch_buffer.size() < c_stream_batch_size))
                    {
                        T_element next_val = *gen_iter;
                        batch_buffer.push_back(next_val);
                        ++gen_iter;
                    }

                    // We need to send any pending data in the buffer, followed by EOF
                    // if we reached end of iteration. We let the client decide when to
                    // close the socket, because their next read may be arbitrarily delayed
                    // (and they may still have pending data).

                    // First send any remaining data in the buffer.
                    if (batch_buffer.size() > 0)
                    {
                        // To simplify client state management by allowing the client to
                        // dequeue entries in FIFO order using std::vector.pop_back(),
                        // we reverse the order of entries in the buffer.
                        std::reverse(std::begin(batch_buffer), std::end(batch_buffer));

                        // We don't want to handle signals, so set
                        // MSG_NOSIGNAL to convert SIGPIPE to EPIPE.
                        ssize_t bytes_written = ::send(
                            stream_socket, batch_buffer.data(), batch_buffer.size() * sizeof(T_element),
                            MSG_NOSIGNAL);

                        if (bytes_written == -1)
                        {
                            // It should never happen that the socket is no longer writable
                            // after we receive EPOLLOUT, because we are the only writer and
                            // the receive buffer is always large enough for a batch.
                            ASSERT_INVARIANT(errno != EAGAIN && errno != EWOULDBLOCK, c_message_unexpected_errno_value);
                            // Log the error and break out of the poll loop.
                            std::cerr << "Stream socket error: '" << ::strerror(errno) << "'." << std::endl;
                            producer_shutdown = true;
                        }
                        else
                        {
                            // We successfully wrote to the socket, so clear the buffer.
                            // (Partial writes are impossible with datagram sockets.)
                            // The standard is somewhat unclear, but apparently clear() will
                            // not change the capacity in any recent implementation of the
                            // standard library (https://cplusplus.github.io/LWG/issue1102).
                            batch_buffer.clear();
                        }
                    }

                    // If we reached end of iteration, send EOF to client.
                    // (We still need to wait for the client to close their socket,
                    // because they may still have unread data, so we don't set the
                    // producer_shutdown flag.)
                    if (!gen_iter)
                    {
                        ::shutdown(stream_socket, SHUT_WR);
                        // Unintuitively, after we call shutdown(SHUT_WR), the
                        // socket is always writable, because a write will never
                        // block, but any write will return EPIPE. Therefore, we
                        // unregister the socket for writable notifications
                        // after we call shutdown(SHUT_WR). We should now only
                        // be notified (with EPOLLHUP/EPOLLERR) when the client
                        // closes the socket, so we can close our end of the
                        // socket and terminate the thread.
                        epoll_event ev{};
                        // We're only interested in EPOLLHUP/EPOLLERR
                        // notifications, and we don't need to register for
                        // those.
                        ev.events = 0;
                        ev.data.fd = stream_socket;
                        if (-1 == ::epoll_ctl(epoll_fd, EPOLL_CTL_MOD, stream_socket, &ev))
                        {
                            throw_system_error(c_message_epoll_ctl_failed);
                        }
                        disabled_writable_notification = true;
                    }
                }
                else
                {
                    // We don't register for any other events.
                    ASSERT_INVARIANT(false, c_message_unexpected_event_type);
                }
            }
            else if (ev.data.fd == cancel_eventfd)
            {
                ASSERT_INVARIANT(ev.events == EPOLLIN, c_message_unexpected_event_type);
                consume_eventfd(cancel_eventfd);
                producer_shutdown = true;
            }
            else
            {
                // We don't monitor any other fds.
                ASSERT_UNREACHABLE(c_message_unexpected_fd);
            }
        }
    }
}

template <typename T_element>
void server_t::start_stream_producer(int stream_socket, std::shared_ptr<generator_t<T_element>> generator_fn)
{
    // First reap any owned threads that have terminated (to avoid memory and
    // system resource leaks).
    reap_exited_threads(s_session_owned_threads);

    // Create stream producer thread.
    s_session_owned_threads.emplace_back(
        stream_producer_handler<T_element>, stream_socket, s_session_shutdown_eventfd, std::move(generator_fn));
}

std::shared_ptr<generator_t<gaia_id_t>> server_t::get_id_generator_for_type(gaia_type_t type)
{
    return std::make_shared<type_generator_t>(type, s_txn_id);
}

void server_t::validate_txns_in_range(gaia_txn_id_t start_ts, gaia_txn_id_t end_ts)
{
    // Scan txn table entries from start_ts to end_ts.
    // Seal any uninitialized entries and validate any undecided txns.
    for (gaia_txn_id_t ts = start_ts; ts < end_ts; ++ts)
    {
        // Fence off any txns that have allocated a commit_ts between start_ts
        // and end_ts but have not yet registered a commit_ts metadata entry in
        // the txn table.
        if (txn_metadata_t::seal_uninitialized_ts(ts))
        {
            continue;
        }

        // Validate any undecided submitted txns.
        if (txn_metadata_t::is_commit_ts(ts) && txn_metadata_t::is_txn_validating(ts))
        {
            bool is_committed = validate_txn(ts);

            // Update the current txn's decided status.
            txn_metadata_t::update_txn_decision(ts, is_committed);
        }
    }
}

gaia_txn_id_t server_t::submit_txn(gaia_txn_id_t begin_ts, int log_fd)
{
    ASSERT_PRECONDITION(txn_metadata_t::is_txn_active(begin_ts), "Not an active transaction!");

    // We assume all our log fds are non-negative and fit into 16 bits. (The
    // highest possible value is reserved to indicate an invalid fd.)
    ASSERT_PRECONDITION(
        log_fd >= 0 && log_fd < std::numeric_limits<uint16_t>::max(),
        "Transaction log fd is not between 0 and (2^16 - 2)!");

    ASSERT_PRECONDITION(is_fd_valid(log_fd), "Invalid log fd!");

    // Allocate a new commit_ts and initialize its metadata with our begin_ts and log fd.
    gaia_txn_id_t commit_ts = txn_metadata_t::register_commit_ts(begin_ts, log_fd);

    // Now update the active txn metadata.
    txn_metadata_t::set_active_txn_submitted(begin_ts, commit_ts);

    return commit_ts;
}

// This helper method takes 2 file descriptors for txn logs and determines if
// they have a non-empty intersection. We could just use std::set_intersection,
// but that outputs all elements of the intersection in a third container, while
// we just need to test for non-empty intersection (and terminate as soon as the
// first common element is found), so we write our own simple merge intersection
// code. If we ever need to return the IDs of all conflicting objects to clients
// (or just log them for diagnostics), we could use std::set_intersection.
bool server_t::txn_logs_conflict(int log_fd1, int log_fd2)
{
    // First map the two fds.
    mapped_log_t log1;
    log1.open(log_fd1);
    mapped_log_t log2;
    log2.open(log_fd2);

    // Now perform standard merge intersection and terminate on the first conflict found.
    size_t log1_idx = 0, log2_idx = 0;
    while (log1_idx < log1.data()->record_count && log2_idx < log2.data()->record_count)
    {
        txn_log_t::log_record_t* lr1 = log1.data()->log_records + log1_idx;
        txn_log_t::log_record_t* lr2 = log2.data()->log_records + log2_idx;

        if (lr1->locator == lr2->locator)
        {
            return true;
        }
        else if (lr1->locator < lr2->locator)
        {
            ++log1_idx;
        }
        else
        {
            ++log2_idx;
        }
    }
    return false;
}

bool server_t::validate_txn(gaia_txn_id_t commit_ts)
{
    // Validation algorithm:

    // NB: We make two passes over the conflict window, even though only one
    // pass would suffice, because we want to avoid unnecessary validation of
    // undecided txns by skipping over them on the first pass while we check
    // committed txns for conflicts, hoping that some undecided txns will be
    // decided before the second pass. This adds some complexity (e.g., tracking
    // committed txns already tested for conflicts), but avoids unnecessary
    // duplicated work, by deferring helping other txns validate until all
    // necessary work is complete and we would be forced to block otherwise.
    //
    // 1. Find all committed transactions in conflict window, i.e., between our
    //    begin and commit timestamps, traversing from oldest to newest txns and
    //    testing for conflicts as we go, to allow as much time as possible for
    //    undecided txns to be validated, and for commit timestamps allocated
    //    within our conflict window to be registered. Seal all uninitialized
    //    timestamps we encounter, so no active txns can be submitted within our
    //    conflict window. Any submitted txns which have allocated a commit
    //    timestamp within our conflict window but have not yet registered their
    //    commit timestamp must now retry with a new timestamp. (This allows us
    //    to treat our conflict window as an immutable snapshot of submitted
    //    txns, without needing to acquire any locks.) Skip over all sealed
    //    timestamps, active txns, undecided txns, and aborted txns. Repeat this
    //    phase until no newly committed txns are discovered.
    //
    // 2. Recursively validate all undecided txns in the conflict window, from
    //    oldest to newest. Note that we cannot recurse indefinitely, because by
    //    hypothesis no undecided txns can precede our begin timestamp (because
    //    a new transaction must validate any undecided transactions with commit
    //    timestamps preceding its begin timestamp before it can proceed).
    //    However, we could duplicate work with other session threads validating
    //    their committing txns. We mitigate this by 1) deferring any recursive
    //    validation until no more committed txns have been found during a
    //    repeated scan of the conflict window, 2) tracking all txns' validation
    //    status in their commit timestamp entries, and 3) rechecking validation
    //    status for the current txn after scanning each possibly conflicting
    //    txn log (and aborting validation if it has already been validated).
    //
    // 3. Test any committed txns validated in the preceding step for conflicts.
    //    (This also includes any txns which were undecided in the first pass
    //    but committed before the second pass.)
    //
    // 4. If any of these steps finds that our write set conflicts with the
    //    write set of any committed txn, we must abort. Otherwise, we commit.
    //    In either case, we set the decided state in our commit timestamp metadata
    //    and return the commit decision to the client.
    //
    // REVIEW: Possible optimization for conflict detection, because mmap() is so
    // expensive: store compact signatures in the txn log (either sorted
    // fingerprint sequence or bloom filter, at beginning or end of file), read
    // the signatures with pread(2), and test against signatures in committing
    // txn's log. Only mmap() the txn log if a possible conflict is indicated.
    //
    // REVIEW: A simpler and possibly more important optimization: use the
    // existing mapped view of the committing txn's log instead of mapping it
    // again on every conflict check.
    //
    // REVIEW: Possible optimization (in the original version but removed in the
    // current code for simplicity): find the latest undecided txn which
    // conflicts with our write set. Any undecided txns later than this don't
    // need to be validated (but earlier, non-conflicting undecided txns still
    // need to be validated, because they could conflict with a later undecided
    // txn with a conflicting write set, which would abort and hence not cause
    // us to abort).

    // Because we make multiple passes over the conflict window, we need to track
    // committed txns that have already been tested for conflicts.
    std::unordered_set<gaia_txn_id_t> committed_txns_tested_for_conflicts;

    // Iterate over all txns in conflict window, and test all committed txns for
    // conflicts. Repeat until no new committed txns are discovered. This gives
    // undecided txns as much time as possible to be validated by their
    // committing txn.
    bool has_found_new_committed_txn;
    do
    {
        has_found_new_committed_txn = false;
        for (gaia_txn_id_t ts = txn_metadata_t::get_begin_ts_from_commit_ts(commit_ts) + 1; ts < commit_ts; ++ts)
        {
            // Seal all uninitialized timestamps. This marks a "fence" after which
            // any submitted txns with commit timestamps in our conflict window must
            // already be registered under their commit_ts (they must retry with a
            // new timestamp otherwise). (The sealing is necessary only on the
            // first pass, but the "uninitialized txn metadata" check is cheap enough
            // that repeating it on subsequent passes shouldn't matter.)
            if (txn_metadata_t::seal_uninitialized_ts(ts))
            {
                continue;
            }

            if (txn_metadata_t::is_commit_ts(ts) && txn_metadata_t::is_txn_committed(ts))
            {
                // Remember each committed txn commit_ts so we don't test it again.
                const auto [iter, is_new_committed_ts] = committed_txns_tested_for_conflicts.insert(ts);
                if (is_new_committed_ts)
                {
                    has_found_new_committed_txn = true;

                    // Eagerly test committed txns for conflicts to give undecided
                    // txns more time for validation (and submitted txns more time
                    // for registration).

                    // We need to use the safe_fd_from_ts_t wrapper for conflict detection
                    // in case either log fd is invalidated by another thread
                    // concurrently advancing the watermark. If either log fd is
                    // invalidated, it must be that another thread has validated our
                    // txn, so we can exit early.
                    try
                    {
                        safe_fd_from_ts_t validating_fd(commit_ts);
                        safe_fd_from_ts_t committed_fd(ts);

                        if (txn_logs_conflict(validating_fd.get_fd(), committed_fd.get_fd()))
                        {
                            return false;
                        }
                    }
                    catch (const invalid_log_fd& e)
                    {
                        // invalid_log_fd can only be thrown if the log fd of the
                        // commit_ts it references has been invalidated, which can only
                        // happen if the watermark has advanced past the commit_ts. The
                        // watermark cannot advance past our begin_ts unless our txn has
                        // already been validated, so if either of the fds we are
                        // testing for conflicts is invalidated, it must mean that our
                        // txn has already been validated. Because our commit_ts always
                        // follows the commit_ts of the undecided txn we are testing for
                        // conflicts, and the watermark always advances in order, it
                        // cannot be the case that this txn's log fd has not been
                        // invalidated while our txn's log fd has been invalidated.
                        gaia_txn_id_t sealed_commit_ts = e.get_ts();
                        ASSERT_INVARIANT(
                            txn_metadata_t::is_txn_decided(sealed_commit_ts),
                            c_message_txn_log_fd_cannot_be_invalidated);

                        if (sealed_commit_ts == ts)
                        {
                            ASSERT_INVARIANT(
                                txn_metadata_t::is_txn_decided(commit_ts),
                                c_message_validating_txn_should_have_been_validated);
                        }

                        // If either log fd was invalidated, then the validating txn
                        // must have been validated, so we can return the decision
                        // immediately.
                        return txn_metadata_t::is_txn_committed(commit_ts);
                    }
                }
            }

            // Check if another thread has already validated this txn.
            if (txn_metadata_t::is_txn_decided(commit_ts))
            {
                return txn_metadata_t::is_txn_committed(commit_ts);
            }
        }
    } while (has_found_new_committed_txn);

    // Validate all undecided txns, from oldest to newest. If any validated txn
    // commits, test it immediately for conflicts. Also test any committed txns
    // for conflicts if they weren't tested in the first pass.
    for (gaia_txn_id_t ts = txn_metadata_t::get_begin_ts_from_commit_ts(commit_ts) + 1; ts < commit_ts; ++ts)
    {
        if (txn_metadata_t::is_commit_ts(ts))
        {
            // Validate any currently undecided txn.
            if (txn_metadata_t::is_txn_validating(ts))
            {
                // By hypothesis, there are no undecided txns with commit timestamps
                // preceding the committing txn's begin timestamp.
                ASSERT_INVARIANT(
                    ts > s_txn_id,
                    c_message_preceding_txn_should_have_been_validated);

                // Recursively validate the current undecided txn.
                bool is_committed = validate_txn(ts);

                // Update the current txn's decided status.
                txn_metadata_t::update_txn_decision(ts, is_committed);
            }

            // If a previously undecided txn has now committed, test it for conflicts.
            if (txn_metadata_t::is_txn_committed(ts) && committed_txns_tested_for_conflicts.count(ts) == 0)
            {
                // We need to use the safe_fd_from_ts_t wrapper for conflict
                // detection in case either log fd is invalidated by another
                // thread concurrently advancing the watermark. If either log fd
                // is invalidated, it must be that another thread has validated
                // our txn, so we can exit early.
                try
                {
                    safe_fd_from_ts_t validating_fd(commit_ts);
                    safe_fd_from_ts_t new_committed_fd(ts);

                    if (txn_logs_conflict(validating_fd.get_fd(), new_committed_fd.get_fd()))
                    {
                        return false;
                    }
                }
                catch (const invalid_log_fd& e)
                {
                    // invalid_log_fd can only be thrown if the log fd of the
                    // commit_ts it references has been invalidated, which can
                    // only happen if the watermark has advanced past the
                    // commit_ts. The watermark cannot advance past our begin_ts
                    // unless our txn has already been validated, so if either
                    // of the fds we are testing for conflicts is invalidated,
                    // it must mean that our txn has already been validated.
                    // Because our commit_ts always follows the commit_ts of the
                    // undecided txn we are testing for conflicts, and the
                    // watermark always advances in order, it cannot be the case
                    // that this txn's log fd has not been invalidated while our
                    // txn's log fd has been invalidated.
                    gaia_txn_id_t sealed_commit_ts = e.get_ts();
                    ASSERT_INVARIANT(
                        txn_metadata_t::is_txn_decided(sealed_commit_ts),
                        c_message_txn_log_fd_cannot_be_invalidated);

                    if (sealed_commit_ts == commit_ts)
                    {
                        ASSERT_INVARIANT(
                            txn_metadata_t::get_txn_log_fd(ts) == -1,
                            c_message_txn_log_fd_should_have_been_invalidated);
                    }
                    else
                    {
                        ASSERT_INVARIANT(
                            sealed_commit_ts == ts,
                            c_message_unexpected_commit_ts_value);
                        ASSERT_INVARIANT(
                            txn_metadata_t::is_txn_decided(commit_ts),
                            c_message_validating_txn_should_have_been_validated);
                    }

                    // If either log fd was invalidated, then the validating txn
                    // must have been validated, so we can return the decision
                    // immediately.
                    return txn_metadata_t::is_txn_committed(commit_ts);
                }
            }
        }

        // Check if another thread has already validated this txn.
        if (txn_metadata_t::is_txn_decided(commit_ts))
        {
            return txn_metadata_t::is_txn_committed(commit_ts);
        }
    }

    // At this point, there are no undecided txns in the conflict window, and
    // all committed txns have been tested for conflicts, so we can commit.
    return true;
}

// This advances the given global timestamp counter to the given timestamp
// value, unless it has already advanced beyond the given value due to a
// concurrent update.
//
// NB: we use compare_exchange_weak() for the global update because we need to
// retry anyway on concurrent updates, so tolerating spurious failures
// requires no additional logic.
bool server_t::advance_watermark(std::atomic<gaia_txn_id_t>& watermark, gaia_txn_id_t ts)
{
    gaia_txn_id_t last_watermark_ts = watermark;
    do
    {
        // NB: last_watermark_ts is an inout argument holding the previous value
        // on failure!
        if (ts <= last_watermark_ts)
        {
            return false;
        }

    } while (!watermark.compare_exchange_weak(last_watermark_ts, ts));

    return true;
}

void server_t::apply_txn_log_from_ts(gaia_txn_id_t commit_ts)
{
    ASSERT_PRECONDITION(
        txn_metadata_t::is_commit_ts(commit_ts) && txn_metadata_t::is_txn_committed(commit_ts),
        "apply_txn_log_from_ts() must be called on the commit_ts of a committed txn!");

    // Because txn logs are only eligible for GC after they fall behind the
    // post-apply watermark, we don't need the safe_fd_from_ts_t wrapper.
    int log_fd = txn_metadata_t::get_txn_log_fd(commit_ts);

    // A txn log fd should never be invalidated until it falls behind the
    // post-apply watermark.
    ASSERT_INVARIANT(
        log_fd != -1,
        "apply_txn_log_from_ts() must be called on a commit_ts with a valid log fd!");

    mapped_log_t txn_log;
    txn_log.open(log_fd);

    // Ensure that the begin_ts in this metadata matches the txn log header.
    ASSERT_INVARIANT(
        txn_log.data()->begin_ts == txn_metadata_t::get_begin_ts_from_commit_ts(commit_ts),
        "txn log begin_ts must match begin_ts reference in commit_ts metadata!");

    // Update the shared locator view with each redo version (i.e., the
    // version created or updated by the txn). This is safe as long as the
    // committed txn being applied has commit_ts older than the oldest
    // active txn's begin_ts (so it can't overwrite any versions visible in
    // that txn's snapshot). This update is non-atomic because log application
    // is idempotent and therefore a txn log can be re-applied over the same
    // txn's partially-applied log during snapshot reconstruction.
    apply_log_to_locators(s_shared_locators.data(), txn_log.data());
}

void server_t::gc_txn_log_from_fd(int log_fd, bool committed)
{
    mapped_log_t txn_log;
    txn_log.open(log_fd);

    ASSERT_INVARIANT(txn_log.is_set(), "txn_log should be mapped when deallocating old offsets.");

    bool deallocate_new_offsets = !committed;
    deallocate_txn_log(txn_log.data(), deallocate_new_offsets);
}

void server_t::deallocate_txn_log(txn_log_t* txn_log, bool deallocate_new_offsets)
{
    ASSERT_PRECONDITION(txn_log, "txn_log must be a valid mapped address!");

    for (size_t i = 0; i < txn_log->record_count; ++i)
    {
        // For committed txns, free each undo version (i.e., the version
        // superseded by an update or delete operation), using the registered
        // object deallocator (if it exists), because the redo versions may still
        // be visible but the undo versions cannot be. For aborted or
        // rolled-back txns, free only the redo versions (because the undo
        // versions may still be visible).
        // NB: we can't safely free the redo versions and txn logs of aborted
        // txns in the decide handler, because concurrently validating txns
        // might be testing the aborted txn for conflicts while they still think
        // it is undecided. The only safe place to free the redo versions and
        // txn log of an aborted txn is after it falls behind the watermark,
        // because at that point it cannot be in the conflict window of any
        // committing txn.
        gaia_offset_t offset_to_free = deallocate_new_offsets
            ? txn_log->log_records[i].new_offset
            : txn_log->log_records[i].old_offset;

        // If we're gc-ing the old version of an object that is being deleted,
        // then request the deletion of its locator from the corresponding record list.
        if (!deallocate_new_offsets && txn_log->log_records[i].new_offset == c_invalid_gaia_offset)
        {
            // Get the old object data to extract its type.
            db_object_t* db_object = offset_to_ptr(txn_log->log_records[i].old_offset);

            // Retrieve the record_list_t instance corresponding to the type.
            std::shared_ptr<record_list_t> record_list = record_list_manager_t::get()->get_record_list(db_object->type);

            // Request the deletion of the record corresponding to the object.
            record_list->request_deletion(txn_log->log_records[i].locator);
        }

        if (offset_to_free)
        {
            deallocate_object(offset_to_free);
        }
    }
}

// This method is called by an active txn when it is terminated or by a
// submitted txn after it is validated. It performs a few system maintenance
// tasks, which can be deferred indefinitely with no effect on availability or
// correctness, but which are essential to maintain acceptable performance and
// resource usage.
//
// To enable reasoning about the safety of reclaiming resources which should no
// longer be needed by any present or future txns, and other invariant-based
// reasoning, we define a set of "watermarks": upper or lower bounds on the
// endpoint of a sequence of txns with some property. There are currently three
// watermarks defined: the "pre-apply" watermark, which serves as an upper bound
// on the last committed txn which was fully applied to the shared view; the
// "post-apply" watermark, which serves as a lower bound on the last committed
// txn which was fully applied to the shared view; and the "post-GC" watermark,
// which serves as a lower bound on the last txn to have its resources fully
// reclaimed (i.e., its txn log and all its undo or redo versions deallocated,
// for a committed or aborted txn respectively). The post-GC watermark is
// currently unused, but will be used to implement trimming the txn table (i.e.,
// deallocating physical pages corresponding to virtual address space that will
// never be read or written again).
//
// At a high level, the first pass applies all committed txn logs to the shared
// view, in order (not concurrently), and advances two watermarks marking an
// upper bound and lower bound respectively on the timestamp of the latest txn
// whose redo log has been completely applied to the shared view. The second
// pass executes GC operations concurrently on all txns which have either
// aborted or been fully applied to the shared view (and have been durably
// logged if persistence is enabled), and sets a flag on each txn when GC is
// complete. The third pass simply advances a watermark to the latest txn for
// which GC has completed for it and all its predecessors, marking a lower bound
// on the oldest txn whose metadata cannot yet be safely reclaimed.
//
// 1. We scan the interval from a snapshot of the pre-apply watermark to a
//    snapshot of the last allocated timestamp, and attempt to advance the
//    pre-apply watermark if it has the same value as the post-apply watermark,
//    and if the next txn metadata is either a sealed timestamp (we
//    seal all uninitialized entries during the scan), a commit_ts that is
//    decided, or a begin_ts that is terminated or submitted with a decided
//    commit_ts. If we successfully advanced the watermark and the current entry
//    is a committed commit_ts, then we can apply its redo log to the shared
//    view. After applying it (or immediately after advancing the pre-apply
//    watermark if the current timestamp is not a committed commit_ts), we
//    advance the post-apply watermark to the same timestamp. (Because we "own"
//    the current txn metadata after a successful CAS on the pre-apply
//    watermark, we can advance the post-apply watermark without a CAS.) Because
//    the pre-apply watermark can only move forward, updates to the shared view
//    are applied in timestamp order, and because the pre-apply watermark can only
//    be advanced if the post-apply watermark has caught up with it (which can
//    only be the case for a committed commit_ts if the redo log has been fully
//    applied), updates to the shared view are never applied concurrently.
//
// 2. We scan the interval from a snapshot of the post-GC watermark to a
//    snapshot of the post-apply watermark. If the current timestamp is not a
//    commit_ts, we continue the scan. Otherwise we check if its log fd is
//    invalidated. If so, then we know that GC is in progress or complete, so we
//    continue the scan. If persistence is enabled then we also check the
//    durable flag on the current txn metadata and abort the scan if it is
//    not set (to avoid freeing any redo versions that are being applied to the
//    write-ahead log). Otherwise we try to invalidate its log fd. If
//    invalidation fails, we abort the pass to avoid contention, otherwise we GC
//    this txn using the invalidated log fd, set the TXN_GC_COMPLETE flag, and
//    continue the scan.
//
// 3. Again, we scan the interval from a snapshot of the post-GC watermark to a
//    snapshot of the post-apply watermark. If the current entry is a begin_ts
//    or a commit_ts with TXN_GC_COMPLETE set, we try to advance the post-GC
//    watermark. If that fails (or the watermark cannot be advanced because the
//    commit_ts has TXN_GC_COMPLETE unset), we abort the pass.
//
// TODO: Decommit physical pages backing the txn table for addresses preceding
// the post-GC watermark (via madvise(MADV_FREE)).
//
// The post-GC watermark will be used to trim the txn table (but we can't just
// read the current value and free all pages behind it, we need to avoid freeing
// pages out from under threads that are advancing this watermark and have
// possibly been preempted). A safe algorithm requires tracking the last
// observed value of this watermark for each thread in a global table and
// trimming the txn table up to the minimum of this global table (which can be
// calculated from a non-atomic scan, because any thread's observed value can only
// go forward). This means that a thread must register its observed value in the
// global table every time it reads the post-GC watermark, and should clear its
// entry when it's done with the observed value. (A subtler issue is that
// reading the current watermark value and registering the read value in the
// global table must be an atomic operation for the non-atomic minimum scan to
// be correct, but no CPU has an atomic memory-to-memory copy operation. We can
// work around this by just checking the current value of the watermark
// immediately after writing its saved value to the global table. If they're the
// same, then no other thread could have observed any non-atomicity in the copy
// operation. If they differ, then we just repeat the sequence. Because this is a
// very fast sequence of operations, retries should be infrequent, so livelock
// shouldn't be an issue.)
void server_t::perform_maintenance()
{
    // Attempt to apply all txn logs to the shared view, from the last value of
    // the post-apply watermark to the latest committed txn.
    apply_txn_logs_to_shared_view();

    // Attempt to reclaim the resources of all txns from the post-GC watermark
    // to the post-apply watermark.
    gc_applied_txn_logs();

    // Advance the post-GC watermark to the end of the longest prefix of
    // committed txns whose resources have been completely reclaimed, to mark a
    // safe point for truncating transaction history.
    update_txn_table_safe_truncation_point();
}

void server_t::apply_txn_logs_to_shared_view()
{
    // First get a snapshot of the timestamp counter for an upper bound on
    // the scan (we don't know yet if this is a begin_ts or commit_ts).
    gaia_txn_id_t last_allocated_ts = get_last_txn_id();

    // Now get a snapshot of the last_applied_commit_ts_upper_bound watermark,
    // for a lower bound on the scan.
    gaia_txn_id_t last_applied_commit_ts_upper_bound = s_last_applied_commit_ts_upper_bound;

    // Scan from the saved pre-apply watermark to the last known timestamp,
    // and apply all committed txn logs from the longest prefix of decided
    // txns that does not overlap with the conflict window of any undecided
    // txn. Advance the pre-apply watermark before applying the txn log
    // of a committed txn, and advance the post-apply watermark after
    // applying the txn log.
    for (gaia_txn_id_t ts = last_applied_commit_ts_upper_bound + 1; ts <= last_allocated_ts; ++ts)
    {
        // We need to seal uninitialized entries as we go along, so that we
        // don't miss any active begin_ts or committed commit_ts entries.
        //
        // We continue processing sealed timestamps
        // so that we can advance the pre-apply watermark over them.
        txn_metadata_t::seal_uninitialized_ts(ts);

        // If this is a commit_ts, we cannot advance the watermark unless it's
        // decided.
        if (txn_metadata_t::is_commit_ts(ts) && txn_metadata_t::is_txn_validating(ts))
        {
            break;
        }

        // The watermark cannot be advanced past any begin_ts whose txn is not
        // either in the TXN_TERMINATED state or in the TXN_SUBMITTED state with
        // its commit_ts in the TXN_DECIDED state. This means that the watermark
        // can never advance into the conflict window of an undecided txn.
        if (txn_metadata_t::is_begin_ts(ts))
        {
            if (txn_metadata_t::is_txn_active(ts))
            {
                break;
            }

            if (txn_metadata_t::is_txn_submitted(ts)
                && txn_metadata_t::is_txn_validating(txn_metadata_t::get_commit_ts_from_begin_ts(ts)))
            {
                break;
            }
        }

        // We can only advance the pre-apply watermark if the post-apply
        // watermark has caught up to it (this ensures that txn logs cannot be
        // applied concurrently to the shared view; they are already applied in
        // order because the pre-apply watermark advances in order). This is
        // exactly equivalent to a lock implemented by a CAS attempting to set a
        // boolean. When a thread successfully advances the pre-apply watermark,
        // it acquires the lock (because this makes the pre-apply and post-apply
        // watermarks unequal, so no other thread will attempt to advance the
        // pre-apply watermark, and a thread can only advance the post-apply
        // watermark after advancing the pre-apply watermark), and when the
        // owning thread subsequently advances the post-apply watermark, it
        // releases the lock (because all other threads observe that the
        // pre-apply and post-apply watermarks are equal again and can attempt
        // to advance the pre-apply watermark). This "inchworm" algorithm
        // (so-called because like an inchworm, the "front" can only advance
        // after the "back" has caught up) is thus operationally equivalent to
        // locking on a reserved bit flag (call it TXN_GC_ELIGIBLE) in the
        // txn metadata, but allows us to avoid reserving another scarce bit
        // for this purpose.

        // The current timestamp in the scan is guaranteed to be positive due to
        // the loop precondition.
        gaia_txn_id_t prev_ts = ts - 1;

        // This thread must have observed both the pre- and post-apply
        // watermarks to be equal to the previous timestamp in the scan in order
        // to advance the pre-apply watermark to the current timestamp in the
        // scan. This means that any thread applying a txn log at the previous
        // timestamp must have finished applying the log, so we can safely apply
        // the log at the current timestamp.
        //
        // REVIEW: These loads could be relaxed, because a stale read could only
        // result in premature abort of the scan.
        if (s_last_applied_commit_ts_upper_bound != prev_ts || s_last_applied_commit_ts_lower_bound != prev_ts)
        {
            break;
        }

        if (!advance_watermark(s_last_applied_commit_ts_upper_bound, ts))
        {
            // If another thread has already advanced the watermark ahead of
            // this ts, we abort advancing it further.
            ASSERT_INVARIANT(
                s_last_applied_commit_ts_upper_bound > last_applied_commit_ts_upper_bound,
                "The watermark must have advanced if advance_watermark() failed!");

            break;
        }

        if (txn_metadata_t::is_commit_ts(ts))
        {
            ASSERT_INVARIANT(
                txn_metadata_t::is_txn_decided(ts),
                "The watermark should not be advanced to an undecided commit_ts!");

            if (txn_metadata_t::is_txn_committed(ts))
            {
                // If a new txn starts after or while we apply this txn log to
                // the shared view, but before we advance the post-apply
                // watermark, it will re-apply some of our updates to its
                // snapshot of the shared view, but that is benign because log
                // replay is idempotent (as long as logs are applied in
                // timestamp order).
                apply_txn_log_from_ts(ts);
            }
        }

        // Now we advance the post-apply watermark to catch up with the pre-apply watermark.
        // REVIEW: Because no other thread can concurrently advance the post-apply watermark,
        // we don't need a full CAS here.
        bool has_advanced_watermark = advance_watermark(s_last_applied_commit_ts_lower_bound, ts);

        // No other thread should be able to advance the post-apply watermark,
        // because only one thread can advance the pre-apply watermark to this
        // timestamp.
        ASSERT_INVARIANT(has_advanced_watermark, "Couldn't advance the post-apply watermark!");
    }
}

void server_t::gc_applied_txn_logs()
{
    // Ensure we clean up our cached chunk IDs when we exit this task.
    auto cleanup_fd = make_scope_guard([&]() { s_gc_chunks_to_versions.clear(); });

    // First get a snapshot of the post-apply watermark, for an upper bound on the scan.
    gaia_txn_id_t last_applied_commit_ts_lower_bound = s_last_applied_commit_ts_lower_bound;

    // Now get a snapshot of the post-GC watermark, for a lower bound on the scan.
    gaia_txn_id_t last_freed_commit_ts_lower_bound = s_last_freed_commit_ts_lower_bound;

    // Scan from the post-GC watermark to the post-apply watermark,
    // executing GC on any commit_ts if the log fd is valid (and the durable
    // flag is set if persistence is enabled). (If we fail to invalidate the log
    // fd, we abort the scan to avoid contention.) When GC is complete, set the
    // TXN_GC_COMPLETE flag on the txn metadata and continue.
    for (gaia_txn_id_t ts = last_freed_commit_ts_lower_bound + 1; ts <= last_applied_commit_ts_lower_bound; ++ts)
    {
        ASSERT_INVARIANT(
            !txn_metadata_t::is_uninitialized_ts(ts),
            "All uninitialized txn table entries should be sealed!");

        ASSERT_INVARIANT(
            !(txn_metadata_t::is_begin_ts(ts) && txn_metadata_t::is_txn_active(ts)),
            "The watermark should not be advanced to an active begin_ts!");

        if (txn_metadata_t::is_commit_ts(ts))
        {
            // If persistence is enabled, then we also need to check that
            // TXN_PERSISTENCE_COMPLETE is set (to avoid having redo versions
            // deallocated while they're being persisted).
            bool is_persistence_enabled = (s_server_conf.persistence_mode() != persistence_mode_t::e_disabled)
                && (s_server_conf.persistence_mode() != persistence_mode_t::e_disabled_after_recovery);

            if (is_persistence_enabled && !txn_metadata_t::is_txn_durable(ts))
            {
                break;
            }

            int log_fd = txn_metadata_t::get_txn_log_fd(ts);

            // Continue the scan if this log fd has already been invalidated,
            // because GC has already been started.
            if (log_fd == -1)
            {
                continue;
            }

            // Invalidate the log fd, GC the obsolete versions in the log, and close the fd.
            // Abort the scan when invalidation fails, to avoid contention.
            if (!txn_metadata_t::invalidate_txn_log_fd(ts))
            {
                break;
            }

            // The log fd can't be closed until after it has been invalidated.
            ASSERT_INVARIANT(is_fd_valid(log_fd), "The log fd cannot be closed if we successfully invalidated it!");

            // Because we invalidated the log fd, we now hold the only accessible
            // copy of the fd, so we need to ensure it is closed.
            auto cleanup_fd = make_scope_guard([&]() { close_fd(log_fd); });

            // If the txn committed, we deallocate only undo versions, because the
            // redo versions may still be visible after the txn has fallen
            // behind the watermark. If the txn aborted, then we deallocate only
            // redo versions, because the undo versions may still be visible. Note
            // that we could deallocate intermediate versions (i.e., those
            // superseded within the same txn) immediately, but we do it here
            // for simplicity.
            gc_txn_log_from_fd(log_fd, txn_metadata_t::is_txn_committed(ts));

            // We need to mark this txn metadata TXN_GC_COMPLETE to allow the
            // post-GC watermark to advance.
            bool has_set_metadata = txn_metadata_t::set_txn_gc_complete(ts);

            // If persistence is enabled, then this commit_ts must have been
            // marked durable before we advanced the watermark, and no other
            // thread can set TXN_GC_COMPLETE after we invalidate the log fd, so
            // it should not be possible for this CAS to fail.
            ASSERT_INVARIANT(has_set_metadata, "This txn metadata cannot change after we invalidate the log fd!");
        }
    }

    // Now deallocate any unused chunks that have already been retired.
    // TODO: decommit unused pages (https://gaiaplatform.atlassian.net/browse/GAIAPLAT-1446)
    for (auto& entry : s_gc_chunks_to_versions)
    {
        chunk_offset_t chunk_offset = entry.first;
        chunk_version_t chunk_version = entry.second;
        s_chunk_manager.load(chunk_offset);
        s_chunk_manager.try_deallocate_chunk(chunk_version);
    }
}

void server_t::update_txn_table_safe_truncation_point()
{
    // First get a snapshot of the post-apply watermark, for an upper bound on the scan.
    gaia_txn_id_t last_applied_commit_ts_lower_bound = s_last_applied_commit_ts_lower_bound;

    // Now get a snapshot of the post-GC watermark, for a lower bound on the scan.
    gaia_txn_id_t last_freed_commit_ts_lower_bound = s_last_freed_commit_ts_lower_bound;

    // Scan from the post-GC watermark to the post-apply watermark,
    // advancing the post-GC watermark on any begin_ts, or any commit_ts that
    // has the TXN_GC_COMPLETE flag set. If TXN_GC_COMPLETE is unset on the
    // current commit_ts, abort the scan.
    for (gaia_txn_id_t ts = last_freed_commit_ts_lower_bound + 1; ts <= last_applied_commit_ts_lower_bound; ++ts)
    {
        ASSERT_INVARIANT(
            !txn_metadata_t::is_uninitialized_ts(ts),
            "All uninitialized txn table entries should be sealed!");

        ASSERT_INVARIANT(
            !(txn_metadata_t::is_begin_ts(ts) && txn_metadata_t::is_txn_active(ts)),
            "The watermark should not be advanced to an active begin_ts!");

        if (txn_metadata_t::is_commit_ts(ts))
        {
            ASSERT_INVARIANT(
                txn_metadata_t::is_txn_decided(ts),
                "The watermark should not be advanced to an undecided commit_ts!");

            // We can only advance the post-GC watermark to a commit_ts if it is
            // marked TXN_GC_COMPLETE.
            if (!txn_metadata_t::is_txn_gc_complete(ts))
            {
                break;
            }
        }

        if (!advance_watermark(s_last_freed_commit_ts_lower_bound, ts))
        {
            // If another thread has already advanced the post-GC watermark
            // ahead of this ts, we abort advancing it further.
            ASSERT_INVARIANT(
                s_last_freed_commit_ts_lower_bound > last_freed_commit_ts_lower_bound,
                "The watermark must have advanced if advance_watermark() failed!");

            break;
        }

        // There are no actions to take after advancing the post-GC watermark,
        // because the post-GC watermark only exists to provide a safe lower
        // bound for truncating transaction history.
    }
}

void server_t::txn_rollback(bool client_disconnected)
{
    // Set our txn status to TXN_TERMINATED.
    // NB: this must be done before calling perform_maintenance()!
    txn_metadata_t::set_active_txn_terminated(s_txn_id);

    // Update watermarks and perform associated maintenance tasks.
    perform_maintenance();

    // Directly free the final allocation recorded in chunk metadata if it is
    // absent from the txn log (due to a crashed session), and retire the chunk
    // owned by the client session when it crashed.
    if (client_disconnected)
    {
        // Load the crashed session's chunk, so we can directly free the final
        // allocation if necessary.
        chunk_offset_t chunk_offset = s_log.data()->current_chunk;
        if (chunk_offset != c_invalid_chunk_offset)
        {
            s_chunk_manager.load(chunk_offset);

            // Get final allocation from chunk metadata, so we can check to be sure
            // it's present in our txn log.
            gaia_offset_t last_allocated_offset = s_chunk_manager.last_allocated_offset();
            // If we haven't logged the final allocation, then deallocate it directly.
            if (last_allocated_offset != c_invalid_gaia_offset)
            {
                bool is_log_empty = (s_log.data()->record_count == 0);
                // If we have no log records, but we do have a final allocation, then deallocate it directly.
                bool should_deallocate_directly = is_log_empty;
                // If we do have a non-empty log, then check if the final record matches the final allocation.
                if (!is_log_empty)
                {
                    size_t last_log_record_index = s_log.data()->record_count - 1;
                    txn_log_t::log_record_t last_log_record = s_log.data()->log_records[last_log_record_index];

                    // If we haven't logged the final allocation, then deallocate it directly.
                    if (last_log_record.new_offset != last_allocated_offset)
                    {
                        should_deallocate_directly = true;
                    }
                }

                if (should_deallocate_directly)
                {
                    s_chunk_manager.deallocate(last_allocated_offset);
                }
            }

            // Get the session's chunk version for safe deallocation.
            chunk_version_t version = s_chunk_manager.get_version();
            // Now retire the chunk.
            s_chunk_manager.retire_chunk(version);
        }
    }

    // This session now has no active txn.
    s_txn_id = c_invalid_gaia_txn_id;

    // Claim ownership of the log fd from the mapping object.
    bool is_log_empty = (s_log.data()->record_count == 0);
    int log_fd = s_log.unmap_truncate_seal_fd();

    // We need to unconditionally close the log fd because we're not registering
    // it in a txn metadata entry, so it won't be closed by GC.
    auto cleanup_log_fd = make_scope_guard([&]() {
        close_fd(log_fd);
    });

    // Free any deallocated objects (don't bother for read-only txns).
    if (!is_log_empty)
    {
        gc_txn_log_from_fd(log_fd, false);
    }
}

void server_t::perform_pre_commit_work_for_txn()
{
    ASSERT_PRECONDITION(s_log.is_set(), c_message_uninitialized_log_fd);

    // Process the txn log to update record lists.
    for (size_t i = 0; i < s_log.data()->record_count; ++i)
    {
        txn_log_t::log_record_t* lr = &(s_log.data()->log_records[i]);

        // In case of insertions, we want to update the record list for the object's type.
        // We do this after updating the shared locator view, so we can access the new object's data.
        if (lr->old_offset == c_invalid_gaia_offset)
        {
            gaia_locator_t locator = lr->locator;
            gaia_offset_t offset = lr->new_offset;

            ASSERT_INVARIANT(
                offset != c_invalid_gaia_offset, "An unexpected invalid object offset was found in the log record!");

            db_object_t* db_object = offset_to_ptr(offset);
            std::shared_ptr<record_list_t> record_list = record_list_manager_t::get()->get_record_list(db_object->type);
            record_list->add(locator);
        }
    }

    update_indexes_from_txn_log();
}

// Sort all txn log records, by locator as primary key, and by offset as
// secondary key. This enables us to use fast binary search and binary merge
// algorithms for conflict detection.
void server_t::sort_log()
{
    ASSERT_PRECONDITION(s_log.is_set(), c_message_uninitialized_log_fd);

    // We use stable_sort() to preserve the order of multiple updates to the
    // same locator.
    std::stable_sort(
        &s_log.data()->log_records[0],
        &s_log.data()->log_records[s_log.data()->record_count],
        [](const txn_log_t::log_record_t& lhs, const txn_log_t::log_record_t& rhs) {
            return lhs.locator < rhs.locator;
        });
}

// Before this method is called, we have already received the log fd from the client
// and mmapped it.
// This method returns true for a commit decision and false for an abort decision.
bool server_t::txn_commit()
{
    // Perform pre-commit work.
    perform_pre_commit_work_for_txn();

    // Before registering the log, sort by locator for fast conflict detection.
    sort_log();

    // From now on, the txn log should be immutable.
    // Claim ownership of the log fd from the mapping object.
    int log_fd = s_log.unmap_truncate_seal_fd();

    // Register the committing txn under a new commit timestamp.
    gaia_txn_id_t commit_ts = submit_txn(s_txn_id, log_fd);

    // This is only used for persistence.
    std::string txn_name;

    if (s_persistent_store)
    {
        txn_name = s_persistent_store->begin_txn(s_txn_id);
        // Prepare log for transaction.
        // This is effectively asynchronous with validation, because if it takes
        // too long, then another thread may recursively validate this txn,
        // before the committing thread has a chance to do so.
        mapped_log_t log;
        log.open(log_fd);
        s_persistent_store->prepare_wal_for_write(log.data(), txn_name);
    }

    // Validate the txn against all other committed txns in the conflict window.
    bool is_committed = validate_txn(commit_ts);

    // Update the txn metadata with our commit decision.
    txn_metadata_t::update_txn_decision(commit_ts, is_committed);

    // Persist the commit decision.
    // REVIEW: We can return a decision to the client asynchronously with the
    // decision being persisted (because the decision can be reconstructed from
    // the durable log itself, without the decision record).
    if (s_persistent_store)
    {
        // Mark txn as durable in metadata so we can GC the txn log.
        // We only mark it durable after validation to simplify the
        // state transitions:
        // TXN_VALIDATING -> TXN_DECIDED -> TXN_DURABLE.
        txn_metadata_t::set_txn_durable(commit_ts);

        if (is_committed)
        {
            s_persistent_store->append_wal_commit_marker(txn_name);
        }
        else
        {
            s_persistent_store->append_wal_rollback_marker(txn_name);
        }
    }

    return is_committed;
}

static bool is_system_compatible()
{
<<<<<<< HEAD
    // There can only be one thread running at this point, so this doesn't need synchronization.
    s_server_conf = server_conf;

    if (!is_little_endian())
    {
        std::cerr << "Big-endian architectures are currently not supported, exiting." << std::endl;

        // Abort instead of throwing an exception to ensure termination.
        std::abort();
    }

    if (::sysconf(_SC_PAGESIZE) != c_page_size_bytes)
    {
        std::cerr << "Page size must be 4KB, exiting." << std::endl;

        // Abort instead of throwing an exception to ensure termination.
        std::abort();
    }

    // We assume everywhere that pages are 4KB.
    ASSERT_INVARIANT(::sysconf(_SC_PAGESIZE) == c_page_size_bytes, "Pages are expected to be 4KB!");
=======
    std::cerr << std::endl;

    if (!is_little_endian())
    {
        std::cerr << "The Gaia Database Server does not support big-endian CPU architectures." << std::endl;
        return false;
    }

    if (!has_expected_page_size())
    {
        std::cerr << "The Gaia Database Server requires page size to be 4KB." << std::endl;
        return false;
    }

    uint64_t policy_id = check_overcommit_policy();
    const char* policy_desc = c_vm_overcommit_policies[policy_id].desc;
    if (policy_id != c_always_overcommit_policy_id)
    {
        std::cerr
            << "The current overcommit policy has a value of "
            << policy_id << " (" << policy_desc << ")."
            << std::endl;
    }

    if (policy_id == c_heuristic_overcommit_policy_id)
    {
        std::cerr
            << "The Gaia Database Server will run normally under this overcommit policy,"
            << std::endl
            << "but may become unstable under rare conditions."
            << std::endl;
    }

    if (policy_id == c_never_overcommit_policy_id)
    {
        std::cerr
            << "The Gaia Database Server will not run under this overcommit policy."
            << std::endl;
    }

    if (policy_id != c_always_overcommit_policy_id)
    {
        std::cerr
            << std::endl
            << "To ensure stable performance under all conditions, we recommend"
            << std::endl
            << "changing the overcommit policy to "
            << c_always_overcommit_policy_id << " ("
            << c_vm_overcommit_policies[c_always_overcommit_policy_id].desc << ")."
            << std::endl;

        std::cerr << R"(
To temporarily enable this policy, open a shell with root privileges
and type the following command:

  echo 1 > /proc/sys/vm/overcommit_memory

To permanently enable this policy, open /etc/sysctl.conf
in an editor with root privileges and add the line

  vm.overcommit_memory=1

Save the file, and in a shell with root privileges type

  sysctl -p
        )" << std::endl;
    }

    if (policy_id == c_never_overcommit_policy_id)
    {
        return false;
    }

    if (!check_vma_limit())
    {
        std::cerr << R"(
The Gaia Database Server requires a per-process virtual memory area limit of at least 65530.

To temporarily set the minimum virtual memory area limit,
open a shell with root privileges and type the following command:

  echo 65530 > /proc/sys/vm/max_map_count

To permanently set the minimum virtual memory area limit, open /etc/sysctl.conf
in an editor with root privileges and add the line

  vm.max_map_count=65530

Save the file, and in a shell with root privileges type

  sysctl -p
        )" << std::endl;
        return false;
    }

    if (!check_and_adjust_vm_limit())
    {
        std::cerr << R"(
The Gaia Database Server requires that the maximum possible virtual memory address space is available.

To temporarily enable the maximum virtual memory address space,
open a shell with root privileges and type the following command:

  ulimit -v unlimited

To permanently enable the maximum virtual memory address space, open /etc/security/limits.conf
in an editor with root privileges and add the following lines:

  * soft as unlimited
  * hard as unlimited

Note: For enhanced security, replace the wildcard '*' in these file entries
with the user name of the account that is running the Gaia Database Server.

Save the file and start a new terminal session.
        )" << std::endl;
        return false;
    }

    if (!check_and_adjust_fd_limit())
    {
        std::cerr << R"(
The Gaia Database Server requires a per-process open file descriptor limit of at least 66047.

To temporarily set the minimum open file descriptor limit,
open a shell with root privileges and type the following command:

  ulimit -n 66047

To permanently set the minimum open file descriptor limit, open /etc/security/limits.conf
in an editor with root privileges and add the following lines:

  soft nofile 66047
  hard nofile 66047

Note: For enhanced security, replace the wildcard '*' in these file entries
with the user name of the account that is running the Gaia Database Server.

Save the file and start a new terminal session.
        )" << std::endl;
        return false;
    }

    return true;
}

// This method must be run on the main thread
// (https://thomastrapp.com/blog/signal-handler-for-multithreaded-c++/).
void server_t::run(server_config_t server_conf)
{
    // First validate our system assumptions.
    if (!is_system_compatible())
    {
        std::cerr << "The Gaia Database Server is exiting due to an unsupported system configuration." << std::endl;
        std::exit(1);
    }

    // There can only be one thread running at this point, so this doesn't need synchronization.
    s_server_conf = server_conf;
>>>>>>> 1823329f

    while (true)
    {
        // Create eventfd shutdown event.
        s_server_shutdown_eventfd = make_eventfd();
        auto cleanup_shutdown_eventfd = make_scope_guard([]() {
            // We can't close this fd until all readers and writers have exited.
            // The only readers are the client dispatch thread and the session
            // threads, and the only writer is the signal handler thread. All
            // these threads must have exited before we exit this scope and this
            // handler executes.
            close_fd(s_server_shutdown_eventfd);
        });

        // Block handled signals in this thread and subsequently spawned threads.
        sigset_t handled_signals = mask_signals();

        // Launch signal handler thread.
        int caught_signal = 0;
        std::thread signal_handler_thread(signal_handler, handled_signals, std::ref(caught_signal));

        init_shared_memory();

        // Launch thread to listen for client connections and create session threads.
        std::thread client_dispatch_thread(client_dispatch_handler, server_conf.instance_name());

        // The client dispatch thread will only return after all sessions have been disconnected
        // and the listening socket has been closed.
        client_dispatch_thread.join();

        // The signal handler thread will only return after a blocked signal is pending.
        signal_handler_thread.join();

        // We shouldn't get here unless the signal handler thread has caught a signal.
        ASSERT_INVARIANT(caught_signal != 0, "A signal should have been caught!");

        // We special-case SIGHUP to force reinitialization of the server.
        // This is only enabled if persistence is disabled, because otherwise
        // data would disappear on reset, only to reappear when the database is
        // restarted and recovers from the persistent store.
        if (!(caught_signal == SIGHUP
              && (server_conf.persistence_mode() == persistence_mode_t::e_disabled
                  || server_conf.persistence_mode() == persistence_mode_t::e_disabled_after_recovery)))
        {
            if (caught_signal == SIGHUP)
            {
                std::cerr << "Unable to reset the server because persistence is enabled, exiting." << std::endl;
            }

            // To exit with the correct status (reflecting a caught signal),
            // we need to unblock blocked signals and re-raise the signal.
            // We may have already received other pending signals by the time
            // we unblock signals, in which case they will be delivered and
            // terminate the process before we can re-raise the caught signal.
            // That is benign, because we've already performed cleanup actions
            // and the exit status will still be valid.
            ::pthread_sigmask(SIG_UNBLOCK, &handled_signals, nullptr);
            ::raise(caught_signal);
        }
    }
}<|MERGE_RESOLUTION|>--- conflicted
+++ resolved
@@ -699,7 +699,6 @@
 }
 
 void server_t::init_memory_manager(bool initializing)
-<<<<<<< HEAD
 {
     if (initializing)
     {
@@ -751,59 +750,6 @@
         chunk_version_t cached_version = s_gc_chunks_to_versions[chunk_offset];
         ASSERT_INVARIANT(version == cached_version, "Chunk version must match cached chunk version!");
     }
-=======
-{
-    if (initializing)
-    {
-        // This is only called by the main thread, to prepare for recovery.
-        s_memory_manager.initialize(
-            reinterpret_cast<uint8_t*>(s_shared_data.data()->objects),
-            sizeof(s_shared_data.data()->objects));
-
-        chunk_offset_t chunk_offset = s_memory_manager.allocate_chunk();
-        if (chunk_offset == c_invalid_chunk_offset)
-        {
-            throw memory_allocation_error("Memory manager ran out of memory during call to allocate_chunk().");
-        }
-        s_chunk_manager.initialize(chunk_offset);
-    }
-    else
-    {
-        // This is called by server-side session threads, to use in GC.
-        // These threads perform no allocations, so they do not need to
-        // initialize their chunk manager with an allocated chunk.
-        s_memory_manager.load(
-            reinterpret_cast<uint8_t*>(s_shared_data.data()->objects),
-            sizeof(s_shared_data.data()->objects));
-    }
-}
-
-void server_t::deallocate_object(gaia_offset_t offset)
-{
-    // First extract the chunk ID from the offset, so we know which chunks are
-    // candidates for deallocation.
-    chunk_offset_t chunk_offset = chunk_from_offset(offset);
-
-    // Cache this chunk and its current version for later deallocation.
-    // REVIEW: This could be changed to use contains() after C++20.
-    s_chunk_manager.load(chunk_offset);
-
-    // We need to read the chunk version *before* we deallocate the object, to
-    // ensure that the chunk hasn't already been deallocated and reused before
-    // we read the version!
-    chunk_version_t version = s_chunk_manager.get_version();
-
-    if (s_gc_chunks_to_versions.count(chunk_offset) == 0)
-    {
-        s_gc_chunks_to_versions.insert({chunk_offset, version});
-    }
-    else
-    {
-        // If this GC task already cached this chunk, then the versions must match!
-        chunk_version_t cached_version = s_gc_chunks_to_versions[chunk_offset];
-        ASSERT_INVARIANT(version == cached_version, "Chunk version must match cached chunk version!");
-    }
->>>>>>> 1823329f
 
     // Delegate deallocation of the object to the chunk manager.
     s_chunk_manager.deallocate(offset);
@@ -878,11 +824,7 @@
         // in which case we need to recover from the original persistent image.
         if (!s_persistent_store)
         {
-<<<<<<< HEAD
-            s_persistent_store = make_unique<gaia::db::persistent_store_manager>(get_counters(), s_server_conf.data_dir());
-=======
             s_persistent_store = std::make_unique<gaia::db::persistent_store_manager>(get_counters(), s_server_conf.data_dir());
->>>>>>> 1823329f
             if (s_server_conf.persistence_mode() == persistence_mode_t::e_reinitialized_on_startup)
             {
                 s_persistent_store->destroy_persistent_store();
@@ -2724,29 +2666,6 @@
 
 static bool is_system_compatible()
 {
-<<<<<<< HEAD
-    // There can only be one thread running at this point, so this doesn't need synchronization.
-    s_server_conf = server_conf;
-
-    if (!is_little_endian())
-    {
-        std::cerr << "Big-endian architectures are currently not supported, exiting." << std::endl;
-
-        // Abort instead of throwing an exception to ensure termination.
-        std::abort();
-    }
-
-    if (::sysconf(_SC_PAGESIZE) != c_page_size_bytes)
-    {
-        std::cerr << "Page size must be 4KB, exiting." << std::endl;
-
-        // Abort instead of throwing an exception to ensure termination.
-        std::abort();
-    }
-
-    // We assume everywhere that pages are 4KB.
-    ASSERT_INVARIANT(::sysconf(_SC_PAGESIZE) == c_page_size_bytes, "Pages are expected to be 4KB!");
-=======
     std::cerr << std::endl;
 
     if (!is_little_endian())
@@ -2906,7 +2825,6 @@
 
     // There can only be one thread running at this point, so this doesn't need synchronization.
     s_server_conf = server_conf;
->>>>>>> 1823329f
 
     while (true)
     {
