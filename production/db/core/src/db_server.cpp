--- conflicted
+++ resolved
@@ -548,7 +548,7 @@
     log_offset_t txn_log_offset,
     const std::vector<std::pair<gaia_txn_id_t, log_offset_t>>& txn_logs_to_apply)
 {
-<<<<<<< HEAD
+    builder.ForceDefaults(true);
     const auto txn_logs_to_apply_vec = builder.CreateVectorOfStructs<transaction_log_info_t>(
         txn_logs_to_apply.size(),
         [&](size_t i, transaction_log_info_t* t) -> void {
@@ -556,15 +556,8 @@
             gaia_txn_id_t commit_ts = txn_metadata_t::get_commit_ts_from_begin_ts(txn_id);
             *t = {txn_id, commit_ts, log_offset};
         });
-
     const auto transaction_info = Createtransaction_info_t(builder, txn_id, txn_log_offset, txn_logs_to_apply_vec);
     const auto server_reply = Createserver_reply_t(
-=======
-    builder.ForceDefaults(true);
-    flatbuffers::Offset<server_reply_t> server_reply;
-    const auto transaction_info = Createtransaction_info_t(builder, txn_id, log_fds_to_apply_count);
-    server_reply = Createserver_reply_t(
->>>>>>> e628ad46
         builder, event, old_state, new_state,
         reply_data_t::transaction_info, transaction_info.Union());
     const auto message = Createmessage_t(builder, any_message_t::reply, server_reply.Union());
@@ -578,11 +571,7 @@
     session_state_t new_state,
     const char* error_message)
 {
-<<<<<<< HEAD
-=======
     builder.ForceDefaults(true);
-    flatbuffers::Offset<server_reply_t> server_reply;
->>>>>>> e628ad46
     const auto transaction_error = Createtransaction_error_tDirect(builder, error_message);
     const auto server_reply = Createserver_reply_t(
         builder, event, old_state, new_state,
