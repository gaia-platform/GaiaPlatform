/////////////////////////////////////////////
// Copyright (c) Gaia Platform LLC
// All rights reserved.
/////////////////////////////////////////////

#include "db_server.hpp"

#include <unistd.h>

#include <csignal>

#include <atomic>
#include <functional>
#include <iostream>
#include <memory>
#include <ostream>
#include <thread>
#include <unordered_set>

#include <sys/epoll.h>
#include <sys/eventfd.h>
#include <sys/mman.h>

#include "gaia/exceptions.hpp"

#include "gaia_internal/common/retail_assert.hpp"
#include "gaia_internal/common/scope_guard.hpp"
#include "gaia_internal/common/socket_helpers.hpp"
#include "gaia_internal/common/system_error.hpp"
#include "gaia_internal/db/catalog_core.hpp"
#include "gaia_internal/db/db.hpp"
#include "gaia_internal/db/db_object.hpp"
#include "gaia_internal/db/index_builder.hpp"

#include "gaia_spdlog/fmt/fmt.h"

#include "bitmap.hpp"
#include "db_helpers.hpp"
#include "db_internal_types.hpp"
#include "memory_helpers.hpp"
#include "memory_types.hpp"
#include "messages_generated.h"
#include "persistent_store_manager.hpp"
#include "record_list_manager.hpp"
#include "system_checks.hpp"
#include "txn_metadata.hpp"
#include "type_generator.hpp"
#include "type_id_mapping.hpp"

using namespace flatbuffers;
using namespace gaia::db;
using namespace gaia::db::messages;
using namespace gaia::db::memory_manager;
using namespace gaia::db::storage;
using namespace gaia::db::transactions;
using namespace gaia::common;
using namespace gaia::common::iterators;
using namespace gaia::common::scope_guard;

using persistence_mode_t = server_config_t::persistence_mode_t;

static constexpr char c_message_uninitialized_log_fd[] = "Uninitialized log fd!";
static constexpr char c_message_unexpected_event_received[] = "Unexpected event received!";
static constexpr char c_message_current_event_is_inconsistent_with_state_transition[]
    = "Current event is inconsistent with state transition!";
static constexpr char c_message_unexpected_request_data_type[] = "Unexpected request data type!";
static constexpr char c_message_thread_must_be_joinable[] = "Thread must be joinable!";
static constexpr char c_message_epoll_create1_failed[] = "epoll_create1() failed!";
static constexpr char c_message_epoll_wait_failed[] = "epoll_wait() failed!";
static constexpr char c_message_epoll_ctl_failed[] = "epoll_ctl() failed!";
static constexpr char c_message_unexpected_event_type[] = "Unexpected event type!";
static constexpr char c_message_epollerr_flag_should_not_be_set[] = "EPOLLERR flag should not be set!";
static constexpr char c_message_unexpected_fd[] = "Unexpected fd!";
static constexpr char c_message_unexpected_errno_value[] = "Unexpected errno value!";
static constexpr char c_message_txn_log_fd_cannot_be_invalidated[]
    = "A txn log fd can only be invalidated if its commit_ts has been validated!";
static constexpr char c_message_txn_log_fd_should_have_been_invalidated[]
    = "If the validating txn's log fd has been invalidated, then the watermark must have advanced past the commit_ts of the txn being tested, and invalidated its log fd!";
static constexpr char c_message_unexpected_commit_ts_value[]
    = "The commit_ts whose log fd was invalidated must belong to either the validating txn or the txn being tested!";
static constexpr char c_message_validating_txn_should_have_been_validated[]
    = "The txn being tested can only have its log fd invalidated if the validating txn was validated!";
static constexpr char c_message_preceding_txn_should_have_been_validated[]
    = "A transaction with commit timestamp preceding this transaction's begin timestamp is undecided!";
static constexpr char c_message_unexpected_query_type[] = "Unexpected query type!";

void server_t::handle_connect(
    int*, size_t, session_event_t event, const void*, session_state_t old_state, session_state_t new_state)
{
    ASSERT_PRECONDITION(event == session_event_t::CONNECT, c_message_unexpected_event_received);

    // This message should only be received after the client thread was first initialized.
    ASSERT_PRECONDITION(
        old_state == session_state_t::DISCONNECTED && new_state == session_state_t::CONNECTED,
        c_message_current_event_is_inconsistent_with_state_transition);

    // We need to reply to the client with the fds for the data/locator segments.
    FlatBufferBuilder builder;
    build_server_reply_info(builder, session_event_t::CONNECT, old_state, new_state);

    // Collect fds.
    int fd_list[static_cast<size_t>(data_mapping_t::index_t::count_mappings)];
    data_mapping_t::collect_fds(c_data_mappings, fd_list);

    send_msg_with_fds(
        s_session_socket,
        &fd_list[0],
        static_cast<size_t>(data_mapping_t::index_t::count_mappings),
        builder.GetBufferPointer(),
        builder.GetSize());
}

void server_t::handle_begin_txn(
    int*, size_t, session_event_t event, const void*, session_state_t old_state, session_state_t new_state)
{
    ASSERT_PRECONDITION(event == session_event_t::BEGIN_TXN, c_message_unexpected_event_received);

    // This message should only be received while a transaction is in progress.
    ASSERT_PRECONDITION(
        old_state == session_state_t::CONNECTED && new_state == session_state_t::TXN_IN_PROGRESS,
        c_message_current_event_is_inconsistent_with_state_transition);

    ASSERT_PRECONDITION(!s_txn_id.is_valid(), "Transaction begin timestamp should be uninitialized!");

    ASSERT_PRECONDITION(!s_log.is_set(), "Transaction log should be uninitialized!");

    // REVIEW: we could make this a session thread-local to avoid dynamic
    // allocation per txn.
    std::vector<int> txn_log_fds_for_snapshot;
    auto cleanup_txn_log_fds_for_snapshot = make_scope_guard([&]()
                                                             {
                                                                 // Close all the duplicated log fds in the buffer.
                                                                 for (int& fd : txn_log_fds_for_snapshot)
                                                                 {
                                                                     // Each log fd should still be valid.
                                                                     ASSERT_INVARIANT(is_fd_valid(fd), "Invalid fd!");
                                                                     close_fd(fd);
                                                                 }
                                                             });
    txn_begin(txn_log_fds_for_snapshot);

    // Send the reply message to the client, with the number of txn log fds to
    // be sent later.
    // REVIEW: We could optimize the fast path by piggybacking some small fixed
    // number of log fds on the initial reply message.
    int log_fd = s_log.fd();
    FlatBufferBuilder builder;
    build_server_reply_info(
        builder, session_event_t::BEGIN_TXN, old_state, new_state, s_txn_id, txn_log_fds_for_snapshot.size());
    send_msg_with_fds(s_session_socket, &log_fd, 1, builder.GetBufferPointer(), builder.GetSize());

    // Send all txn log fds to the client in an additional sequence of dummy messages.
    // We need a 1-byte dummy message buffer due to our datagram size convention.
    uint8_t msg_buf[1]{0};
    size_t fds_sent_count = 0;
    while (fds_sent_count < txn_log_fds_for_snapshot.size())
    {
        size_t fds_to_send_count = std::min(c_max_fd_count, txn_log_fds_for_snapshot.size() - fds_sent_count);
        send_msg_with_fds(
            s_session_socket, txn_log_fds_for_snapshot.data() + fds_sent_count, fds_to_send_count,
            msg_buf, sizeof(msg_buf));
        fds_sent_count += fds_to_send_count;
    }
}

void server_t::txn_begin(std::vector<int>& txn_log_fds_for_snapshot)
{
    // Allocate a new begin_ts for this txn and initialize its metadata in the txn table.
    s_txn_id = txn_metadata_t::register_begin_ts();

    // The begin_ts returned by register_begin_ts() should always be valid because it
    // retries if it is concurrently sealed.
    ASSERT_INVARIANT(s_txn_id.is_valid(), "Begin timestamp is invalid!");

    // Ensure that there are no undecided txns in our snapshot window.
    safe_watermark_t pre_apply_watermark(watermark_type_t::pre_apply);
    validate_txns_in_range(static_cast<gaia_txn_id_t>(pre_apply_watermark) + 1, s_txn_id);

    get_txn_log_fds_for_snapshot(s_txn_id, txn_log_fds_for_snapshot);

    // Allocate the txn log fd on the server, for rollback-safety if the client session crashes.
    s_log.create(
        gaia_fmt::format("{}{}:{}", c_gaia_internal_txn_log_prefix, s_server_conf.instance_name(), s_txn_id).c_str());

    // Update the log header with our begin timestamp and initialize it to empty.
    s_log.data()->begin_ts = s_txn_id;
    s_log.data()->record_count = 0;
}

void server_t::get_txn_log_fds_for_snapshot(gaia_txn_id_t begin_ts, std::vector<int>& txn_log_fds)
{
    ASSERT_PRECONDITION(txn_log_fds.empty(), "Vector passed in to get_txn_log_fds_for_snapshot() should be empty!");

    // Take a snapshot of the post-apply watermark and scan backward from
    // begin_ts, stopping either just before the saved watermark or at the first
    // commit_ts whose log fd has been invalidated. This avoids having our scan
    // race the concurrently advancing watermark.
    safe_watermark_t post_apply_watermark(watermark_type_t::post_apply);
    for (gaia_txn_id_t ts = begin_ts - 1; ts > static_cast<gaia_txn_id_t>(post_apply_watermark); --ts)
    {
        if (txn_metadata_t::is_commit_ts(ts))
        {
            ASSERT_INVARIANT(
                txn_metadata_t::is_txn_decided(ts),
                "Undecided commit_ts found in snapshot window!");
            if (txn_metadata_t::is_txn_committed(ts))
            {
                // Because the watermark could advance past its saved value, we
                // need to be sure that we don't send an invalidated and closed
                // log fd, so we validate and duplicate each log fd using the
                // safe_fd_from_ts_t class before sending it to the client. We set
                // auto_close_fd = false in the safe_fd_from_ts_t constructor
                // because we need to save the dup fds in the buffer until we
                // pass them to sendmsg().
                try
                {
                    safe_fd_from_ts_t committed_txn_log_fd(ts, false);
                    int local_log_fd = committed_txn_log_fd.get_fd();
                    txn_log_fds.push_back(local_log_fd);
                }
                catch (const invalid_log_fd&)
                {
                    // We ignore an invalidated fd because its log has already
                    // been applied to the shared locator view, so we don't need
                    // to send it to the client anyway. This means all preceding
                    // committed txns have already been applied to the shared
                    // locator view, so we can terminate the scan early.
                    break;
                }
            }
        }
    }

    // Because we scan the snapshot window backward and append fds to the buffer,
    // they are in reverse timestamp order.
    std::reverse(std::begin(txn_log_fds), std::end(txn_log_fds));
}

void server_t::handle_rollback_txn(
    int*, size_t, session_event_t event, const void*, session_state_t old_state, session_state_t new_state)
{
    ASSERT_PRECONDITION(event == session_event_t::ROLLBACK_TXN, c_message_unexpected_event_received);

    // This message should only be received while a transaction is in progress.
    ASSERT_PRECONDITION(
        old_state == session_state_t::TXN_IN_PROGRESS && new_state == session_state_t::CONNECTED,
        c_message_current_event_is_inconsistent_with_state_transition);

    ASSERT_PRECONDITION(
        s_txn_id.is_valid(),
        "No active transaction to roll back!");

    ASSERT_PRECONDITION(s_log.is_set(), c_message_uninitialized_log_fd);

    // Release all txn resources and mark the txn's begin_ts metadata as terminated.
    txn_rollback();
}

void server_t::handle_commit_txn(
    int*, size_t, session_event_t event, const void*, session_state_t old_state, session_state_t new_state)
{
    ASSERT_PRECONDITION(event == session_event_t::COMMIT_TXN, c_message_unexpected_event_received);

    // This message should only be received while a transaction is in progress.
    ASSERT_PRECONDITION(
        old_state == session_state_t::TXN_IN_PROGRESS && new_state == session_state_t::TXN_COMMITTING,
        c_message_current_event_is_inconsistent_with_state_transition);

    ASSERT_PRECONDITION(s_log.is_set(), c_message_uninitialized_log_fd);

    // Actually commit the transaction.
    session_event_t decision = session_event_t::NOP;
    try
    {
        bool success = txn_commit();
        decision = success ? session_event_t::DECIDE_TXN_COMMIT : session_event_t::DECIDE_TXN_ABORT;
    }
    catch (const pre_commit_validation_failure& e)
    {
        // Rollback our transaction in case of pre-commit errors.
        txn_rollback();

        // Save the error message so we can transmit it to the client.
        s_error_message = e.what();

        decision = session_event_t::DECIDE_TXN_ROLLBACK_FOR_ERROR;
    }

    // REVIEW: This is the only reentrant transition handler, and the only server-side state transition.
    apply_transition(decision, nullptr, nullptr, 0);
}

void server_t::handle_decide_txn(
    int*, size_t, session_event_t event, const void*, session_state_t old_state, session_state_t new_state)
{
    ASSERT_PRECONDITION(
        event == session_event_t::DECIDE_TXN_COMMIT
            || event == session_event_t::DECIDE_TXN_ABORT
            || event == session_event_t::DECIDE_TXN_ROLLBACK_FOR_ERROR,
        c_message_unexpected_event_received);

    ASSERT_PRECONDITION(
        old_state == session_state_t::TXN_COMMITTING && new_state == session_state_t::CONNECTED,
        c_message_current_event_is_inconsistent_with_state_transition);

    // We need to clear transactional state after the decision has been
    // returned, but we don't close the log fd (even for an abort decision),
    // because GC needs the log in order to properly deallocate all allocations
    // made by this txn when they become obsolete.
    auto cleanup = make_scope_guard([&]()
                                    { s_txn_id = c_invalid_gaia_txn_id; });

    FlatBufferBuilder builder;
    if (event == session_event_t::DECIDE_TXN_ROLLBACK_FOR_ERROR)
    {
        build_server_reply_error(builder, event, old_state, new_state, s_error_message.c_str());

        // Clear error information.
        s_error_message = c_empty_string;
    }
    else
    {
        build_server_reply_info(builder, event, old_state, new_state, s_txn_id, 0);
    }
    send_msg_with_fds(s_session_socket, nullptr, 0, builder.GetBufferPointer(), builder.GetSize());

    // Update watermarks and perform associated maintenance tasks. This will
    // block new transactions on this session thread, but that is a feature, not
    // a bug, because it provides natural backpressure on clients who submit
    // long-running transactions that prevent old versions and logs from being
    // freed. This approach helps keep the system from accumulating more
    // deferred work than it can ever retire, which is a problem with performing
    // all maintenance asynchronously in the background. Allowing this work to
    // delay beginning new transactions but not delay committing the current
    // transaction seems like a good compromise.
    perform_maintenance();
}

void server_t::handle_client_shutdown(
    int*, size_t, session_event_t event, const void*, session_state_t, session_state_t new_state)
{
    ASSERT_PRECONDITION(
        event == session_event_t::CLIENT_SHUTDOWN,
        c_message_unexpected_event_received);

    ASSERT_PRECONDITION(
        new_state == session_state_t::DISCONNECTED,
        c_message_current_event_is_inconsistent_with_state_transition);

    // If this event is received, the client must have closed the write end of the socket
    // (equivalent of sending a FIN), so we need to do the same. Closing the socket
    // will send a FIN to the client, so they will read EOF and can close the socket
    // as well. We can just set the shutdown flag here, which will break out of the poll
    // loop and immediately close the socket. (If we received EOF from the client after
    // we closed our write end, then we would be calling shutdown(SHUT_WR) twice, which
    // is another reason to just close the socket.)
    s_session_shutdown = true;

    // If the session had an active txn, clean up all its resources.
    if (s_txn_id.is_valid())
    {
        bool client_disconnected = true;
        txn_rollback(client_disconnected);
    }
}

void server_t::handle_server_shutdown(
    int*, size_t, session_event_t event, const void*, session_state_t, session_state_t new_state)
{
    ASSERT_PRECONDITION(
        event == session_event_t::SERVER_SHUTDOWN,
        c_message_unexpected_event_received);

    ASSERT_PRECONDITION(
        new_state == session_state_t::DISCONNECTED,
        c_message_current_event_is_inconsistent_with_state_transition);

    // This transition should only be triggered on notification of the server shutdown event.
    // Because we are about to shut down, we can't wait for acknowledgment from the client and
    // should just close the session socket. As noted above, setting the shutdown flag will
    // immediately break out of the poll loop and close the session socket.
    s_session_shutdown = true;
}

std::pair<int, int> server_t::get_stream_socket_pair()
{
    // Create a connected pair of datagram sockets, one of which we will keep
    // and the other we will send to the client.
    // We use SOCK_SEQPACKET because it supports both datagram and connection
    // semantics: datagrams allow buffering without framing, and a connection
    // ensures that client returns EOF after server has called shutdown(SHUT_WR).
    int socket_pair[2] = {-1};
    if (-1 == ::socketpair(PF_UNIX, SOCK_SEQPACKET, 0, socket_pair))
    {
        throw_system_error("socketpair() failed!");
    }

    auto [client_socket, server_socket] = socket_pair;
    // We need to use the initializer + mutable hack to capture structured bindings in a lambda.
    auto socket_cleanup = make_scope_guard(
        [client_socket = client_socket, server_socket = server_socket]() mutable
        {
            close_fd(client_socket);
            close_fd(server_socket);
        });

    // Set server socket to be nonblocking, because we use it within an epoll loop.
    set_non_blocking(server_socket);

    socket_cleanup.dismiss();
    return std::pair{client_socket, server_socket};
}

void server_t::handle_request_stream(
    int*, size_t, session_event_t event, const void* event_data, session_state_t old_state, session_state_t new_state)
{
    ASSERT_PRECONDITION(
        event == session_event_t::REQUEST_STREAM,
        c_message_unexpected_event_received);

    // This event never changes session state.
    ASSERT_PRECONDITION(
        old_state == new_state,
        c_message_current_event_is_inconsistent_with_state_transition);

    // We can't use structured binding names in a lambda capture list.
    int client_socket, server_socket;
    std::tie(client_socket, server_socket) = get_stream_socket_pair();

    // The client socket should unconditionally be closed on exit because it's
    // duplicated when passed to the client and we no longer need it on the
    // server.
    auto client_socket_cleanup = make_scope_guard([&]()
                                                  { close_fd(client_socket); });
    auto server_socket_cleanup = make_scope_guard([&]()
                                                  { close_fd(server_socket); });

    auto request = static_cast<const client_request_t*>(event_data);

    switch (request->data_type())
    {
    case request_data_t::table_scan:
    {
        ASSERT_UNREACHABLE("table_scan");
        auto type = static_cast<gaia_type_t>(request->data_as_table_scan()->type_id());

        start_stream_producer(server_socket, get_id_generator_for_type(type));

        break;
    }
    case request_data_t::index_scan:
    {
        ASSERT_UNREACHABLE("index_scan");
        auto request_data = request->data_as_index_scan();
        auto index_id = static_cast<gaia_id_t>(request_data->index_id());
        auto txn_id = static_cast<gaia_txn_id_t>(request_data->txn_id());
        auto query_type = request_data->query_type();
        auto index = id_to_index(index_id);

        ASSERT_INVARIANT(index != nullptr, "Cannot find index!");

        switch (query_type)
        {
        case index_query_t::NONE:
            start_stream_producer(server_socket, index->generator(txn_id));
            break;
        case index_query_t::index_point_read_query_t:
        case index_query_t::index_equal_range_query_t:
        {
            index::index_key_t key;
            {
                // Create local snapshot to query catalog for key serialization schema.
                bool apply_logs = true;
                create_local_snapshot(apply_logs);
                auto cleanup_local_snapshot = make_scope_guard([]()
                                                               { s_local_snapshot_locators.close(); });

                if (query_type == index_query_t::index_point_read_query_t)
                {
                    auto query = request_data->query_as_index_point_read_query_t();
                    auto key_buffer = payload_types::data_read_buffer_t(*(query->key()));
                    key = index::index_builder_t::deserialize_key(index_id, key_buffer);
                }
                else
                {
                    auto query = request_data->query_as_index_equal_range_query_t();
                    auto key_buffer = payload_types::data_read_buffer_t(*(query->key()));
                    key = index::index_builder_t::deserialize_key(index_id, key_buffer);
                }
            }
            start_stream_producer(server_socket, index->equal_range_generator(txn_id, key));
            break;
        }
        default:
            ASSERT_UNREACHABLE(c_message_unexpected_query_type);
        }

        break;
    }
    default:
        ASSERT_UNREACHABLE(c_message_unexpected_request_data_type);
    }

    // Transfer ownership of the server socket to the stream producer thread.
    server_socket_cleanup.dismiss();

    // Any exceptions after this point will close the server socket, ensuring the producer thread terminates.
    // However, its destructor will not run until the session thread exits and joins the producer thread.
    FlatBufferBuilder builder;
    build_server_reply_info(builder, event, old_state, new_state);
    send_msg_with_fds(s_session_socket, &client_socket, 1, builder.GetBufferPointer(), builder.GetSize());
}

void server_t::apply_transition(session_event_t event, const void* event_data, int* fds, size_t fd_count)
{
    if (event == session_event_t::NOP)
    {
        return;
    }

    for (auto t : c_valid_transitions)
    {
        if (t.event == event && (t.state == s_session_state || t.state == session_state_t::ANY))
        {
            session_state_t new_state = t.transition.new_state;

            // If the transition's new state is ANY, then keep the state the same.
            if (new_state == session_state_t::ANY)
            {
                new_state = s_session_state;
            }

            session_state_t old_state = s_session_state;
            s_session_state = new_state;

            if (t.transition.handler)
            {
                t.transition.handler(fds, fd_count, event, event_data, old_state, s_session_state);
            }

            return;
        }
    }

    // If we get here, we haven't found any compatible transition.
    // TODO: consider propagating exception back to client?
    throw invalid_session_transition(
        "No allowed state transition from state '"
        + std::string(EnumNamesession_state_t(s_session_state))
        + "' with event '"
        + std::string(EnumNamesession_event_t(event))
        + "'.");
}

void server_t::build_server_reply_info(
    FlatBufferBuilder& builder,
    session_event_t event,
    session_state_t old_state,
    session_state_t new_state,
    gaia_txn_id_t txn_id,
    size_t log_fds_to_apply_count)
{
    builder.ForceDefaults(true);
    flatbuffers::Offset<server_reply_t> server_reply;
    const auto transaction_info = Createtransaction_info_t(builder, txn_id, log_fds_to_apply_count);
    server_reply = Createserver_reply_t(
        builder, event, old_state, new_state,
        reply_data_t::transaction_info, transaction_info.Union());
    const auto message = Createmessage_t(builder, any_message_t::reply, server_reply.Union());
    builder.Finish(message);
}

void server_t::build_server_reply_error(
    FlatBufferBuilder& builder,
    session_event_t event,
    session_state_t old_state,
    session_state_t new_state,
    const char* error_message)
{
    builder.ForceDefaults(true);
    flatbuffers::Offset<server_reply_t> server_reply;
    const auto transaction_error = Createtransaction_error_tDirect(builder, error_message);
    server_reply = Createserver_reply_t(
        builder, event, old_state, new_state,
        reply_data_t::transaction_error, transaction_error.Union());
    const auto message = Createmessage_t(builder, any_message_t::reply, server_reply.Union());
    builder.Finish(message);
}

void server_t::clear_shared_memory()
{
    data_mapping_t::close(c_data_mappings);
    s_local_snapshot_locators.close();
    s_chunk_manager.release();
}

// To avoid synchronization, we assume that this method is only called when
// no sessions exist and the server is not accepting any new connections.
void server_t::init_shared_memory()
{
    // The listening socket must not be open.
    ASSERT_PRECONDITION(s_listening_socket == -1, "Listening socket should not be open!");

    // Initialize global data structures.
    txn_metadata_t::init_txn_metadata_map();

    // Initialize watermarks.
    for (auto& elem : s_watermarks)
    {
        std::atomic_init(&elem, c_invalid_gaia_txn_id.value());
    }

    // We may be reinitializing the server upon receiving a SIGHUP.
    clear_shared_memory();

    // Clear all shared memory if an exception is thrown.
    auto cleanup_memory = make_scope_guard([]()
                                           { clear_shared_memory(); });

    // Validate shared memory mapping definitions and assert that mappings are not made yet.
    data_mapping_t::validate(c_data_mappings, std::size(c_data_mappings));
    for (auto data_mapping : c_data_mappings)
    {
        ASSERT_INVARIANT(!data_mapping.is_set(), "Memory should be unmapped");
    }

    // s_shared_locators uses sizeof(gaia_offset_t) * c_max_locators = 32GB of virtual address space.
    //
    // s_shared_data uses (64B) * c_max_locators = 256GB of virtual address space.
    //
    // s_shared_id_index uses (32B) * c_max_locators = 128GB of virtual address space
    // (assuming 4-byte alignment). We could eventually shrink this to
    // 4B/locator (assuming 4-byte locators), or 16GB, if we can assume that
    // gaia_ids are sequentially allocated and seldom deleted, so we can just
    // use an array of locators indexed by gaia_id.
    data_mapping_t::create(c_data_mappings, s_server_conf.instance_name().c_str());

    bool initializing = true;
    init_memory_manager(initializing);

    // Create snapshot for db recovery and index population.
    bool apply_logs = false;
    create_local_snapshot(apply_logs);

    // Populate shared memory from the persistent log and snapshot.
    recover_db();

    // Initialize indexes.
    // init_indexes();

    // Done with local snapshot.
    s_local_snapshot_locators.close();

    cleanup_memory.dismiss();
}

void server_t::init_memory_manager(bool initializing)
{
    if (initializing)
    {
        // This is only called by the main thread, to prepare for recovery.
        s_memory_manager.initialize(
            reinterpret_cast<uint8_t*>(s_shared_data.data()->objects),
            sizeof(s_shared_data.data()->objects));

        memory_manager::chunk_offset_t chunk_offset = s_memory_manager.allocate_chunk();
        if (!chunk_offset.is_valid())
        {
            throw memory_allocation_error_internal();
        }
        s_chunk_manager.initialize(chunk_offset);
    }
    else
    {
        // This is called by server-side session threads, to use in GC.
        // These threads perform no allocations, so they do not need to
        // initialize their chunk manager with an allocated chunk.
        s_memory_manager.load(
            reinterpret_cast<uint8_t*>(s_shared_data.data()->objects),
            sizeof(s_shared_data.data()->objects));
    }
}

void server_t::deallocate_object(gaia_offset_t offset)
{
    // First extract the chunk ID from the offset, so we know which chunks are
    // candidates for deallocation.
    memory_manager::chunk_offset_t chunk_offset = memory_manager::chunk_from_offset(offset);

    memory_manager::chunk_manager_t chunk_manager;
    chunk_manager.load(chunk_offset);

    // We need to read the chunk version *before* we deallocate the object, to
    // ensure that the chunk hasn't already been deallocated and reused before
    // we read the version!
    memory_manager::chunk_version_t version = chunk_manager.get_version();

    // Cache this chunk and its current version for later deallocation.
    // REVIEW: This could be changed to use contains() after C++20.
    if (s_map_gc_chunks_to_versions.count(chunk_offset) == 0)
    {
        s_map_gc_chunks_to_versions.insert({chunk_offset, version});
    }
    else
    {
        // If this GC task already cached this chunk, then the versions must match!
        memory_manager::chunk_version_t cached_version = s_map_gc_chunks_to_versions[chunk_offset];
        ASSERT_INVARIANT(version == cached_version, "Chunk version must match cached chunk version!");
    }

    // Delegate deallocation of the object to the chunk manager.
    chunk_manager.deallocate(offset);
}

// Initialize indexes on startup.
void server_t::init_indexes()
{
    // No data to index-- nothing to do here.
    if (s_server_conf.persistence_mode() == server_config_t::persistence_mode_t::e_disabled)
    {
        return;
    }

    auto cleanup = make_scope_guard([]()
                                    { end_startup_txn(); });

    // Allocate new txn id for initializing indexes.
    begin_startup_txn();

    gaia_locator_t locator = c_invalid_gaia_locator;
    gaia_locator_t last_locator = s_shared_counters.data()->last_locator.load();

    // Create initial index data structures.
    for (const auto& table : catalog_core::list_tables())
    {
        for (const auto& index : catalog_core::list_indexes(table.id()))
        {
            index::index_builder_t::create_empty_index(index);
        }
    }

    while ((++locator).is_valid() && locator <= last_locator)
    {
        auto obj = locator_to_ptr(locator);

        // Skip catalog core objects -- they are not indexed.
        if (is_catalog_core_object(obj->type))
        {
            continue;
        }

        gaia_id_t type_record_id
            = type_id_mapping_t::instance().get_record_id(obj->type);

        if (type_record_id == c_invalid_gaia_id)
        {
            // Orphaned object detected. We continue instead of throw here because of GAIAPLAT-1276.
            // This should be reverted once we no longer orphan objects during a DROP operation.
            std::cerr << "Cannot find type for object " << obj->id << " in the catalog!";
            continue;
        }

        for (const auto& index : catalog_core::list_indexes(type_record_id))
        {
            index::index_builder_t::populate_index(index.id(), locator);
        }
    }
}

// On commit, update in-memory-indexes to reflect logged operations.
void server_t::update_indexes_from_txn_log()
{
    bool replay_logs = true;

    create_local_snapshot(replay_logs);
    auto cleanup_local_snapshot = make_scope_guard([]()
                                                   { s_local_snapshot_locators.close(); });
    index::index_builder_t::update_indexes_from_txn_log(*s_log.data(), s_server_conf.skip_catalog_integrity_checks());
}

void server_t::recover_db()
{
    // If persistence is disabled, then this is a no-op.
    if (s_server_conf.persistence_mode() != persistence_mode_t::e_disabled)
    {
        // We could get here after a server reset with '--persistence disabled-after-recovery',
        // in which case we need to recover from the original persistent image.
        if (!s_persistent_store)
        {
            auto cleanup = make_scope_guard([]()
                                            { end_startup_txn(); });
            begin_startup_txn();

            s_persistent_store = std::make_unique<gaia::db::persistent_store_manager>(
                get_counters(), s_server_conf.data_dir());
            if (s_server_conf.persistence_mode() == persistence_mode_t::e_reinitialized_on_startup)
            {
                s_persistent_store->destroy_persistent_store();
            }
            s_persistent_store->open();
            s_persistent_store->recover();
        }
    }

    // If persistence is disabled after recovery, then destroy the RocksDB
    // instance.
    if (s_server_conf.persistence_mode() == persistence_mode_t::e_disabled_after_recovery)
    {
        s_persistent_store.reset();
    }
}

gaia_txn_id_t server_t::begin_startup_txn()
{
    // Reserve an index in the safe_ts array, so the main thread can execute
    // post-commit maintenance tasks after the recovery txn commits.
    bool reservation_succeeded = reserve_safe_ts_index();
    // The reservation must have succeeded because we are the first thread to
    // reserve an index.
    ASSERT_POSTCONDITION(reservation_succeeded, "The main thread cannot fail to reserve a safe_ts index!");
    s_txn_id = txn_metadata_t::register_begin_ts();
    s_log.create(
        gaia_fmt::format("{}{}:{}", c_gaia_internal_txn_log_prefix, s_server_conf.instance_name(), s_txn_id).c_str());
    return s_txn_id;
}

void server_t::end_startup_txn()
{
    // The main thread no longer needs to perform any operations requiring a
    // safe_ts index.
    auto cleanup_safe_ts_index = make_scope_guard([&]()
                                                  { release_safe_ts_index(); });

    // Update the log header with our begin timestamp and initialize it to empty.
    s_log.data()->begin_ts = s_txn_id;
    s_log.data()->record_count = 0;

    // Claim ownership of the log fd from the mapping object.
    // The empty log will be freed by a regular GC task.
    int log_fd = s_log.unmap_truncate_seal_fd();

    auto cleanup_fd = make_scope_guard([&]()
                                       { close_fd(log_fd); });

    // Register this txn under a new commit timestamp.
    gaia_txn_id_t commit_ts = txn_metadata_t::register_commit_ts(s_txn_id, log_fd);
    // Mark this txn as submitted.
    txn_metadata_t::set_active_txn_submitted(s_txn_id, commit_ts);
    // Mark this txn as committed.
    txn_metadata_t::update_txn_decision(commit_ts, true);
    // Mark this txn durable if persistence is enabled.
    if (s_persistent_store)
    {
        txn_metadata_t::set_txn_durable(commit_ts);
    }

    perform_maintenance();

    ASSERT_POSTCONDITION(
        txn_metadata_t::is_txn_gc_complete(commit_ts),
        "Transaction log should be garbage-collected!");

    // If we get here, then we know the log fd has already been GC'ed.
    cleanup_fd.dismiss();

    s_txn_id = c_invalid_gaia_txn_id;
}

// Create a thread-local snapshot from the shared locators.
void server_t::create_local_snapshot(bool apply_logs)
{
    ASSERT_PRECONDITION(!s_local_snapshot_locators.is_set(), "Local snapshot is already mapped!");
    bool manage_fd = false;
    bool is_shared = false;

    if (apply_logs)
    {
        ASSERT_PRECONDITION(
            s_txn_id.is_valid() && txn_metadata_t::is_txn_active(s_txn_id),
            "create_local_snapshot() must be called from within an active transaction!");
        std::vector<int> txn_log_fds;
        get_txn_log_fds_for_snapshot(s_txn_id, txn_log_fds);
        auto cleanup_log_fds = make_scope_guard([&]()
                                                {
                                                    // Close all the duplicated log fds in the buffer.
                                                    for (auto& fd : txn_log_fds)
                                                    {
                                                        // Each log fd should still be valid.
                                                        ASSERT_INVARIANT(is_fd_valid(fd), "Invalid fd!");
                                                        close_fd(fd);
                                                    }
                                                });

        // Open a private locator mmap for the current thread.
        s_local_snapshot_locators.open(s_shared_locators.fd(), manage_fd, is_shared);

        // Apply txn_logs for the snapshot.
        for (const auto& it : txn_log_fds)
        {
            mapped_log_t txn_log;
            txn_log.open(it);
            apply_log_to_locators(s_local_snapshot_locators.data(), txn_log.data());
        }

        // Apply s_log to the local snapshot, if any.
        if (s_log.is_set())
        {
            apply_log_to_locators(s_local_snapshot_locators.data(), s_log.data());
        }
    }
    else
    {
        s_local_snapshot_locators.open(s_shared_locators.fd(), manage_fd, is_shared);
    }
}

sigset_t server_t::mask_signals()
{
    sigset_t sigset;
    ::sigemptyset(&sigset);

    // We now special-case SIGHUP to disconnect all sessions and reinitialize all shared memory.
    ::sigaddset(&sigset, SIGHUP);
    ::sigaddset(&sigset, SIGINT);
    ::sigaddset(&sigset, SIGTERM);
    ::sigaddset(&sigset, SIGQUIT);

    // Per POSIX, we must use pthread_sigmask() rather than sigprocmask()
    // in a multithreaded program.
    // REVIEW: should this be SIG_SETMASK?
    ::pthread_sigmask(SIG_BLOCK, &sigset, nullptr);

    return sigset;
}

void server_t::signal_handler(sigset_t sigset, int& signum)
{
    // Wait until a signal is delivered.
    // REVIEW: do we have any use for sigwaitinfo()?
    ::sigwait(&sigset, &signum);

    std::cerr << "Caught signal '" << ::strsignal(signum) << "'." << std::endl;

    signal_eventfd_multiple_threads(s_server_shutdown_eventfd);
}

void server_t::init_listening_socket(const std::string& socket_name)
{
    // Launch a connection-based listening Unix socket on a well-known address.
    // We use SOCK_SEQPACKET to get connection-oriented *and* datagram semantics.
    // This socket needs to be nonblocking so we can use epoll to wait on the
    // shutdown eventfd as well (the connected sockets it spawns will inherit
    // nonblocking mode). Actually, nonblocking mode may not have any effect in
    // level-triggered epoll mode, but it's good to ensure we can never block,
    // in case of bugs or surprising semantics in epoll.
    int listening_socket = ::socket(PF_UNIX, SOCK_SEQPACKET | SOCK_NONBLOCK, 0);
    if (listening_socket == -1)
    {
        throw_system_error("Socket creation failed!");
    }
    auto socket_cleanup = make_scope_guard([&]()
                                           { close_fd(listening_socket); });

    // Initialize the socket address structure.
    sockaddr_un server_addr{};
    server_addr.sun_family = AF_UNIX;

    // The socket name (minus its null terminator) needs to fit into the space
    // in the server address structure after the prefix null byte.
    ASSERT_INVARIANT(
        socket_name.size() <= sizeof(server_addr.sun_path) - 1,
        gaia_fmt::format("Socket name '{}' is too long!", socket_name).c_str());

    // We prepend a null byte to the socket name so the address is in the
    // (Linux-exclusive) "abstract namespace", i.e., not bound to the
    // filesystem.
    ::strncpy(&server_addr.sun_path[1], socket_name.c_str(), sizeof(server_addr.sun_path) - 1);

    // Bind the socket to the address and start listening for connections.
    // The socket name is not null-terminated in the address structure, but
    // we need to add an extra byte for the null byte prefix.
    socklen_t server_addr_size = sizeof(server_addr.sun_family) + 1 + ::strlen(&server_addr.sun_path[1]);
    if (-1 == ::bind(listening_socket, reinterpret_cast<struct sockaddr*>(&server_addr), server_addr_size))
    {
        // REVIEW: Identify other common errors that should have user-friendly error messages.
        if (errno == EADDRINUSE)
        {
            std::cerr << "ERROR: bind() failed! - " << (::strerror(errno)) << std::endl;
            std::cerr
                << "The " << c_db_server_name
                << " cannot start because another instance is already running."
                << std::endl
                << "Stop any instances of the server and try again."
                << std::endl;
            exit(1);
        }

        throw_system_error("bind() failed!");
    }
    if (-1 == ::listen(listening_socket, 0))
    {
        throw_system_error("listen() failed!");
    }

    socket_cleanup.dismiss();
    s_listening_socket = listening_socket;
}

bool server_t::authenticate_client_socket(int socket)
{
    struct ucred cred;
    socklen_t cred_len = sizeof(cred);
    if (-1 == ::getsockopt(socket, SOL_SOCKET, SO_PEERCRED, &cred, &cred_len))
    {
        throw_system_error("getsockopt(SO_PEERCRED) failed!");
    }

    // Disable client authentication until we can figure out
    // how to fix the Postgres tests.
    // https://gaiaplatform.atlassian.net/browse/GAIAPLAT-1253
    // Client must have same effective user ID as server.
    // return (cred.uid == ::geteuid());

    return true;
}

// We adopt a lazy GC approach to freeing thread resources, rather than having
// each thread clean up after itself on exit. This approach allows us to avoid
// any synchronization between the exiting thread and its owning thread, as well
// as the awkwardness of passing each thread a reference to its owning object.
// In general, any code which creates a new thread is expected to call this
// function to compensate for the "garbage" it is adding to the system.
//
// Removing a thread entry is O(1) (because we swap it with the last element and
// truncate the last element), so the whole scan with removals is O(n).
static void reap_exited_threads(std::vector<std::thread>& threads)
{
    for (auto it = threads.begin(); it != threads.end();)
    {
        // Test if the thread has already exited (this is possible with the
        // pthreads API but not with the std::thread API).
        auto handle = it->native_handle();

        // pthread_kill(0) returns 0 if the thread is still running, and ESRCH
        // otherwise (unless it has already been detached or joined, in which
        // case the thread ID may be invalid or reused, possibly causing a
        // segfault). We never use a thread ID after the thread has been joined
        // (and we never detach threads), so we should be OK.
        //
        // https://man7.org/linux/man-pages/man3/pthread_kill.3.html
        // "POSIX.1-2008 recommends that if an implementation detects the use of
        // a thread ID after the end of its lifetime, pthread_kill() should
        // return the error ESRCH. The glibc implementation returns this error
        // in the cases where an invalid thread ID can be detected. But note
        // also that POSIX says that an attempt to use a thread ID whose
        // lifetime has ended produces undefined behavior, and an attempt to use
        // an invalid thread ID in a call to pthread_kill() can, for example,
        // cause a segmentation fault."
        //
        // https://man7.org/linux/man-pages/man3/pthread_self.3.html
        // "A thread ID may be reused after a terminated thread has been joined,
        // or a detached thread has terminated."
        int error = ::pthread_kill(handle, 0);

        if (error == 0)
        {
            // The thread is still running, so do nothing.
            ++it;
        }
        else if (error == ESRCH)
        {
            // If this thread has already exited, then join it and deallocate
            // its object to release both memory and thread-related system
            // resources.
            ASSERT_INVARIANT(it->joinable(), c_message_thread_must_be_joinable);
            it->join();

            // Move the last element into the current entry.
            *it = std::move(threads.back());
            threads.pop_back();
        }
        else
        {
            // Throw on all other errors (e.g., if the thread has been detached
            // or joined).
            throw_system_error("pthread_kill(0) failed!", error);
        }
    }
}

void server_t::client_dispatch_handler(const std::string& socket_name)
{
    // Register session cleanup handler first, so we can execute it last.
    auto session_cleanup = make_scope_guard([]()
                                            {
                                                for (auto& thread : s_session_threads)
                                                {
                                                    ASSERT_INVARIANT(thread.joinable(), c_message_thread_must_be_joinable);
                                                    thread.join();
                                                }
                                                // All session threads have been joined, so they can be destroyed.
                                                s_session_threads.clear();
                                            });

    // Start listening for incoming client connections.
    init_listening_socket(socket_name);
    // We close the listening socket before waiting for session threads to exit,
    // so no new sessions can be established while we wait for all session
    // threads to exit (we assume they received the same server shutdown
    // notification that we did).
    auto listener_cleanup = make_scope_guard([&]()
                                             { close_fd(s_listening_socket); });

    // Set up the epoll loop.
    int epoll_fd = ::epoll_create1(0);
    if (epoll_fd == -1)
    {
        throw_system_error(c_message_epoll_create1_failed);
    }

    // We close the epoll descriptor before closing the listening socket, so any
    // connections that arrive before the listening socket is closed will
    // receive ECONNRESET rather than ECONNREFUSED. This is perhaps unfortunate
    // but shouldn't really matter in practice.
    auto epoll_cleanup = make_scope_guard([&]()
                                          { close_fd(epoll_fd); });
    int registered_fds[] = {s_listening_socket, s_server_shutdown_eventfd};
    for (int registered_fd : registered_fds)
    {
        epoll_event ev{};
        ev.events = EPOLLIN;
        ev.data.fd = registered_fd;
        if (-1 == ::epoll_ctl(epoll_fd, EPOLL_CTL_ADD, registered_fd, &ev))
        {
            throw_system_error(c_message_epoll_ctl_failed);
        }
    }
    epoll_event events[std::size(registered_fds)];

    // Enter the epoll loop.
    while (true)
    {
        // Block forever (we will be notified of shutdown).
        int ready_fd_count = ::epoll_wait(epoll_fd, events, std::size(events), -1);
        if (ready_fd_count == -1)
        {
            // Attaching the debugger will send a SIGSTOP which we can't block.
            // Any signal which we block will set the shutdown eventfd and will
            // alert the epoll fd, so we don't have to worry about getting EINTR
            // from a signal intended to terminate the process.
            if (errno == EINTR)
            {
                continue;
            }
            throw_system_error(c_message_epoll_wait_failed);
        }

        for (int i = 0; i < ready_fd_count; ++i)
        {
            epoll_event ev = events[i];
            // We never register for anything but EPOLLIN,
            // but EPOLLERR will always be delivered.
            if (ev.events & EPOLLERR)
            {
                if (ev.data.fd == s_listening_socket)
                {
                    int error = 0;
                    socklen_t err_len = sizeof(error);
                    // Ignore errors getting error message and default to generic error message.
                    ::getsockopt(s_listening_socket, SOL_SOCKET, SO_ERROR, static_cast<void*>(&error), &err_len);
                    throw_system_error("Client socket error!", error);
                }
                else if (ev.data.fd == s_server_shutdown_eventfd)
                {
                    throw_system_error("Shutdown eventfd error!");
                }
            }

            // At this point, we should only get EPOLLIN.
            ASSERT_INVARIANT(ev.events == EPOLLIN, c_message_unexpected_event_type);

            if (ev.data.fd == s_listening_socket)
            {
                int session_socket = ::accept(s_listening_socket, nullptr, nullptr);
                if (session_socket == -1)
                {
                    throw_system_error("accept() failed!");
                }

                if (s_session_threads.size() >= c_session_limit
                    || !authenticate_client_socket(session_socket))
                {
                    // The connecting client will get ECONNRESET on their first
                    // read from this socket.
                    std::cerr << "Disconnecting new session because authentication failed or session limit has been exceeded." << std::endl;
                    close_fd(session_socket);
                    continue;
                }

                // First reap any session threads that have terminated (to
                // avoid memory and system resource leaks).
                reap_exited_threads(s_session_threads);

                // Create session thread.
                s_session_threads.emplace_back(session_handler, session_socket);
            }
            else if (ev.data.fd == s_server_shutdown_eventfd)
            {
                consume_eventfd(s_server_shutdown_eventfd);
                return;
            }
            else
            {
                // We don't monitor any other fds.
                ASSERT_UNREACHABLE(c_message_unexpected_fd);
            }
        }
    }
}

void server_t::session_handler(int session_socket)
{
    // Set up session socket.
    s_session_shutdown = false;
    s_session_socket = session_socket;
    auto socket_cleanup = make_scope_guard([&]()
                                           {
                                               // We can rely on close_fd() to perform the equivalent of
                                               // shutdown(SHUT_RDWR), because we hold the only fd pointing to this
                                               // socket. That should allow the client to read EOF if they're in a
                                               // blocking read and exit gracefully. (If they try to write to the
                                               // socket after we've closed our end, they'll receive EPIPE.) We don't
                                               // want to try to read any pending data from the client, because we're
                                               // trying to shut down as quickly as possible.
                                               close_fd(s_session_socket);
                                           });

    // Initialize this thread's memory manager.
    bool initializing = false;
    init_memory_manager(initializing);

    // Reserve an index in the safe_ts array. If this fails (because all indexes
    // are currently claimed by sessions), then immediately close the socket, so
    // the client throws a `peer_disconnected` exception and rethrows a
    // `session_limit_exceeded_internal` exception.
    // REVIEW: When we have a way to marshal exceptions to the client, we should
    // directly ensure that `session_limit_exceeded_internal` is thrown in this case.
    if (!reserve_safe_ts_index())
    {
        std::cerr << "Disconnecting new session because session handler failed to reserve a safe_ts entry index." << std::endl;
        return;
    }

    auto safe_ts_index_cleanup = make_scope_guard([&]()
                                                  {
                                                      // Release this thread's index in the safe_ts array.
                                                      // (If reserve_safe_ts_index() succeeded, then the index must be valid.)
                                                      release_safe_ts_index();
                                                  });

    // Set up epoll loop.
    int epoll_fd = ::epoll_create1(0);
    if (epoll_fd == -1)
    {
        throw_system_error(c_message_epoll_create1_failed);
    }
    auto epoll_cleanup = make_scope_guard([&]()
                                          { close_fd(epoll_fd); });

    int fds[] = {s_session_socket, s_server_shutdown_eventfd};
    for (int fd : fds)
    {
        // We should only get EPOLLRDHUP from the client socket, but oh well.
        epoll_event ev{};
        ev.events = EPOLLIN | EPOLLRDHUP;
        ev.data.fd = fd;
        if (-1 == ::epoll_ctl(epoll_fd, EPOLL_CTL_ADD, fd, &ev))
        {
            throw_system_error(c_message_epoll_ctl_failed);
        }
    }
    epoll_event events[std::size(fds)];

    // Event to signal session-owned threads to terminate.
    s_session_shutdown_eventfd = make_eventfd();
    auto owned_threads_cleanup = make_scope_guard([]()
                                                  {
                                                      // Signal all session-owned threads to terminate.
                                                      signal_eventfd_multiple_threads(s_session_shutdown_eventfd);

                                                      // Wait for all session-owned threads to terminate.
                                                      for (auto& thread : s_session_owned_threads)
                                                      {
                                                          ASSERT_INVARIANT(thread.joinable(), c_message_thread_must_be_joinable);
                                                          thread.join();
                                                      }

                                                      // All session-owned threads have been joined, so they can be destroyed.
                                                      s_session_owned_threads.clear();

                                                      // All session-owned threads have received the session shutdown
                                                      // notification, so we can close the eventfd.
                                                      close_fd(s_session_shutdown_eventfd);
                                                  });

    // Enter epoll loop.
    while (!s_session_shutdown)
    {
        // Block forever (we will be notified of shutdown).
        int ready_fd_count = ::epoll_wait(epoll_fd, events, std::size(events), -1);
        if (ready_fd_count == -1)
        {
            // Attaching the debugger will send a SIGSTOP which we can't block.
            // Any signal which we block will set the shutdown eventfd and will
            // alert the epoll fd, so we don't have to worry about getting EINTR
            // from a signal intended to terminate the process.
            if (errno == EINTR)
            {
                continue;
            }
            throw_system_error(c_message_epoll_wait_failed);
        }

        session_event_t event = session_event_t::NOP;
        const void* event_data = nullptr;

        // Buffer used to send and receive all message data.
        uint8_t msg_buf[c_max_msg_size_in_bytes]{0};

        // Buffer used to receive file descriptors.
        int fd_buf[c_max_fd_count] = {-1};
        size_t fd_buf_size = std::size(fd_buf);
        int* fds = nullptr;
        size_t fd_count = 0;

        // If the shutdown flag is set, we need to exit immediately before
        // processing the next ready fd.
        for (int i = 0; i < ready_fd_count && !s_session_shutdown; ++i)
        {
            epoll_event ev = events[i];
            if (ev.data.fd == s_session_socket)
            {
                // NB: Because many event flags are set in combination with others, the
                // order we test them in matters! E.g., EPOLLIN seems to always be set
                // whenever EPOLLRDHUP is set, so we need to test EPOLLRDHUP before
                // testing EPOLLIN.
                if (ev.events & EPOLLERR)
                {
                    // This flag is unmaskable, so we don't need to register for it.
                    int error = 0;
                    socklen_t err_len = sizeof(error);
                    // Ignore errors getting error message and default to generic error message.
                    ::getsockopt(s_session_socket, SOL_SOCKET, SO_ERROR, static_cast<void*>(&error), &err_len);
                    std::cerr << "Client socket error: " << ::strerror(error) << std::endl;
                    event = session_event_t::CLIENT_SHUTDOWN;
                }
                else if (ev.events & EPOLLHUP)
                {
                    // This flag is unmaskable, so we don't need to register for it.
                    // Both ends of the socket have issued a shutdown(SHUT_WR) or equivalent.
                    ASSERT_INVARIANT(!(ev.events & EPOLLERR), c_message_epollerr_flag_should_not_be_set);
                    event = session_event_t::CLIENT_SHUTDOWN;
                }
                else if (ev.events & EPOLLRDHUP)
                {
                    // The client has called shutdown(SHUT_WR) to signal their intention to
                    // disconnect. We do the same by closing the session socket.
                    // REVIEW: Can we get both EPOLLHUP and EPOLLRDHUP when the client half-closes
                    // the socket after we half-close it?
                    ASSERT_INVARIANT(!(ev.events & EPOLLHUP), "EPOLLHUP flag should not be set!");
                    event = session_event_t::CLIENT_SHUTDOWN;
                }
                else if (ev.events & EPOLLIN)
                {
                    ASSERT_INVARIANT(
                        !(ev.events & (EPOLLERR | EPOLLHUP | EPOLLRDHUP)),
                        "EPOLLERR, EPOLLHUP, EPOLLRDHUP flags should not be set!");

                    // Read client message with possible file descriptors.
                    size_t bytes_read = recv_msg_with_fds(
                        s_session_socket, fd_buf, &fd_buf_size, msg_buf, sizeof(msg_buf));
                    // We shouldn't get EOF unless EPOLLRDHUP is set.
                    // REVIEW: it might be possible for the client to call shutdown(SHUT_WR)
                    // after we have already woken up on EPOLLIN, in which case we would
                    // legitimately read 0 bytes and this assert would be invalid.
                    ASSERT_INVARIANT(bytes_read > 0, "Failed to read message!");

                    const message_t* msg = Getmessage_t(msg_buf);
                    const client_request_t* request = msg->msg_as_request();
                    event = request->event();
                    event_data = static_cast<const void*>(request);

                    if (fd_buf_size > 0)
                    {
                        fds = fd_buf;
                        fd_count = fd_buf_size;
                    }
                }
                else
                {
                    // We don't register for any other events.
                    ASSERT_INVARIANT(false, c_message_unexpected_event_type);
                }
            }
            else if (ev.data.fd == s_server_shutdown_eventfd)
            {
                ASSERT_INVARIANT(ev.events == EPOLLIN, "Expected EPOLLIN event type!");
                consume_eventfd(s_server_shutdown_eventfd);
                event = session_event_t::SERVER_SHUTDOWN;
            }
            else
            {
                // We don't monitor any other fds.
                ASSERT_UNREACHABLE(c_message_unexpected_fd);
            }

            ASSERT_INVARIANT(event != session_event_t::NOP, c_message_unexpected_event_type);

            // The transition handlers are the only places we currently call
            // send_msg_with_fds(). We need to handle a peer_disconnected
            // exception thrown from that method (translated from EPIPE).
            try
            {
                apply_transition(event, event_data, fds, fd_count);
            }
            catch (const peer_disconnected& e)
            {
                std::cerr << "Client socket error: " << e.what() << std::endl;
                s_session_shutdown = true;
            }
        }
    }
}

template <typename T_element>
void server_t::stream_producer_handler(
    int stream_socket, int cancel_eventfd, std::shared_ptr<generator_t<T_element>> generator_fn)
{
    // We can rely on close_fd() to perform the equivalent of shutdown(SHUT_RDWR), because we
    // hold the only fd pointing to this socket.
    auto socket_cleanup = make_scope_guard([&]()
                                           { close_fd(stream_socket); });

    // Verify that the socket is the correct type for the semantics we assume.
    check_socket_type(stream_socket, SOCK_SEQPACKET);

    // Check that our stream socket is non-blocking (so we don't accidentally block in write()).
    ASSERT_PRECONDITION(is_non_blocking(stream_socket), "Stream socket is in blocking mode!");

    int epoll_fd = ::epoll_create1(0);
    if (epoll_fd == -1)
    {
        throw_system_error(c_message_epoll_create1_failed);
    }
    auto epoll_cleanup = make_scope_guard([&]()
                                          { close_fd(epoll_fd); });

    // We poll for write availability of the stream socket in level-triggered mode,
    // and only write at most one buffer of data before polling again, to avoid read
    // starvation of the cancellation eventfd.
    epoll_event sock_ev{};
    sock_ev.events = EPOLLOUT;
    sock_ev.data.fd = stream_socket;
    if (-1 == ::epoll_ctl(epoll_fd, EPOLL_CTL_ADD, stream_socket, &sock_ev))
    {
        throw_system_error(c_message_epoll_ctl_failed);
    }

    epoll_event cancel_ev{};
    cancel_ev.events = EPOLLIN;
    cancel_ev.data.fd = cancel_eventfd;
    if (-1 == ::epoll_ctl(epoll_fd, EPOLL_CTL_ADD, cancel_eventfd, &cancel_ev))
    {
        throw_system_error(c_message_epoll_ctl_failed);
    }

    epoll_event events[2];
    bool producer_shutdown = false;
    bool disabled_writable_notification = false;

    // The userspace buffer that we use to construct a batch datagram message.
    std::vector<T_element> batch_buffer;

    // We need to call reserve() rather than the "sized" constructor to avoid changing size().
    batch_buffer.reserve(c_stream_batch_size);

    auto gen_it = generator_iterator_t<T_element>(std::move(generator_fn));

    while (!producer_shutdown)
    {
        // Block forever (we will be notified of shutdown).
        int ready_fd_count = ::epoll_wait(epoll_fd, events, std::size(events), -1);
        if (ready_fd_count == -1)
        {
            // Attaching the debugger will send a SIGSTOP which we can't block.
            // Any signal which we block will set the shutdown eventfd and will
            // alert the epoll fd, so we don't have to worry about getting EINTR
            // from a signal intended to terminate the process.
            if (errno == EINTR)
            {
                continue;
            }
            throw_system_error(c_message_epoll_wait_failed);
        }

        // If the shutdown flag is set, we need to exit immediately before
        // processing the next ready fd.
        for (int i = 0; i < ready_fd_count && !producer_shutdown; ++i)
        {
            epoll_event ev = events[i];
            if (ev.data.fd == stream_socket)
            {
                // NB: Because many event flags are set in combination with others, the
                // order we test them in matters! E.g., EPOLLIN seems to always be set
                // whenever EPOLLRDHUP is set, so we need to test EPOLLRDHUP before
                // testing EPOLLIN.
                if (ev.events & EPOLLERR)
                {
                    // This flag is unmaskable, so we don't need to register for it.
                    int error = 0;
                    socklen_t err_len = sizeof(error);

                    // Ignore errors getting error message and default to generic error message.
                    ::getsockopt(stream_socket, SOL_SOCKET, SO_ERROR, static_cast<void*>(&error), &err_len);
                    std::cerr << "Stream socket error: '" << ::strerror(error) << "'." << std::endl;
                    producer_shutdown = true;
                }
                else if (ev.events & EPOLLHUP)
                {
                    // This flag is unmaskable, so we don't need to register for it.
                    // We should get this when the client has closed its end of the socket.
                    ASSERT_INVARIANT(!(ev.events & EPOLLERR), c_message_epollerr_flag_should_not_be_set);
                    producer_shutdown = true;
                }
                else if (ev.events & EPOLLOUT)
                {
                    ASSERT_INVARIANT(
                        !disabled_writable_notification,
                        "Received write readiness notification on socket after deregistering from EPOLLOUT!");

                    ASSERT_INVARIANT(
                        !(ev.events & (EPOLLERR | EPOLLHUP)),
                        "EPOLLERR and EPOLLHUP flags should not be set!");

                    // Write to the send buffer until we exhaust either the iterator or the buffer free space.
                    while (gen_it && (batch_buffer.size() < c_stream_batch_size))
                    {
                        T_element next_val = *gen_it;
                        batch_buffer.push_back(next_val);
                        ++gen_it;
                    }

                    // We need to send any pending data in the buffer, followed by EOF if we
                    // exhausted the iterator. We let the client decide when to close the socket,
                    // because their next read may be arbitrarily delayed (and they may still have
                    // pending data).

                    // First send any remaining data in the buffer.
                    if (batch_buffer.size() > 0)
                    {
                        // To simplify client state management by allowing the client to dequeue
                        // entries in FIFO order using std::vector.pop_back(), we reverse the order
                        // of entries in the buffer.
                        std::reverse(std::begin(batch_buffer), std::end(batch_buffer));

                        // We don't want to handle signals, so set MSG_NOSIGNAL to convert SIGPIPE
                        // to EPIPE.
                        if (-1 == ::send(stream_socket, batch_buffer.data(), batch_buffer.size() * sizeof(T_element), MSG_NOSIGNAL))
                        {
                            // Break out of the poll loop on any write error.
                            producer_shutdown = true;

                            // It should never happen that the socket is no longer writable after we
                            // receive EPOLLOUT, because we are the only writer and the receive
                            // buffer is always large enough for a batch.
                            ASSERT_INVARIANT(errno != EAGAIN && errno != EWOULDBLOCK, c_message_unexpected_errno_value);

                            // There is a race between the client reading its pending datagram and
                            // triggering an EPOLLOUT notification, and then closing its socket and
                            // triggering an EPOLLHUP notification. We might receive EPIPE or
                            // ECONNRESET from the preceding write if we haven't yet processed the
                            // EPOLLHUP notification. This doesn't indicate an error condition on
                            // the client side, so we don't log socket errors in this case. Even if
                            // the write failed because the client-side session thread crashed, we
                            // will detect and handle that condition in the server-side session
                            // thread.
                            //
                            // REVIEW: We could avoid setting the producer_shutdown flag in this
                            // case and wait for an EPOLLHUP notification in the next loop
                            // iteration. We exit immediately for now because 1) we aren't doing
                            // nontrivial cleanup on receiving EPOLLHUP (just setting the
                            // producer_shutdown flag), and 2) expecting an EPOLLHUP notification to
                            // always be delivered even after receiving EPIPE or ECONNRESET seems
                            // like a fragile assumption (we could validate this assumption with a
                            // test program, but again this is undocumented behavior and therefore
                            // subject to change).
                            if (errno != EPIPE && errno != ECONNRESET)
                            {
                                std::cerr << "Stream socket error: '" << ::strerror(errno) << "'." << std::endl;
                            }
                        }
                        else
                        {
                            // We successfully wrote to the socket, so clear the buffer. (Partial
                            // writes are impossible with datagram sockets.) The standard is
                            // somewhat unclear, but apparently clear() will not change the capacity
                            // in any recent implementation of the standard library
                            // (https://cplusplus.github.io/LWG/issue1102).
                            batch_buffer.clear();
                        }
                    }

                    // If we exhausted the iterator, send EOF to client. (We still need to wait for
                    // the client to close their socket, because they may still have unread data, so
                    // we don't set the producer_shutdown flag.)
                    if (!gen_it)
                    {
                        ::shutdown(stream_socket, SHUT_WR);
                        // Unintuitively, after we call shutdown(SHUT_WR), the socket is always
                        // writable, because a write will never block, but any write will return
                        // EPIPE. Therefore, we unregister the socket for writable notifications
                        // after we call shutdown(SHUT_WR). We should now only be notified (with
                        // EPOLLHUP/EPOLLERR) when the client closes the socket, so we can close
                        // our end of the socket and terminate the thread.
                        epoll_event ev{};
                        // We're only interested in EPOLLHUP/EPOLLERR notifications, and we
                        // don't need to register for those.
                        ev.events = 0;
                        ev.data.fd = stream_socket;
                        if (-1 == ::epoll_ctl(epoll_fd, EPOLL_CTL_MOD, stream_socket, &ev))
                        {
                            throw_system_error(c_message_epoll_ctl_failed);
                        }
                        disabled_writable_notification = true;
                    }
                }
                else
                {
                    // We don't register for any other events.
                    ASSERT_INVARIANT(false, c_message_unexpected_event_type);
                }
            }
            else if (ev.data.fd == cancel_eventfd)
            {
                ASSERT_INVARIANT(ev.events == EPOLLIN, c_message_unexpected_event_type);
                consume_eventfd(cancel_eventfd);
                producer_shutdown = true;
            }
            else
            {
                // We don't monitor any other fds.
                ASSERT_UNREACHABLE(c_message_unexpected_fd);
            }
        }
    }
}

template <typename T_element>
void server_t::start_stream_producer(int stream_socket, std::shared_ptr<generator_t<T_element>> generator_fn)
{
    // First reap any owned threads that have terminated (to avoid memory and
    // system resource leaks).
    reap_exited_threads(s_session_owned_threads);

    // Create stream producer thread.
    s_session_owned_threads.emplace_back(
        stream_producer_handler<T_element>, stream_socket, s_session_shutdown_eventfd, std::move(generator_fn));
}

std::shared_ptr<generator_t<gaia_id_t>> server_t::get_id_generator_for_type(gaia_type_t type)
{
    return std::make_shared<type_generator_t>(type, s_txn_id);
}

void server_t::validate_txns_in_range(gaia_txn_id_t start_ts, gaia_txn_id_t end_ts)
{
    // Scan txn table entries from start_ts to end_ts.
    // Seal any uninitialized entries and validate any undecided txns.
    for (gaia_txn_id_t ts = start_ts; ts < end_ts; ++ts)
    {
        // Fence off any txns that have allocated a commit_ts between start_ts
        // and end_ts but have not yet registered a commit_ts metadata entry in
        // the txn table.
        if (txn_metadata_t::seal_uninitialized_ts(ts))
        {
            continue;
        }

        // Validate any undecided submitted txns.
        if (txn_metadata_t::is_commit_ts(ts) && txn_metadata_t::is_txn_validating(ts))
        {
            bool is_committed = validate_txn(ts);

            // Update the current txn's decided status.
            txn_metadata_t::update_txn_decision(ts, is_committed);
        }
    }
}

gaia_txn_id_t server_t::submit_txn(gaia_txn_id_t begin_ts, int log_fd)
{
    ASSERT_PRECONDITION(txn_metadata_t::is_txn_active(begin_ts), "Not an active transaction!");

    // We assume all our log fds are non-negative and fit into 16 bits. (The
    // highest possible value is reserved to indicate an invalid fd.)
    ASSERT_PRECONDITION(
        log_fd >= 0 && log_fd < std::numeric_limits<uint16_t>::max(),
        "Transaction log fd is not between 0 and (2^16 - 2)!");

    ASSERT_PRECONDITION(is_fd_valid(log_fd), "Invalid log fd!");

    // Allocate a new commit_ts and initialize its metadata with our begin_ts and log fd.
    gaia_txn_id_t commit_ts = txn_metadata_t::register_commit_ts(begin_ts, log_fd);

    // Now update the active txn metadata.
    txn_metadata_t::set_active_txn_submitted(begin_ts, commit_ts);

    return commit_ts;
}

// This helper method takes 2 file descriptors for txn logs and determines if
// they have a non-empty intersection. We could just use std::set_intersection,
// but that outputs all elements of the intersection in a third container, while
// we just need to test for non-empty intersection (and terminate as soon as the
// first common element is found), so we write our own simple merge intersection
// code. If we ever need to return the IDs of all conflicting objects to clients
// (or just log them for diagnostics), we could use std::set_intersection.
bool server_t::txn_logs_conflict(int log_fd1, int log_fd2)
{
    // First map the two fds.
    mapped_log_t log1;
    log1.open(log_fd1);
    mapped_log_t log2;
    log2.open(log_fd2);

    // Now perform standard merge intersection and terminate on the first conflict found.
    size_t log1_idx = 0, log2_idx = 0;
    while (log1_idx < log1.data()->record_count && log2_idx < log2.data()->record_count)
    {
        txn_log_t::log_record_t* lr1 = log1.data()->log_records + log1_idx;
        txn_log_t::log_record_t* lr2 = log2.data()->log_records + log2_idx;

        if (lr1->locator == lr2->locator)
        {
            return true;
        }
        else if (lr1->locator < lr2->locator)
        {
            ++log1_idx;
        }
        else
        {
            ++log2_idx;
        }
    }
    return false;
}

bool server_t::validate_txn(gaia_txn_id_t commit_ts)
{
    // Validation algorithm:

    // NB: We make two passes over the conflict window, even though only one
    // pass would suffice, because we want to avoid unnecessary validation of
    // undecided txns by skipping over them on the first pass while we check
    // committed txns for conflicts, hoping that some undecided txns will be
    // decided before the second pass. This adds some complexity (e.g., tracking
    // committed txns already tested for conflicts), but avoids unnecessary
    // duplicated work, by deferring helping other txns validate until all
    // necessary work is complete and we would be forced to block otherwise.
    //
    // 1. Find all committed transactions in conflict window, i.e., between our
    //    begin and commit timestamps, traversing from oldest to newest txns and
    //    testing for conflicts as we go, to allow as much time as possible for
    //    undecided txns to be validated, and for commit timestamps allocated
    //    within our conflict window to be registered. Seal all uninitialized
    //    timestamps we encounter, so no active txns can be submitted within our
    //    conflict window. Any submitted txns which have allocated a commit
    //    timestamp within our conflict window but have not yet registered their
    //    commit timestamp must now retry with a new timestamp. (This allows us
    //    to treat our conflict window as an immutable snapshot of submitted
    //    txns, without needing to acquire any locks.) Skip over all sealed
    //    timestamps, active txns, undecided txns, and aborted txns. Repeat this
    //    phase until no newly committed txns are discovered.
    //
    // 2. Recursively validate all undecided txns in the conflict window, from
    //    oldest to newest. Note that we cannot recurse indefinitely, because by
    //    hypothesis no undecided txns can precede our begin timestamp (because
    //    a new transaction must validate any undecided transactions with commit
    //    timestamps preceding its begin timestamp before it can proceed).
    //    However, we could duplicate work with other session threads validating
    //    their committing txns. We mitigate this by 1) deferring any recursive
    //    validation until no more committed txns have been found during a
    //    repeated scan of the conflict window, 2) tracking all txns' validation
    //    status in their commit timestamp entries, and 3) rechecking validation
    //    status for the current txn after scanning each possibly conflicting
    //    txn log (and aborting validation if it has already been validated).
    //
    // 3. Test any committed txns validated in the preceding step for conflicts.
    //    (This also includes any txns which were undecided in the first pass
    //    but committed before the second pass.)
    //
    // 4. If any of these steps finds that our write set conflicts with the
    //    write set of any committed txn, we must abort. Otherwise, we commit.
    //    In either case, we set the decided state in our commit timestamp metadata
    //    and return the commit decision to the client.
    //
    // REVIEW: Possible optimization for conflict detection, because mmap() is so
    // expensive: store compact signatures in the txn log (either sorted
    // fingerprint sequence or bloom filter, at beginning or end of file), read
    // the signatures with pread(2), and test against signatures in committing
    // txn's log. Only mmap() the txn log if a possible conflict is indicated.
    //
    // REVIEW: A simpler and possibly more important optimization: use the
    // existing mapped view of the committing txn's log instead of mapping it
    // again on every conflict check.
    //
    // REVIEW: Possible optimization (in the original version but removed in the
    // current code for simplicity): find the latest undecided txn which
    // conflicts with our write set. Any undecided txns later than this don't
    // need to be validated (but earlier, non-conflicting undecided txns still
    // need to be validated, because they could conflict with a later undecided
    // txn with a conflicting write set, which would abort and hence not cause
    // us to abort).

    // Because we make multiple passes over the conflict window, we need to track
    // committed txns that have already been tested for conflicts.
    std::unordered_set<gaia_txn_id_t> committed_txns_tested_for_conflicts;

    // Iterate over all txns in conflict window, and test all committed txns for
    // conflicts. Repeat until no new committed txns are discovered. This gives
    // undecided txns as much time as possible to be validated by their
    // committing txn.
    bool has_found_new_committed_txn;
    do
    {
        has_found_new_committed_txn = false;
        for (gaia_txn_id_t ts = txn_metadata_t::get_begin_ts_from_commit_ts(commit_ts) + 1; ts < commit_ts; ++ts)
        {
            // Seal all uninitialized timestamps. This marks a "fence" after which
            // any submitted txns with commit timestamps in our conflict window must
            // already be registered under their commit_ts (they must retry with a
            // new timestamp otherwise). (The sealing is necessary only on the
            // first pass, but the "uninitialized txn metadata" check is cheap enough
            // that repeating it on subsequent passes shouldn't matter.)
            if (txn_metadata_t::seal_uninitialized_ts(ts))
            {
                continue;
            }

            if (txn_metadata_t::is_commit_ts(ts) && txn_metadata_t::is_txn_committed(ts))
            {
                // Remember each committed txn commit_ts so we don't test it again.
                const auto [iter, is_new_committed_ts] = committed_txns_tested_for_conflicts.insert(ts);
                if (is_new_committed_ts)
                {
                    has_found_new_committed_txn = true;

                    // Eagerly test committed txns for conflicts to give undecided
                    // txns more time for validation (and submitted txns more time
                    // for registration).

                    // We need to use the safe_fd_from_ts_t wrapper for conflict detection
                    // in case either log fd is invalidated by another thread
                    // concurrently advancing the watermark. If either log fd is
                    // invalidated, it must be that another thread has validated our
                    // txn, so we can exit early.
                    try
                    {
                        safe_fd_from_ts_t validating_fd(commit_ts);
                        safe_fd_from_ts_t committed_fd(ts);

                        if (txn_logs_conflict(validating_fd.get_fd(), committed_fd.get_fd()))
                        {
                            return false;
                        }
                    }
                    catch (const invalid_log_fd& e)
                    {
                        // invalid_log_fd can only be thrown if the log fd of the
                        // commit_ts it references has been invalidated, which can only
                        // happen if the watermark has advanced past the commit_ts. The
                        // watermark cannot advance past our begin_ts unless our txn has
                        // already been validated, so if either of the fds we are
                        // testing for conflicts is invalidated, it must mean that our
                        // txn has already been validated. Because our commit_ts always
                        // follows the commit_ts of the undecided txn we are testing for
                        // conflicts, and the watermark always advances in order, it
                        // cannot be the case that this txn's log fd has not been
                        // invalidated while our txn's log fd has been invalidated.
                        gaia_txn_id_t sealed_commit_ts = e.get_ts();
                        ASSERT_INVARIANT(
                            txn_metadata_t::is_txn_decided(sealed_commit_ts),
                            c_message_txn_log_fd_cannot_be_invalidated);

                        if (sealed_commit_ts == ts)
                        {
                            ASSERT_INVARIANT(
                                txn_metadata_t::is_txn_decided(commit_ts),
                                c_message_validating_txn_should_have_been_validated);
                        }

                        // If either log fd was invalidated, then the validating txn
                        // must have been validated, so we can return the decision
                        // immediately.
                        return txn_metadata_t::is_txn_committed(commit_ts);
                    }
                }
            }

            // Check if another thread has already validated this txn.
            if (txn_metadata_t::is_txn_decided(commit_ts))
            {
                return txn_metadata_t::is_txn_committed(commit_ts);
            }
        }
    } while (has_found_new_committed_txn);

    // Validate all undecided txns, from oldest to newest. If any validated txn
    // commits, test it immediately for conflicts. Also test any committed txns
    // for conflicts if they weren't tested in the first pass.
    for (gaia_txn_id_t ts = txn_metadata_t::get_begin_ts_from_commit_ts(commit_ts) + 1; ts < commit_ts; ++ts)
    {
        if (txn_metadata_t::is_commit_ts(ts))
        {
            // Validate any currently undecided txn.
            if (txn_metadata_t::is_txn_validating(ts))
            {
                // By hypothesis, there are no undecided txns with commit timestamps
                // preceding the committing txn's begin timestamp.
                ASSERT_INVARIANT(
                    ts > s_txn_id,
                    c_message_preceding_txn_should_have_been_validated);

                // Recursively validate the current undecided txn.
                bool is_committed = validate_txn(ts);

                // Update the current txn's decided status.
                txn_metadata_t::update_txn_decision(ts, is_committed);
            }

            // If a previously undecided txn has now committed, test it for conflicts.
            if (txn_metadata_t::is_txn_committed(ts) && committed_txns_tested_for_conflicts.count(ts) == 0)
            {
                // We need to use the safe_fd_from_ts_t wrapper for conflict
                // detection in case either log fd is invalidated by another
                // thread concurrently advancing the watermark. If either log fd
                // is invalidated, it must be that another thread has validated
                // our txn, so we can exit early.
                try
                {
                    safe_fd_from_ts_t validating_fd(commit_ts);
                    safe_fd_from_ts_t new_committed_fd(ts);

                    if (txn_logs_conflict(validating_fd.get_fd(), new_committed_fd.get_fd()))
                    {
                        return false;
                    }
                }
                catch (const invalid_log_fd& e)
                {
                    // invalid_log_fd can only be thrown if the log fd of the
                    // commit_ts it references has been invalidated, which can
                    // only happen if the watermark has advanced past the
                    // commit_ts. The watermark cannot advance past our begin_ts
                    // unless our txn has already been validated, so if either
                    // of the fds we are testing for conflicts is invalidated,
                    // it must mean that our txn has already been validated.
                    // Because our commit_ts always follows the commit_ts of the
                    // undecided txn we are testing for conflicts, and the
                    // watermark always advances in order, it cannot be the case
                    // that this txn's log fd has not been invalidated while our
                    // txn's log fd has been invalidated.
                    gaia_txn_id_t sealed_commit_ts = e.get_ts();
                    ASSERT_INVARIANT(
                        txn_metadata_t::is_txn_decided(sealed_commit_ts),
                        c_message_txn_log_fd_cannot_be_invalidated);

                    if (sealed_commit_ts == commit_ts)
                    {
                        ASSERT_INVARIANT(
                            txn_metadata_t::get_txn_log_fd(ts) == -1,
                            c_message_txn_log_fd_should_have_been_invalidated);
                    }
                    else
                    {
                        ASSERT_INVARIANT(
                            sealed_commit_ts == ts,
                            c_message_unexpected_commit_ts_value);
                        ASSERT_INVARIANT(
                            txn_metadata_t::is_txn_decided(commit_ts),
                            c_message_validating_txn_should_have_been_validated);
                    }

                    // If either log fd was invalidated, then the validating txn
                    // must have been validated, so we can return the decision
                    // immediately.
                    return txn_metadata_t::is_txn_committed(commit_ts);
                }
            }
        }

        // Check if another thread has already validated this txn.
        if (txn_metadata_t::is_txn_decided(commit_ts))
        {
            return txn_metadata_t::is_txn_committed(commit_ts);
        }
    }

    // At this point, there are no undecided txns in the conflict window, and
    // all committed txns have been tested for conflicts, so we can commit.
    return true;
}

// This advances the given global timestamp counter to the given timestamp
// value, unless it has already advanced beyond the given value due to a
// concurrent update.
//
// NB: we use compare_exchange_weak() for the global update because we need to
// retry anyway on concurrent updates, so tolerating spurious failures
// requires no additional logic.
bool server_t::advance_watermark(watermark_type_t watermark_type, gaia_txn_id_t ts)
{
    gaia_txn_id_t last_watermark_ts = get_watermark(watermark_type);
    do
    {
        // NB: last_watermark_ts is an inout argument holding the previous value
        // on failure!
        if (ts <= last_watermark_ts)
        {
            return false;
        }

    } while (!get_watermark_entry(watermark_type).compare_exchange_weak(last_watermark_ts.value_ref(), ts.value()));

    return true;
}

void server_t::apply_txn_log_from_ts(gaia_txn_id_t commit_ts)
{
    ASSERT_PRECONDITION(
        txn_metadata_t::is_commit_ts(commit_ts) && txn_metadata_t::is_txn_committed(commit_ts),
        "apply_txn_log_from_ts() must be called on the commit_ts of a committed txn!");

    // Because txn logs are only eligible for GC after they fall behind the
    // post-apply watermark, we don't need the safe_fd_from_ts_t wrapper.
    int log_fd = txn_metadata_t::get_txn_log_fd(commit_ts);

    // A txn log fd should never be invalidated until it falls behind the
    // post-apply watermark.
    ASSERT_INVARIANT(
        log_fd != -1,
        "apply_txn_log_from_ts() must be called on a commit_ts with a valid log fd!");

    mapped_log_t txn_log;
    txn_log.open(log_fd);

    // Ensure that the begin_ts in this metadata matches the txn log header.
    ASSERT_INVARIANT(
        txn_log.data()->begin_ts == txn_metadata_t::get_begin_ts_from_commit_ts(commit_ts),
        "txn log begin_ts must match begin_ts reference in commit_ts metadata!");

    // Update the shared locator view with each redo version (i.e., the
    // version created or updated by the txn). This is safe as long as the
    // committed txn being applied has commit_ts older than the oldest
    // active txn's begin_ts (so it can't overwrite any versions visible in
    // that txn's snapshot). This update is non-atomic because log application
    // is idempotent and therefore a txn log can be re-applied over the same
    // txn's partially-applied log during snapshot reconstruction.
    apply_log_to_locators(s_shared_locators.data(), txn_log.data());
}

void server_t::gc_txn_log_from_fd(int log_fd, bool committed)
{
    mapped_log_t txn_log;
    txn_log.open(log_fd);

    ASSERT_INVARIANT(txn_log.is_set(), "txn_log should be mapped when deallocating old offsets.");

    bool deallocate_new_offsets = !committed;

    // Remove in-memory index entries that might be referencing old txn_log data before actually
    // deallocating them!
    // index::index_builder_t::gc_indexes_from_txn_log(*txn_log.data(), deallocate_new_offsets);
    deallocate_txn_log(txn_log.data(), deallocate_new_offsets);
}

void server_t::deallocate_txn_log(txn_log_t* txn_log, bool deallocate_new_offsets)
{
    ASSERT_PRECONDITION(txn_log, "txn_log must be a valid mapped address!");

    for (size_t i = 0; i < txn_log->record_count; ++i)
    {
        // For committed txns, free each undo version (i.e., the version
        // superseded by an update or delete operation), using the registered
        // object deallocator (if it exists), because the redo versions may still
        // be visible but the undo versions cannot be. For aborted or
        // rolled-back txns, free only the redo versions (because the undo
        // versions may still be visible).
        // NB: we can't safely free the redo versions and txn logs of aborted
        // txns in the decide handler, because concurrently validating txns
        // might be testing the aborted txn for conflicts while they still think
        // it is undecided. The only safe place to free the redo versions and
        // txn log of an aborted txn is after it falls behind the watermark,
        // because at that point it cannot be in the conflict window of any
        // committing txn.
        gaia_offset_t offset_to_free = deallocate_new_offsets
            ? txn_log->log_records[i].new_offset
            : txn_log->log_records[i].old_offset;

        // If we're gc-ing the old version of an object that is being deleted,
        // then request the deletion of its locator from the corresponding record list.
<<<<<<< HEAD
        // if (!deallocate_new_offsets && txn_log->log_records[i].new_offset == c_invalid_gaia_offset)
        // {
        //     // Get the old object data to extract its type.
        //     db_object_t* db_object = offset_to_ptr(txn_log->log_records[i].old_offset);
=======
        if (!deallocate_new_offsets && txn_log->log_records[i].new_offset.is_valid() == false)
        {
            // Get the old object data to extract its type.
            db_object_t* db_object = offset_to_ptr(txn_log->log_records[i].old_offset);
>>>>>>> e628ad46

        //     // Retrieve the record_list_t instance corresponding to the type.
        //     std::shared_ptr<record_list_t> record_list = record_list_manager_t::get()->get_record_list(db_object->type);

        //     // Request the deletion of the record corresponding to the object.
        //     // record_list->request_deletion(txn_log->log_records[i].locator);
        // }

        if (offset_to_free.is_valid())
        {
            deallocate_object(offset_to_free);
        }
    }
}

// This method is called by an active txn when it is terminated or by a
// submitted txn after it is validated. It performs a few system maintenance
// tasks, which can be deferred indefinitely with no effect on availability or
// correctness, but which are essential to maintain acceptable performance and
// resource usage.
//
// To enable reasoning about the safety of reclaiming resources which should no
// longer be needed by any present or future txns, and other invariant-based
// reasoning, we define a set of "watermarks": upper or lower bounds on the
// endpoint of a sequence of txns with some property. There are currently three
// watermarks defined: the "pre-apply" watermark, which serves as an upper bound
// on the last committed txn which was fully applied to the shared view; the
// "post-apply" watermark, which serves as a lower bound on the last committed
// txn which was fully applied to the shared view; and the "post-GC" watermark,
// which serves as a lower bound on the last txn to have its resources fully
// reclaimed (i.e., its txn log and all its undo or redo versions deallocated,
// for a committed or aborted txn respectively). The post-GC watermark is
// currently unused, but will be used to implement trimming the txn table (i.e.,
// deallocating physical pages corresponding to virtual address space that will
// never be read or written again).
//
// At a high level, the first pass applies all committed txn logs to the shared
// view, in order (not concurrently), and advances two watermarks marking an
// upper bound and lower bound respectively on the timestamp of the latest txn
// whose redo log has been completely applied to the shared view. The second
// pass executes GC operations concurrently on all txns which have either
// aborted or been fully applied to the shared view (and have been durably
// logged if persistence is enabled), and sets a flag on each txn when GC is
// complete. The third pass simply advances a watermark to the latest txn for
// which GC has completed for it and all its predecessors, marking a lower bound
// on the oldest txn whose metadata cannot yet be safely reclaimed.
//
// 1. We scan the interval from a snapshot of the pre-apply watermark to a
//    snapshot of the last allocated timestamp, and attempt to advance the
//    pre-apply watermark if it has the same value as the post-apply watermark,
//    and if the next txn metadata is either a sealed timestamp (we
//    seal all uninitialized entries during the scan), a commit_ts that is
//    decided, or a begin_ts that is terminated or submitted with a decided
//    commit_ts. If we successfully advanced the watermark and the current entry
//    is a committed commit_ts, then we can apply its redo log to the shared
//    view. After applying it (or immediately after advancing the pre-apply
//    watermark if the current timestamp is not a committed commit_ts), we
//    advance the post-apply watermark to the same timestamp. (Because we "own"
//    the current txn metadata after a successful CAS on the pre-apply
//    watermark, we can advance the post-apply watermark without a CAS.) Because
//    the pre-apply watermark can only move forward, updates to the shared view
//    are applied in timestamp order, and because the pre-apply watermark can only
//    be advanced if the post-apply watermark has caught up with it (which can
//    only be the case for a committed commit_ts if the redo log has been fully
//    applied), updates to the shared view are never applied concurrently.
//
// 2. We scan the interval from a snapshot of the post-GC watermark to a
//    snapshot of the post-apply watermark. If the current timestamp is not a
//    commit_ts, we continue the scan. Otherwise we check if its log fd is
//    invalidated. If so, then we know that GC is in progress or complete, so we
//    continue the scan. If persistence is enabled then we also check the
//    durable flag on the current txn metadata and abort the scan if it is
//    not set (to avoid freeing any redo versions that are being applied to the
//    write-ahead log). Otherwise we try to invalidate its log fd. If
//    invalidation fails, we abort the pass to avoid contention, otherwise we GC
//    this txn using the invalidated log fd, set the TXN_GC_COMPLETE flag, and
//    continue the scan.
//
// 3. Again, we scan the interval from a snapshot of the post-GC watermark to a
//    snapshot of the post-apply watermark. If the current entry is a begin_ts
//    or a commit_ts with TXN_GC_COMPLETE set, we try to advance the post-GC
//    watermark. If that fails (or the watermark cannot be advanced because the
//    commit_ts has TXN_GC_COMPLETE unset), we abort the pass. If we complete
//    this pass, then we calculate a "safe truncation timestamp" and attempt to
//    advance the pre-truncate watermark to that timestamp. If we successfully
//    advanced the pre-truncate watermark, then we calculate the number of pages
//    between the previous pre-truncate watermark value and its new value; if
//    this count exceeds zero then we decommit all such pages using madvise(2).
//    (It is possible for multiple GC tasks to concurrently or repeatedly
//    decommit the same pages, but madvise(2) is idempotent and
//    concurrency-safe.)
void server_t::perform_maintenance()
{
    // Attempt to apply all txn logs to the shared view, from the last value of
    // the post-apply watermark to the latest committed txn.
    apply_txn_logs_to_shared_view();

    // Attempt to reclaim the resources of all txns from the post-GC watermark
    // to the post-apply watermark.
    gc_applied_txn_logs();

    // Find a timestamp at which we can safely truncate the txn table, advance
    // the pre-truncate watermark to that timestamp, and truncate the txn table
    // at the highest page boundary less than the pre-truncate watermark.
    truncate_txn_table();
}

void server_t::apply_txn_logs_to_shared_view()
{
    // First get a snapshot of the timestamp counter for an upper bound on
    // the scan (we don't know yet if this is a begin_ts or commit_ts).
    gaia_txn_id_t last_allocated_ts = get_last_txn_id();

    // Now get a snapshot of the pre-apply watermark,
    // for a lower bound on the scan.
    safe_watermark_t pre_apply_watermark(watermark_type_t::pre_apply);

    // Scan from the saved pre-apply watermark to the last known timestamp,
    // and apply all committed txn logs from the longest prefix of decided
    // txns that does not overlap with the conflict window of any undecided
    // txn. Advance the pre-apply watermark before applying the txn log
    // of a committed txn, and advance the post-apply watermark after
    // applying the txn log.
    for (gaia_txn_id_t ts = static_cast<gaia_txn_id_t>(pre_apply_watermark) + 1; ts <= last_allocated_ts; ++ts)
    {
        // We need to seal uninitialized entries as we go along, so that we
        // don't miss any active begin_ts or committed commit_ts entries.
        //
        // We continue processing sealed timestamps
        // so that we can advance the pre-apply watermark over them.
        txn_metadata_t::seal_uninitialized_ts(ts);

        // If this is a commit_ts, we cannot advance the watermark unless it's
        // decided.
        if (txn_metadata_t::is_commit_ts(ts) && txn_metadata_t::is_txn_validating(ts))
        {
            break;
        }

        // The watermark cannot be advanced past any begin_ts whose txn is not
        // either in the TXN_TERMINATED state or in the TXN_SUBMITTED state with
        // its commit_ts in the TXN_DECIDED state. This means that the watermark
        // can never advance into the conflict window of an undecided txn.
        if (txn_metadata_t::is_begin_ts(ts))
        {
            if (txn_metadata_t::is_txn_active(ts))
            {
                break;
            }

            if (txn_metadata_t::is_txn_submitted(ts)
                && txn_metadata_t::is_txn_validating(txn_metadata_t::get_commit_ts_from_begin_ts(ts)))
            {
                break;
            }
        }

        // We can only advance the pre-apply watermark if the post-apply
        // watermark has caught up to it (this ensures that txn logs cannot be
        // applied concurrently to the shared view; they are already applied in
        // order because the pre-apply watermark advances in order). This is
        // exactly equivalent to a lock implemented by a CAS attempting to set a
        // boolean. When a thread successfully advances the pre-apply watermark,
        // it acquires the lock (because this makes the pre-apply and post-apply
        // watermarks unequal, so no other thread will attempt to advance the
        // pre-apply watermark, and a thread can only advance the post-apply
        // watermark after advancing the pre-apply watermark), and when the
        // owning thread subsequently advances the post-apply watermark, it
        // releases the lock (because all other threads observe that the
        // pre-apply and post-apply watermarks are equal again and can attempt
        // to advance the pre-apply watermark). This "inchworm" algorithm
        // (so-called because like an inchworm, the "front" can only advance
        // after the "back" has caught up) is thus operationally equivalent to
        // locking on a reserved bit flag (call it TXN_GC_ELIGIBLE) in the
        // txn metadata, but allows us to avoid reserving another scarce bit
        // for this purpose.

        // The current timestamp in the scan is guaranteed to be positive due to
        // the loop precondition.
        gaia_txn_id_t prev_ts = ts - 1;

        // This thread must have observed both the pre- and post-apply
        // watermarks to be equal to the previous timestamp in the scan in order
        // to advance the pre-apply watermark to the current timestamp in the
        // scan. This means that any thread applying a txn log at the previous
        // timestamp must have finished applying the log, so we can safely apply
        // the log at the current timestamp.
        //
        // REVIEW: These loads could be relaxed, because a stale read could only
        // result in premature abort of the scan.
        if (get_watermark(watermark_type_t::pre_apply) != prev_ts
            || get_watermark(watermark_type_t::post_apply) != prev_ts)
        {
            break;
        }

        if (!advance_watermark(watermark_type_t::pre_apply, ts))
        {
            // If another thread has already advanced the watermark ahead of
            // this ts, we abort advancing it further.
            ASSERT_INVARIANT(
                get_watermark(watermark_type_t::pre_apply) > static_cast<gaia_txn_id_t>(pre_apply_watermark),
                "The watermark must have advanced if advance_watermark() failed!");

            break;
        }

        if (txn_metadata_t::is_commit_ts(ts))
        {
            ASSERT_INVARIANT(
                txn_metadata_t::is_txn_decided(ts),
                "The watermark should not be advanced to an undecided commit_ts!");

            if (txn_metadata_t::is_txn_committed(ts))
            {
                // If a new txn starts after or while we apply this txn log to
                // the shared view, but before we advance the post-apply
                // watermark, it will re-apply some of our updates to its
                // snapshot of the shared view, but that is benign because log
                // replay is idempotent (as long as logs are applied in
                // timestamp order).
                apply_txn_log_from_ts(ts);
            }
        }

        // Now we advance the post-apply watermark to catch up with the pre-apply watermark.
        // REVIEW: Because no other thread can concurrently advance the post-apply watermark,
        // we don't need a full CAS here.
        bool has_advanced_watermark = advance_watermark(watermark_type_t::post_apply, ts);

        // No other thread should be able to advance the post-apply watermark,
        // because only one thread can advance the pre-apply watermark to this
        // timestamp.
        ASSERT_INVARIANT(has_advanced_watermark, "Couldn't advance the post-apply watermark!");
    }
}

void server_t::gc_applied_txn_logs()
{
    // Ensure we clean up our cached chunk IDs when we exit this task.
    auto cleanup_fd = make_scope_guard([&]()
                                       { s_map_gc_chunks_to_versions.clear(); });

    // First get a snapshot of the post-apply watermark, for an upper bound on the scan.
    safe_watermark_t post_apply_watermark(watermark_type_t::post_apply);

    // Now get a snapshot of the post-GC watermark, for a lower bound on the scan.
    safe_watermark_t post_gc_watermark(watermark_type_t::post_gc);

    // Scan from the post-GC watermark to the post-apply watermark,
    // executing GC on any commit_ts if the log fd is valid (and the durable
    // flag is set if persistence is enabled). (If we fail to invalidate the log
    // fd, we abort the scan to avoid contention.) When GC is complete, set the
    // TXN_GC_COMPLETE flag on the txn metadata and continue.
    for (
        gaia_txn_id_t ts = static_cast<gaia_txn_id_t>(post_gc_watermark) + 1;
        ts <= static_cast<gaia_txn_id_t>(post_apply_watermark);
        ++ts)
    {
        ASSERT_INVARIANT(
            !txn_metadata_t::is_uninitialized_ts(ts),
            "All uninitialized txn table entries should be sealed!");

        ASSERT_INVARIANT(
            !(txn_metadata_t::is_begin_ts(ts) && txn_metadata_t::is_txn_active(ts)),
            "The watermark should not be advanced to an active begin_ts!");

        if (txn_metadata_t::is_commit_ts(ts))
        {
            // If persistence is enabled, then we also need to check that
            // TXN_PERSISTENCE_COMPLETE is set (to avoid having redo versions
            // deallocated while they're being persisted).
            bool is_persistence_enabled = (s_server_conf.persistence_mode() != persistence_mode_t::e_disabled)
                && (s_server_conf.persistence_mode() != persistence_mode_t::e_disabled_after_recovery);

            if (is_persistence_enabled && !txn_metadata_t::is_txn_durable(ts))
            {
                break;
            }

            int log_fd = txn_metadata_t::get_txn_log_fd(ts);

            // Continue the scan if this log fd has already been invalidated,
            // because GC has already been started.
            if (log_fd == -1)
            {
                continue;
            }

            // Invalidate the log fd, GC the obsolete versions in the log, and close the fd.
            // Abort the scan when invalidation fails, to avoid contention.
            if (!txn_metadata_t::invalidate_txn_log_fd(ts))
            {
                break;
            }

            // The log fd can't be closed until after it has been invalidated.
            ASSERT_INVARIANT(is_fd_valid(log_fd), "The log fd cannot be closed if we successfully invalidated it!");

            // Because we invalidated the log fd, we now hold the only accessible
            // copy of the fd, so we need to ensure it is closed.
            auto cleanup_fd = make_scope_guard([&]()
                                               { close_fd(log_fd); });

            // If the txn committed, we deallocate only undo versions, because the
            // redo versions may still be visible after the txn has fallen
            // behind the watermark. If the txn aborted, then we deallocate only
            // redo versions, because the undo versions may still be visible. Note
            // that we could deallocate intermediate versions (i.e., those
            // superseded within the same txn) immediately, but we do it here
            // for simplicity.
            gc_txn_log_from_fd(log_fd, txn_metadata_t::is_txn_committed(ts));

            // We need to mark this txn metadata TXN_GC_COMPLETE to allow the
            // post-GC watermark to advance.
            bool has_set_metadata = txn_metadata_t::set_txn_gc_complete(ts);

            // If persistence is enabled, then this commit_ts must have been
            // marked durable before we advanced the watermark, and no other
            // thread can set TXN_GC_COMPLETE after we invalidate the log fd, so
            // it should not be possible for this CAS to fail.
            ASSERT_INVARIANT(has_set_metadata, "This txn metadata cannot change after we invalidate the log fd!");
        }
    }

    // Now deallocate any unused chunks that have already been retired.
    // TODO: decommit unused pages (https://gaiaplatform.atlassian.net/browse/GAIAPLAT-1446)
    for (auto& entry : s_map_gc_chunks_to_versions)
    {
        memory_manager::chunk_offset_t chunk_offset = entry.first;
        memory_manager::chunk_version_t chunk_version = entry.second;
        memory_manager::chunk_manager_t chunk_manager;
        chunk_manager.load(chunk_offset);
        chunk_manager.try_deallocate_chunk(chunk_version);
        chunk_manager.release();
    }
}

void server_t::truncate_txn_table()
{
    // First catch up the post-GC watermark.
    // Unlike log application, we don't try to perform GC and advance the
    // post-GC watermark in a single scan, because log application is strictly
    // sequential, while GC is sequentially initiated but concurrently executed.

    // Get a snapshot of the post-apply watermark, for an upper bound on the scan.
    safe_watermark_t post_apply_watermark(watermark_type_t::post_apply);

    // Get a snapshot of the post-GC watermark, for a lower bound on the scan.
    safe_watermark_t post_gc_watermark(watermark_type_t::post_gc);

    // Scan from the post-GC watermark to the post-apply watermark, advancing
    // the post-GC watermark to any commit_ts marked TXN_GC_COMPLETE, or any
    // begin_ts unless it is marked TXN_SUBMITTED and its commit_ts is not
    // marked TXN_GC_COMPLETE. (We need to preserve begin_ts entries for
    // commit_ts entries that have not completed GC, in order to allow index
    // entries to safely dereference a commit_ts entry from its begin_ts entry.)
    // If the post-GC watermark cannot be advanced to the current timestamp,
    // abort the scan.
    for (
        gaia_txn_id_t ts = static_cast<gaia_txn_id_t>(post_gc_watermark) + 1;
        ts <= static_cast<gaia_txn_id_t>(post_apply_watermark);
        ++ts)
    {
        ASSERT_INVARIANT(
            !txn_metadata_t::is_uninitialized_ts(ts),
            "All uninitialized txn table entries should be sealed!");

        if (txn_metadata_t::is_begin_ts(ts))
        {
            ASSERT_INVARIANT(
                !txn_metadata_t::is_txn_active(ts),
                "The pre-apply watermark should not be advanced to an active begin_ts!");

            // We can only advance the post-GC watermark to a submitted begin_ts
            // if its commit_ts is marked TXN_GC_COMPLETE.
            if (txn_metadata_t::is_txn_submitted(ts)
                && !txn_metadata_t::is_txn_gc_complete(txn_metadata_t::get_commit_ts_from_begin_ts(ts)))
            {
                break;
            }
        }

        if (txn_metadata_t::is_commit_ts(ts))
        {
            ASSERT_INVARIANT(
                txn_metadata_t::is_txn_decided(ts),
                "The pre-apply watermark should not be advanced to an undecided commit_ts!");

            // We can only advance the post-GC watermark to a commit_ts if it is
            // marked TXN_GC_COMPLETE.
            if (!txn_metadata_t::is_txn_gc_complete(ts))
            {
                break;
            }
        }

        if (!advance_watermark(watermark_type_t::post_gc, ts))
        {
            // If another thread has already advanced the post-GC watermark
            // ahead of this ts, we abort advancing it further.
            ASSERT_INVARIANT(
                get_watermark(watermark_type_t::post_gc) > static_cast<gaia_txn_id_t>(post_gc_watermark),
                "The watermark must have advanced if advance_watermark() failed!");

            break;
        }

        // Get a snapshot of the pre-truncate watermark before advancing it.
        gaia_txn_id_t prev_pre_truncate_watermark = get_watermark(watermark_type_t::pre_truncate);

        // Compute a safe truncation timestamp.
        gaia_txn_id_t new_pre_truncate_watermark = get_safe_truncation_ts();

        // Abort if the safe truncation timestamp does not exceed the current
        // pre-truncate watermark.
        // NB: It is expected that the safe truncation timestamp can be behind
        // the pre-truncate watermark, because some published (but not yet
        // validated) timestamps may have been behind the pre-truncate watermark
        // when they were published (and will later fail validation).
        if (new_pre_truncate_watermark <= prev_pre_truncate_watermark)
        {
            return;
        }

        // Try to advance the pre-truncate watermark.
        if (!advance_watermark(watermark_type_t::pre_truncate, new_pre_truncate_watermark))
        {
            // Abort if another thread has concurrently advanced the
            // pre-truncate watermark, to avoid contention.
            ASSERT_INVARIANT(
                get_watermark(watermark_type_t::pre_truncate) > prev_pre_truncate_watermark,
                "The watermark must have advanced if advance_watermark() failed!");

            return;
        }

        // Mark any index entries as committed before the metadata is truncated. At this point, all
        // aborted/terminated index entries before the pre-truncate watermark should have been
        // garbage collected.
        // index::index_builder_t::mark_index_entries_committed(new_pre_truncate_watermark);

        // We advanced the pre-truncate watermark, so actually truncate the txn
        // table by decommitting its unused physical pages. Because this
        // operation is concurrency-safe and idempotent, it can be done without
        // mutual exclusion.
        // REVIEW: The previous logic could also be used to safely advance the
        // "head" pointer if the txn table were implemented as a circular
        // buffer.

        // Calculate the number of pages between the previously read pre-truncate
        // watermark and our safe truncation timestamp. If the result exceeds zero,
        // then decommit all such pages.
        char* prev_page_start_address = get_txn_metadata_page_address_from_ts(prev_pre_truncate_watermark);
        char* new_page_start_address = get_txn_metadata_page_address_from_ts(new_pre_truncate_watermark);

        // Check for overflow.
        ASSERT_INVARIANT(
            prev_page_start_address <= new_page_start_address,
            "The new pre-truncate watermark must start on the same or later page than the previous pre-truncate watermark!");

        size_t pages_to_decommit_count = (new_page_start_address - prev_page_start_address) / c_page_size_in_bytes;
        if (pages_to_decommit_count > 0)
        {
            // MADV_FREE seems like the best fit for our needs, since it allows
            // the OS to lazily reclaim decommitted pages. (If we move the txn
            // table to a shared mapping (e.g. memfd), then we'll need to switch
            // to MADV_REMOVE.)
            // REVIEW: MADV_FREE makes it impossible to monitor RSS usage, so
            // use MADV_DONTNEED unless we actually need better performance.
            // (See https://github.com/golang/go/issues/42330 for a discussion
            // of these issues.)
            if (-1 == ::madvise(prev_page_start_address, pages_to_decommit_count * c_page_size_in_bytes, MADV_DONTNEED))
            {
                throw_system_error("madvise(MADV_DONTNEED) failed!");
            }
        }
    }
}

char* server_t::get_txn_metadata_page_address_from_ts(gaia_txn_id_t ts)
{
    char* txn_metadata_map_base_address = txn_metadata_t::get_txn_metadata_map_base_address();
    size_t ts_entry_byte_offset = ts * sizeof(txn_metadata_entry_t);
    size_t ts_entry_page_byte_offset = (ts_entry_byte_offset / c_page_size_in_bytes) * c_page_size_in_bytes;
    char* ts_entry_page_address = txn_metadata_map_base_address + ts_entry_page_byte_offset;
    return ts_entry_page_address;
}

void server_t::txn_rollback(bool client_disconnected)
{
    // Directly free the final allocation recorded in chunk metadata if it is
    // absent from the txn log (due to a crashed session), and retire the chunk
    // owned by the client session when it crashed.
    if (client_disconnected)
    {
        // TODO[GAIAPLAT-1490]: Implement this logic correctly by tracking the
        // current chunk ID in shared session state. For now, chunks owned by a
        // crashed session will never be retired (and therefore can never be
        // reallocated). Deallocation of object versions in these orphaned
        // chunks will still succeed, though, so GC correctness is unaffected.
    }

    // Claim ownership of the log fd from the mapping object.
    bool is_log_empty = (s_log.data()->record_count == 0);
    int log_fd = s_log.unmap_truncate_seal_fd();

    // We need to unconditionally close the log fd because we're not registering
    // it in a txn metadata entry, so it won't be closed by GC.
    auto cleanup_log_fd = make_scope_guard([&]()
                                           { close_fd(log_fd); });

    // Free any deallocated objects (don't bother for read-only txns).
    if (!is_log_empty)
    {
        gc_txn_log_from_fd(log_fd, false);
    }

    // Set our txn status to TXN_TERMINATED.
    // NB: this must be done before calling perform_maintenance()!
    txn_metadata_t::set_active_txn_terminated(s_txn_id);

    // Update watermarks and perform associated maintenance tasks.
    perform_maintenance();

    // This session now has no active txn.
    s_txn_id = c_invalid_gaia_txn_id;
}

void server_t::perform_pre_commit_work_for_txn()
{
    ASSERT_PRECONDITION(s_log.is_set(), c_message_uninitialized_log_fd);

    // Process the txn log to update record lists.
    for (size_t i = 0; i < s_log.data()->record_count; ++i)
    {
        txn_log_t::log_record_t* lr = &(s_log.data()->log_records[i]);

        // In case of insertions, we want to update the record list for the object's type.
        // We do this after updating the shared locator view, so we can access the new object's data.
        if (lr->old_offset.is_valid() == false)
        {
            gaia_locator_t locator = lr->locator;
            gaia_offset_t offset = lr->new_offset;

            ASSERT_INVARIANT(
                offset.is_valid(), "An unexpected invalid object offset was found in the log record!");

            db_object_t* db_object = offset_to_ptr(offset);
            std::shared_ptr<record_list_t> record_list = record_list_manager_t::get()->get_record_list(db_object->type);
            record_list->add(locator);
        }
    }

    update_indexes_from_txn_log();
}

// Sort all txn log records by locator. This enables us to use fast binary
// search and binary merge algorithms for conflict detection.
void server_t::sort_log()
{
    ASSERT_PRECONDITION(s_log.is_set(), c_message_uninitialized_log_fd);

    // We use stable_sort() to preserve the temporal order of multiple updates
    // to the same locator.
    std::stable_sort(
        &s_log.data()->log_records[0],
        &s_log.data()->log_records[s_log.data()->record_count],
        [](const txn_log_t::log_record_t& lhs, const txn_log_t::log_record_t& rhs)
        {
            return lhs.locator < rhs.locator;
        });
}

// Before this method is called, we have already received the log fd from the client
// and mmapped it.
// This method returns true for a commit decision and false for an abort decision.
bool server_t::txn_commit()
{
    // Perform pre-commit work.
    // perform_pre_commit_work_for_txn();

    // Before registering the log, sort by locator for fast conflict detection.
    sort_log();

    // From now on, the txn log should be immutable.
    // Claim ownership of the log fd from the mapping object.
    int log_fd = s_log.unmap_truncate_seal_fd();

    // Obtain a safe_ts for our begin_ts, to prevent recursive validation from
    // allowing the pre-truncate watermark to advance past our begin_ts into the
    // conflict window. This ensures that any thread (including recursive
    // validators) can safely read any txn metadata within the conflict window
    // of this txn, until the commit decision is returned to the client.
    // NB: This MUST be done before obtaining a commit_ts!
    safe_ts_t safe_begin_ts(s_txn_id);

    // Register the committing txn under a new commit timestamp.
    gaia_txn_id_t commit_ts = submit_txn(s_txn_id, log_fd);

    // This is only used for persistence.
    std::string txn_name;

    if (s_persistent_store)
    {
        txn_name = s_persistent_store->begin_txn(s_txn_id);
        // Prepare log for transaction.
        // This is effectively asynchronous with validation, because if it takes
        // too long, then another thread may recursively validate this txn,
        // before the committing thread has a chance to do so.
        mapped_log_t log;
        log.open(log_fd);
        s_persistent_store->prepare_wal_for_write(log.data(), txn_name);
    }

    // Validate the txn against all other committed txns in the conflict window.
    bool is_committed = validate_txn(commit_ts);

    // Update the txn metadata with our commit decision.
    txn_metadata_t::update_txn_decision(commit_ts, is_committed);

    // Persist the commit decision.
    // REVIEW: We can return a decision to the client asynchronously with the
    // decision being persisted (because the decision can be reconstructed from
    // the durable log itself, without the decision record).
    if (s_persistent_store)
    {
        // Mark txn as durable in metadata so we can GC the txn log.
        // We only mark it durable after validation to simplify the
        // state transitions:
        // TXN_VALIDATING -> TXN_DECIDED -> TXN_DURABLE.
        txn_metadata_t::set_txn_durable(commit_ts);

        if (is_committed)
        {
            s_persistent_store->append_wal_commit_marker(txn_name);
        }
        else
        {
            s_persistent_store->append_wal_rollback_marker(txn_name);
        }
    }

    return is_committed;
}

bool server_t::reserve_safe_ts_index()
{
    ASSERT_PRECONDITION(
        s_safe_ts_index == c_invalid_safe_ts_index,
        "Expected this thread's safe_ts entry index to be invalid!");

    // Try to set the first unset bit in the "free safe_ts indexes" bitmap.
    size_t reserved_index = c_invalid_safe_ts_index;
    while (true)
    {
        reserved_index = memory_manager::find_first_unset_bit(
            s_safe_ts_reserved_indexes_bitmap.data(), s_safe_ts_reserved_indexes_bitmap.size());

        // If our scan doesn't find any unset bits, immediately return failure
        // rather than retrying the scan (otherwise this could lead to an
        // infinite loop).
        if (reserved_index == c_max_bit_index)
        {
            return false;
        }

        // If the CAS to set the bit fails, restart the scan, even if the bit
        // was still unset when the CAS failed (a failed CAS indicates
        // contention and we should back off by restarting the scan).
        //
        // Restart the scan if the bit was already set when we tried to set it,
        // because that means that another thread has already reserved this
        // index. We force try_set_bit_value() to fail in this case by passing
        // fail_if_already_set=true.
        bool fail_if_already_set = true;
        if (memory_manager::try_set_bit_value(
                s_safe_ts_reserved_indexes_bitmap.data(),
                s_safe_ts_reserved_indexes_bitmap.size(),
                reserved_index, true, fail_if_already_set))
        {
            break;
        }
    }

    // Set this thread's safe_ts entry index to the bit we set.
    s_safe_ts_index = reserved_index;

    return true;
}

void server_t::release_safe_ts_index()
{
    ASSERT_PRECONDITION(
        s_safe_ts_index != c_invalid_safe_ts_index,
        "Expected this thread's safe_ts entry index to be valid!");

    ASSERT_PRECONDITION(
        memory_manager::is_bit_set(
            s_safe_ts_reserved_indexes_bitmap.data(),
            s_safe_ts_reserved_indexes_bitmap.size(),
            s_safe_ts_index),
        "Expected the bit for this thread's safe_ts entry index to be set!");

    // Invalidate both of this thread's safe_ts entries.
    s_safe_ts_per_thread_entries[s_safe_ts_index][0] = c_invalid_gaia_txn_id;
    s_safe_ts_per_thread_entries[s_safe_ts_index][1] = c_invalid_gaia_txn_id;

    // Invalidate the thread-local copy of this entry's index before marking its
    // index "free".
    size_t safe_ts_index = s_safe_ts_index;
    s_safe_ts_index = c_invalid_safe_ts_index;

    // Clear the bit for this entry's index in the "free safe_ts indexes"
    // bitmap.
    memory_manager::safe_set_bit_value(
        s_safe_ts_reserved_indexes_bitmap.data(),
        s_safe_ts_reserved_indexes_bitmap.size(),
        safe_ts_index, false);
}

bool server_t::reserve_safe_ts(gaia_txn_id_t safe_ts)
{
    ASSERT_PRECONDITION(
        s_safe_ts_index != c_invalid_safe_ts_index,
        "Expected this thread's safe_ts entry index to be valid!");

    // The reservation of a "safe timestamp" is split into 2 steps:
    // "publication" and "validation". Publication makes the reserved timestamp
    // visible to all other threads (so it will be observed by a scan).
    // Validation ensures that the reserving thread cannot use a timestamp that
    // was published too late to avoid being overtaken by the pre-truncate
    // watermark.
    //
    // NB: We need to maintain visibility of this thread's previous reserved
    // timestamp in case validation fails. (We cannot just invalidate it before
    // validation and then restore it after validation fails, because then it
    // would not be visible to a concurrent scan.) We do that by maintaining
    // *two* entries for each thread, and only invalidating the previous
    // reserved timestamp after validation of the new reserved timestamp
    // succeeds. An invalid entry will be ignored by the scan algorithm in its
    // calculation of the minimum published timestamp. (If both entries are
    // valid, then the scan algorithm will just take the minimum. If the minimum
    // entry is obsolete, then the scan algorithm will just return a result that
    // is more conservative--i.e. smaller--than necessary, but still correct.)
    //
    // Find the last invalid entry. Since the current thread has exclusive write
    // access to these entries, we should not have two valid entries (any
    // obsolete entry should have been invalidated by a previous call to this
    // method).
    auto& entries = s_safe_ts_per_thread_entries[s_safe_ts_index];
    std::array<bool, s_safe_ts_per_thread_entries[0].size()> is_entry_valid{};
    for (size_t i = 0; i < entries.size(); ++i)
    {
        is_entry_valid[i] = (entries[i] != c_invalid_gaia_txn_id);
    }
    ASSERT_INVARIANT(
        !is_entry_valid[0] || !is_entry_valid[1],
        "At most one safe_ts entry for this thread should be valid!");

    // Is exactly one of the two entries valid?
    bool has_valid_entry = (is_entry_valid[0] ^ is_entry_valid[1]);

    // Arbitrarily pick the highest-indexed invalid entry.
    size_t invalid_entry_index = is_entry_valid[1] ? 0 : 1;

    // Speculatively publish the new safe_ts in a currently invalid entry.
    entries[invalid_entry_index] = safe_ts;

    // Validate that the new safe_ts does not lag the post-GC watermark
    // (equality is acceptable because the post-GC watermark is an inclusive
    // upper bound on the pre-truncate watermark, and the pre-truncate watermark
    // is an exclusive upper bound on the memory address range eligible for
    // reclaiming).
    //
    // An essential optimization (necessary for the safe_ts_t implementation):
    // skip validation for a safe_ts that is replacing a smaller previously
    // reserved safe_ts. Even if the new safe_ts is behind the post-GC
    // watermark, it cannot be behind the pre-truncate watermark, because the
    // smaller previously reserved safe_ts prevents the pre-truncate watermark
    // from advancing past the new safe_ts until the new safe_ts is observed by
    // a scan. If both safe_ts values are published, then a concurrent scan will
    // use the obsolete value, but that is benign: it can only cause a
    // smaller-than-necessary safe truncation timestamp to be returned.
    bool should_validate = true;
    if (has_valid_entry)
    {
        // The valid index must be the invalid index + 1 mod 2.
        size_t valid_entry_index = invalid_entry_index ^ 1;
        should_validate = (safe_ts < entries[valid_entry_index]);
    }

    if (should_validate && safe_ts < get_watermark(watermark_type_t::post_gc))
    {
        // If validation fails, invalidate this entry to revert to the
        // previously published entry.
        entries[invalid_entry_index] = c_invalid_gaia_txn_id;
        return false;
    }

    // Invalidate any previously published entry.
    if (has_valid_entry)
    {
        // The valid index must be the invalid index + 1 mod 2.
        size_t valid_entry_index = invalid_entry_index ^ 1;
        entries[valid_entry_index] = c_invalid_gaia_txn_id;
    }

    return true;
}

void server_t::release_safe_ts()
{
    ASSERT_PRECONDITION(
        s_safe_ts_index != c_invalid_safe_ts_index,
        "Expected this thread's safe_ts entry index to be valid!");

    // Find the index of the last valid entry. Since the current thread has
    // exclusive write access to these entries, and the contract is that this
    // method should only be called after reserve_safe_ts() returns success, we
    // should have exactly one valid entry. Also, any valid entry should be at
    // least as large as the pre-truncate watermark (otherwise we either failed
    // to invalidate the entry of a safe_ts that failed validation, or the scan
    // algorithm is incorrect).
    auto& entries = s_safe_ts_per_thread_entries[s_safe_ts_index];
    std::array<bool, s_safe_ts_per_thread_entries[0].size()> is_entry_valid{};
    for (size_t i = 0; i < entries.size(); ++i)
    {
        ASSERT_INVARIANT(
            (entries[i] == c_invalid_gaia_txn_id) || (entries[i] >= get_watermark(watermark_type_t::pre_truncate)),
            "A reserved safe_ts entry cannot lag the pre-truncate watermark!");

        is_entry_valid[i] = (entries[i] != c_invalid_gaia_txn_id);
    }

    ASSERT_INVARIANT(
        (is_entry_valid[0] ^ is_entry_valid[1]),
        "Exactly one safe_ts entry for this thread should be valid!");

    // Invalidate the previously published entry.
    size_t valid_entry_index = is_entry_valid[0] ? 0 : 1;
    entries[valid_entry_index] = c_invalid_gaia_txn_id;
}

gaia_txn_id_t server_t::get_safe_truncation_ts()
{
    // The algorithm (loosely based on Maged Michael's "Hazard Pointers: Safe
    // Memory Reclamation for Lock-Free Objects"):
    //
    // 1. Take a snapshot of the post-GC watermark. This is an upper bound on
    //    the "safe truncation timestamp" return value, and guarantees that the
    //    "safe truncation timestamp" will not exceed any concurrently reserved
    //    timestamp (which might not be visible to the scan).
    // 2. Scan the "published timestamps" array and compute the minimum of all
    //    valid timestamps observed.
    // 3. Take the minimum of the "minimum observed published timestamp" and the
    //    pre-scan snapshot of the post-GC watermark, and return that as the
    //    "safe truncation timestamp". (Note that this timestamp may actually be
    //    behind the current value of the pre-truncate watermark, but we won't
    //    detect that until we fail to advance the pre-truncate watermark to
    //    this timestamp. Any published timestamp that is already behind the
    //    pre-truncate watermark will fail validation.)
    //
    // REVIEW: Need to specify this algorithm in a model-checkable spec language
    // like TLA+.
    //
    // Proof of correctness (very informal):
    //
    // We wish to show that after reserve_safe_ts(safe_ts) has returned success,
    // the pre-truncate watermark can never exceed safe_ts.
    //
    // First, we need to show that get_safe_truncation_ts() cannot return a
    // timestamp greater than safe_ts. There are only two possible cases to
    // consider: either (1) the scan of published timestamps observed safe_ts,
    // or (2) it did not.
    //
    // 1. If safe_ts was observed by the scan, then we know that it is an upper
    //    bound on the return value of get_safe_truncation_ts(), so we are done.
    //
    // 2. If safe_ts was not observed by the scan, then the pre-scan snapshot of
    //    the post-GC watermark must have been taken before the validation-time
    //    snapshot of the post-GC watermark (because validation happens after
    //    publication, and the publication evidently did not happen before the
    //    scan started). Because validation succeeded, safe_ts is at least as
    //    large as the validation-time snapshot of the post-GC watermark, so
    //    (because watermarks are monotonically nondecreasing) it must also be
    //    at least as large as the pre-scan snapshot of the post-GC watermark.
    //    Because the pre-scan snapshot of the post-GC watermark is an upper
    //    bound on the return value of get_safe_truncation_ts(), safe_ts is as
    //    well, and we are done.
    //
    // Given that safe_ts is an upper bound on the return value of
    // get_safe_truncation_ts(), and the pre-truncate watermark can only be
    // advanced to a return value of get_safe_truncation_ts(), it follows that
    // safe_ts is always an upper bound on the pre-truncate watermark. QED.
    //
    // Schematically:
    // "pre-truncate watermark"
    // <= "pre-scan snapshot of post-GC watermark"
    // <= "publication-time value of post-GC watermark"
    // <= "validation-time snapshot of post-GC watermark"
    // <= "published and validated timestamp"

    // Take a snapshot of the post-GC watermark before the scan.
    gaia_txn_id_t pre_scan_post_gc_watermark = get_watermark(watermark_type_t::post_gc);

    // The post-GC watermark is an upper bound on the safe truncation timestamp.
    gaia_txn_id_t safe_truncation_ts = pre_scan_post_gc_watermark;

    // Scan the "published timestamps" array and compute the minimum of all
    // published timestamps observed. Then return the minimum of that result and
    // the pre-scan snapshot of the post-GC watermark.
    //
    // Note that a published timestamp may have already fallen behind the
    // current pre-truncate watermark (which will make it fail validation). In
    // that case, we will return a timestamp older than the current pre-truncate
    // watermark. There is no need to try to prevent this, because
    // advance_watermark() will fail, the current GC task will abort, and
    // another thread will try to advance the pre-truncate watermark.
    for (const auto& per_thread_entries : s_safe_ts_per_thread_entries)
    {
        for (const auto& per_thread_entry : per_thread_entries)
        {
            // Skip invalid entries.
            if (per_thread_entry == c_invalid_gaia_txn_id)
            {
                continue;
            }

            // Update the minimum safe_ts.
            safe_truncation_ts = std::min(safe_truncation_ts.value(), per_thread_entry.load());
        }
    }

    // Return the minimum of the pre-scan snapshot of the post-GC watermark and
    // the smallest published timestamp that the scan observed.
    return safe_truncation_ts;
}

static bool is_system_compatible()
{
    std::cerr << std::endl;

    if (!is_little_endian())
    {
        std::cerr << "The Gaia Database Server does not support big-endian CPU architectures." << std::endl;
        return false;
    }

    if (!has_expected_page_size())
    {
        std::cerr << "The Gaia Database Server requires page size to be 4KB." << std::endl;
        return false;
    }

    uint64_t policy_id = check_overcommit_policy();
    const char* policy_desc = c_vm_overcommit_policies[policy_id].desc;
    if (policy_id != c_always_overcommit_policy_id)
    {
        std::cerr
            << "The current overcommit policy has a value of "
            << policy_id << " (" << policy_desc << ")."
            << std::endl;
    }

    if (policy_id == c_heuristic_overcommit_policy_id)
    {
        std::cerr
            << "The Gaia Database Server will run normally under this overcommit policy,"
            << " but may become unstable under rare conditions."
            << std::endl;
    }

    if (policy_id == c_never_overcommit_policy_id)
    {
        std::cerr
            << "The Gaia Database Server will not run under this overcommit policy."
            << std::endl;
    }

    if (policy_id != c_always_overcommit_policy_id)
    {
        std::cerr
            << std::endl
            << "To ensure stable performance under all conditions, we recommend"
            << " changing the overcommit policy to "
            << c_always_overcommit_policy_id << " ("
            << c_vm_overcommit_policies[c_always_overcommit_policy_id].desc << ")."
            << std::endl;

        std::cerr << R"(
To temporarily enable this policy, open a shell with root privileges and type the following command:

  echo 1 > /proc/sys/vm/overcommit_memory

To permanently enable this policy, open /etc/sysctl.conf in an editor with root privileges and add the line:

  vm.overcommit_memory=1

Save the file, and in a shell with root privileges type:

  sysctl -p
        )" << std::endl;
    }

    if (policy_id == c_never_overcommit_policy_id)
    {
        return false;
    }

    if (!check_vma_limit())
    {
        std::cerr << R"(
The Gaia Database Server requires a per-process virtual memory area limit of at least 65530.

To temporarily set the minimum virtual memory area limit, open a shell with root privileges and type the following command:

  echo 65530 > /proc/sys/vm/max_map_count

To permanently set the minimum virtual memory area limit, open /etc/sysctl.conf in an editor with root privileges and add the line:

  vm.max_map_count=65530

Save the file, and in a shell with root privileges type:

  sysctl -p
        )" << std::endl;
        return false;
    }

    if (!check_and_adjust_vm_limit())
    {
        std::cerr << R"(
The Gaia Database Server requires that the maximum possible virtual memory address space is available.

To temporarily enable the maximum virtual memory address space, open a shell with root privileges and type the following command:

  ulimit -v unlimited

To permanently enable the maximum virtual memory address space, open /etc/security/limits.conf in an editor with root privileges and add the following lines:

  * soft as unlimited
  * hard as unlimited

Note: For enhanced security, replace the wildcard '*' in these file entries with the user name of the account that is running the Gaia Database Server.

Save the file and start a new terminal session.
        )" << std::endl;
        return false;
    }

    if (!check_and_adjust_fd_limit())
    {
        std::cerr << R"(
The Gaia Database Server requires a per-process open file descriptor limit of at least 65535.

To temporarily set the minimum open file descriptor limit, open a shell with root privileges and type the following command:

  ulimit -n 65535

To permanently set the minimum open file descriptor limit, open /etc/security/limits.conf in an editor with root privileges and add the following lines:

  * soft nofile 65535
  * hard nofile 65535

Note: For enhanced security, replace the wildcard '*' in these file entries with the user name of the account that is running the Gaia Database Server.

Save the file and start a new terminal session.
        )" << std::endl;
        return false;
    }

    return true;
}

// This method must be run on the main thread
// (https://thomastrapp.com/blog/signal-handler-for-multithreaded-c++/).
void server_t::run(server_config_t server_conf)
{
    // First validate our system assumptions.
    if (!is_system_compatible())
    {
        std::cerr << "The Gaia Database Server is exiting due to an unsupported system configuration." << std::endl;
        std::exit(1);
    }

    // There can only be one thread running at this point, so this doesn't need synchronization.
    s_server_conf = server_conf;

    while (true)
    {
        // Create eventfd shutdown event.
        s_server_shutdown_eventfd = make_eventfd();
        auto cleanup_shutdown_eventfd = make_scope_guard([]()
                                                         {
                                                             // We can't close this fd until all readers and writers have exited.
                                                             // The only readers are the client dispatch thread and the session
                                                             // threads, and the only writer is the signal handler thread. All
                                                             // these threads must have exited before we exit this scope and this
                                                             // handler executes.
                                                             close_fd(s_server_shutdown_eventfd);
                                                         });

        // Block handled signals in this thread and subsequently spawned threads.
        sigset_t handled_signals = mask_signals();

        // Launch signal handler thread.
        int caught_signal = 0;
        std::thread signal_handler_thread(signal_handler, handled_signals, std::ref(caught_signal));

        init_shared_memory();

        // Launch thread to listen for client connections and create session threads.
        std::thread client_dispatch_thread(client_dispatch_handler, server_conf.instance_name());

        // The client dispatch thread will only return after all sessions have been disconnected
        // and the listening socket has been closed.
        client_dispatch_thread.join();

        // The signal handler thread will only return after a blocked signal is pending.
        signal_handler_thread.join();

        // We shouldn't get here unless the signal handler thread has caught a signal.
        ASSERT_INVARIANT(caught_signal != 0, "A signal should have been caught!");

        // We special-case SIGHUP to force reinitialization of the server.
        // This is only enabled if persistence is disabled, because otherwise
        // data would disappear on reset, only to reappear when the database is
        // restarted and recovers from the persistent store.
        if (!(caught_signal == SIGHUP
              && (server_conf.persistence_mode() == persistence_mode_t::e_disabled
                  || server_conf.persistence_mode() == persistence_mode_t::e_disabled_after_recovery)))
        {
            if (caught_signal == SIGHUP)
            {
                std::cerr << "Unable to reset the server because persistence is enabled, exiting." << std::endl;
            }

            // To exit with the correct status (reflecting a caught signal),
            // we need to unblock blocked signals and re-raise the signal.
            // We may have already received other pending signals by the time
            // we unblock signals, in which case they will be delivered and
            // terminate the process before we can re-raise the caught signal.
            // That is benign, because we've already performed cleanup actions
            // and the exit status will still be valid.
            ::pthread_sigmask(SIG_UNBLOCK, &handled_signals, nullptr);
            ::raise(caught_signal);
        }
    }
}<|MERGE_RESOLUTION|>--- conflicted
+++ resolved
@@ -127,16 +127,15 @@
     // REVIEW: we could make this a session thread-local to avoid dynamic
     // allocation per txn.
     std::vector<int> txn_log_fds_for_snapshot;
-    auto cleanup_txn_log_fds_for_snapshot = make_scope_guard([&]()
-                                                             {
-                                                                 // Close all the duplicated log fds in the buffer.
-                                                                 for (int& fd : txn_log_fds_for_snapshot)
-                                                                 {
-                                                                     // Each log fd should still be valid.
-                                                                     ASSERT_INVARIANT(is_fd_valid(fd), "Invalid fd!");
-                                                                     close_fd(fd);
-                                                                 }
-                                                             });
+    auto cleanup_txn_log_fds_for_snapshot = make_scope_guard([&]() {
+        // Close all the duplicated log fds in the buffer.
+        for (int& fd : txn_log_fds_for_snapshot)
+        {
+            // Each log fd should still be valid.
+            ASSERT_INVARIANT(is_fd_valid(fd), "Invalid fd!");
+            close_fd(fd);
+        }
+    });
     txn_begin(txn_log_fds_for_snapshot);
 
     // Send the reply message to the client, with the number of txn log fds to
@@ -307,8 +306,7 @@
     // returned, but we don't close the log fd (even for an abort decision),
     // because GC needs the log in order to properly deallocate all allocations
     // made by this txn when they become obsolete.
-    auto cleanup = make_scope_guard([&]()
-                                    { s_txn_id = c_invalid_gaia_txn_id; });
+    auto cleanup = make_scope_guard([&]() { s_txn_id = c_invalid_gaia_txn_id; });
 
     FlatBufferBuilder builder;
     if (event == session_event_t::DECIDE_TXN_ROLLBACK_FOR_ERROR)
@@ -398,8 +396,7 @@
     auto [client_socket, server_socket] = socket_pair;
     // We need to use the initializer + mutable hack to capture structured bindings in a lambda.
     auto socket_cleanup = make_scope_guard(
-        [client_socket = client_socket, server_socket = server_socket]() mutable
-        {
+        [client_socket = client_socket, server_socket = server_socket]() mutable {
             close_fd(client_socket);
             close_fd(server_socket);
         });
@@ -430,10 +427,8 @@
     // The client socket should unconditionally be closed on exit because it's
     // duplicated when passed to the client and we no longer need it on the
     // server.
-    auto client_socket_cleanup = make_scope_guard([&]()
-                                                  { close_fd(client_socket); });
-    auto server_socket_cleanup = make_scope_guard([&]()
-                                                  { close_fd(server_socket); });
+    auto client_socket_cleanup = make_scope_guard([&]() { close_fd(client_socket); });
+    auto server_socket_cleanup = make_scope_guard([&]() { close_fd(server_socket); });
 
     auto request = static_cast<const client_request_t*>(event_data);
 
@@ -472,8 +467,7 @@
                 // Create local snapshot to query catalog for key serialization schema.
                 bool apply_logs = true;
                 create_local_snapshot(apply_logs);
-                auto cleanup_local_snapshot = make_scope_guard([]()
-                                                               { s_local_snapshot_locators.close(); });
+                auto cleanup_local_snapshot = make_scope_guard([]() { s_local_snapshot_locators.close(); });
 
                 if (query_type == index_query_t::index_point_read_query_t)
                 {
@@ -614,8 +608,7 @@
     clear_shared_memory();
 
     // Clear all shared memory if an exception is thrown.
-    auto cleanup_memory = make_scope_guard([]()
-                                           { clear_shared_memory(); });
+    auto cleanup_memory = make_scope_guard([]() { clear_shared_memory(); });
 
     // Validate shared memory mapping definitions and assert that mappings are not made yet.
     data_mapping_t::validate(c_data_mappings, std::size(c_data_mappings));
@@ -721,8 +714,7 @@
         return;
     }
 
-    auto cleanup = make_scope_guard([]()
-                                    { end_startup_txn(); });
+    auto cleanup = make_scope_guard([]() { end_startup_txn(); });
 
     // Allocate new txn id for initializing indexes.
     begin_startup_txn();
@@ -773,8 +765,7 @@
     bool replay_logs = true;
 
     create_local_snapshot(replay_logs);
-    auto cleanup_local_snapshot = make_scope_guard([]()
-                                                   { s_local_snapshot_locators.close(); });
+    auto cleanup_local_snapshot = make_scope_guard([]() { s_local_snapshot_locators.close(); });
     index::index_builder_t::update_indexes_from_txn_log(*s_log.data(), s_server_conf.skip_catalog_integrity_checks());
 }
 
@@ -787,8 +778,7 @@
         // in which case we need to recover from the original persistent image.
         if (!s_persistent_store)
         {
-            auto cleanup = make_scope_guard([]()
-                                            { end_startup_txn(); });
+            auto cleanup = make_scope_guard([]() { end_startup_txn(); });
             begin_startup_txn();
 
             s_persistent_store = std::make_unique<gaia::db::persistent_store_manager>(
@@ -828,8 +818,7 @@
 {
     // The main thread no longer needs to perform any operations requiring a
     // safe_ts index.
-    auto cleanup_safe_ts_index = make_scope_guard([&]()
-                                                  { release_safe_ts_index(); });
+    auto cleanup_safe_ts_index = make_scope_guard([&]() { release_safe_ts_index(); });
 
     // Update the log header with our begin timestamp and initialize it to empty.
     s_log.data()->begin_ts = s_txn_id;
@@ -839,8 +828,7 @@
     // The empty log will be freed by a regular GC task.
     int log_fd = s_log.unmap_truncate_seal_fd();
 
-    auto cleanup_fd = make_scope_guard([&]()
-                                       { close_fd(log_fd); });
+    auto cleanup_fd = make_scope_guard([&]() { close_fd(log_fd); });
 
     // Register this txn under a new commit timestamp.
     gaia_txn_id_t commit_ts = txn_metadata_t::register_commit_ts(s_txn_id, log_fd);
@@ -880,16 +868,15 @@
             "create_local_snapshot() must be called from within an active transaction!");
         std::vector<int> txn_log_fds;
         get_txn_log_fds_for_snapshot(s_txn_id, txn_log_fds);
-        auto cleanup_log_fds = make_scope_guard([&]()
-                                                {
-                                                    // Close all the duplicated log fds in the buffer.
-                                                    for (auto& fd : txn_log_fds)
-                                                    {
-                                                        // Each log fd should still be valid.
-                                                        ASSERT_INVARIANT(is_fd_valid(fd), "Invalid fd!");
-                                                        close_fd(fd);
-                                                    }
-                                                });
+        auto cleanup_log_fds = make_scope_guard([&]() {
+            // Close all the duplicated log fds in the buffer.
+            for (auto& fd : txn_log_fds)
+            {
+                // Each log fd should still be valid.
+                ASSERT_INVARIANT(is_fd_valid(fd), "Invalid fd!");
+                close_fd(fd);
+            }
+        });
 
         // Open a private locator mmap for the current thread.
         s_local_snapshot_locators.open(s_shared_locators.fd(), manage_fd, is_shared);
@@ -958,8 +945,7 @@
     {
         throw_system_error("Socket creation failed!");
     }
-    auto socket_cleanup = make_scope_guard([&]()
-                                           { close_fd(listening_socket); });
+    auto socket_cleanup = make_scope_guard([&]() { close_fd(listening_socket); });
 
     // Initialize the socket address structure.
     sockaddr_un server_addr{};
@@ -1091,16 +1077,15 @@
 void server_t::client_dispatch_handler(const std::string& socket_name)
 {
     // Register session cleanup handler first, so we can execute it last.
-    auto session_cleanup = make_scope_guard([]()
-                                            {
-                                                for (auto& thread : s_session_threads)
-                                                {
-                                                    ASSERT_INVARIANT(thread.joinable(), c_message_thread_must_be_joinable);
-                                                    thread.join();
-                                                }
-                                                // All session threads have been joined, so they can be destroyed.
-                                                s_session_threads.clear();
-                                            });
+    auto session_cleanup = make_scope_guard([]() {
+        for (auto& thread : s_session_threads)
+        {
+            ASSERT_INVARIANT(thread.joinable(), c_message_thread_must_be_joinable);
+            thread.join();
+        }
+        // All session threads have been joined, so they can be destroyed.
+        s_session_threads.clear();
+    });
 
     // Start listening for incoming client connections.
     init_listening_socket(socket_name);
@@ -1108,8 +1093,7 @@
     // so no new sessions can be established while we wait for all session
     // threads to exit (we assume they received the same server shutdown
     // notification that we did).
-    auto listener_cleanup = make_scope_guard([&]()
-                                             { close_fd(s_listening_socket); });
+    auto listener_cleanup = make_scope_guard([&]() { close_fd(s_listening_socket); });
 
     // Set up the epoll loop.
     int epoll_fd = ::epoll_create1(0);
@@ -1122,8 +1106,7 @@
     // connections that arrive before the listening socket is closed will
     // receive ECONNRESET rather than ECONNREFUSED. This is perhaps unfortunate
     // but shouldn't really matter in practice.
-    auto epoll_cleanup = make_scope_guard([&]()
-                                          { close_fd(epoll_fd); });
+    auto epoll_cleanup = make_scope_guard([&]() { close_fd(epoll_fd); });
     int registered_fds[] = {s_listening_socket, s_server_shutdown_eventfd};
     for (int registered_fd : registered_fds)
     {
@@ -1223,17 +1206,16 @@
     // Set up session socket.
     s_session_shutdown = false;
     s_session_socket = session_socket;
-    auto socket_cleanup = make_scope_guard([&]()
-                                           {
-                                               // We can rely on close_fd() to perform the equivalent of
-                                               // shutdown(SHUT_RDWR), because we hold the only fd pointing to this
-                                               // socket. That should allow the client to read EOF if they're in a
-                                               // blocking read and exit gracefully. (If they try to write to the
-                                               // socket after we've closed our end, they'll receive EPIPE.) We don't
-                                               // want to try to read any pending data from the client, because we're
-                                               // trying to shut down as quickly as possible.
-                                               close_fd(s_session_socket);
-                                           });
+    auto socket_cleanup = make_scope_guard([&]() {
+        // We can rely on close_fd() to perform the equivalent of
+        // shutdown(SHUT_RDWR), because we hold the only fd pointing to this
+        // socket. That should allow the client to read EOF if they're in a
+        // blocking read and exit gracefully. (If they try to write to the
+        // socket after we've closed our end, they'll receive EPIPE.) We don't
+        // want to try to read any pending data from the client, because we're
+        // trying to shut down as quickly as possible.
+        close_fd(s_session_socket);
+    });
 
     // Initialize this thread's memory manager.
     bool initializing = false;
@@ -1251,12 +1233,11 @@
         return;
     }
 
-    auto safe_ts_index_cleanup = make_scope_guard([&]()
-                                                  {
-                                                      // Release this thread's index in the safe_ts array.
-                                                      // (If reserve_safe_ts_index() succeeded, then the index must be valid.)
-                                                      release_safe_ts_index();
-                                                  });
+    auto safe_ts_index_cleanup = make_scope_guard([&]() {
+        // Release this thread's index in the safe_ts array.
+        // (If reserve_safe_ts_index() succeeded, then the index must be valid.)
+        release_safe_ts_index();
+    });
 
     // Set up epoll loop.
     int epoll_fd = ::epoll_create1(0);
@@ -1264,8 +1245,7 @@
     {
         throw_system_error(c_message_epoll_create1_failed);
     }
-    auto epoll_cleanup = make_scope_guard([&]()
-                                          { close_fd(epoll_fd); });
+    auto epoll_cleanup = make_scope_guard([&]() { close_fd(epoll_fd); });
 
     int fds[] = {s_session_socket, s_server_shutdown_eventfd};
     for (int fd : fds)
@@ -1283,25 +1263,24 @@
 
     // Event to signal session-owned threads to terminate.
     s_session_shutdown_eventfd = make_eventfd();
-    auto owned_threads_cleanup = make_scope_guard([]()
-                                                  {
-                                                      // Signal all session-owned threads to terminate.
-                                                      signal_eventfd_multiple_threads(s_session_shutdown_eventfd);
-
-                                                      // Wait for all session-owned threads to terminate.
-                                                      for (auto& thread : s_session_owned_threads)
-                                                      {
-                                                          ASSERT_INVARIANT(thread.joinable(), c_message_thread_must_be_joinable);
-                                                          thread.join();
-                                                      }
-
-                                                      // All session-owned threads have been joined, so they can be destroyed.
-                                                      s_session_owned_threads.clear();
-
-                                                      // All session-owned threads have received the session shutdown
-                                                      // notification, so we can close the eventfd.
-                                                      close_fd(s_session_shutdown_eventfd);
-                                                  });
+    auto owned_threads_cleanup = make_scope_guard([]() {
+        // Signal all session-owned threads to terminate.
+        signal_eventfd_multiple_threads(s_session_shutdown_eventfd);
+
+        // Wait for all session-owned threads to terminate.
+        for (auto& thread : s_session_owned_threads)
+        {
+            ASSERT_INVARIANT(thread.joinable(), c_message_thread_must_be_joinable);
+            thread.join();
+        }
+
+        // All session-owned threads have been joined, so they can be destroyed.
+        s_session_owned_threads.clear();
+
+        // All session-owned threads have received the session shutdown
+        // notification, so we can close the eventfd.
+        close_fd(s_session_shutdown_eventfd);
+    });
 
     // Enter epoll loop.
     while (!s_session_shutdown)
@@ -1438,8 +1417,7 @@
 {
     // We can rely on close_fd() to perform the equivalent of shutdown(SHUT_RDWR), because we
     // hold the only fd pointing to this socket.
-    auto socket_cleanup = make_scope_guard([&]()
-                                           { close_fd(stream_socket); });
+    auto socket_cleanup = make_scope_guard([&]() { close_fd(stream_socket); });
 
     // Verify that the socket is the correct type for the semantics we assume.
     check_socket_type(stream_socket, SOCK_SEQPACKET);
@@ -1452,8 +1430,7 @@
     {
         throw_system_error(c_message_epoll_create1_failed);
     }
-    auto epoll_cleanup = make_scope_guard([&]()
-                                          { close_fd(epoll_fd); });
+    auto epoll_cleanup = make_scope_guard([&]() { close_fd(epoll_fd); });
 
     // We poll for write availability of the stream socket in level-triggered mode,
     // and only write at most one buffer of data before polling again, to avoid read
@@ -2110,23 +2087,16 @@
 
         // If we're gc-ing the old version of an object that is being deleted,
         // then request the deletion of its locator from the corresponding record list.
-<<<<<<< HEAD
-        // if (!deallocate_new_offsets && txn_log->log_records[i].new_offset == c_invalid_gaia_offset)
+        // if (!deallocate_new_offsets && txn_log->log_records[i].new_offset.is_valid() == false)
         // {
         //     // Get the old object data to extract its type.
         //     db_object_t* db_object = offset_to_ptr(txn_log->log_records[i].old_offset);
-=======
-        if (!deallocate_new_offsets && txn_log->log_records[i].new_offset.is_valid() == false)
-        {
-            // Get the old object data to extract its type.
-            db_object_t* db_object = offset_to_ptr(txn_log->log_records[i].old_offset);
->>>>>>> e628ad46
 
         //     // Retrieve the record_list_t instance corresponding to the type.
         //     std::shared_ptr<record_list_t> record_list = record_list_manager_t::get()->get_record_list(db_object->type);
 
         //     // Request the deletion of the record corresponding to the object.
-        //     // record_list->request_deletion(txn_log->log_records[i].locator);
+        //     record_list->request_deletion(txn_log->log_records[i].locator);
         // }
 
         if (offset_to_free.is_valid())
@@ -2361,8 +2331,7 @@
 void server_t::gc_applied_txn_logs()
 {
     // Ensure we clean up our cached chunk IDs when we exit this task.
-    auto cleanup_fd = make_scope_guard([&]()
-                                       { s_map_gc_chunks_to_versions.clear(); });
+    auto cleanup_fd = make_scope_guard([&]() { s_map_gc_chunks_to_versions.clear(); });
 
     // First get a snapshot of the post-apply watermark, for an upper bound on the scan.
     safe_watermark_t post_apply_watermark(watermark_type_t::post_apply);
@@ -2422,8 +2391,7 @@
 
             // Because we invalidated the log fd, we now hold the only accessible
             // copy of the fd, so we need to ensure it is closed.
-            auto cleanup_fd = make_scope_guard([&]()
-                                               { close_fd(log_fd); });
+            auto cleanup_fd = make_scope_guard([&]() { close_fd(log_fd); });
 
             // If the txn committed, we deallocate only undo versions, because the
             // redo versions may still be visible after the txn has fallen
@@ -2630,8 +2598,7 @@
 
     // We need to unconditionally close the log fd because we're not registering
     // it in a txn metadata entry, so it won't be closed by GC.
-    auto cleanup_log_fd = make_scope_guard([&]()
-                                           { close_fd(log_fd); });
+    auto cleanup_log_fd = make_scope_guard([&]() { close_fd(log_fd); });
 
     // Free any deallocated objects (don't bother for read-only txns).
     if (!is_log_empty)
@@ -2689,8 +2656,7 @@
     std::stable_sort(
         &s_log.data()->log_records[0],
         &s_log.data()->log_records[s_log.data()->record_count],
-        [](const txn_log_t::log_record_t& lhs, const txn_log_t::log_record_t& rhs)
-        {
+        [](const txn_log_t::log_record_t& lhs, const txn_log_t::log_record_t& rhs) {
             return lhs.locator < rhs.locator;
         });
 }
@@ -3214,15 +3180,14 @@
     {
         // Create eventfd shutdown event.
         s_server_shutdown_eventfd = make_eventfd();
-        auto cleanup_shutdown_eventfd = make_scope_guard([]()
-                                                         {
-                                                             // We can't close this fd until all readers and writers have exited.
-                                                             // The only readers are the client dispatch thread and the session
-                                                             // threads, and the only writer is the signal handler thread. All
-                                                             // these threads must have exited before we exit this scope and this
-                                                             // handler executes.
-                                                             close_fd(s_server_shutdown_eventfd);
-                                                         });
+        auto cleanup_shutdown_eventfd = make_scope_guard([]() {
+            // We can't close this fd until all readers and writers have exited.
+            // The only readers are the client dispatch thread and the session
+            // threads, and the only writer is the signal handler thread. All
+            // these threads must have exited before we exit this scope and this
+            // handler executes.
+            close_fd(s_server_shutdown_eventfd);
+        });
 
         // Block handled signals in this thread and subsequently spawned threads.
         sigset_t handled_signals = mask_signals();
