/////////////////////////////////////////////
// Copyright (c) Gaia Platform LLC
// All rights reserved.
/////////////////////////////////////////////

#include "db_server.hpp"

#include <unistd.h>

#include <csignal>

#include <algorithm>
#include <atomic>
#include <bitset>
#include <functional>
#include <iostream>
#include <memory>
#include <ostream>
#include <shared_mutex>
#include <thread>
#include <unordered_set>

#include <sys/epoll.h>
#include <sys/eventfd.h>
#include <sys/file.h>

#include "gaia_internal/common/generator_iterator.hpp"
#include "gaia_internal/common/memory_allocation_error.hpp"
#include "gaia_internal/common/retail_assert.hpp"
#include "gaia_internal/common/scope_guard.hpp"
#include "gaia_internal/common/socket_helpers.hpp"
#include "gaia_internal/common/system_error.hpp"
#include "gaia_internal/db/db_object.hpp"
#include "gaia_internal/db/gaia_db_internal.hpp"

#include "db_helpers.hpp"
#include "db_internal_types.hpp"
#include "messages_generated.h"
#include "persistent_store_manager.hpp"

using namespace std;

using namespace flatbuffers;
using namespace gaia::db;
using namespace gaia::db::messages;
using namespace gaia::db::memory_manager;
using namespace gaia::common;
using namespace gaia::common::iterators;
using namespace gaia::common::scope_guard;

static constexpr char c_message_uninitialized_fd_log[] = "Uninitialized fd log!";
static constexpr char c_message_unexpected_event_received[] = "Unexpected event received!";
static constexpr char c_message_current_event_is_inconsistent_with_state_transition[]
    = "Current event is inconsistent with state transition!";
static constexpr char c_message_unexpected_request_data_type[] = "Unexpected request data type!";
static constexpr char c_message_thread_must_be_joinable[] = "Thread must be joinable!";
static constexpr char c_message_epoll_create1_failed[] = "epoll_create1() failed!";
static constexpr char c_message_epoll_wait_failed[] = "epoll_wait() failed!";
static constexpr char c_message_epoll_ctl_failed[] = "epoll_ctl() failed!";
static constexpr char c_message_unexpected_event_type[] = "Unexpected event type!";
static constexpr char c_message_epollerr_flag_should_not_be_set[] = "EPOLLERR flag should not be set!";
static constexpr char c_message_unexpected_fd[] = "Unexpected fd!";
static constexpr char c_message_not_a_begin_timestamp[] = "Not a begin timestamp!";
static constexpr char c_message_not_a_commit_timestamp[] = "Not a commit timestamp!";
static constexpr char c_message_unknown_timestamp[] = "Unknown timestamp!";
static constexpr char c_message_unexpected_errno_value[] = "Unexpected errno value!";
static constexpr char c_message_txn_log_fd_cannot_be_invalidated[]
    = "A txn log fd can only be invalidated if its commit_ts has been validated!";
static constexpr char c_message_txn_log_fd_should_have_been_invalidated[]
    = "If the validating txn's log fd has been invalidated, then the watermark must have advanced past the commit_ts of the txn being tested, and invalidated its log fd!";
static constexpr char c_message_unexpected_commit_ts_value[]
    = "The commit_ts whose log fd was invalidated must belong to either the validating txn or the txn being tested!";
static constexpr char c_message_validating_txn_should_have_been_validated[]
    = "The txn being tested can only have its log fd invalidated if the validating txn was validated!";
static constexpr char c_message_preceding_txn_should_have_been_validated[]
    = "A transaction with commit timestamp preceding this transaction's begin timestamp is undecided!";

address_offset_t server::allocate_from_memory_manager(
    size_t memory_request_size_bytes)
{
    retail_assert(
        memory_request_size_bytes > 0,
        "Requested allocation size for the allocate API should be greater than 0!");

    // Offset gets assigned; no need to set it.
    address_offset_t object_address_offset = s_memory_manager->allocate(memory_request_size_bytes);
    if (object_address_offset == c_invalid_offset)
    {
        throw memory_allocation_error("Memory manager ran out of memory during allocate() call!");
    }

    return object_address_offset;
}

// This assignment is non-atomic since there seems to be no reason to expect concurrent invocations.
void server::register_object_deallocator(std::function<void(gaia_offset_t)> deallocator_fn)
{
    s_object_deallocator_fn = deallocator_fn;
}

void server::handle_connect(
    int*, size_t, session_event_t event, const void*, session_state_t old_state, session_state_t new_state)
{
    retail_assert(event == session_event_t::CONNECT, c_message_unexpected_event_received);

    // This message should only be received after the client thread was first initialized.
    retail_assert(
        old_state == session_state_t::DISCONNECTED && new_state == session_state_t::CONNECTED,
        c_message_current_event_is_inconsistent_with_state_transition);

    // We need to reply to the client with the fds for the data/locator segments.
    FlatBufferBuilder builder;
    build_server_reply(builder, session_event_t::CONNECT, old_state, new_state);

    int send_fds[] = {s_shared_locators.fd(), s_shared_counters.fd(), s_shared_data.fd(), s_shared_id_index.fd()};
    send_msg_with_fds(s_session_socket, send_fds, std::size(send_fds), builder.GetBufferPointer(), builder.GetSize());
}

void server::handle_begin_txn(
    int*, size_t, session_event_t event, const void* event_data, session_state_t old_state, session_state_t new_state)
{
    retail_assert(event == session_event_t::BEGIN_TXN, c_message_unexpected_event_received);

    // This message should only be received while a transaction is in progress.
    retail_assert(
        old_state == session_state_t::CONNECTED && new_state == session_state_t::TXN_IN_PROGRESS,
        c_message_current_event_is_inconsistent_with_state_transition);

    auto request = static_cast<const client_request_t*>(event_data);
    retail_assert(
        request->data_type() == request_data_t::memory_info,
        "A call to begin_transaction() must provide memory allocation information.");

    retail_assert(s_txn_id == c_invalid_gaia_txn_id, "Transaction begin timestamp should be uninitialized!");

    retail_assert(s_fd_log == -1, "Transaction log fd should be uninitialized!");

    // Allocate a new begin_ts for this txn and initialize its entry in the txn table.
    s_txn_id = txn_begin();

    // The begin_ts returned by txn_begin() should always be valid since it
    // retries on concurrent invalidation.
    retail_assert(s_txn_id != c_invalid_gaia_txn_id, "Begin timestamp is invalid!");

    // Ensure that there are no undecided txns in our snapshot window.
    validate_txns_in_range(s_last_applied_commit_ts_upper_bound + 1, s_txn_id);

    // REVIEW: we could make this a session thread-local to avoid dynamic
    // allocation per txn.
    std::vector<int> txn_log_fds;
    get_txn_log_fds_for_snapshot(begin_ts, txn_log_fds);

    // Send the reply message to the client, with the number of txn log fds to
    // be sent later.
    // REVIEW: We could optimize the fast path by piggybacking some small fixed
    // number of log fds on the initial reply message.
    build_server_reply(builder, session_event_t::BEGIN_TXN, old_state, new_state, s_txn_id, txn_log_fds.size());
    send_msg_with_fds(s_session_socket, nullptr, 0, builder.GetBufferPointer(), builder.GetSize());

    // Send all txn log fds to the client in an additional sequence of dummy messages.
    // We need a 1-byte dummy message buffer due to our datagram size convention.
    uint8_t msg_buf[1] = {0};
    size_t fds_sent_count = 0;
    while (fds_sent_count < txn_log_fds.size())
    {
        size_t fds_to_send_count = std::min(c_max_fd_count, txn_log_fds.size() - fds_sent_count);
        send_msg_with_fds(
            s_session_socket, txn_log_fds.data() + fds_sent_count, fds_to_send_count, msg_buf, sizeof(msg_buf));
        fds_sent_count += fds_to_send_count;
    }

    // Now we need to close all the duplicated log fds in the buffer.
    for (auto& fd : txn_log_fds)
    {
        // Each log fd should still be valid.
        retail_assert(is_fd_valid(fd), "Invalid fd!");
        close_fd(fd);
    }
}

void server::get_txn_log_fds_for_snapshot(gaia_txn_id_t begin_ts, std::vector<int>& txn_log_fds)
{
    // Take a snapshot of the watermark and scan backward from begin_ts,
    // stopping at either the saved watermark or the first commit_ts whose log
    // fd has been invalidated. This avoids having our scan race the
    // concurrently advancing watermark.

<<<<<<< HEAD
    gaia_txn_id_t last_applied_commit_ts = s_last_applied_commit_ts_upper_bound;
    for (gaia_txn_id_t ts = begin_ts - 1; ts > last_applied_commit_ts; --ts)
    {
        if (is_commit_ts(ts))
        {
            retail_assert(
                is_txn_decided(ts),
                "Undecided commit_ts found in snapshot window!");
            if (is_txn_committed(ts))
            {
                // Since the watermark could advance past its saved value, we
                // need to be sure that we don't send an invalidated and closed
                // log fd, so we validate and duplicate each log fd using the
                // safe_fd_from_ts class before sending it to the client. We set
                // auto_close_fd = false in the safe_fd_from_ts constructor
                // because we need to save the dup fds in the buffer until we
                // pass them to sendmsg().
                try
                {
                    safe_fd_from_ts committed_txn_log_fd(ts, false);
                    int local_log_fd = committed_txn_log_fd.get_fd();
                    txn_log_fds.push_back(local_log_fd);
                }
                catch (const invalid_log_fd&)
                {
                    // We ignore an invalidated fd since its log has already
                    // been applied to the shared locator view, so we don't need
                    // to send it to the client anyway. This means all preceding
                    // committed txns have already been applied to the shared
                    // locator view, so we can terminate the scan early.
                    break;
                }
            }
        }
    }
=======
    FlatBufferBuilder builder;

    build_server_reply(builder, session_event_t::BEGIN_TXN, old_state, new_state, s_txn_id);
>>>>>>> d58f1504

    // Since we scan the snapshot window backward and append fds to the buffer,
    // they are in reverse timestamp order.
    std::reverse(std::begin(txn_log_fds), std::end(txn_log_fds));
}

void server::handle_rollback_txn(
    int* fds, size_t fd_count, session_event_t event, const void*, session_state_t old_state, session_state_t new_state)
{
    retail_assert(event == session_event_t::ROLLBACK_TXN, c_message_unexpected_event_received);

    // This message should only be received while a transaction is in progress.
    retail_assert(
        old_state == session_state_t::TXN_IN_PROGRESS && new_state == session_state_t::CONNECTED,
        c_message_current_event_is_inconsistent_with_state_transition);

    retail_assert(s_fd_log == -1, "fd log should be uninitialized!");

    // Get the log fd and free it if the client sends it.
    // The client will not send the txn log to the server if a read-only txn was rolled back.
    if (fds && fd_count == 1)
    {
        s_fd_log = *fds;
        retail_assert(s_fd_log != -1, c_message_uninitialized_fd_log);
    }

    // Release all txn resources and mark the txn's begin_ts entry as terminated.
    txn_rollback();
}

void server::handle_commit_txn(
    int* fds, size_t fd_count, session_event_t event, const void*, session_state_t old_state, session_state_t new_state)
{
    retail_assert(event == session_event_t::COMMIT_TXN, c_message_unexpected_event_received);

    // This message should only be received while a transaction is in progress.
    retail_assert(
        old_state == session_state_t::TXN_IN_PROGRESS && new_state == session_state_t::TXN_COMMITTING,
        c_message_current_event_is_inconsistent_with_state_transition);

    // Get the log fd and mmap it.
    retail_assert(fds && fd_count == 1, "Invalid fd data!");
    s_fd_log = *fds;
    retail_assert(s_fd_log != -1, c_message_uninitialized_fd_log);

    // We need to keep the log fd around until it's applied to the shared
    // locator view, so we only close the log fd if an exception is thrown.
    // Aborted txns only have their log fds invalidated and closed after the
    // watermark advances, to preserve the invariant that invalidation can only
    // follow the watermark.
    auto cleanup_log_fd = make_scope_guard([&]() {
        close_fd(s_fd_log);
    });

    // Check that the log memfd was sealed for writes.
    int seals = ::fcntl(s_fd_log, F_GET_SEALS);
    if (seals == -1)
    {
        throw_system_error("fcntl(F_GET_SEALS) failed!");
    }
    retail_assert(seals == (F_SEAL_SHRINK | F_SEAL_GROW | F_SEAL_WRITE), "Unexpected seals on log fd!");

    // Linux won't let us create a shared read-only mapping if F_SEAL_WRITE is set,
    // which seems contrary to the manpage for fcntl(2).
    // We map the log into a local variable so it gets unmapped automatically on exit.
    mapped_log_t log;
    log.open(s_fd_log);
    // Surface the log in our static variable, to avoid passing it around.
    s_log = log.data();

    // Actually commit the transaction.
    bool success = txn_commit();

    // Ideally, we would immediately clean up the log of an aborted txn, but
    // this complicates reasoning about safe concurrent validation (we want to
    // maintain the invariant that a log is never cleaned up until the watermark
    // advances past its txn's commit_ts). Once txn_commit() returns, only a
    // thread advancing the watermark can clean up this txn's log fd.
    cleanup_log_fd.dismiss();
    session_event_t decision = success ? session_event_t::DECIDE_TXN_COMMIT : session_event_t::DECIDE_TXN_ABORT;

    // Server-initiated state transition! (Any issues with reentrant handlers?)
    apply_transition(decision, nullptr, nullptr, 0);
}

void server::handle_request_memory(
    int*, size_t, session_event_t event, const void* event_data, session_state_t old_state, session_state_t new_state)
{
    retail_assert(
        event == session_event_t::REQUEST_MEMORY,
        "Incorrect event type for requesting more memory.");

    // This event never changes session state.
    retail_assert(
        old_state == new_state,
        "Requesting more memory shouldn't cause session state to change.");

    // This API is only invoked mid transaction.
    retail_assert(
        old_state == session_state_t::TXN_IN_PROGRESS,
        "Old state when requesting more memory from server should be TXN_IN_PROGRESS.");

    auto request = static_cast<const client_request_t*>(event_data);
    retail_assert(
        request->data_type() == request_data_t::memory_info,
        c_message_unexpected_request_data_type);

    auto memory_request_size_bytes = static_cast<size_t>(request->data_as_memory_info()->memory_request_size());
    auto object_address_offset = allocate_from_memory_manager(memory_request_size_bytes);

    FlatBufferBuilder builder;
    build_server_reply(builder, session_event_t::REQUEST_MEMORY, old_state, new_state, s_txn_id, 0, object_address_offset);
    send_msg_with_fds(s_session_socket, nullptr, 0, builder.GetBufferPointer(), builder.GetSize());
}

void server::handle_decide_txn(
    int*, size_t, session_event_t event, const void*, session_state_t old_state, session_state_t new_state)
{
    retail_assert(
        event == session_event_t::DECIDE_TXN_COMMIT || event == session_event_t::DECIDE_TXN_ABORT,
        c_message_unexpected_event_received);

    retail_assert(
        old_state == session_state_t::TXN_COMMITTING && new_state == session_state_t::CONNECTED,
        c_message_current_event_is_inconsistent_with_state_transition);

    // We need to clear transactional state after the decision has been
    // returned, but don't need to free any resources.
    auto cleanup = make_scope_guard([&]() {
        s_txn_id = c_invalid_gaia_txn_id;
        s_fd_log = -1;
    });

    FlatBufferBuilder builder;
    build_server_reply(builder, event, old_state, new_state, s_txn_id);
    send_msg_with_fds(s_session_socket, nullptr, 0, builder.GetBufferPointer(), builder.GetSize());

    // Update the saved watermark and perform associated maintenance tasks. This
    // will block new transactions on this session thread, but that is a
    // feature, not a bug, since it provides natural backpressure on clients who
    // submit long-running transactions that prevent old versions and logs from
    // being freed. This approach helps keep the system from accumulating more
    // deferred work than it can ever retire, which is a problem with performing
    // all maintenance asynchronously in the background. Allowing this work to
    // delay beginning new transactions but not delay committing the current
    // transaction seems like a good compromise.
    update_apply_watermark(s_txn_id);
}

void server::handle_client_shutdown(
    int*, size_t, session_event_t event, const void*, session_state_t, session_state_t new_state)
{
    retail_assert(
        event == session_event_t::CLIENT_SHUTDOWN,
        c_message_unexpected_event_received);

    retail_assert(
        new_state == session_state_t::DISCONNECTED,
        c_message_current_event_is_inconsistent_with_state_transition);

    // If this event is received, the client must have closed the write end of the socket
    // (equivalent of sending a FIN), so we need to do the same. Closing the socket
    // will send a FIN to the client, so they will read EOF and can close the socket
    // as well. We can just set the shutdown flag here, which will break out of the poll
    // loop and immediately close the socket. (If we received EOF from the client after
    // we closed our write end, then we would be calling shutdown(SHUT_WR) twice, which
    // is another reason to just close the socket.)
    s_session_shutdown = true;

    // If the session had an active txn, clean up all its resources.
    if (s_txn_id != c_invalid_gaia_txn_id)
    {
        txn_rollback();
    }
}

void server::handle_server_shutdown(
    int*, size_t, session_event_t event, const void*, session_state_t, session_state_t new_state)
{
    retail_assert(
        event == session_event_t::SERVER_SHUTDOWN,
        c_message_unexpected_event_received);

    retail_assert(
        new_state == session_state_t::DISCONNECTED,
        c_message_current_event_is_inconsistent_with_state_transition);

    // This transition should only be triggered on notification of the server shutdown event.
    // Since we are about to shut down, we can't wait for acknowledgment from the client and
    // should just close the session socket. As noted above, setting the shutdown flag will
    // immediately break out of the poll loop and close the session socket.
    s_session_shutdown = true;
}

std::pair<int, int> server::get_stream_socket_pair()
{
    // Create a connected pair of datagram sockets, one of which we will keep
    // and the other we will send to the client.
    // We use SOCK_SEQPACKET because it supports both datagram and connection
    // semantics: datagrams allow buffering without framing, and a connection
    // ensures that client returns EOF after server has called shutdown(SHUT_WR).
    int socket_pair[2] = {-1};
    if (-1 == ::socketpair(PF_UNIX, SOCK_SEQPACKET, 0, socket_pair))
    {
        throw_system_error("socketpair() failed!");
    }

    auto [client_socket, server_socket] = socket_pair;
    // We need to use the initializer + mutable hack to capture structured bindings in a lambda.
    auto socket_cleanup = make_scope_guard([client_socket = client_socket,
                                            server_socket = server_socket]() mutable {
        close_fd(client_socket);
        close_fd(server_socket);
    });

    // Set server socket to be nonblocking, since we use it within an epoll loop.
    set_non_blocking(server_socket);

    socket_cleanup.dismiss();
    return std::pair{client_socket, server_socket};
}

void server::handle_request_stream(
    int*, size_t, session_event_t event, const void* event_data, session_state_t old_state, session_state_t new_state)
{
    retail_assert(
        event == session_event_t::REQUEST_STREAM,
        c_message_unexpected_event_received);

    // This event never changes session state.
    retail_assert(
        old_state == new_state,
        c_message_current_event_is_inconsistent_with_state_transition);

    // The only currently supported stream type is table scans.
    // When we add more stream types, we should add a switch statement on data_type.
    // It would be nice to delegate to a helper returning a different generator for each
    // data_type, and then invoke start_stream_producer() with that generator, but in
    // general each data_type corresponds to a generator with a different T_element_type,
    // so we need to invoke start_stream_producer() separately for each data_type
    // (because start_stream_producer() is templated on the generator's T_element_type).
    // We should logically receive an object corresponding to the request_data_t union,
    // but the FlatBuffers API doesn't have any object corresponding to a union.
    auto request = static_cast<const client_request_t*>(event_data);
    retail_assert(
        request->data_type() == request_data_t::table_scan,
        c_message_unexpected_request_data_type);

    auto type = static_cast<gaia_type_t>(request->data_as_table_scan()->type_id());
    auto id_generator = get_id_generator_for_type(type);

    // We can't use structured binding names in a lambda capture list.
    int client_socket, server_socket;
    std::tie(client_socket, server_socket) = get_stream_socket_pair();

    // The client socket should unconditionally be closed on exit since it's
    // duplicated when passed to the client and we no longer need it on the
    // server.
    auto client_socket_cleanup = make_scope_guard([&]() {
        close_fd(client_socket);
    });
    auto server_socket_cleanup = make_scope_guard([&]() {
        close_fd(server_socket);
    });

    start_stream_producer(server_socket, id_generator);

    // Transfer ownership of the server socket to the stream producer thread.
    server_socket_cleanup.dismiss();

    // Any exceptions after this point will close the server socket, ensuring the producer thread terminates.
    // However, its destructor will not run until the session thread exits and joins the producer thread.
    FlatBufferBuilder builder;
    build_server_reply(builder, event, old_state, new_state);
    send_msg_with_fds(s_session_socket, &client_socket, 1, builder.GetBufferPointer(), builder.GetSize());
}

void server::apply_transition(session_event_t event, const void* event_data, int* fds, size_t fd_count)
{
    if (event == session_event_t::NOP)
    {
        return;
    }

    // "Wildcard" transitions (current state = session_state_t::ANY) must be listed after
    // non-wildcard transitions with the same event, or the latter will never be applied.
    for (auto t : s_valid_transitions)
    {
        if (t.event == event && (t.state == s_session_state || t.state == session_state_t::ANY))
        {
            session_state_t new_state = t.transition.new_state;

            // If the transition's new state is ANY, then keep the state the same.
            if (new_state == session_state_t::ANY)
            {
                new_state = s_session_state;
            }

            session_state_t old_state = s_session_state;
            s_session_state = new_state;

            if (t.transition.handler)
            {
                t.transition.handler(fds, fd_count, event, event_data, old_state, s_session_state);
            }

            return;
        }
    }

    // If we get here, we haven't found any compatible transition.
    // TODO: consider propagating exception back to client?
    throw invalid_session_transition(
        "No allowed state transition from state '"
        + std::string(EnumNamesession_state_t(s_session_state))
        + "' with event '"
        + std::string(EnumNamesession_event_t(event))
        + "'.");
}

void server::build_server_reply(
    FlatBufferBuilder& builder,
    session_event_t event,
    session_state_t old_state,
    session_state_t new_state,
    gaia_txn_id_t txn_id,
    size_t log_fd_count,
    address_offset_t object_address_offset)
{
    flatbuffers::Offset<server_reply_t> server_reply;
    if (object_address_offset)
    {
        const auto memory_allocation_reply = Creatememory_allocation_info_t(builder, object_address_offset);
        server_reply = Createserver_reply_t(
            builder, event, old_state, new_state, reply_data_t::memory_allocation_info, memory_allocation_reply.Union());
    }
    else
    {
        const auto transaction_info = Createtransaction_info_t(builder, txn_id, log_fd_count);
        server_reply = Createserver_reply_t(
            builder, event, old_state, new_state, reply_data_t::transaction_info, transaction_info.Union());
    }
    const auto message = Createmessage_t(builder, any_message_t::reply, server_reply.Union());
    builder.Finish(message);
}

void server::clear_shared_memory()
{
    s_shared_locators.close();
    s_shared_counters.close();
    s_shared_data.close();
    s_shared_id_index.close();
}

// To avoid synchronization, we assume that this method is only called when
// no sessions exist and the server is not accepting any new connections.
void server::init_shared_memory()
{
    // The listening socket must not be open.
    retail_assert(s_listening_socket == -1, "Listening socket should not be open!");

    // We may be reinitializing the server upon receiving a SIGHUP.
    clear_shared_memory();

    // Clear all shared memory if an exception is thrown.
    auto cleanup_memory = make_scope_guard([]() { clear_shared_memory(); });

    retail_assert(!s_shared_locators.is_set(), "Locators memory should be unmapped!");
    retail_assert(!s_shared_counters.is_set(), "Counters memory should be unmapped!");
    retail_assert(!s_shared_data.is_set(), "Data memory should be unmapped!");
    retail_assert(!s_shared_id_index.is_set(), "ID index memory should be unmapped!");

    // s_shared_locators uses sizeof(gaia_offset_t) * c_max_locators = 32GB of virtual address space.
    //
    // s_shared_data uses (64B) * c_max_locators = 256GB of virtual address space.
    //
    // s_shared_id_index uses (32B) * c_max_locators = 128GB of virtual address space
    // (assuming 4-byte alignment). We could eventually shrink this to
    // 4B/locator (assuming 4-byte locators), or 16GB, if we can assume that
    // gaia_ids are sequentially allocated and seldom deleted, so we can just
    // use an array of locators indexed by gaia_id.
    s_shared_locators.create(c_gaia_mem_locators);
    s_shared_counters.create(c_gaia_mem_counters);
    s_shared_data.create(c_gaia_mem_data);
    s_shared_id_index.create(c_gaia_mem_id_index);

    init_memory_manager();

    // Populate shared memory from the persistent log and snapshot.
    recover_db();

    cleanup_memory.dismiss();
}

void server::init_memory_manager()
{
    s_memory_manager.reset();
    s_memory_manager = make_unique<memory_manager_t>();
    s_memory_manager->manage(reinterpret_cast<uint8_t*>(s_shared_data.data()->objects), sizeof(s_shared_data.data()->objects));

    auto deallocate_object_fn = [=](gaia_offset_t offset) {
        s_memory_manager->free_old_offset(get_address_offset(offset));
    };
    register_object_deallocator(deallocate_object_fn);
}

address_offset_t server::allocate_object(
    gaia_locator_t locator,
    size_t size)
{
    address_offset_t offset = s_memory_manager->allocate(size + sizeof(db_object_t));
    if (offset == c_invalid_offset)
    {
        throw memory_allocation_error("Memory manager ran out of memory during call to allocate().");
    }
    update_locator(locator, offset);
    return offset;
}

// Use a huge sparse array to store the txn info, where each entry is indexed by
// its begin or commit timestamp. We use 2^45 = 32TB of virtual address space
// for this array, but only the pages we actually use will ever be allocated.
// From https://www.kernel.org/doc/Documentation/vm/overcommit-accounting, it
// appears that MAP_NORESERVE is ignored in overcommit mode 2 (never
// overcommit), so we may need to check the `vm.overcommit_memory` sysctl and
// fail if it's set to 2. Alternatively, we could use the more tedious but
// reliable approach of using mmap(PROT_NONE) and calling
// mprotect(PROT_READ|PROT_WRITE) on any pages we actually need to use (this is
// analogous to VirtualAlloc(MEM_RESERVE) followed by VirtualAlloc(MEM_COMMIT)
// in Windows). 2^45 bytes of virtual address space holds 2^42 8-byte words, so
// we can allocate at most 2^42 timestamps over the lifetime of the process. If
// we allocate timestamps at a rate of 1M/s, we can run for about 2^22 seconds,
// or about a month and a half. If we allocate only 1K/s, we can run a thousand
// times longer: 2^32 seconds = ~128 years. If running out of timestamps is a
// concern, we can just convert the array to a circular buffer and store a
// wraparound counter separately.

// Each entry in the txn_info array is an 8-byte word, with the high bit
// indicating whether the index represents a begin or commit timestamp (they are
// allocated from the same counter). The next two bits indicate the current
// state of the txn state machine. The txn state machine's states and
// transitions are as follows: TXN_NONE -> TXN_ACTIVE -> (TXN_SUBMITTED ->
// (TXN_COMMITTED, TXN_ABORTED), TXN_TERMINATED). TXN_NONE is necessarily
// encoded as 0 since all entries of the array are zeroed when a page is
// allocated. We also introduce the pseudo-state TXN_DECIDED, encoded as the
// shared set bit in TXN_COMMITTED and TXN_ABORTED. Each active txn may assume
// the states TXN_NONE, TXN_ACTIVE, TXN_SUBMITTED, TXN_TERMINATED, while
// each submitted txn may assume the states TXN_SUBMITTED, TXN_COMMITTED,
// TXN_ABORTED, so we need 2 bits for each txn entry to represent all possible
// states. Combined with the begin/commit bit, we need to reserve the 3 high
// bits of each 64-bit entry for txn state, leaving 61 bits for other purposes.
// The remaining bits are used as follows. In the TXN_NONE state, all bits are
// 0. In the TXN_ACTIVE state, the non-state bits are currently unused, but
// they could be used for active txn information like session thread ID, session
// socket, session userfaultfd, etc. In the TXN_SUBMITTED state, the remaining
// bits always hold a commit timestamp (which is guaranteed to be at most 42
// bits per above). The commit timestamp serves as a forwarding pointer to the
// submitted txn entry for this txn. Note that the commit timestamp entry for a
// txn may be set before its begin timestamp entry has been updated, since
// multiple updates to the array cannot be made atomically without locks. (This
// is similar to insertion into a lock-free singly-linked list, where the new
// node is linked to its successor before its predecessor is linked to the new
// node.) Our algorithms are tolerant to this transient inconsistency. A commit
// timestamp entry always holds the submitted txn's log fd in the low 16 bits
// following the 3 high bits used for state (we assume that all log fds fit into
// 16 bits), and the txn's begin timestamp in the low 42 bits.

// We can always find the watermark by just scanning the txn_info array until we
// find the first begin timestamp entry not in state TXN_TERMINATED. However, we
// need to know where to start scanning from since pages toward the beginning of
// the array may have already been deallocated (as part of advancing the
// watermark, once all txn logs preceding the watermark have been scanned for
// garbage and deallocated, all pages preceding the new watermark's position in
// the array can be freed using madvise(MADV_FREE)). We can store a global
// watermark variable to cache this information, which could always be stale but
// tells us where to start scanning to find the current watermark, since the
// watermark only moves forward. This global variable is also set as part of
// advancing the watermark on termination of the oldest active txn, which is
// delegated to that txn's session thread.

void server::init_txn_info()
{
    // We reserve 2^45 bytes = 32TB of virtual address space. YOLO.
    constexpr size_t c_size_in_bytes = (1ULL << c_txn_ts_bits) * sizeof(*s_txn_info);

    // Create an anonymous private mapping with MAP_NORESERVE to indicate that
    // we don't care about reserving swap space.
    // REVIEW: If this causes problems on systems that disable overcommit, we
    // can just use PROT_NONE and mprotect(PROT_READ|PROT_WRITE) each page as we
    // need it.
    if (s_txn_info)
    {
        unmap_fd_data(s_txn_info, c_size_in_bytes);
    }
    map_fd_data(
        s_txn_info,
        c_size_in_bytes,
        PROT_READ | PROT_WRITE,
        MAP_PRIVATE | MAP_ANONYMOUS | MAP_NORESERVE,
        -1,
        0);
}

void server::recover_db()
{
    // If persistence is disabled, then this is a no-op.
    if (!(s_persistence_mode == persistence_mode_t::e_disabled))
    {
        // We could get here after a server reset with --disable-persistence-after-recovery,
        // in which case we need to recover from the original persistent image.
        if (!rdb)
        {
            rdb = make_unique<gaia::db::persistent_store_manager>();
            if (s_persistence_mode == persistence_mode_t::e_reinitialized_on_startup)
            {
                rdb->destroy_persistent_store();
            }
            rdb->open();
            rdb->recover();
        }
    }

    // If persistence is disabled after recovery, then destroy the RocksDB
    // instance.
    if (s_persistence_mode == persistence_mode_t::e_disabled_after_recovery)
    {
        rdb.reset();
    }
}

sigset_t server::mask_signals()
{
    sigset_t sigset;
    ::sigemptyset(&sigset);

    // We now special-case SIGHUP to disconnect all sessions and reinitialize all shared memory.
    ::sigaddset(&sigset, SIGHUP);
    ::sigaddset(&sigset, SIGINT);
    ::sigaddset(&sigset, SIGTERM);
    ::sigaddset(&sigset, SIGQUIT);

    // Per POSIX, we must use pthread_sigmask() rather than sigprocmask()
    // in a multithreaded program.
    // REVIEW: should this be SIG_SETMASK?
    ::pthread_sigmask(SIG_BLOCK, &sigset, nullptr);

    return sigset;
}

void server::signal_handler(sigset_t sigset, int& signum)
{
    // Wait until a signal is delivered.
    // REVIEW: do we have any use for sigwaitinfo()?
    ::sigwait(&sigset, &signum);

    cerr << "Caught signal '" << ::strsignal(signum) << "'." << endl;

    signal_eventfd(s_server_shutdown_eventfd);
}

void server::init_listening_socket()
{
    // Launch a connection-based listening Unix socket on a well-known address.
    // We use SOCK_SEQPACKET to get connection-oriented *and* datagram semantics.
    // This socket needs to be nonblocking so we can use epoll to wait on the
    // shutdown eventfd as well (the connected sockets it spawns will inherit
    // nonblocking mode). Actually, nonblocking mode may not have any effect in
    // level-triggered epoll mode, but it's good to ensure we can never block,
    // in case of bugs or surprising semantics in epoll.
    int listening_socket = ::socket(PF_UNIX, SOCK_SEQPACKET | SOCK_NONBLOCK, 0);
    if (listening_socket == -1)
    {
        throw_system_error("Socket creation failed!");
    }
    auto socket_cleanup = make_scope_guard([&]() { close_fd(listening_socket); });

    // Initialize the socket address structure.
    sockaddr_un server_addr = {0};
    server_addr.sun_family = AF_UNIX;

    // The socket name (minus its null terminator) needs to fit into the space
    // in the server address structure after the prefix null byte.
    static_assert(sizeof(c_db_server_socket_name) <= sizeof(server_addr.sun_path) - 1);

    // We prepend a null byte to the socket name so the address is in the
    // (Linux-exclusive) "abstract namespace", i.e., not bound to the
    // filesystem.
    ::strncpy(&server_addr.sun_path[1], c_db_server_socket_name, sizeof(server_addr.sun_path) - 1);

    // Bind the socket to the address and start listening for connections.
    // The socket name is not null-terminated in the address structure, but
    // we need to add an extra byte for the null byte prefix.
    socklen_t server_addr_size = sizeof(server_addr.sun_family) + 1 + ::strlen(&server_addr.sun_path[1]);
    if (-1 == ::bind(listening_socket, reinterpret_cast<struct sockaddr*>(&server_addr), server_addr_size))
    {
        throw_system_error("bind() failed!");
    }
    if (-1 == ::listen(listening_socket, 0))
    {
        throw_system_error("listen() failed!");
    }

    socket_cleanup.dismiss();
    s_listening_socket = listening_socket;
}

bool server::authenticate_client_socket(int socket)
{
    struct ucred cred;
    socklen_t cred_len = sizeof(cred);
    if (-1 == ::getsockopt(socket, SOL_SOCKET, SO_PEERCRED, &cred, &cred_len))
    {
        throw_system_error("getsockopt(SO_PEERCRED) failed!");
    }

    // Disable client authentication until we can figure out
    // how to fix the Postgres tests.
    // Client must have same effective user ID as server.
    // return (cred.uid == ::geteuid());

    return true;
}

// We adopt a lazy GC approach to freeing thread resources, rather than having
// each thread clean up after itself on exit. This approach allows us to avoid
// any synchronization between the exiting thread and its owning thread, as well
// as the awkwardness of passing each thread a reference to its owning object.
// In general, any code which creates a new thread is expected to call this
// function to compensate for the "garbage" it is adding to the system.
//
// Removing a thread entry is O(1) (because we swap it with the last element and
// truncate the last element), so the whole scan with removals is O(n).
static void reap_exited_threads(std::vector<std::thread>& threads)
{
    for (auto iter = threads.begin(); iter != threads.end();)
    {
        // Test if the thread has already exited (this is possible with the
        // pthreads API but not with the std::thread API).
        auto handle = iter->native_handle();

        // pthread_kill(0) returns 0 if the thread is still running, and ESRCH
        // otherwise (unless it has already been detached or joined, in which
        // case the thread ID may be invalid or reused, possibly causing a
        // segfault). We never use a thread ID after the thread has been joined
        // (and we never detach threads), so we should be OK.
        //
        // https://man7.org/linux/man-pages/man3/pthread_kill.3.html
        // "POSIX.1-2008 recommends that if an implementation detects the use of
        // a thread ID after the end of its lifetime, pthread_kill() should
        // return the error ESRCH. The glibc implementation returns this error
        // in the cases where an invalid thread ID can be detected. But note
        // also that POSIX says that an attempt to use a thread ID whose
        // lifetime has ended produces undefined behavior, and an attempt to use
        // an invalid thread ID in a call to pthread_kill() can, for example,
        // cause a segmentation fault."
        //
        // https://man7.org/linux/man-pages/man3/pthread_self.3.html
        // "A thread ID may be reused after a terminated thread has been joined,
        // or a detached thread has terminated."
        int error = ::pthread_kill(handle, 0);

        if (error == 0)
        {
            // The thread is still running, so do nothing.
            ++iter;
        }
        else if (error == ESRCH)
        {
            // If this thread has already exited, then join it and deallocate
            // its object to release both memory and thread-related system
            // resources.
            retail_assert(iter->joinable(), c_message_thread_must_be_joinable);
            iter->join();

            // Move the last element into the current entry.
            *iter = std::move(threads.back());
            threads.pop_back();
        }
        else
        {
            // Throw on all other errors (e.g., if the thread has been detached
            // or joined).
            throw_system_error("pthread_kill(0) failed!", error);
        }
    }
}

void server::client_dispatch_handler()
{
    // Register session cleanup handler first, so we can execute it last.
    auto session_cleanup = make_scope_guard([]() {
        for (auto& thread : s_session_threads)
        {
            retail_assert(thread.joinable(), c_message_thread_must_be_joinable);
            thread.join();
        }
        // All session threads have been joined, so they can be destroyed.
        s_session_threads.clear();
    });

    // Start listening for incoming client connections.
    init_listening_socket();
    // We close the listening socket before waiting for session threads to exit,
    // so no new sessions can be established while we wait for all session
    // threads to exit (we assume they received the same server shutdown
    // notification that we did).
    auto listener_cleanup = make_scope_guard([&]() {
        close_fd(s_listening_socket);
    });

    // Set up the epoll loop.
    int epoll_fd = ::epoll_create1(0);
    if (epoll_fd == -1)
    {
        throw_system_error(c_message_epoll_create1_failed);
    }

    // We close the epoll descriptor before closing the listening socket, so any
    // connections that arrive before the listening socket is closed will
    // receive ECONNRESET rather than ECONNREFUSED. This is perhaps unfortunate
    // but shouldn't really matter in practice.
    auto epoll_cleanup = make_scope_guard([&]() { close_fd(epoll_fd); });
    int registered_fds[] = {s_listening_socket, s_server_shutdown_eventfd};
    for (int registered_fd : registered_fds)
    {
        epoll_event ev = {0};
        ev.events = EPOLLIN;
        ev.data.fd = registered_fd;
        if (-1 == ::epoll_ctl(epoll_fd, EPOLL_CTL_ADD, registered_fd, &ev))
        {
            throw_system_error(c_message_epoll_ctl_failed);
        }
    }
    epoll_event events[std::size(registered_fds)];

    // Enter the epoll loop.
    while (true)
    {
        // Block forever (we will be notified of shutdown).
        int ready_fd_count = ::epoll_wait(epoll_fd, events, std::size(events), -1);
        if (ready_fd_count == -1)
        {
            // Attaching the debugger will send a SIGSTOP which we can't block.
            // Any signal which we block will set the shutdown eventfd and will
            // alert the epoll fd, so we don't have to worry about getting EINTR
            // from a signal intended to terminate the process.
            if (errno == EINTR)
            {
                continue;
            }
            throw_system_error(c_message_epoll_wait_failed);
        }

        for (int i = 0; i < ready_fd_count; ++i)
        {
            epoll_event ev = events[i];
            // We never register for anything but EPOLLIN,
            // but EPOLLERR will always be delivered.
            if (ev.events & EPOLLERR)
            {
                if (ev.data.fd == s_listening_socket)
                {
                    int error = 0;
                    socklen_t err_len = sizeof(error);
                    // Ignore errors getting error message and default to generic error message.
                    ::getsockopt(s_listening_socket, SOL_SOCKET, SO_ERROR, static_cast<void*>(&error), &err_len);
                    throw_system_error("Client socket error!", error);
                }
                else if (ev.data.fd == s_server_shutdown_eventfd)
                {
                    throw_system_error("Shutdown eventfd error!");
                }
            }

            // At this point, we should only get EPOLLIN.
            retail_assert(ev.events == EPOLLIN, c_message_unexpected_event_type);

            if (ev.data.fd == s_listening_socket)
            {
                int session_socket = ::accept(s_listening_socket, nullptr, nullptr);
                if (session_socket == -1)
                {
                    throw_system_error("accept() failed!");
                }
                if (authenticate_client_socket(session_socket))
                {
                    // First reap any session threads that have terminated (to
                    // avoid memory and system resource leaks).
                    reap_exited_threads(s_session_threads);
                    // Create session thread.
                    s_session_threads.emplace_back(session_handler, session_socket);
                }
                else
                {
                    close_fd(session_socket);
                }
            }
            else if (ev.data.fd == s_server_shutdown_eventfd)
            {
                consume_eventfd(s_server_shutdown_eventfd);
                return;
            }
            else
            {
                // We don't monitor any other fds.
                retail_assert(false, c_message_unexpected_fd);
            }
        }
    }
}

void server::session_handler(int session_socket)
{
    // Set up session socket.
    s_session_shutdown = false;
    s_session_socket = session_socket;
    auto socket_cleanup = make_scope_guard([&]() {
        // We can rely on close_fd() to perform the equivalent of
        // shutdown(SHUT_RDWR), since we hold the only fd pointing to this
        // socket. That should allow the client to read EOF if they're in a
        // blocking read and exit gracefully. (If they try to write to the
        // socket after we've closed our end, they'll receive EPIPE.) We don't
        // want to try to read any pending data from the client, since we're
        // trying to shut down as quickly as possible.
        close_fd(s_session_socket);
    });

    // Set up epoll loop.
    int epoll_fd = ::epoll_create1(0);
    if (epoll_fd == -1)
    {
        throw_system_error(c_message_epoll_create1_failed);
    }
    auto epoll_cleanup = make_scope_guard([&]() { close_fd(epoll_fd); });

    int fds[] = {s_session_socket, s_server_shutdown_eventfd};
    for (int fd : fds)
    {
        // We should only get EPOLLRDHUP from the client socket, but oh well.
        epoll_event ev = {0};
        ev.events = EPOLLIN | EPOLLRDHUP;
        ev.data.fd = fd;
        if (-1 == ::epoll_ctl(epoll_fd, EPOLL_CTL_ADD, fd, &ev))
        {
            throw_system_error(c_message_epoll_ctl_failed);
        }
    }
    epoll_event events[std::size(fds)];

    // Event to signal session-owned threads to terminate.
    s_session_shutdown_eventfd = make_eventfd();
    auto owned_threads_cleanup = make_scope_guard([]() {
        // Signal all session-owned threads to terminate.
        signal_eventfd(s_session_shutdown_eventfd);

        // Wait for all session-owned threads to terminate.
        for (auto& thread : s_session_owned_threads)
        {
            retail_assert(thread.joinable(), c_message_thread_must_be_joinable);
            thread.join();
        }

        // All session-owned threads have been joined, so they can be destroyed.
        s_session_owned_threads.clear();

        // All session-owned threads have received the session shutdown
        // notification, so we can close the eventfd.
        close_fd(s_session_shutdown_eventfd);
    });

    // Enter epoll loop.
    while (!s_session_shutdown)
    {
        // Block forever (we will be notified of shutdown).
        int ready_fd_count = ::epoll_wait(epoll_fd, events, std::size(events), -1);
        if (ready_fd_count == -1)
        {
            // Attaching the debugger will send a SIGSTOP which we can't block.
            // Any signal which we block will set the shutdown eventfd and will
            // alert the epoll fd, so we don't have to worry about getting EINTR
            // from a signal intended to terminate the process.
            if (errno == EINTR)
            {
                continue;
            }
            throw_system_error(c_message_epoll_wait_failed);
        }

        session_event_t event = session_event_t::NOP;
        const void* event_data = nullptr;

        // Buffer used to send and receive all message data.
        uint8_t msg_buf[c_max_msg_size] = {0};

        // Buffer used to receive file descriptors.
        int fd_buf[c_max_fd_count] = {-1};
        size_t fd_buf_size = std::size(fd_buf);
        int* fds = nullptr;
        size_t fd_count = 0;

        // If the shutdown flag is set, we need to exit immediately before
        // processing the next ready fd.
        for (int i = 0; i < ready_fd_count && !s_session_shutdown; ++i)
        {
            epoll_event ev = events[i];
            if (ev.data.fd == s_session_socket)
            {
                // NB: Since many event flags are set in combination with others, the
                // order we test them in matters! E.g., EPOLLIN seems to always be set
                // whenever EPOLLRDHUP is set, so we need to test EPOLLRDHUP before
                // testing EPOLLIN.
                if (ev.events & EPOLLERR)
                {
                    // This flag is unmaskable, so we don't need to register for it.
                    int error = 0;
                    socklen_t err_len = sizeof(error);
                    // Ignore errors getting error message and default to generic error message.
                    ::getsockopt(s_session_socket, SOL_SOCKET, SO_ERROR, static_cast<void*>(&error), &err_len);
                    cerr << "client socket error: " << ::strerror(error) << endl;
                    event = session_event_t::CLIENT_SHUTDOWN;
                }
                else if (ev.events & EPOLLHUP)
                {
                    // This flag is unmaskable, so we don't need to register for it.
                    // Both ends of the socket have issued a shutdown(SHUT_WR) or equivalent.
                    retail_assert(!(ev.events & EPOLLERR), c_message_epollerr_flag_should_not_be_set);
                    event = session_event_t::CLIENT_SHUTDOWN;
                }
                else if (ev.events & EPOLLRDHUP)
                {
                    // The client has called shutdown(SHUT_WR) to signal their intention to
                    // disconnect. We do the same by closing the session socket.
                    // REVIEW: Can we get both EPOLLHUP and EPOLLRDHUP when the client half-closes
                    // the socket after we half-close it?
                    retail_assert(!(ev.events & EPOLLHUP), "EPOLLHUP flag should not be set!");
                    event = session_event_t::CLIENT_SHUTDOWN;
                }
                else if (ev.events & EPOLLIN)
                {
                    retail_assert(
                        !(ev.events & (EPOLLERR | EPOLLHUP | EPOLLRDHUP)),
                        "EPOLLERR, EPOLLHUP, EPOLLRDHUP flags should not be set!");
                    // Read client message with possible file descriptors.
                    size_t bytes_read = recv_msg_with_fds(s_session_socket, fd_buf, &fd_buf_size, msg_buf, sizeof(msg_buf));
                    // We shouldn't get EOF unless EPOLLRDHUP is set.
                    // REVIEW: it might be possible for the client to call shutdown(SHUT_WR)
                    // after we have already woken up on EPOLLIN, in which case we would
                    // legitimately read 0 bytes and this assert would be invalid.
                    retail_assert(bytes_read > 0, "Failed to read message!");
                    const message_t* msg = Getmessage_t(msg_buf);
                    const client_request_t* request = msg->msg_as_request();
                    event = request->event();

                    event_data = static_cast<const void*>(request);

                    if (fd_buf_size > 0)
                    {
                        fds = fd_buf;
                        fd_count = fd_buf_size;
                    }
                }
                else
                {
                    // We don't register for any other events.
                    retail_assert(false, c_message_unexpected_event_type);
                }
            }
            else if (ev.data.fd == s_server_shutdown_eventfd)
            {
                retail_assert(ev.events == EPOLLIN, "Expected EPOLLIN event type!");
                consume_eventfd(s_server_shutdown_eventfd);
                event = session_event_t::SERVER_SHUTDOWN;
            }
            else
            {
                // We don't monitor any other fds.
                retail_assert(false, c_message_unexpected_fd);
            }

            retail_assert(event != session_event_t::NOP, c_message_unexpected_event_type);

            // The transition handlers are the only places we currently call
            // send_msg_with_fds(). We need to handle a peer_disconnected
            // exception thrown from that method (translated from EPIPE).
            try
            {
                apply_transition(event, event_data, fds, fd_count);
            }
            catch (const peer_disconnected& e)
            {
                cerr << "client socket error: " << e.what() << endl;
                s_session_shutdown = true;
            }
        }
    }
}

template <typename T_element_type>
void server::stream_producer_handler(
    int stream_socket, int cancel_eventfd, std::function<std::optional<T_element_type>()> generator_fn)
{
    // We only support fixed-width integer types for now to avoid framing.
    static_assert(std::is_integral<T_element_type>::value, "Generator function must return an integer.");

    // The session thread gave the producer thread ownership of this socket.
    auto socket_cleanup = make_scope_guard([&]() {
        // We can rely on close_fd() to perform the equivalent of shutdown(SHUT_RDWR),
        // since we hold the only fd pointing to this socket.
        close_fd(stream_socket);
    });

    // Verify that the socket is the correct type for the semantics we assume.
    check_socket_type(stream_socket, SOCK_SEQPACKET);

    // Check that our stream socket is non-blocking (so we don't accidentally block in write()).
    retail_assert(is_non_blocking(stream_socket), "Stream socket is in blocking mode!");

    auto gen_iter = generator_iterator_t<T_element_type>(generator_fn);

    int epoll_fd = ::epoll_create1(0);
    if (epoll_fd == -1)
    {
        throw_system_error(c_message_epoll_create1_failed);
    }
    auto epoll_cleanup = make_scope_guard([&]() { close_fd(epoll_fd); });

    // We poll for write availability of the stream socket in level-triggered mode,
    // and only write at most one buffer of data before polling again, to avoid read
    // starvation of the cancellation eventfd.
    epoll_event sock_ev = {0};
    sock_ev.events = EPOLLOUT;
    sock_ev.data.fd = stream_socket;
    if (-1 == ::epoll_ctl(epoll_fd, EPOLL_CTL_ADD, stream_socket, &sock_ev))
    {
        throw_system_error(c_message_epoll_ctl_failed);
    }

    epoll_event cancel_ev = {0};
    cancel_ev.events = EPOLLIN;
    cancel_ev.data.fd = cancel_eventfd;
    if (-1 == ::epoll_ctl(epoll_fd, EPOLL_CTL_ADD, cancel_eventfd, &cancel_ev))
    {
        throw_system_error(c_message_epoll_ctl_failed);
    }

    epoll_event events[2];
    bool producer_shutdown = false;

    // The userspace buffer that we use to construct a batch datagram message.
    std::vector<T_element_type> batch_buffer;

    // We need to call reserve() rather than the "sized" constructor to avoid changing size().
    batch_buffer.reserve(c_stream_batch_size);

    while (!producer_shutdown)
    {
        // Block forever (we will be notified of shutdown).
        int ready_fd_count = ::epoll_wait(epoll_fd, events, std::size(events), -1);
        if (ready_fd_count == -1)
        {
            // Attaching the debugger will send a SIGSTOP which we can't block.
            // Any signal which we block will set the shutdown eventfd and will
            // alert the epoll fd, so we don't have to worry about getting EINTR
            // from a signal intended to terminate the process.
            if (errno == EINTR)
            {
                continue;
            }
            throw_system_error(c_message_epoll_wait_failed);
        }
        // If the shutdown flag is set, we need to exit immediately before
        // processing the next ready fd.
        for (int i = 0; i < ready_fd_count && !producer_shutdown; ++i)
        {
            epoll_event ev = events[i];
            if (ev.data.fd == stream_socket)
            {
                // NB: Since many event flags are set in combination with others, the
                // order we test them in matters! E.g., EPOLLIN seems to always be set
                // whenever EPOLLRDHUP is set, so we need to test EPOLLRDHUP before
                // testing EPOLLIN.
                if (ev.events & EPOLLERR)
                {
                    // This flag is unmaskable, so we don't need to register for it.
                    int error = 0;
                    socklen_t err_len = sizeof(error);

                    // Ignore errors getting error message and default to generic error message.
                    ::getsockopt(stream_socket, SOL_SOCKET, SO_ERROR, static_cast<void*>(&error), &err_len);
                    cerr << "Stream socket error: '" << ::strerror(error) << "'." << endl;
                    producer_shutdown = true;
                }
                else if (ev.events & EPOLLHUP)
                {
                    // This flag is unmaskable, so we don't need to register for it.
                    // We shold get this when the client has closed its end of the socket.
                    retail_assert(!(ev.events & EPOLLERR), c_message_epollerr_flag_should_not_be_set);
                    producer_shutdown = true;
                }
                else if (ev.events & EPOLLOUT)
                {
                    retail_assert(
                        !(ev.events & (EPOLLERR | EPOLLHUP)),
                        "EPOLLERR and EPOLLHUP flags should not be set!");

                    // Write to the send buffer until we exhaust either the iterator or the buffer free space.
                    while (gen_iter && (batch_buffer.size() < c_stream_batch_size))
                    {
                        T_element_type next_val = *gen_iter;
                        batch_buffer.push_back(next_val);
                        ++gen_iter;
                    }

                    // We need to send any pending data in the buffer, followed by EOF
                    // if we reached end of iteration. We let the client decide when to
                    // close the socket, since their next read may be arbitrarily delayed
                    // (and they may still have pending data).

                    // First send any remaining data in the buffer.
                    if (batch_buffer.size() > 0)
                    {
                        // To simplify client state management by allowing the client to
                        // dequeue entries in FIFO order using std::vector.pop_back(),
                        // we reverse the order of entries in the buffer.
                        std::reverse(std::begin(batch_buffer), std::end(batch_buffer));

                        // We don't want to handle signals, so set
                        // MSG_NOSIGNAL to convert SIGPIPE to EPIPE.
                        ssize_t bytes_written = ::send(
                            stream_socket, batch_buffer.data(), batch_buffer.size() * sizeof(T_element_type),
                            MSG_NOSIGNAL);

                        if (bytes_written == -1)
                        {
                            // It should never happen that the socket is no longer writable
                            // after we receive EPOLLOUT, since we are the only writer and
                            // the receive buffer is always large enough for a batch.
                            retail_assert(errno != EAGAIN && errno != EWOULDBLOCK, c_message_unexpected_errno_value);
                            // Log the error and break out of the poll loop.
                            cerr << "Stream socket error: '" << ::strerror(errno) << "'." << endl;
                            producer_shutdown = true;
                        }
                        else
                        {
                            // We successfully wrote to the socket, so clear the buffer.
                            // (Partial writes are impossible with datagram sockets.)
                            // The standard is somewhat unclear, but apparently clear() will
                            // not change the capacity in any recent implementation of the
                            // standard library (https://cplusplus.github.io/LWG/issue1102).
                            batch_buffer.clear();
                        }
                    }

                    // If we reached end of iteration, send EOF to client.
                    // (We still need to wait for the client to close their socket,
                    // since they may still have unread data, so we don't set the
                    // producer_shutdown flag.)
                    if (!gen_iter)
                    {
                        ::shutdown(stream_socket, SHUT_WR);
                    }
                }
                else
                {
                    // We don't register for any other events.
                    retail_assert(false, c_message_unexpected_event_type);
                }
            }
            else if (ev.data.fd == cancel_eventfd)
            {
                retail_assert(ev.events == EPOLLIN, c_message_unexpected_event_type);
                consume_eventfd(cancel_eventfd);
                producer_shutdown = true;
            }
            else
            {
                // We don't monitor any other fds.
                retail_assert(false, c_message_unexpected_fd);
            }
        }
    }
}

template <typename T_element_type>
void server::start_stream_producer(int stream_socket, std::function<std::optional<T_element_type>()> generator_fn)
{
    // First reap any owned threads that have terminated (to avoid memory and
    // system resource leaks).
    reap_exited_threads(s_session_owned_threads);

    // Create stream producer thread.
    s_session_owned_threads.emplace_back(
        stream_producer_handler<T_element_type>, stream_socket, s_session_shutdown_eventfd, generator_fn);
}

std::function<std::optional<gaia_id_t>()> server::get_id_generator_for_type(gaia_type_t type)
{
    gaia_locator_t locator = 0;

    // Fix end of locator segment for length of scan, since it can change during scan.
    gaia_locator_t last_locator = s_shared_counters.data()->last_locator;

    return [=]() mutable -> std::optional<gaia_id_t> {
        // REVIEW: Now that the locator segment is no longer locked, we have no
        // transactional guarantees when reading from it. We need to either have
        // server-side transactions (which would use the same begin timestamp as
        // the client), or non-transactional structures mapping types to all IDs
        // or locators ever allocated for that type, so we didn't have to read
        // an object version to determine the type of an ID or locator. Given
        // such a non-transactional index, the client could post-filter results
        // from the server for locators which were unset or deleted in its
        // transactional view. For now, this API is just a prototype anyway and
        // not strictly necessary (the client can do the same naive scan of all
        // objects in its view for their type), so we'll leave it unfixed
        // pending the introduction of efficient non-transactional "containers"
        // or type indexes.
        while (++locator && locator <= last_locator)
        {
            auto obj = locator_to_ptr(locator);
            if (obj && obj->type == type)
            {
                return obj->id;
            }
        }

        // Signal end of iteration.
        return std::nullopt;
    };
}

void server::validate_txns_in_range(gaia_txn_id_t start_ts, gaia_txn_id_t end_ts)
{
    // Scan txn table entries from start_ts to end_ts.
    // Invalidate any unknown entries and validate any undecided txns.
    for (gaia_txn_id_t ts = start_ts; ts < end_ts; ++ts)
    {
        // Fence off any txns that have allocated a commit_ts between start_ts
        // and end_ts but have not yet registered a commit_ts entry in the txn
        // table.
        invalidate_unknown_ts(ts);

        // Validate any undecided submitted txns.
        if (is_commit_ts(ts) && is_txn_validating(ts))
        {
            bool committed = validate_txn(ts);

            // Update the current txn's decided status.
            update_txn_decision(ts, committed);
        }
    }
}

const char* server::status_to_str(ts_entry_t ts_entry)
{
    retail_assert(
        (ts_entry != c_txn_entry_unknown) && (ts_entry != c_txn_entry_invalid),
        "Not a valid timestamp entry!");

    uint64_t status = get_status_from_entry(ts_entry);
    switch (status)
    {
    case c_txn_status_active:
        return "ACTIVE";
    case c_txn_status_submitted:
        return "SUBMITTED";
    case c_txn_status_terminated:
        return "TERMINATED";
    case c_txn_status_validating:
        return "VALIDATING";
    case c_txn_status_committed:
        return "COMMITTED";
    case c_txn_status_aborted:
        return "ABORTED";
    default:
        retail_assert(false, "Unexpected status flags!");
    }
    return nullptr;
}

void server::dump_ts_entry(gaia_txn_id_t ts)
{
    // NB: We generally cannot use the is_*_ts() functions since the entry could
    // change while we're reading it!
    ts_entry_t entry = s_txn_info[ts];
    std::bitset<c_txn_status_entry_bits> entry_bits(entry);

    cerr << "Timestamp entry for ts " << ts << ": " << entry_bits << endl;

    if (entry == c_txn_entry_unknown)
    {
        cerr << "UNKNOWN" << endl;
        return;
    }

    if (entry == c_txn_entry_invalid)
    {
        cerr << "INVALID" << endl;
        return;
    }

    cerr << "Type: " << (is_txn_entry_commit_ts(entry) ? "COMMIT" : "ACTIVE") << endl;
    cerr << "Status: " << status_to_str(entry) << endl;

    if (is_txn_entry_commit_ts(entry))
    {
        gaia_txn_id_t begin_ts = get_begin_ts(ts);
        // We can't recurse here since we'd just bounce back and forth between a
        // txn's begin_ts and commit_ts.
        ts_entry_t entry = s_txn_info[begin_ts];
        std::bitset<c_txn_status_entry_bits> entry_bits(entry);
        cerr << "Timestamp entry for commit_ts entry's begin_ts " << begin_ts << ": " << entry_bits << endl;
        cerr << "Log fd for commit_ts entry: " << get_txn_log_fd(ts) << endl;
    }

    if (is_txn_entry_begin_ts(entry) && is_txn_entry_submitted(entry))
    {
        gaia_txn_id_t commit_ts = get_commit_ts(ts);
        if (commit_ts != c_invalid_gaia_txn_id)
        {
            // We can't recurse here since we'd just bounce back and forth between a
            // txn's begin_ts and commit_ts.
            ts_entry_t entry = s_txn_info[commit_ts];
            std::bitset<c_txn_status_entry_bits> entry_bits(entry);
            cerr << "Timestamp entry for begin_ts entry's commit_ts " << commit_ts << ": " << entry_bits << endl;
        }
    }
}

// This is designed for implementing "fences" that can guarantee no thread can
// ever claim a timestamp entry, by marking that entry permanently invalid.
// Invalidation can only be performed on an "unknown" entry, not on any valid
// entry. When a session thread beginning or committing a txn finds that its
// begin_ts or commit_ts has been invalidated upon initializing the entry for
// that timestamp, it simply allocates another timestamp and retries. This is
// possible because we never publish a newly allocated timestamp until we know
// that its entry has been successfully initialized.
inline bool server::invalidate_unknown_ts(gaia_txn_id_t ts)
{
    // If the entry is not unknown, we can't invalidate it.
    if (!is_unknown_ts(ts))
    {
        return false;
    }

    ts_entry_t expected_entry = c_txn_entry_unknown;
    ts_entry_t invalid_entry = c_txn_entry_invalid;

    bool has_invalidated_entry = s_txn_info[ts].compare_exchange_strong(expected_entry, invalid_entry);
    // We don't consider TXN_SUBMITTED or TXN_TERMINATED to be valid prior states, since only the
    // submitting thread can transition the txn to these states.
    if (!has_invalidated_entry)
    {
        // NB: expected_entry is an inout argument holding the previous value on failure!
        retail_assert(
            expected_entry != c_txn_entry_unknown,
            "An unknown timestamp entry cannot fail to be invalidated!");
    }

    return has_invalidated_entry;
}

inline bool server::is_unknown_ts(gaia_txn_id_t ts)
{
    return s_txn_info[ts] == c_txn_entry_unknown;
}

inline bool server::is_invalid_ts(gaia_txn_id_t ts)
{
    return s_txn_info[ts] == c_txn_entry_invalid;
}

inline bool server::is_txn_entry_begin_ts(ts_entry_t ts_entry)
{
    // The "unknown" value has the commit bit unset, so we need to check it as well.
    return ((ts_entry != c_txn_entry_unknown) && ((ts_entry & c_txn_status_commit_mask) == 0));
}

inline bool server::is_begin_ts(gaia_txn_id_t ts)
{
    ts_entry_t ts_entry = s_txn_info[ts];
    return is_txn_entry_begin_ts(ts_entry);
}

inline bool server::is_txn_entry_commit_ts(ts_entry_t ts_entry)
{
    // The "invalid" value has the commit bit set, so we need to check it as well.
    return ((ts_entry != c_txn_entry_invalid) && ((ts_entry & c_txn_status_commit_mask) == c_txn_status_commit_mask));
}

inline bool server::is_commit_ts(gaia_txn_id_t ts)
{
    ts_entry_t ts_entry = s_txn_info[ts];
    return is_txn_entry_commit_ts(ts_entry);
}

inline bool server::is_txn_entry_submitted(ts_entry_t ts_entry)
{
    return (get_status_from_entry(ts_entry) == c_txn_status_submitted);
}

inline bool server::is_txn_submitted(gaia_txn_id_t begin_ts)
{
    retail_assert(is_begin_ts(begin_ts), c_message_not_a_begin_timestamp);
    ts_entry_t begin_ts_entry = s_txn_info[begin_ts];
    return is_txn_entry_submitted(begin_ts_entry);
}

inline bool server::is_txn_entry_validating(ts_entry_t ts_entry)
{
    return (get_status_from_entry(ts_entry) == c_txn_status_validating);
}

inline bool server::is_txn_validating(gaia_txn_id_t commit_ts)
{
    retail_assert(is_commit_ts(commit_ts), c_message_not_a_commit_timestamp);
    ts_entry_t commit_ts_entry = s_txn_info[commit_ts];
    return is_txn_entry_validating(commit_ts_entry);
}

inline bool server::is_txn_entry_decided(ts_entry_t ts_entry)
{
    constexpr uint64_t c_decided_mask = c_txn_status_decided << c_txn_status_flags_shift;
    return ((ts_entry & c_decided_mask) == c_decided_mask);
}

inline bool server::is_txn_decided(gaia_txn_id_t commit_ts)
{
    ts_entry_t commit_ts_entry = s_txn_info[commit_ts];
    retail_assert(is_txn_entry_commit_ts(commit_ts_entry), c_message_not_a_commit_timestamp);
    return is_txn_entry_decided(commit_ts_entry);
}

inline bool server::is_txn_entry_committed(ts_entry_t ts_entry)
{
    return (get_status_from_entry(ts_entry) == c_txn_status_committed);
}

inline bool server::is_txn_committed(gaia_txn_id_t commit_ts)
{
    retail_assert(is_commit_ts(commit_ts), c_message_not_a_commit_timestamp);
    ts_entry_t commit_ts_entry = s_txn_info[commit_ts];
    return is_txn_entry_committed(commit_ts_entry);
}

inline bool server::is_txn_entry_aborted(ts_entry_t ts_entry)
{
    return (get_status_from_entry(ts_entry) == c_txn_status_aborted);
}

inline bool server::is_txn_aborted(gaia_txn_id_t commit_ts)
{
    retail_assert(is_commit_ts(commit_ts), c_message_not_a_commit_timestamp);
    ts_entry_t commit_ts_entry = s_txn_info[commit_ts];
    return is_txn_entry_aborted(commit_ts_entry);
}

inline bool server::is_txn_entry_active(ts_entry_t ts_entry)
{
    return (get_status_from_entry(ts_entry) == c_txn_status_active);
}

inline bool server::is_txn_active(gaia_txn_id_t begin_ts)
{
    retail_assert(begin_ts != c_txn_entry_unknown, c_message_unknown_timestamp);
    retail_assert(is_begin_ts(begin_ts), c_message_not_a_begin_timestamp);
    ts_entry_t ts_entry = s_txn_info[begin_ts];
    return is_txn_entry_active(ts_entry);
}

inline bool server::is_txn_entry_terminated(ts_entry_t ts_entry)
{
    return (get_status_from_entry(ts_entry) == c_txn_status_terminated);
}

inline bool server::is_txn_terminated(gaia_txn_id_t begin_ts)
{
    retail_assert(begin_ts != c_txn_entry_unknown, c_message_unknown_timestamp);
    retail_assert(is_begin_ts(begin_ts), c_message_not_a_begin_timestamp);
    ts_entry_t ts_entry = s_txn_info[begin_ts];
    return is_txn_entry_terminated(ts_entry);
}

inline uint64_t server::get_status(gaia_txn_id_t ts)
{
    retail_assert(
        !is_unknown_ts(ts) && !is_invalid_ts(ts),
        "Invalid timestamp entry!");
    ts_entry_t ts_entry = s_txn_info[ts];
    return get_status_from_entry(ts_entry);
}

inline uint64_t server::get_status_from_entry(ts_entry_t ts_entry)
{
    return ((ts_entry & c_txn_status_flags_mask) >> c_txn_status_flags_shift);
}

inline gaia_txn_id_t server::get_begin_ts(gaia_txn_id_t commit_ts)
{
    retail_assert(is_commit_ts(commit_ts), c_message_not_a_commit_timestamp);
    ts_entry_t commit_ts_entry = s_txn_info[commit_ts];
    // The begin_ts is the low 42 bits of the ts entry.
    auto begin_ts = static_cast<gaia_txn_id_t>(commit_ts_entry & c_txn_ts_mask);
    retail_assert(begin_ts != c_invalid_gaia_txn_id, "begin_ts must be valid!");
    return begin_ts;
}

inline gaia_txn_id_t server::get_commit_ts(gaia_txn_id_t begin_ts)
{
    retail_assert(is_begin_ts(begin_ts), c_message_not_a_begin_timestamp);
    retail_assert(is_txn_submitted(begin_ts), "begin_ts must be submitted!");
    ts_entry_t begin_ts_entry = s_txn_info[begin_ts];
    // The commit_ts is the low 42 bits of the begin_ts entry.
    auto commit_ts = static_cast<gaia_txn_id_t>(begin_ts_entry & c_txn_ts_mask);
    if (is_txn_submitted(begin_ts))
    {
        retail_assert(commit_ts != c_invalid_gaia_txn_id, "commit_ts must be valid for a submitted begin_ts!");
    }
    return commit_ts;
}

inline int server::get_txn_log_fd(gaia_txn_id_t commit_ts)
{
    retail_assert(is_commit_ts(commit_ts), c_message_not_a_commit_timestamp);
    return get_txn_log_fd_from_entry(s_txn_info[commit_ts]);
}

inline int server::get_txn_log_fd_from_entry(ts_entry_t commit_ts_entry)
{
    // The txn log fd is the 16 bits of the ts entry after the 3 status bits.
    uint16_t fd = (commit_ts_entry & c_txn_log_fd_mask) >> c_txn_log_fd_shift;
    // If the log fd is invalidated, then return an invalid fd value (-1).
    return (fd != c_invalid_txn_log_fd_bits) ? static_cast<int>(fd) : -1;
}

inline bool server::invalidate_txn_log_fd(gaia_txn_id_t commit_ts)
{
    retail_assert(is_commit_ts(commit_ts), c_message_not_a_commit_timestamp);
    retail_assert(is_txn_decided(commit_ts), "Cannot invalidate an undecided txn!");
    // The txn log fd is the 16 bits of the ts entry after the 3 status bits. We
    // don't zero these out because 0 is technically a valid fd (even though
    // it's normally reserved for stdin). Instead we follow the same convention
    // as elsewhere, using a reserved value of -1 to indicate an invalid fd.
    // (This means, of course, that we cannot use uint16_t::max() as a valid fd.)
    // We need a CAS since only one thread can be allowed to invalidate the fd
    // entry and hence to close the fd.
    // NB: we use compare_exchange_weak() for the global update since we need to
    // retry anyway on concurrent updates, so tolerating spurious failures
    // requires no additional logic.
    ts_entry_t commit_ts_entry = s_txn_info[commit_ts];
    do
    {
        // NB: commit_ts_entry is an inout argument holding the previous value
        // on failure!
        if (get_txn_log_fd_from_entry(commit_ts_entry) == -1)
        {
            return false;
        }
    } while (!s_txn_info[commit_ts].compare_exchange_weak(
        commit_ts_entry, commit_ts_entry | c_txn_log_fd_mask));

    return true;
}

// Sets the begin_ts entry's status to TXN_SUBMITTED.
inline void server::set_active_txn_submitted(gaia_txn_id_t begin_ts, gaia_txn_id_t commit_ts)
{
    // Only an active txn can be submitted.
    retail_assert(is_txn_active(begin_ts), "Not an active transaction!");
    // Transition the begin_ts entry to the TXN_SUBMITTED state.
    constexpr uint64_t c_submitted_flags = c_txn_status_submitted << c_txn_status_flags_shift;
    // A submitted begin_ts entry has the commit_ts in its low bits.
    ts_entry_t submitted_begin_ts_entry = c_submitted_flags | static_cast<ts_entry_t>(commit_ts);
    // We don't need a CAS here since only the session thread can submit or terminate a txn,
    // and an active txn cannot be invalidated.
    s_txn_info[begin_ts] = submitted_begin_ts_entry;
}

// Sets the begin_ts entry's status to TXN_TERMINATED.
inline void server::set_active_txn_terminated(gaia_txn_id_t begin_ts)
{
    // Only an active txn can be terminated.
    retail_assert(is_txn_active(begin_ts), "Not an active transaction!");
    // We don't need a CAS here since only the session thread can submit or terminate a txn,
    // and an active txn cannot be invalidated.
    // Mask out the existing status flags and mask in the new ones.
    constexpr uint64_t c_terminated_flags = c_txn_status_terminated << c_txn_status_flags_shift;
    ts_entry_t old_entry = s_txn_info[begin_ts];
    ts_entry_t new_entry = c_terminated_flags | (old_entry & ~c_txn_status_flags_mask);
    s_txn_info[begin_ts] = new_entry;
}

inline gaia_txn_id_t server::register_commit_ts(gaia_txn_id_t begin_ts, int log_fd)
{
    // We construct the commit_ts entry by concatenating status flags (3 bits),
    // txn log fd (16 bits), reserved bits (3 bits), and begin_ts (42 bits).
    uint64_t shifted_log_fd = static_cast<uint64_t>(log_fd) << c_txn_log_fd_shift;
    constexpr uint64_t c_shifted_status_flags = c_txn_status_validating << c_txn_status_flags_shift;
    ts_entry_t commit_ts_entry = c_shifted_status_flags | shifted_log_fd | begin_ts;

    // We're possibly racing another beginning or committing txn that wants to
    // invalidate our commit_ts entry. We use compare_exchange_weak() since we
    // need to loop until success anyway. A spurious failure will just waste a
    // timestamp, and the uninitialized entry will eventually be invalidated.
    gaia_txn_id_t commit_ts;
    ts_entry_t expected_entry;
    do
    {
        // Allocate a new commit timestamp.
        commit_ts = allocate_txn_id();
        // The commit_ts entry must fit in 42 bits.
        retail_assert(commit_ts < (1ULL << c_txn_ts_bits), "commit_ts must fit in 42 bits!");
        // The commit_ts entry must be uninitialized.
        expected_entry = c_txn_entry_unknown;

    } while (!s_txn_info[commit_ts].compare_exchange_weak(expected_entry, commit_ts_entry));

    return commit_ts;
}

gaia_txn_id_t server::submit_txn(gaia_txn_id_t begin_ts, int log_fd)
{
    // The begin_ts entry must fit in 42 bits.
    retail_assert(begin_ts < (1ULL << c_txn_ts_bits), "begin_ts must fit in 42 bits!");

    // We assume all our log fds are non-negative and fit into 16 bits. (The
    // highest possible value is reserved to indicate an invalid fd.)
    retail_assert(
        log_fd >= 0 && log_fd < std::numeric_limits<uint16_t>::max(),
        "Transaction log fd is not between 0 and (2^16 - 2)!");

    retail_assert(is_fd_valid(log_fd), "Invalid log fd!");

    // Alocate a new commit_ts and initialize its entry to our begin_ts and log fd.
    gaia_txn_id_t commit_ts = register_commit_ts(begin_ts, log_fd);

    // Now update the active txn entry.
    set_active_txn_submitted(begin_ts, commit_ts);

    return commit_ts;
}

void server::update_txn_decision(gaia_txn_id_t commit_ts, bool committed)
{
    // The commit_ts entry must be in state TXN_VALIDATING or TXN_DECIDED.
    // We allow the latter to enable idempotent concurrent validation.
    retail_assert(
        is_txn_validating(commit_ts) || is_txn_decided(commit_ts),
        "commit_ts entry must be in validating or decided state!");

    uint64_t decided_status_flags = committed ? c_txn_status_committed : c_txn_status_aborted;

    // We can just reuse the log fd and begin_ts from the existing entry.
    ts_entry_t expected_entry = s_txn_info[commit_ts];
    // We may have already been validated by another committing txn.
    if (is_txn_entry_decided(expected_entry))
    {
        // If another txn validated before us, they should have reached the same decision.
        retail_assert(
            is_txn_entry_committed(expected_entry) == committed,
            "Inconsistent txn decision detected!");
        return;
    }

    // It's safe to just OR in the new flags since the preceding states don't set
    // any bits not present in the flags.
    ts_entry_t commit_ts_entry = expected_entry | (decided_status_flags << c_txn_status_flags_shift);
    bool has_set_entry = s_txn_info[commit_ts].compare_exchange_strong(expected_entry, commit_ts_entry);
    if (!has_set_entry)
    {
        // NB: expected_entry is an inout argument holding the previous value on failure!
        retail_assert(
            is_txn_entry_decided(expected_entry),
            "commit_ts entry in validating state can only transition to a decided state!");
        // If another txn validated before us, they should have reached the same decision.
        retail_assert(
            is_txn_entry_committed(expected_entry) == committed,
            "Inconsistent txn decision detected!");
        return;
    }
}

// This helper method takes 2 file descriptors for txn logs and determines if
// they have a non-empty intersection. We could just use std::set_intersection,
// but that outputs all elements of the intersection in a third container, while
// we just need to test for non-empty intersection (and terminate as soon as the
// first common element is found), so we write our own simple merge intersection
// code. If we ever need to return the IDs of all conflicting objects to clients
// (or just log them for diagnostics), we could use std::set_intersection.
bool server::txn_logs_conflict(int log_fd1, int log_fd2)
{
    // First map the two fds.
    mapped_log_t log1;
    log1.open(log_fd1);
    mapped_log_t log2;
    log2.open(log_fd2);

    // Now perform standard merge intersection and terminate on the first conflict found.
    size_t log1_idx = 0, log2_idx = 0;
    while (log1_idx < log1.data()->record_count && log2_idx < log2.data()->record_count)
    {
        txn_log_t::log_record_t* lr1 = log1.data()->log_records + log1_idx;
        txn_log_t::log_record_t* lr2 = log2.data()->log_records + log2_idx;
        if (lr1->locator == lr2->locator)
        {
            return true;
        }
        else if (lr1->locator < lr2->locator)
        {
            ++log1_idx;
        }
        else
        {
            ++log2_idx;
        }
    }
    return false;
}

bool server::validate_txn(gaia_txn_id_t commit_ts)
{
    // Validation algorithm:

    // NB: We make two passes over the conflict window, even though only one
    // pass would suffice, since we want to avoid unnecessary validation of
    // undecided txns by skipping over them on the first pass while we check
    // committed txns for conflicts, hoping that some undecided txns will be
    // decided before the second pass. This adds some complexity (e.g., tracking
    // committed txns already tested for conflicts), but avoids unnecessary
    // duplicated work, by deferring helping other txns validate until all
    // necessary work is complete and we would be forced to block otherwise.
    //
    // 1. Find all committed transactions in conflict window, i.e., between our
    //    begin and commit timestamps, traversing from oldest to newest txns and
    //    testing for conflicts as we go, to allow as much time as possible for
    //    undecided txns to be validated, and for commit timestamps allocated
    //    within our conflict window to be registered. Invalidate all unknown
    //    timestamps we encounter, so no active txns can be submitted within our
    //    conflict window. Any submitted txns which have allocated a commit
    //    timestamp within our conflict window but have not yet registered their
    //    commit timestamp must now retry with a new timestamp. (This allows us
    //    to treat our conflict window as an immutable snapshot of submitted
    //    txns, without needing to acquire any locks.) Skip over all invalidated
    //    timestamps, active txns, undecided txns, and aborted txns. Repeat this
    //    phase until no newly committed txns are discovered.
    //
    // 2. Recursively validate all undecided txns in the conflict window, from
    //    oldest to newest. Note that we cannot recurse indefinitely, since by
    //    hypothesis no undecided txns can precede our begin timestamp (because
    //    a new transaction must validate any undecided transactions with commit
    //    timestamps preceding its begin timestamp before it can proceed).
    //    However, we could duplicate work with other session threads validating
    //    their committing txns. We mitigate this by 1) deferring any recursive
    //    validation until no more committed txns have been found during a
    //    repeated scan of the conflict window, 2) tracking all txns' validation
    //    status in their commit timestamp entries, and 3) rechecking validation
    //    status for the current txn after scanning each possibly conflicting
    //    txn log (and aborting validation if it has already been validated).
    //
    // 3. Test any committed txns validated in the preceding step for conflicts.
    //    (This also includes any txns which were undecided in the first pass
    //    but committed before the second pass.)
    //
    // 4. If any of these steps finds that our write set conflicts with the
    //    write set of any committed txn, we must abort. Otherwise, we commit.
    //    In either case, we set the decided state in our commit timestamp entry
    //    and return the commit decision to the client.
    //
    // REVIEW: Possible optimization for conflict detection, since mmap() is so
    // expensive: store compact signatures in the txn log (either sorted
    // fingerprint sequence or bloom filter, at beginning or end of file), read
    // the signatures with pread(2), and test against signatures in committing
    // txn's log. Only mmap() the txn log if a possible conflict is indicated.
    //
    // REVIEW: A simpler and possibly more important optimization: use the
    // existing mapped view of the committing txn's log instead of mapping it
    // again on every conflict check.
    //
    // REVIEW: Possible optimization (in the original version but removed in the
    // current code for simplicity): find the latest undecided txn which
    // conflicts with our write set. Any undecided txns later than this don't
    // need to be validated (but earlier, non-conflicting undecided txns still
    // need to be validated, since they could conflict with a later undecided
    // txn with a conflicting write set, which would abort and hence not cause
    // us to abort).

    // Since we make multiple passes over the conflict window, we need to track
    // committed txns that have already been tested for conflicts.
    std::unordered_set<gaia_txn_id_t> committed_txns_tested_for_conflicts;

    // Iterate over all txns in conflict window, and test all committed txns for
    // conflicts. Repeat until no new committed txns are discovered. This gives
    // undecided txns as much time as possible to be validated by their
    // committing txn.
    bool new_committed_txn_found;
    do
    {
        new_committed_txn_found = false;
        for (gaia_txn_id_t ts = get_begin_ts(commit_ts) + 1; ts < commit_ts; ++ts)
        {
            // Invalidate all unknown timestamps. This marks a "fence" after which
            // any submitted txns with commit timestamps in our conflict window must
            // already be registered under their commit_ts (they must retry with a
            // new timestamp otherwise). (The invalidation is necessary only on the
            // first pass, but the "unknown timestamp entry" check is cheap enough
            // that repeating it on subsequent passes shouldn't matter.)
            if (invalidate_unknown_ts(ts))
            {
                continue;
            }

            if (is_commit_ts(ts) && is_txn_committed(ts))
            {
                // Remember each committed txn commit_ts so we don't test it again.
                const auto [iter, new_committed_ts] = committed_txns_tested_for_conflicts.insert(ts);
                if (new_committed_ts)
                {
                    new_committed_txn_found = true;

                    // Eagerly test committed txns for conflicts to give undecided
                    // txns more time for validation (and submitted txns more time
                    // for registration).

                    // We need to use the safe_fd_from_ts wrapper for conflict detection
                    // in case either log fd is invalidated by another thread
                    // concurrently advancing the watermark. If either log fd is
                    // invalidated, it must be that another thread has validated our
                    // txn, so we can exit early.
                    try
                    {
                        safe_fd_from_ts validating_fd(commit_ts);
                        safe_fd_from_ts committed_fd(ts);

                        if (txn_logs_conflict(validating_fd.get_fd(), committed_fd.get_fd()))
                        {
                            return false;
                        }
                    }
                    catch (const invalid_log_fd& e)
                    {
                        // invalid_log_fd can only be thrown if the log fd of the
                        // commit_ts it references has been invalidated, which can only
                        // happen if the watermark has advanced past the commit_ts. The
                        // watermark cannot advance past our begin_ts unless our txn has
                        // already been validated, so if either of the fds we are
                        // testing for conflicts is invalidated, it must mean that our
                        // txn has already been validated. Since our commit_ts always
                        // follows the commit_ts of the undecided txn we are testing for
                        // conflicts, and the watermark always advances in order, it
                        // cannot be the case that this txn's log fd has not been
                        // invalidated while our txn's log fd has been invalidated.
                        gaia_txn_id_t invalidated_commit_ts = e.get_ts();
                        retail_assert(
                            is_txn_decided(invalidated_commit_ts),
                            c_message_txn_log_fd_cannot_be_invalidated);
                        if (invalidated_commit_ts == ts)
                        {
                            retail_assert(
                                is_txn_decided(commit_ts),
                                c_message_validating_txn_should_have_been_validated);
                        }
                        // If either log fd was invalidated, then the validating txn
                        // must have been validated, so we can return the decision
                        // immediately.
                        return is_txn_committed(commit_ts);
                    }
                }
            }

            // Check if another thread has already validated this txn.
            if (is_txn_decided(commit_ts))
            {
                return is_txn_committed(commit_ts);
            }
        }

    } while (new_committed_txn_found);

    // Validate all undecided txns, from oldest to newest. If any validated txn
    // commits, test it immediately for conflicts. Also test any committed txns
    // for conflicts if they weren't tested in the first pass.
    for (gaia_txn_id_t ts = get_begin_ts(commit_ts) + 1; ts < commit_ts; ++ts)
    {
        if (is_commit_ts(ts))
        {
            // Validate any currently undecided txn.
            if (is_txn_validating(ts))
            {
                // By hypothesis, there are no undecided txns with commit timestamps
                // preceding the committing txn's begin timestamp.
                retail_assert(
                    ts > s_txn_id,
                    c_message_preceding_txn_should_have_been_validated);

                // Recursively validate the current undecided txn.
                bool committed = validate_txn(ts);

                // Update the current txn's decided status.
                update_txn_decision(ts, committed);
            }

            // If a previously undecided txn has now committed, test it for conflicts.
            if (is_txn_committed(ts) && committed_txns_tested_for_conflicts.count(ts) == 0)
            {
                // We need to use the safe_fd_from_ts wrapper for conflict
                // detection in case either log fd is invalidated by another
                // thread concurrently advancing the watermark. If either log fd
                // is invalidated, it must be that another thread has validated
                // our txn, so we can exit early.
                try
                {
                    safe_fd_from_ts validating_fd(commit_ts);
                    safe_fd_from_ts new_committed_fd(ts);

                    if (txn_logs_conflict(validating_fd.get_fd(), new_committed_fd.get_fd()))
                    {
                        return false;
                    }
                }
                catch (const invalid_log_fd& e)
                {
                    // invalid_log_fd can only be thrown if the log fd of the
                    // commit_ts it references has been invalidated, which can
                    // only happen if the watermark has advanced past the
                    // commit_ts. The watermark cannot advance past our begin_ts
                    // unless our txn has already been validated, so if either
                    // of the fds we are testing for conflicts is invalidated,
                    // it must mean that our txn has already been validated.
                    // Since our commit_ts always follows the commit_ts of the
                    // undecided txn we are testing for conflicts, and the
                    // watermark always advances in order, it cannot be the case
                    // that this txn's log fd has not been invalidated while our
                    // txn's log fd has been invalidated.
                    gaia_txn_id_t invalidated_commit_ts = e.get_ts();
                    retail_assert(
                        is_txn_decided(invalidated_commit_ts),
                        c_message_txn_log_fd_cannot_be_invalidated);
                    if (invalidated_commit_ts == commit_ts)
                    {
                        retail_assert(
                            get_txn_log_fd(ts) == -1,
                            c_message_txn_log_fd_should_have_been_invalidated);
                    }
                    else
                    {
                        retail_assert(
                            invalidated_commit_ts == ts,
                            c_message_unexpected_commit_ts_value);
                        retail_assert(
                            is_txn_decided(commit_ts),
                            c_message_validating_txn_should_have_been_validated);
                    }
                    // If either log fd was invalidated, then the validating txn
                    // must have been validated, so we can return the decision
                    // immediately.
                    return is_txn_committed(commit_ts);
                }
            }
        }

        // Check if another thread has already validated this txn.
        if (is_txn_decided(commit_ts))
        {
            return is_txn_committed(commit_ts);
        }
    }

    // At this point, there are no undecided txns in the conflict window, and
    // all committed txns have been tested for conflicts, so we can commit.
    return true;
}

// This advances the given global timestamp counter to the given timestamp
// value, unless it has already advanced beyond the given value due to a
// concurrent update.
//
// NB: we use compare_exchange_weak() for the global update since we need to
// retry anyway on concurrent updates, so tolerating spurious failures
// requires no additional logic.
bool server::advance_watermark_ts(std::atomic<gaia_txn_id_t>& watermark, gaia_txn_id_t ts)
{
    gaia_txn_id_t last_watermark_ts = watermark;
    do
    {
        // NB: last_watermark_ts is an inout argument holding the previous value
        // on failure!
        if (ts <= last_watermark_ts)
        {
            return false;
        }

    } while (!watermark.compare_exchange_weak(last_watermark_ts, ts));

    return true;
}

void server::apply_txn_redo_log_from_ts(gaia_txn_id_t commit_ts)
{
    retail_assert(
        is_commit_ts(commit_ts) && is_txn_committed(commit_ts),
        "apply_txn_log_from_ts() must be called on the commit_ts of a committed txn!");

    // We need to use the safe_fd_from_ts wrapper in case our log fd is
    // invalidated by another thread concurrently advancing the watermark. We
    // let our callers handle the invalid_log_fd exception thrown from the
    // safe_fd_from_ts constructor if the log fd is concurrently invalidated.
    safe_fd_from_ts committed_txn_log_fd(commit_ts);
    int local_log_fd = committed_txn_log_fd.get_fd();

    mapped_log_t txn_log;
    txn_log.open(local_log_fd);

    // Ensure that the begin_ts in this entry matches the txn log header.
    retail_assert(
        txn_log.data()->begin_ts == get_begin_ts(commit_ts),
        "txn log begin_ts must match begin_ts reference in commit_ts entry!");

    for (size_t i = 0; i < txn_log.data()->record_count; ++i)
    {
        // Update the shared locator view with each redo version (i.e., the
        // version created or updated by the txn). This is safe as long as the
        // committed txn being applied has commit_ts older than the oldest
        // active txn's begin_ts (so it can't overwrite any versions visible in
        // that txn's snapshot). This update is non-atomic since log application
        // is idempotent and therefore a txn log can be re-applied over the same
        // txn's partially-applied log during snapshot reconstruction.
        txn_log_t::log_record_t* lr = &(txn_log.data()->log_records[i]);
        (*s_shared_locators.data())[lr->locator] = lr->new_offset;
    }
}

void server::gc_txn_log(int log_fd, bool committed)
{
    mapped_log_t txn_log;
    txn_log.open(log_fd);

    retail_assert(txn_log.is_set(), "txn_log should be mapped when deallocating old offsets.");
    bool deallocate_new_offsets = !committed;
    deallocate_txn_log(txn_log.data(), deallocate_new_offsets);
}

void server::deallocate_txn_log(txn_log_t* txn_log, bool deallocate_new_offsets)
{
    for (size_t i = 0; i < txn_log->record_count; ++i)
    {
        // For committed txns, free each undo version (i.e., the version
        // superseded by an update or delete operation), using the registered
        // object deallocator (if it exists), since the redo versions may still
        // be visible but the undo versions cannot be. For aborted or
        // rolled-back txns, free only the redo versions (since the undo
        // versions may still be visible).
        // NB: we can't safely free the redo versions and txn logs of aborted
        // txns in the decide handler, because concurrently validating txns
        // might be testing the aborted txn for conflicts while they still think
        // it is undecided. The only safe place to free the redo versions and
        // txn log of an aborted txn is after it falls behind the watermark,
        // since at that point it cannot be in the conflict window of any
        // committing txn.
        gaia_offset_t offset_to_free = deallocate_new_offsets
            ? txn_log->log_records[i].new_offset
            : txn_log->log_records[i].old_offset;

        if (offset_to_free && s_object_deallocator_fn)
        {
            s_object_deallocator_fn(offset_to_free);
        }
    }
}

// This method is called by an active txn when it is terminated or validated. It
// finds the current oldest terminated or validated txn and applies the redo
// logs of all committed txns preceding that txn's begin_ts to the shared view.
// Then it advances a saved "watermark" variable to the commit_ts of the latest
// txn it applied to the shared locator view, so we know which logs to apply
// during snapshot reconstruction. Finally, it frees object versions in the undo
// logs of committed txns that were applied to the shared locator view, and then
// deallocates the logs themselves.
//
// REVIEW: I don't *think* there are any races in this function from reading the
// same timestamp entry repeatedly with the is_txn_*(ts) functions, but to be on
// the safe side we could just read each ts entry once and use the
// is_txn_entry_*(entry) functions instead.
//
// REVIEW: This algorithm uses a CAS on every step of the traversal, which is
// very expensive and might cause a lot of cache-coherency traffic on many-core
// machines. We do abort the traversal when concurrency is detected via CAS
// failure, but this will help only if uncontended CAS is cheaper than contended
// CAS (which may not be true on all architectures). I think it should be
// possible to design an algorithm that only does CAS at the very end of the
// traversal, when we try to install the new watermark. Such an algorithm might
// require two watermarks: an "apply" watermark and an "invalidate" watermark,
// where "apply" and "invalidate" operations would be executed after their
// respective watermarks had advanced (right now "apply" is done before
// advancing the watermark and "invalidate" is done after).
//
// TODO: deallocate physical pages backing s_txn_info for addresses preceding
// the watermark (via madvise(MADV_FREE)).

void server::update_apply_watermark(gaia_txn_id_t begin_ts)
{
    // The ts supplied must be a begin_ts.
    retail_assert(is_begin_ts(begin_ts), "update_apply_watermark() called with a non-begin_ts!");

    // First get a fuzzy snapshot of the timestamp counter (we don't know yet if
    // this is a begin_ts or commit_ts).
    gaia_txn_id_t last_allocated_ts = get_last_txn_id();
    // Now get a snapshot of the watermark, so we can scan forward from there.
    gaia_txn_id_t last_applied_commit_ts_upper_bound = s_last_applied_commit_ts_upper_bound;

    // Scan from the saved watermark to the last known timestamp, to find the
    // oldest active txn (if any) after begin_ts and the newest committed txn
    // (if any) preceding the oldest active txn if it exists, or before the last
    // known timestamp otherwise.
    for (gaia_txn_id_t ts = last_applied_commit_ts_upper_bound + 1; ts <= last_allocated_ts; ++ts)
    {
        // We need to invalidate unknown entries as we go along, so that we
        // don't miss any active begin_ts or committed commit_ts entries.
        invalidate_unknown_ts(ts);

        // If this is a commit_ts, we cannot advance the watermark unless it's
        // decided. In that case, we apply its txn log (if it's committed)
        // before advancing the watermark, and invalidate and close its log fd
        // after advancing the watermark.
        if (is_commit_ts(ts))
        {
            if (is_txn_validating(ts))
            {
                break;
            }

            if (is_txn_committed(ts))
            {
                try
                {
                    apply_txn_redo_log_from_ts(ts);
                }
                catch (const invalid_log_fd&)
                {
                    // If apply_txn_log_from_ts() throws invalid_log_fd, then
                    // the log fd has already been invalidated and (presumably)
                    // closed. Since the log fd can only be invalidated after
                    // it's been applied and the last_applied watermark has been
                    // updated, we know the thread which invalidated it must
                    // have already applied it and advanced the watermark. Since
                    // another thread is advancing the watermark, we abort
                    // advancing it further.
                    retail_assert(
                        s_last_applied_commit_ts_upper_bound > last_applied_commit_ts_upper_bound,
                        "The watermark must have advanced if a commit_ts had its log fd invalidated!");
                    break;
                }
            }
        }

        // The watermark cannot be advanced past any begin_ts whose txn is not
        // either in the TXN_TERMINATED state or in the TXN_SUBMITTED state with
        // its commit_ts in the TXN_DECIDED state. This means that the watermark
        // can never advance into the conflict window of an undecided txn.
        if (is_begin_ts(ts))
        {
            if (is_txn_active(ts))
            {
                break;
            }

            if (is_txn_submitted(ts) && is_txn_validating(get_commit_ts(ts)))
            {
                break;
            }
        }

        if (!advance_watermark_ts(s_last_applied_commit_ts_upper_bound, ts))
        {
            // If another thread has already advanced the watermark ahead of
            // this ts, we abort advancing it further.
            retail_assert(
                s_last_applied_commit_ts_upper_bound > last_applied_commit_ts_upper_bound,
                "The watermark must have advanced if advance_watermark_ts failed!");
            break;
        }

        if (is_commit_ts(ts))
        {
            retail_assert(is_txn_decided(ts), "The watermark should not be advanced to an undecided commit_ts!");

            // We always invalidate and close the log fd of a decided
            // commit_ts after we have advanced the watermark. Since we
            // successfully advanced the watermark to this commit_ts, no
            // other thread could have previously advanced it, and since
            // invalidation is always done after advancing the watermark, no
            // other thread could have invalidated the log fd.

            int log_fd = get_txn_log_fd(ts);
            retail_assert(log_fd != -1, "log fd cannot be invalidated if we advanced the watermark first!");
            retail_assert(is_fd_valid(log_fd), "log fd cannot be closed if we advanced the watermark first!");
            // Invalidate the log fd, GC the log, and close the fd.
            bool has_invalidated_fd = invalidate_txn_log_fd(ts);
            retail_assert(
                has_invalidated_fd,
                "Invalidation must succeed if we were the first thread to advance the watermark to this commit_ts!");
            gc_txn_log(log_fd, is_txn_committed(ts));
            close_fd(log_fd);
        }
    }
}

// This method allocates a new begin_ts and initializes its entry in the txn
// table.
gaia_txn_id_t server::txn_begin()
{
    // The newly allocated begin timestamp for the new txn.
    gaia_txn_id_t begin_ts;

    // NB: expected_entry is an inout argument holding the previous value on failure!
    ts_entry_t expected_entry;

    // The begin_ts entry must have its status initialized to TXN_ACTIVE.
    // All other bits should be 0.
    constexpr ts_entry_t c_begin_ts_entry = c_txn_status_active << c_txn_status_flags_shift;

    // Loop until we successfully install a newly allocated begin_ts in the txn
    // table. (We're possibly racing another beginning or committing txn that
    // could invalidate our begin_ts entry before we install it.)
    //
    // NB: we use compare_exchange_weak() since we need to retry anyway on
    // concurrent invalidation, so tolerating spurious failures requires no
    // additional logic.
    do
    {
        // The txn table entry must be uninitialized (not invalidated).
        expected_entry = c_txn_entry_unknown;

        // Allocate a new begin timestamp.
        begin_ts = allocate_txn_id();

        // The begin_ts entry must fit in 42 bits.
        retail_assert(begin_ts < (1ULL << c_txn_ts_bits), "begin_ts must fit in 42 bits!");

    } while (!s_txn_info[begin_ts].compare_exchange_weak(expected_entry, c_begin_ts_entry));

    return begin_ts;
}

void server::txn_rollback()
{
    retail_assert(
        s_txn_id != c_invalid_gaia_txn_id,
        "txn_rollback() was called without an active transaction!");

    auto cleanup_log_fd = make_scope_guard([&]() {
        close_fd(s_fd_log);
    });

    // Set our txn status to TXN_TERMINATED.
    set_active_txn_terminated(s_txn_id);

    // Update the saved watermark and perform associated maintenance tasks.
    update_apply_watermark(s_txn_id);

    // This session now has no active txn.
    s_txn_id = c_invalid_gaia_txn_id;

    if (s_fd_log != -1)
    {
        // Free any deallocated objects.
        gc_txn_log(s_fd_log, false);
    }
}

// Before this method is called, we have already received the log fd from the client
// and mmapped it.
// This method returns true for a commit decision and false for an abort decision.
bool server::txn_commit()
{
    retail_assert(s_fd_log != -1, c_message_uninitialized_fd_log);

    // Register the committing txn under a new commit timestamp.
    gaia_txn_id_t commit_ts = submit_txn(s_txn_id, s_fd_log);

    // This is only used for persistence.
    std::string txn_name;

    if (rdb)
    {
        txn_name = rdb->begin_txn(s_txn_id);
        // Prepare log for transaction.
        rdb->prepare_wal_for_write(s_log, txn_name);
    }

    // Validate the txn against all other committed txns in the conflict window.
    retail_assert(s_fd_log != -1, c_message_uninitialized_fd_log);

    // Validate the committing txn.
    bool committed = validate_txn(commit_ts);

    // Update the txn entry with our commit decision.
    update_txn_decision(commit_ts, committed);

    // Append commit or rollback marker to the WAL.
    if (rdb)
    {
        if (committed)
        {
            rdb->append_wal_commit_marker(txn_name);
        }
        else
        {
            rdb->append_wal_rollback_marker(txn_name);
        }
    }

    return committed;
}

// this must be run on main thread
// see https://thomastrapp.com/blog/signal-handler-for-multithreaded-c++/
void server::run(persistence_mode_t persistence_mode)
{
    // There can only be one thread running at this point, so this doesn't need synchronization.
    s_persistence_mode = persistence_mode;

    // Block handled signals in this thread and subsequently spawned threads.
    sigset_t handled_signals = mask_signals();

    while (true)
    {
        // Create eventfd shutdown event.
        s_server_shutdown_eventfd = make_eventfd();
        auto cleanup_shutdown_eventfd = make_scope_guard([]() {
            // We can't close this fd until all readers and writers have exited.
            // The only readers are the client dispatch thread and the session
            // threads, and the only writer is the signal handler thread. All
            // these threads must have exited before we exit this scope and this
            // handler executes.
            close_fd(s_server_shutdown_eventfd);
        });

        // Launch signal handler thread.
        int caught_signal = 0;
        std::thread signal_handler_thread(signal_handler, handled_signals, std::ref(caught_signal));

        init_shared_memory();
        init_txn_info();
        s_last_applied_commit_ts_upper_bound = c_invalid_gaia_txn_id;

        std::thread client_dispatch_thread(client_dispatch_handler);

        // The client dispatch thread will only return after all sessions have been disconnected
        // and the listening socket has been closed.
        client_dispatch_thread.join();

        // The signal handler thread will only return after a blocked signal is pending.
        signal_handler_thread.join();

        // We shouldn't get here unless the signal handler thread has caught a signal.
        retail_assert(caught_signal != 0, "A signal should have been caught!");

        // We special-case SIGHUP to force reinitialization of the server.
        // This is only enabled if persistence is disabled, because otherwise
        // data would disappear on reset, only to reappear when the database is
        // restarted and recovers from the persistent store.
        if (!(caught_signal == SIGHUP
              && (s_persistence_mode == persistence_mode_t::e_disabled
                  || s_persistence_mode == persistence_mode_t::e_disabled_after_recovery)))
        {
            if (caught_signal == SIGHUP)
            {
                cerr << "Unable to reset the server because persistence is enabled, exiting." << endl;
            }

            // To exit with the correct status (reflecting a caught signal),
            // we need to unblock blocked signals and re-raise the signal.
            // We may have already received other pending signals by the time
            // we unblock signals, in which case they will be delivered and
            // terminate the process before we can re-raise the caught signal.
            // That is benign, since we've already performed cleanup actions
            // and the exit status will still be valid.
            ::pthread_sigmask(SIG_UNBLOCK, &handled_signals, nullptr);
            ::raise(caught_signal);
        }
    }
}<|MERGE_RESOLUTION|>--- conflicted
+++ resolved
@@ -148,12 +148,13 @@
     // REVIEW: we could make this a session thread-local to avoid dynamic
     // allocation per txn.
     std::vector<int> txn_log_fds;
-    get_txn_log_fds_for_snapshot(begin_ts, txn_log_fds);
+    get_txn_log_fds_for_snapshot(s_txn_id, txn_log_fds);
 
     // Send the reply message to the client, with the number of txn log fds to
     // be sent later.
     // REVIEW: We could optimize the fast path by piggybacking some small fixed
     // number of log fds on the initial reply message.
+    FlatBufferBuilder builder;
     build_server_reply(builder, session_event_t::BEGIN_TXN, old_state, new_state, s_txn_id, txn_log_fds.size());
     send_msg_with_fds(s_session_socket, nullptr, 0, builder.GetBufferPointer(), builder.GetSize());
 
@@ -181,11 +182,10 @@
 void server::get_txn_log_fds_for_snapshot(gaia_txn_id_t begin_ts, std::vector<int>& txn_log_fds)
 {
     // Take a snapshot of the watermark and scan backward from begin_ts,
-    // stopping at either the saved watermark or the first commit_ts whose log
-    // fd has been invalidated. This avoids having our scan race the
+    // stopping either just before the saved watermark or at the first commit_ts
+    // whose log fd has been invalidated. This avoids having our scan race the
     // concurrently advancing watermark.
 
-<<<<<<< HEAD
     gaia_txn_id_t last_applied_commit_ts = s_last_applied_commit_ts_upper_bound;
     for (gaia_txn_id_t ts = begin_ts - 1; ts > last_applied_commit_ts; --ts)
     {
@@ -221,11 +221,6 @@
             }
         }
     }
-=======
-    FlatBufferBuilder builder;
-
-    build_server_reply(builder, session_event_t::BEGIN_TXN, old_state, new_state, s_txn_id);
->>>>>>> d58f1504
 
     // Since we scan the snapshot window backward and append fds to the buffer,
     // they are in reverse timestamp order.
