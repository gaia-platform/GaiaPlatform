--- conflicted
+++ resolved
@@ -131,10 +131,7 @@
     // Need to handle self-references.
     if (*this != child_ptr)
     {
-<<<<<<< HEAD
         WRITE_PROTECT(old_child_offset);
-=======
->>>>>>> 04140d95
         child_ptr.clone_no_txn();
     }
 
@@ -145,17 +142,11 @@
     // Need to handle self-references.
     if (*this != child_ptr)
     {
-<<<<<<< HEAD
         WRITE_PROTECT(child_ptr.to_offset());
         client_t::txn_log(child_ptr.m_locator, old_child_offset, child_ptr.to_offset(), gaia_operation_t::update);
     }
 
     WRITE_PROTECT(to_offset());
-=======
-        client_t::txn_log(child_ptr.m_locator, old_child_offset, child_ptr.to_offset(), gaia_operation_t::update);
-    }
-
->>>>>>> 04140d95
     client_t::txn_log(m_locator, old_parent_offset, to_offset(), gaia_operation_t::update);
     return true;
 }
@@ -235,10 +226,7 @@
     // Need to handle self-references.
     if (*this != child_ptr)
     {
-<<<<<<< HEAD
         WRITE_PROTECT(old_child_offset);
-=======
->>>>>>> 04140d95
         child_ptr.clone_no_txn();
     }
 
@@ -281,17 +269,11 @@
     // Need to handle self-references.
     if (*this != child_ptr)
     {
-<<<<<<< HEAD
         WRITE_PROTECT(child_ptr.to_offset());
         client_t::txn_log(child_ptr.m_locator, old_child_offset, child_ptr.to_offset(), gaia_operation_t::update);
     }
 
     WRITE_PROTECT(to_offset());
-=======
-        client_t::txn_log(child_ptr.m_locator, old_child_offset, child_ptr.to_offset(), gaia_operation_t::update);
-    }
-
->>>>>>> 04140d95
     client_t::txn_log(m_locator, old_parent_offset, to_offset(), gaia_operation_t::update);
     return true;
 }
