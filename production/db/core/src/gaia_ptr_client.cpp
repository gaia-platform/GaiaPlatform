--- conflicted
+++ resolved
@@ -432,11 +432,8 @@
         const_cast<gaia_id_t*>(obj_ptr->references()),
         reinterpret_cast<const uint8_t*>(obj_ptr->data()));
 
-<<<<<<< HEAD
     WRITE_PROTECT(locator_to_offset(locator));
-=======
     client_t::txn_log(locator, c_invalid_gaia_offset, obj.to_offset(), gaia_operation_t::create);
->>>>>>> 4d052e25
 
     obj.create_insert_trigger(type, id);
     return obj;
