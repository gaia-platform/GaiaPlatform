--- conflicted
+++ resolved
@@ -140,25 +140,31 @@
     // BUILD THE REFERENCES
     // TODO (Mihir): if the parent/child have been created in the same txn, the clone may not be necessary.
     gaia_offset_t old_parent_offset = to_offset();
+    WRITE_PROTECT(old_parent_offset);
     clone_no_txn();
 
     gaia_offset_t old_child_offset = child_ptr.to_offset();
-    child_ptr.clone_no_txn();
+
+    // Need to handle self-references.
+    if (*this != child_ptr)
+    {
+        WRITE_PROTECT(old_child_offset);
+        child_ptr.clone_no_txn();
+    }
 
     child_ptr.references()[relationship->next_child_offset] = references()[first_child_offset];
     references()[first_child_offset] = child_ptr.id();
+    child_ptr.references()[relationship->parent_offset] = id();
 
     // Need to handle self-references.
     if (*this != child_ptr)
     {
-        WRITE_PROTECT(to_offset());
-    }
-
-    child_ptr.references()[relationship->parent_offset] = id();
-    WRITE_PROTECT(child_ptr.to_offset());
-
+        WRITE_PROTECT(child_ptr.to_offset());
+        client_t::txn_log(child_ptr.m_locator, old_child_offset, child_ptr.to_offset(), gaia_operation_t::update);
+    }
+
+    WRITE_PROTECT(to_offset());
     client_t::txn_log(m_locator, old_parent_offset, to_offset(), gaia_operation_t::update);
-    client_t::txn_log(child_ptr.m_locator, old_child_offset, child_ptr.to_offset(), gaia_operation_t::update);
     return true;
 }
 
@@ -227,16 +233,17 @@
         throw invalid_child(child_ptr.type(), child_id, type(), id());
     }
 
-    // Remove reference.
+    // Clone parent and child objects for CoW updates.
     gaia_offset_t old_parent_offset = to_offset();
+    WRITE_PROTECT(old_parent_offset);
     clone_no_txn();
     gaia_offset_t old_child_offset = child_ptr.to_offset();
-    child_ptr.clone_no_txn();
 
     // Need to handle self-references.
     if (*this != child_ptr)
     {
-        WRITE_PROTECT(child_ptr.to_offset());
+        WRITE_PROTECT(old_child_offset);
+        child_ptr.clone_no_txn();
     }
 
     gaia_id_t prev_child = c_invalid_gaia_id;
@@ -263,32 +270,27 @@
             // Non-first child in the linked list, update the previous child.
             auto prev_ptr = gaia_ptr_t::open(prev_child);
             gaia_offset_t old_prev_offset = prev_ptr.to_offset();
+            WRITE_PROTECT(old_prev_offset);
             prev_ptr.clone_no_txn();
             prev_ptr.references()[relationship->next_child_offset]
                 = curr_ptr.references()[relationship->next_child_offset];
-<<<<<<< HEAD
             WRITE_PROTECT(prev_ptr.to_offset());
-=======
->>>>>>> 35484362
             client_t::txn_log(prev_ptr.m_locator, old_prev_offset, prev_ptr.to_offset(), gaia_operation_t::update);
         }
 
         curr_ptr.references()[relationship->parent_offset] = c_invalid_gaia_id;
         curr_ptr.references()[relationship->next_child_offset] = c_invalid_gaia_id;
-        WRITE_PROTECT(curr_ptr.to_offset());
-    }
-    WRITE_PROTECT(to_offset());
-
-    WRITE_PROTECT(to_offset());
+    }
 
     // Need to handle self-references.
     if (*this != child_ptr)
     {
         WRITE_PROTECT(child_ptr.to_offset());
-    }
-
+        client_t::txn_log(child_ptr.m_locator, old_child_offset, child_ptr.to_offset(), gaia_operation_t::update);
+    }
+
+    WRITE_PROTECT(to_offset());
     client_t::txn_log(m_locator, old_parent_offset, to_offset(), gaia_operation_t::update);
-    client_t::txn_log(child_ptr.m_locator, old_child_offset, child_ptr.to_offset(), gaia_operation_t::update);
     return true;
 }
 
@@ -482,25 +484,6 @@
     memcpy(new_this, old_this, total_object_size);
 }
 
-<<<<<<< HEAD
-gaia_ptr_t& gaia_ptr_t::clone()
-{
-    gaia_offset_t old_offset = to_offset();
-    clone_no_txn();
-
-    client_t::txn_log(m_locator, old_offset, to_offset(), gaia_operation_t::clone);
-
-    db_object_t* new_this = to_ptr();
-    if (client_t::is_valid_event(new_this->type))
-    {
-        client_t::s_events.emplace_back(event_type_t::row_insert, new_this->type, new_this->id, empty_position_list, get_txn_id());
-    }
-
-    return *this;
-}
-
-=======
->>>>>>> 35484362
 void gaia_ptr_t::auto_connect_to_parent(
     gaia_id_t child_id,
     gaia_type_t child_type,
