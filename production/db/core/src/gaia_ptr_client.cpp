--- conflicted
+++ resolved
@@ -76,58 +76,22 @@
 
 void gaia_ptr_t::finalize_update(gaia_offset_t old_offset)
 {
-<<<<<<< HEAD
-    gaia_id_t id = gaia_ptr_t::generate_id();
-
-    // const type_metadata_t& metadata = type_registry_t::instance().get(type);
-    // reference_offset_t num_references = metadata.num_references();
-
-    // return create(id, type, num_references, data_size, data);
-    return create(id, type, 0, data_size, data);
-=======
     WRITE_PROTECT(to_offset());
     client_t::txn_log(m_locator, old_offset, to_offset());
->>>>>>> e628ad46
 }
 
 gaia_ptr_t gaia_ptr_t::create(gaia_id_t id, gaia_type_t type, reference_offset_t references_count, size_t data_size, const void* data)
 {
-<<<<<<< HEAD
-    // const type_metadata_t& metadata = type_registry_t::instance().get(type);
-    // reference_offset_t num_references = metadata.num_references();
-
-    // return create(id, type, num_references, data_size, data);
-    return create(id, type, 0, data_size, data);
-=======
     gaia_ptr_t obj = create_no_txn(id, type, references_count, data_size, data);
     obj.finalize_create();
     return obj;
->>>>>>> e628ad46
 }
 
 void gaia_ptr_t::update_payload(size_t data_size, const void* data)
 {
-<<<<<<< HEAD
-    gaia_ptr_t obj = create_no_txn(id, type, num_references, data_size, data);
-    db_object_t* obj_ptr = obj.to_ptr();
-
-    // auto_connect(
-    //     id,
-    //     type,
-    //     // NOLINTNEXTLINE: cppcoreguidelines-pro-type-const-cast
-    //     const_cast<gaia_id_t*>(obj_ptr->references()),
-    //     reinterpret_cast<const uint8_t*>(obj_ptr->data()));
-
-    WRITE_PROTECT(obj.to_offset());
-    client_t::txn_log(obj.m_locator, c_invalid_gaia_offset, obj.to_offset(), gaia_operation_t::create);
-
-    // obj.create_insert_trigger(type, id);
-    return obj;
-=======
     gaia_offset_t old_offset = to_offset();
     update_payload_no_txn(data_size, data);
     finalize_update(old_offset);
->>>>>>> e628ad46
 }
 
 gaia_ptr_t gaia_ptr_t::create_ref_anchor(gaia_id_t parent_id, gaia_id_t first_child_id)
@@ -219,29 +183,6 @@
     memcpy(new_this->payload + references_size, data, data_size);
 }
 
-<<<<<<< HEAD
-    // auto new_data = reinterpret_cast<const uint8_t*>(data);
-    // auto old_data = reinterpret_cast<const uint8_t*>(old_this->payload);
-    // const uint8_t* old_data_payload = old_data + references_size;
-    // field_position_list_t changed_fields = compute_payload_diff(new_this->type, old_data_payload, new_data);
-
-    // auto_connect(
-    //     id(),
-    //     type(),
-    //     type_id_mapping_t::instance().get_record_id(type()),
-    //     references(),
-    //     new_data,
-    //     changed_fields);
-
-    WRITE_PROTECT(to_offset());
-    client_t::txn_log(m_locator, old_offset, to_offset(), gaia_operation_t::update);
-
-    // if (client_t::is_valid_event(new_this->type))
-    // {
-    //     client_t::s_events.emplace_back(event_type_t::row_update, new_this->type, new_this->id, changed_fields, get_current_txn_id());
-    // }
-
-=======
 gaia_ptr_t gaia_ptr_t::set_reference(reference_offset_t offset, gaia_id_t id)
 {
     gaia_offset_t old_offset = to_offset();
@@ -267,7 +208,6 @@
         references()[offset3] = id3;
     }
     finalize_update(old_offset);
->>>>>>> e628ad46
     return *this;
 }
 
