--- conflicted
+++ resolved
@@ -54,43 +54,4 @@
 gaia::db::gaia_txn_id_t gaia::db::get_txn_id()
 {
     return gaia::db::client_t::get_txn_id();
-<<<<<<< HEAD
-}
-
-// Implements Murmur3 64-bit finalizer
-// (https://github.com/aappleby/smhasher/wiki/MurmurHash3).
-// This will map 0 to 0 and acts as a pseudorandom permutation on all other integer values.
-static inline uint64_t mix_bits(uint64_t x)
-{
-    static const uint64_t c_rotation_factor = 33ULL;
-    static const uint64_t c_first_multiplication_factor = 0XFF51AFD7ED558CCDULL;
-    static const uint64_t c_second_multiplication_factor = 0XC4CEB9FE1A85EC53ULL;
-
-    x ^= x >> c_rotation_factor;
-    x *= c_first_multiplication_factor;
-    x ^= x >> c_rotation_factor;
-    x *= c_second_multiplication_factor;
-    x ^= x >> c_rotation_factor;
-    return x;
-}
-
-// Publicly expose begin timestamp of current txn in obfuscated form,
-// to avoid clients depending on sequential txn ids.
-// Returns uint64_t since gaia_txn_id_t isn't a public type.
-uint64_t gaia::db::transaction_id()
-{
-    auto txn_id = static_cast<uint64_t>(gaia::db::client_t::get_txn_id());
-    uint64_t obfuscated_txn_id = mix_bits(txn_id);
-    // We require that mix_bits() maps 0 to 0, and that its inverse does as well.
-    ASSERT_INVARIANT(
-        (txn_id == 0) == (obfuscated_txn_id == 0),
-        "An internal txn_id of 0 must be mapped to an external txn_id of 0!");
-    return obfuscated_txn_id;
-}
-
-gaia::db::session_opts_t gaia::db::get_default_session_opts()
-{
-    return std::move(gaia::db::config::get_default_session_opts());
-=======
->>>>>>> ca8fa810
 }