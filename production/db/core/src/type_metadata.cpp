/////////////////////////////////////////////
// Copyright (c) Gaia Platform LLC
// All rights reserved.
/////////////////////////////////////////////

#include "gaia_internal/db/type_metadata.hpp"

#include <optional>
#include <shared_mutex>

#include "gaia_internal/common/logger.hpp"
#include "gaia_internal/common/system_table_types.hpp"
#include "gaia_internal/db/catalog_core.hpp"
#include "gaia_internal/exceptions.hpp"

#include "type_id_mapping.hpp"

using namespace gaia::common;

namespace gaia
{
namespace db
{

/*
 * type_metadata_t
 */

std::optional<relationship_t> type_metadata_t::find_parent_relationship(reference_offset_t first_child_offset) const
{
    std::shared_lock lock(m_metadata_lock);

    const auto& parent_relationship = m_parent_relationships.find(first_child_offset);

    if (parent_relationship == m_parent_relationships.end())
    {
        return std::nullopt;
    }

    return *parent_relationship->second.get();
}

std::optional<relationship_t> type_metadata_t::find_child_relationship(reference_offset_t parent_offset) const
{
    std::shared_lock lock(m_metadata_lock);

    auto child_relationship = m_child_relationships.find(parent_offset);

    if (child_relationship == m_child_relationships.end())
    {
        return std::nullopt;
    }

    return *child_relationship->second.get();
}

void type_metadata_t::add_parent_relationship(const std::shared_ptr<relationship_t>& relationship)
{
    std::unique_lock lock(m_metadata_lock);

    m_parent_relationships.insert({relationship->first_child_offset, relationship});
    m_reference_count += 1;
}

void type_metadata_t::add_child_relationship(const std::shared_ptr<relationship_t>& relationship)
{
    std::unique_lock lock(m_metadata_lock);

    m_child_relationships.insert({relationship->parent_offset, relationship});

    // A child node contains 2 ref slots for every relationship.
    constexpr std::size_t c_num_ref_slots = 2;
    // A child node contains 3 ref slots for every value linked relationship.
    constexpr std::size_t c_value_linked_rel_num_ref_slots = 3;

    if (relationship->value_linked)
    {
        m_reference_count += c_value_linked_rel_num_ref_slots;
    }
    else
    {
        m_reference_count += c_num_ref_slots;
    }
}

gaia_type_t type_metadata_t::get_type() const
{
    return m_type;
}

reference_offset_t type_metadata_t::num_references() const
{
    std::shared_lock lock(m_metadata_lock);
    return m_reference_count;
}

bool type_metadata_t::is_initialized()
{
    return m_initialized;
}

void type_metadata_t::mark_as_initialized()
{
    m_initialized.store(true);
}

/*
 * type_registry_t
 */

void type_registry_t::init()
{
    // The catalog tables are created in ddl_executor for build time bootstrap.
    // The type registry is initialized before ddl_executor at runtime upon database startup.
    // The following initialization step is needed before we have a proper runtime bootstrap of the catalog.
    // TODO: runtime bootstrap of the catalog.
<<<<<<< HEAD
    auto gaia_database = static_cast<gaia_type_t::value_type>(catalog_table_type_t::gaia_database);
    auto gaia_table = static_cast<gaia_type_t::value_type>(catalog_table_type_t::gaia_table);
    auto gaia_field = static_cast<gaia_type_t::value_type>(catalog_table_type_t::gaia_field);
    auto gaia_relationship = static_cast<gaia_type_t::value_type>(catalog_table_type_t::gaia_relationship);
    auto gaia_rule = static_cast<gaia_type_t::value_type>(catalog_table_type_t::gaia_rule);
    auto gaia_ruleset = static_cast<gaia_type_t::value_type>(catalog_table_type_t::gaia_ruleset);
    auto gaia_index = static_cast<gaia_type_t::value_type>(catalog_table_type_t::gaia_index);
    auto gaia_application = static_cast<gaia_type_t::value_type>(catalog_table_type_t::gaia_application);
    auto app_database = static_cast<gaia_type_t::value_type>(catalog_table_type_t::app_database);
    auto app_ruleset = static_cast<gaia_type_t::value_type>(catalog_table_type_t::app_ruleset);
    auto ruleset_database = static_cast<gaia_type_t::value_type>(catalog_table_type_t::ruleset_database);
    auto rule_table = static_cast<gaia_type_t::value_type>(catalog_table_type_t::rule_table);
    auto rule_field = static_cast<gaia_type_t::value_type>(catalog_table_type_t::rule_field);
    auto rule_relationship = static_cast<gaia_type_t::value_type>(catalog_table_type_t::rule_relationship);

    auto gaia_database_gaia_table = std::make_shared<relationship_t>(relationship_t{
        .parent_type = gaia_database,
        .child_type = gaia_table,
        .first_child_offset = catalog_core_t::c_gaia_database_first_gaia_tables,
        .next_child_offset = catalog_core_t::c_gaia_table_next_database,
        .parent_offset = catalog_core_t::c_gaia_table_parent_database,
=======
    auto database = static_cast<gaia_type_t::value_type>(catalog_table_type_t::gaia_database);
    auto table = static_cast<gaia_type_t::value_type>(catalog_table_type_t::gaia_table);
    auto field = static_cast<gaia_type_t::value_type>(catalog_table_type_t::gaia_field);
    auto relationship = static_cast<gaia_type_t::value_type>(catalog_table_type_t::gaia_relationship);
    auto rule = static_cast<gaia_type_t::value_type>(catalog_table_type_t::gaia_rule);
    auto ruleset = static_cast<gaia_type_t::value_type>(catalog_table_type_t::gaia_ruleset);
    auto index = static_cast<gaia_type_t::value_type>(catalog_table_type_t::gaia_index);

    auto db_table_relationship = std::make_shared<relationship_t>(relationship_t{
        .parent_type = database,
        .child_type = table,
        .first_child_offset = catalog_core_t::c_gaia_database_first_gaia_table_offset,
        .next_child_offset = catalog_core_t::c_gaia_table_next_gaia_table_offset,
        .prev_child_offset = c_invalid_reference_offset,
        .parent_offset = catalog_core_t::c_gaia_table_parent_gaia_database_offset,
>>>>>>> 301f1897
        .cardinality = cardinality_t::many,
        .parent_required = false,
        .value_linked = false});

<<<<<<< HEAD
    auto gaia_table_gaia_field = std::make_shared<relationship_t>(relationship_t{
        .parent_type = gaia_table,
        .child_type = gaia_field,
        .first_child_offset = catalog_core_t::c_gaia_table_first_gaia_fields,
        .next_child_offset = catalog_core_t::c_gaia_field_next_table,
        .parent_offset = catalog_core_t::c_gaia_field_parent_table,
=======
    auto table_field_relationship = std::make_shared<relationship_t>(relationship_t{
        .parent_type = table,
        .child_type = field,
        .first_child_offset = catalog_core_t::c_gaia_table_first_gaia_field_offset,
        .next_child_offset = catalog_core_t::c_gaia_field_next_gaia_field_offset,
        .prev_child_offset = c_invalid_reference_offset,
        .parent_offset = catalog_core_t::c_gaia_field_parent_gaia_table_offset,
>>>>>>> 301f1897
        .cardinality = cardinality_t::many,
        .parent_required = false,
        .value_linked = false});

<<<<<<< HEAD
    auto gaia_table_gaia_relationship_parent = std::make_shared<relationship_t>(relationship_t{
        .parent_type = gaia_table,
        .child_type = gaia_relationship,
        .first_child_offset = catalog_core_t::c_gaia_table_first_outgoing_relationships,
        .next_child_offset = catalog_core_t::c_gaia_relationship_next_parent,
        .parent_offset = catalog_core_t::c_gaia_relationship_parent_parent,
=======
    auto relationship_parent_table_relationship = std::make_shared<relationship_t>(relationship_t{
        .parent_type = table,
        .child_type = relationship,
        .first_child_offset = catalog_core_t::c_gaia_table_first_parent_gaia_relationship_offset,
        .next_child_offset = catalog_core_t::c_gaia_relationship_next_parent_gaia_relationship_offset,
        .prev_child_offset = c_invalid_reference_offset,
        .parent_offset = catalog_core_t::c_gaia_relationship_parent_parent_gaia_table_offset,
>>>>>>> 301f1897
        .cardinality = cardinality_t::many,
        .parent_required = false,
        .value_linked = false});

<<<<<<< HEAD
    auto gaia_table_gaia_relationship_child = std::make_shared<relationship_t>(relationship_t{
        .parent_type = gaia_table,
        .child_type = gaia_relationship,
        .first_child_offset = catalog_core_t::c_gaia_table_first_incoming_relationships,
        .next_child_offset = catalog_core_t::c_gaia_relationship_next_child,
        .parent_offset = catalog_core_t::c_gaia_relationship_parent_child,
=======
    auto relationship_child_table_relationship = std::make_shared<relationship_t>(relationship_t{
        .parent_type = table,
        .child_type = relationship,
        .first_child_offset = catalog_core_t::c_gaia_table_first_child_gaia_relationship_offset,
        .next_child_offset = catalog_core_t::c_gaia_relationship_next_child_gaia_relationship_offset,
        .prev_child_offset = c_invalid_reference_offset,
        .parent_offset = catalog_core_t::c_gaia_relationship_parent_child_gaia_table_offset,
>>>>>>> 301f1897
        .cardinality = cardinality_t::many,
        .parent_required = false,
        .value_linked = false});

<<<<<<< HEAD
    auto gaia_ruleset_gaia_rule = std::make_shared<relationship_t>(relationship_t{
        .parent_type = gaia_ruleset,
        .child_type = gaia_rule,
        .first_child_offset = catalog_core_t::c_gaia_ruleset_first_gaia_rules,
        .next_child_offset = catalog_core_t::c_gaia_rule_next_ruleset,
        .parent_offset = catalog_core_t::c_gaia_rule_parent_ruleset,
=======
    auto ruleset_rule_relationship = std::make_shared<relationship_t>(relationship_t{
        .parent_type = ruleset,
        .child_type = rule,
        .first_child_offset = catalog_core_t::c_gaia_ruleset_first_gaia_rule_offset,
        .next_child_offset = catalog_core_t::c_gaia_rule_next_gaia_rule_offset,
        .prev_child_offset = c_invalid_reference_offset,
        .parent_offset = catalog_core_t::c_gaia_rule_parent_gaia_ruleset_offset,
>>>>>>> 301f1897
        .cardinality = cardinality_t::many,
        .parent_required = false,
        .value_linked = false});

<<<<<<< HEAD
    auto gaia_table_gaia_index = std::make_shared<relationship_t>(relationship_t{
        .parent_type = gaia_table,
        .child_type = gaia_index,
        .first_child_offset = catalog_core_t::c_gaia_table_first_gaia_indexes,
        .next_child_offset = catalog_core_t::c_gaia_index_next_table,
        .parent_offset = catalog_core_t::c_gaia_index_parent_table,
=======
    auto table_index_relationship = std::make_shared<relationship_t>(relationship_t{
        .parent_type = table,
        .child_type = index,
        .first_child_offset = catalog_core_t::c_gaia_table_first_gaia_index_offset,
        .next_child_offset = catalog_core_t::c_gaia_index_next_gaia_index_offset,
        .prev_child_offset = c_invalid_reference_offset,
        .parent_offset = catalog_core_t::c_gaia_index_parent_gaia_table_offset,
>>>>>>> 301f1897
        .cardinality = cardinality_t::many,
        .parent_required = false,
        .value_linked = false});

    auto gaia_rule_rule_relationship = std::make_shared<relationship_t>(relationship_t{
        .parent_type = gaia_rule,
        .child_type = rule_relationship,
        .first_child_offset = catalog_core_t::c_gaia_rule_first_rule_relationships,
        .next_child_offset = catalog_core_t::c_rule_relationship_next_rule,
        .parent_offset = catalog_core_t::c_rule_relationship_parent_rule,
        .cardinality = cardinality_t::many,
        .parent_required = false});

    auto gaia_database_app_database = std::make_shared<relationship_t>(relationship_t{
        .parent_type = gaia_database,
        .child_type = app_database,
        .first_child_offset = catalog_core_t::c_gaia_database_first_app_databases,
        .next_child_offset = catalog_core_t::c_app_database_next_database,
        .parent_offset = catalog_core_t::c_app_database_parent_database,
        .cardinality = cardinality_t::many,
        .parent_required = false});

    auto gaia_database_ruleset_database = std::make_shared<relationship_t>(relationship_t{
        .parent_type = gaia_database,
        .child_type = ruleset_database,
        .first_child_offset = catalog_core_t::c_gaia_database_first_ruleset_databases,
        .next_child_offset = catalog_core_t::c_ruleset_database_next_database,
        .parent_offset = catalog_core_t::c_ruleset_database_parent_database,
        .cardinality = cardinality_t::many,
        .parent_required = false});

    auto gaia_application_app_database = std::make_shared<relationship_t>(relationship_t{
        .parent_type = gaia_application,
        .child_type = app_database,
        .first_child_offset = catalog_core_t::c_gaia_application_first_app_databases,
        .next_child_offset = catalog_core_t::c_app_database_next_application,
        .parent_offset = catalog_core_t::c_app_database_parent_application,
        .cardinality = cardinality_t::many,
        .parent_required = false});

    auto gaia_application_app_ruleset = std::make_shared<relationship_t>(relationship_t{
        .parent_type = gaia_application,
        .child_type = app_ruleset,
        .first_child_offset = catalog_core_t::c_gaia_application_first_app_rulesets,
        .next_child_offset = catalog_core_t::c_app_ruleset_next_application,
        .parent_offset = catalog_core_t::c_app_ruleset_parent_application,
        .cardinality = cardinality_t::many,
        .parent_required = false});

    auto gaia_ruleset_ruleset_database = std::make_shared<relationship_t>(relationship_t{
        .parent_type = gaia_ruleset,
        .child_type = ruleset_database,
        .first_child_offset = catalog_core_t::c_gaia_ruleset_first_ruleset_databases,
        .next_child_offset = catalog_core_t::c_ruleset_database_next_ruleset,
        .parent_offset = catalog_core_t::c_ruleset_database_parent_ruleset,
        .cardinality = cardinality_t::many,
        .parent_required = false});

    auto gaia_ruleset_app_ruleset = std::make_shared<relationship_t>(relationship_t{
        .parent_type = gaia_ruleset,
        .child_type = app_ruleset,
        .first_child_offset = catalog_core_t::c_gaia_ruleset_first_app_rulesets,
        .next_child_offset = catalog_core_t::c_app_ruleset_next_ruleset,
        .parent_offset = catalog_core_t::c_app_ruleset_parent_ruleset,
        .cardinality = cardinality_t::many,
        .parent_required = false});

    auto gaia_table_rule_table = std::make_shared<relationship_t>(relationship_t{
        .parent_type = gaia_table,
        .child_type = rule_table,
        .first_child_offset = catalog_core_t::c_gaia_table_first_rule_tables,
        .next_child_offset = catalog_core_t::c_rule_table_next_table,
        .parent_offset = catalog_core_t::c_rule_table_parent_table,
        .cardinality = cardinality_t::many,
        .parent_required = false});

    auto gaia_rule_rule_table = std::make_shared<relationship_t>(relationship_t{
        .parent_type = gaia_rule,
        .child_type = rule_table,
        .first_child_offset = catalog_core_t::c_gaia_rule_first_rule_tables,
        .next_child_offset = catalog_core_t::c_rule_table_next_rule,
        .parent_offset = catalog_core_t::c_rule_table_parent_rule,
        .cardinality = cardinality_t::many,
        .parent_required = false});

    auto gaia_rule_rule_field = std::make_shared<relationship_t>(relationship_t{
        .parent_type = gaia_rule,
        .child_type = rule_field,
        .first_child_offset = catalog_core_t::c_gaia_rule_first_rule_fields,
        .next_child_offset = catalog_core_t::c_rule_field_next_rule,
        .parent_offset = catalog_core_t::c_rule_field_parent_rule,
        .cardinality = cardinality_t::many,
        .parent_required = false});

    auto gaia_field_rule_field = std::make_shared<relationship_t>(relationship_t{
        .parent_type = gaia_field,
        .child_type = rule_field,
        .first_child_offset = catalog_core_t::c_gaia_field_first_rule_fields,
        .next_child_offset = catalog_core_t::c_rule_field_next_field,
        .parent_offset = catalog_core_t::c_rule_field_parent_field,
        .cardinality = cardinality_t::many,
        .parent_required = false});

    auto gaia_relationship_rule_relationship = std::make_shared<relationship_t>(relationship_t{
        .parent_type = gaia_relationship,
        .child_type = rule_relationship,
        .first_child_offset = catalog_core_t::c_gaia_relationship_first_rule_relationships,
        .next_child_offset = catalog_core_t::c_rule_relationship_next_relationship,
        .parent_offset = catalog_core_t::c_rule_relationship_parent_relationship,
        .cardinality = cardinality_t::many,
        .parent_required = false});

    auto& gaia_database_metadata = get_or_create_no_lock(gaia_database);
    gaia_database_metadata.add_parent_relationship(gaia_database_gaia_table);
    gaia_database_metadata.add_parent_relationship(gaia_database_app_database);
    gaia_database_metadata.add_parent_relationship(gaia_database_ruleset_database);
    gaia_database_metadata.mark_as_initialized();

    auto& gaia_table_metadata = get_or_create_no_lock(gaia_table);
    gaia_table_metadata.add_child_relationship(gaia_database_gaia_table);
    gaia_table_metadata.add_parent_relationship(gaia_table_gaia_field);
    gaia_table_metadata.add_parent_relationship(gaia_table_gaia_relationship_child);
    gaia_table_metadata.add_parent_relationship(gaia_table_gaia_relationship_parent);
    gaia_table_metadata.add_parent_relationship(gaia_table_gaia_index);
    gaia_table_metadata.add_parent_relationship(gaia_table_rule_table);
    gaia_table_metadata.mark_as_initialized();

    auto& gaia_field_metadata = get_or_create_no_lock(gaia_field);
    gaia_field_metadata.add_child_relationship(gaia_table_gaia_field);
    gaia_field_metadata.add_parent_relationship(gaia_field_rule_field);
    gaia_field_metadata.mark_as_initialized();

    auto& gaia_relationship_metadata = get_or_create_no_lock(gaia_relationship);
    gaia_relationship_metadata.add_child_relationship(gaia_table_gaia_relationship_parent);
    gaia_relationship_metadata.add_child_relationship(gaia_table_gaia_relationship_child);
    gaia_relationship_metadata.add_parent_relationship(gaia_relationship_rule_relationship);
    gaia_relationship_metadata.mark_as_initialized();

    auto& gaia_ruleset_metadata = get_or_create_no_lock(gaia_ruleset);
    gaia_ruleset_metadata.add_parent_relationship(gaia_ruleset_gaia_rule);
    gaia_ruleset_metadata.add_parent_relationship(gaia_ruleset_ruleset_database);
    gaia_ruleset_metadata.add_parent_relationship(gaia_ruleset_app_ruleset);
    gaia_ruleset_metadata.mark_as_initialized();

    auto& gaia_rule_metadata = get_or_create_no_lock(gaia_rule);
    gaia_rule_metadata.add_child_relationship(gaia_ruleset_gaia_rule);
    gaia_rule_metadata.add_parent_relationship(gaia_rule_rule_relationship);
    gaia_rule_metadata.add_parent_relationship(gaia_rule_rule_table);
    gaia_rule_metadata.add_parent_relationship(gaia_rule_rule_field);
    gaia_rule_metadata.mark_as_initialized();

    auto& gaia_index_metadata = get_or_create_no_lock(gaia_index);
    gaia_index_metadata.add_child_relationship(gaia_table_gaia_index);
    gaia_index_metadata.mark_as_initialized();

    auto& gaia_application_metadata = get_or_create_no_lock(gaia_application);
    gaia_application_metadata.add_parent_relationship(gaia_application_app_database);
    gaia_application_metadata.add_parent_relationship(gaia_application_app_ruleset);
    gaia_application_metadata.mark_as_initialized();

    auto& app_database_metadata = get_or_create_no_lock(app_database);
    app_database_metadata.add_child_relationship(gaia_database_app_database);
    app_database_metadata.add_child_relationship(gaia_application_app_database);
    app_database_metadata.mark_as_initialized();

    auto& app_ruleset_metadata = get_or_create_no_lock(app_ruleset);
    app_ruleset_metadata.add_child_relationship(gaia_application_app_ruleset);
    app_ruleset_metadata.add_child_relationship(gaia_ruleset_app_ruleset);
    app_ruleset_metadata.mark_as_initialized();

    auto& ruleset_database_metadata = get_or_create_no_lock(ruleset_database);
    ruleset_database_metadata.add_child_relationship(gaia_database_ruleset_database);
    ruleset_database_metadata.add_child_relationship(gaia_ruleset_ruleset_database);
    ruleset_database_metadata.mark_as_initialized();

    auto& rule_table_metadata = get_or_create_no_lock(rule_table);
    rule_table_metadata.add_child_relationship(gaia_table_rule_table);
    rule_table_metadata.add_child_relationship(gaia_rule_rule_table);
    rule_table_metadata.mark_as_initialized();

    auto& rule_field_metadata = get_or_create_no_lock(rule_field);
    rule_field_metadata.add_child_relationship(gaia_field_rule_field);
    rule_field_metadata.add_child_relationship(gaia_rule_rule_field);
    rule_field_metadata.mark_as_initialized();

    auto& rule_relationship_metadata = get_or_create_no_lock(rule_relationship);
    rule_relationship_metadata.add_child_relationship(gaia_rule_rule_relationship);
    rule_relationship_metadata.add_child_relationship(gaia_relationship_rule_relationship);
    rule_relationship_metadata.mark_as_initialized();
}

gaia_id_t type_registry_t::get_record_id(gaia_type_t type)
{
    return type_id_mapping_t::instance().get_record_id(type);
}

bool type_registry_t::exists(gaia_type_t type) const
{
    std::shared_lock lock(m_registry_lock);

    return m_metadata_registry.find(type) != m_metadata_registry.end();
}

const type_metadata_t& type_registry_t::get(gaia_type_t type)
{
    std::unique_lock lock(m_registry_lock);
    auto it = m_metadata_registry.find(type);

    if (it != m_metadata_registry.end() && it->second->is_initialized())
    {
        return *it->second;
    }

    return create(type);
}

void type_registry_t::clear()
{
    m_metadata_registry.clear();
    init();
}

type_metadata_t& type_registry_t::test_get_or_create(gaia_type_t type)
{
    auto& metadata = get_or_create_no_lock(type);
    metadata.mark_as_initialized();
    return metadata;
}

static std::shared_ptr<relationship_t> create_relationship(relationship_view_t relationship)
{
    auto parent_table_type = catalog_core_t::get_table(relationship.parent_table_id()).table_type();
    auto child_table_type = catalog_core_t::get_table(relationship.child_table_id()).table_type();
    return std::make_shared<relationship_t>(relationship_t{
        .parent_type = parent_table_type,
        .child_type = child_table_type,
        .first_child_offset = relationship.first_child_offset(),
        .next_child_offset = relationship.next_child_offset(),
        .prev_child_offset = relationship.prev_child_offset(),
        .parent_offset = relationship.parent_offset(),
        .cardinality = cardinality_t::many,
        .parent_required = false,
        .value_linked = relationship.is_value_linked()});
}

type_metadata_t& type_registry_t::create(gaia_type_t type)
{
    gaia_log::db().trace("Creating metadata for type: '{}'", type);

    gaia_id_t record_id = get_record_id(type);
    if (record_id == c_invalid_gaia_id)
    {
        throw invalid_object_type_internal(type);
    }
    auto& metadata = get_or_create_no_lock(type);

    for (auto relationship_view : catalog_core_t::list_relationship_to(record_id))
    {
        if (metadata.find_child_relationship(relationship_view.parent_offset()))
        {
            continue;
        }

        auto rel = create_relationship(relationship_view);

        gaia_log::db().trace(
            " relationship parent:'{}', child:'{}', first_child_offset:'{}', parent_offset:'{}', next_child_offset:'{}'",
            rel->parent_type, rel->child_type, rel->first_child_offset, rel->parent_offset, rel->next_child_offset);

        auto& parent_meta = get_or_create_no_lock(rel->parent_type);
        parent_meta.add_parent_relationship(rel);

        metadata.add_child_relationship(rel);
    }

    for (auto relationship_view : catalog_core_t::list_relationship_from(record_id))
    {
        if (metadata.find_parent_relationship(relationship_view.first_child_offset()))
        {
            continue;
        }

        auto rel = create_relationship(relationship_view);

        gaia_log::db().trace(
            " with relationship parent:'{}', child:'{}', first_child_offset:'{}', parent_offset:'{}', next_child_offset:'{}'",
            rel->parent_type, rel->child_type, rel->first_child_offset, rel->parent_offset, rel->next_child_offset);

        auto& child_meta = get_or_create_no_lock(rel->child_type);
        child_meta.add_child_relationship(rel);

        metadata.add_parent_relationship(rel);
    }

    metadata.mark_as_initialized();
    return metadata;
}

type_metadata_t& type_registry_t::get_or_create_no_lock(gaia_type_t type)
{
    auto it = m_metadata_registry.find(type);

    if (it != m_metadata_registry.end())
    {
        return *it->second;
    }

    auto it2 = m_metadata_registry.emplace(type, std::make_unique<type_metadata_t>(type));
    return *it2.first->second;
}

} // namespace db
} // namespace gaia<|MERGE_RESOLUTION|>--- conflicted
+++ resolved
@@ -114,7 +114,6 @@
     // The type registry is initialized before ddl_executor at runtime upon database startup.
     // The following initialization step is needed before we have a proper runtime bootstrap of the catalog.
     // TODO: runtime bootstrap of the catalog.
-<<<<<<< HEAD
     auto gaia_database = static_cast<gaia_type_t::value_type>(catalog_table_type_t::gaia_database);
     auto gaia_table = static_cast<gaia_type_t::value_type>(catalog_table_type_t::gaia_table);
     auto gaia_field = static_cast<gaia_type_t::value_type>(catalog_table_type_t::gaia_field);
@@ -135,124 +134,63 @@
         .child_type = gaia_table,
         .first_child_offset = catalog_core_t::c_gaia_database_first_gaia_tables,
         .next_child_offset = catalog_core_t::c_gaia_table_next_database,
+        .prev_child_offset = c_invalid_reference_offset,
         .parent_offset = catalog_core_t::c_gaia_table_parent_database,
-=======
-    auto database = static_cast<gaia_type_t::value_type>(catalog_table_type_t::gaia_database);
-    auto table = static_cast<gaia_type_t::value_type>(catalog_table_type_t::gaia_table);
-    auto field = static_cast<gaia_type_t::value_type>(catalog_table_type_t::gaia_field);
-    auto relationship = static_cast<gaia_type_t::value_type>(catalog_table_type_t::gaia_relationship);
-    auto rule = static_cast<gaia_type_t::value_type>(catalog_table_type_t::gaia_rule);
-    auto ruleset = static_cast<gaia_type_t::value_type>(catalog_table_type_t::gaia_ruleset);
-    auto index = static_cast<gaia_type_t::value_type>(catalog_table_type_t::gaia_index);
-
-    auto db_table_relationship = std::make_shared<relationship_t>(relationship_t{
-        .parent_type = database,
-        .child_type = table,
-        .first_child_offset = catalog_core_t::c_gaia_database_first_gaia_table_offset,
-        .next_child_offset = catalog_core_t::c_gaia_table_next_gaia_table_offset,
-        .prev_child_offset = c_invalid_reference_offset,
-        .parent_offset = catalog_core_t::c_gaia_table_parent_gaia_database_offset,
->>>>>>> 301f1897
-        .cardinality = cardinality_t::many,
-        .parent_required = false,
-        .value_linked = false});
-
-<<<<<<< HEAD
+        .cardinality = cardinality_t::many,
+        .parent_required = false,
+        .value_linked = false});
+
     auto gaia_table_gaia_field = std::make_shared<relationship_t>(relationship_t{
         .parent_type = gaia_table,
         .child_type = gaia_field,
         .first_child_offset = catalog_core_t::c_gaia_table_first_gaia_fields,
         .next_child_offset = catalog_core_t::c_gaia_field_next_table,
+        .prev_child_offset = c_invalid_reference_offset,
         .parent_offset = catalog_core_t::c_gaia_field_parent_table,
-=======
-    auto table_field_relationship = std::make_shared<relationship_t>(relationship_t{
-        .parent_type = table,
-        .child_type = field,
-        .first_child_offset = catalog_core_t::c_gaia_table_first_gaia_field_offset,
-        .next_child_offset = catalog_core_t::c_gaia_field_next_gaia_field_offset,
-        .prev_child_offset = c_invalid_reference_offset,
-        .parent_offset = catalog_core_t::c_gaia_field_parent_gaia_table_offset,
->>>>>>> 301f1897
-        .cardinality = cardinality_t::many,
-        .parent_required = false,
-        .value_linked = false});
-
-<<<<<<< HEAD
+        .cardinality = cardinality_t::many,
+        .parent_required = false,
+        .value_linked = false});
+
     auto gaia_table_gaia_relationship_parent = std::make_shared<relationship_t>(relationship_t{
         .parent_type = gaia_table,
         .child_type = gaia_relationship,
         .first_child_offset = catalog_core_t::c_gaia_table_first_outgoing_relationships,
         .next_child_offset = catalog_core_t::c_gaia_relationship_next_parent,
+        .prev_child_offset = c_invalid_reference_offset,
         .parent_offset = catalog_core_t::c_gaia_relationship_parent_parent,
-=======
-    auto relationship_parent_table_relationship = std::make_shared<relationship_t>(relationship_t{
-        .parent_type = table,
-        .child_type = relationship,
-        .first_child_offset = catalog_core_t::c_gaia_table_first_parent_gaia_relationship_offset,
-        .next_child_offset = catalog_core_t::c_gaia_relationship_next_parent_gaia_relationship_offset,
-        .prev_child_offset = c_invalid_reference_offset,
-        .parent_offset = catalog_core_t::c_gaia_relationship_parent_parent_gaia_table_offset,
->>>>>>> 301f1897
-        .cardinality = cardinality_t::many,
-        .parent_required = false,
-        .value_linked = false});
-
-<<<<<<< HEAD
+        .cardinality = cardinality_t::many,
+        .parent_required = false,
+        .value_linked = false});
+
     auto gaia_table_gaia_relationship_child = std::make_shared<relationship_t>(relationship_t{
         .parent_type = gaia_table,
         .child_type = gaia_relationship,
         .first_child_offset = catalog_core_t::c_gaia_table_first_incoming_relationships,
         .next_child_offset = catalog_core_t::c_gaia_relationship_next_child,
+        .prev_child_offset = c_invalid_reference_offset,
         .parent_offset = catalog_core_t::c_gaia_relationship_parent_child,
-=======
-    auto relationship_child_table_relationship = std::make_shared<relationship_t>(relationship_t{
-        .parent_type = table,
-        .child_type = relationship,
-        .first_child_offset = catalog_core_t::c_gaia_table_first_child_gaia_relationship_offset,
-        .next_child_offset = catalog_core_t::c_gaia_relationship_next_child_gaia_relationship_offset,
-        .prev_child_offset = c_invalid_reference_offset,
-        .parent_offset = catalog_core_t::c_gaia_relationship_parent_child_gaia_table_offset,
->>>>>>> 301f1897
-        .cardinality = cardinality_t::many,
-        .parent_required = false,
-        .value_linked = false});
-
-<<<<<<< HEAD
+        .cardinality = cardinality_t::many,
+        .parent_required = false,
+        .value_linked = false});
+
     auto gaia_ruleset_gaia_rule = std::make_shared<relationship_t>(relationship_t{
         .parent_type = gaia_ruleset,
         .child_type = gaia_rule,
         .first_child_offset = catalog_core_t::c_gaia_ruleset_first_gaia_rules,
         .next_child_offset = catalog_core_t::c_gaia_rule_next_ruleset,
+        .prev_child_offset = c_invalid_reference_offset,
         .parent_offset = catalog_core_t::c_gaia_rule_parent_ruleset,
-=======
-    auto ruleset_rule_relationship = std::make_shared<relationship_t>(relationship_t{
-        .parent_type = ruleset,
-        .child_type = rule,
-        .first_child_offset = catalog_core_t::c_gaia_ruleset_first_gaia_rule_offset,
-        .next_child_offset = catalog_core_t::c_gaia_rule_next_gaia_rule_offset,
-        .prev_child_offset = c_invalid_reference_offset,
-        .parent_offset = catalog_core_t::c_gaia_rule_parent_gaia_ruleset_offset,
->>>>>>> 301f1897
-        .cardinality = cardinality_t::many,
-        .parent_required = false,
-        .value_linked = false});
-
-<<<<<<< HEAD
+        .cardinality = cardinality_t::many,
+        .parent_required = false,
+        .value_linked = false});
+
     auto gaia_table_gaia_index = std::make_shared<relationship_t>(relationship_t{
         .parent_type = gaia_table,
         .child_type = gaia_index,
         .first_child_offset = catalog_core_t::c_gaia_table_first_gaia_indexes,
         .next_child_offset = catalog_core_t::c_gaia_index_next_table,
+        .prev_child_offset = c_invalid_reference_offset,
         .parent_offset = catalog_core_t::c_gaia_index_parent_table,
-=======
-    auto table_index_relationship = std::make_shared<relationship_t>(relationship_t{
-        .parent_type = table,
-        .child_type = index,
-        .first_child_offset = catalog_core_t::c_gaia_table_first_gaia_index_offset,
-        .next_child_offset = catalog_core_t::c_gaia_index_next_gaia_index_offset,
-        .prev_child_offset = c_invalid_reference_offset,
-        .parent_offset = catalog_core_t::c_gaia_index_parent_gaia_table_offset,
->>>>>>> 301f1897
         .cardinality = cardinality_t::many,
         .parent_required = false,
         .value_linked = false});
@@ -264,106 +202,129 @@
         .next_child_offset = catalog_core_t::c_rule_relationship_next_rule,
         .parent_offset = catalog_core_t::c_rule_relationship_parent_rule,
         .cardinality = cardinality_t::many,
-        .parent_required = false});
+        .parent_required = false,
+        .value_linked = false});
 
     auto gaia_database_app_database = std::make_shared<relationship_t>(relationship_t{
         .parent_type = gaia_database,
         .child_type = app_database,
         .first_child_offset = catalog_core_t::c_gaia_database_first_app_databases,
         .next_child_offset = catalog_core_t::c_app_database_next_database,
+        .prev_child_offset = c_invalid_reference_offset,
         .parent_offset = catalog_core_t::c_app_database_parent_database,
         .cardinality = cardinality_t::many,
-        .parent_required = false});
+        .parent_required = false,
+        .value_linked = false});
 
     auto gaia_database_ruleset_database = std::make_shared<relationship_t>(relationship_t{
         .parent_type = gaia_database,
         .child_type = ruleset_database,
         .first_child_offset = catalog_core_t::c_gaia_database_first_ruleset_databases,
         .next_child_offset = catalog_core_t::c_ruleset_database_next_database,
+        .prev_child_offset = c_invalid_reference_offset,
         .parent_offset = catalog_core_t::c_ruleset_database_parent_database,
         .cardinality = cardinality_t::many,
-        .parent_required = false});
+        .parent_required = false,
+        .value_linked = false});
 
     auto gaia_application_app_database = std::make_shared<relationship_t>(relationship_t{
         .parent_type = gaia_application,
         .child_type = app_database,
         .first_child_offset = catalog_core_t::c_gaia_application_first_app_databases,
         .next_child_offset = catalog_core_t::c_app_database_next_application,
+        .prev_child_offset = c_invalid_reference_offset,
         .parent_offset = catalog_core_t::c_app_database_parent_application,
         .cardinality = cardinality_t::many,
-        .parent_required = false});
+        .parent_required = false,
+        .value_linked = false});
 
     auto gaia_application_app_ruleset = std::make_shared<relationship_t>(relationship_t{
         .parent_type = gaia_application,
         .child_type = app_ruleset,
         .first_child_offset = catalog_core_t::c_gaia_application_first_app_rulesets,
         .next_child_offset = catalog_core_t::c_app_ruleset_next_application,
+        .prev_child_offset = c_invalid_reference_offset,
         .parent_offset = catalog_core_t::c_app_ruleset_parent_application,
         .cardinality = cardinality_t::many,
-        .parent_required = false});
+        .parent_required = false,
+        .value_linked = false});
 
     auto gaia_ruleset_ruleset_database = std::make_shared<relationship_t>(relationship_t{
         .parent_type = gaia_ruleset,
         .child_type = ruleset_database,
         .first_child_offset = catalog_core_t::c_gaia_ruleset_first_ruleset_databases,
         .next_child_offset = catalog_core_t::c_ruleset_database_next_ruleset,
+        .prev_child_offset = c_invalid_reference_offset,
         .parent_offset = catalog_core_t::c_ruleset_database_parent_ruleset,
         .cardinality = cardinality_t::many,
-        .parent_required = false});
+        .parent_required = false,
+        .value_linked = false});
 
     auto gaia_ruleset_app_ruleset = std::make_shared<relationship_t>(relationship_t{
         .parent_type = gaia_ruleset,
         .child_type = app_ruleset,
         .first_child_offset = catalog_core_t::c_gaia_ruleset_first_app_rulesets,
         .next_child_offset = catalog_core_t::c_app_ruleset_next_ruleset,
+        .prev_child_offset = c_invalid_reference_offset,
         .parent_offset = catalog_core_t::c_app_ruleset_parent_ruleset,
         .cardinality = cardinality_t::many,
-        .parent_required = false});
+        .parent_required = false,
+        .value_linked = false});
 
     auto gaia_table_rule_table = std::make_shared<relationship_t>(relationship_t{
         .parent_type = gaia_table,
         .child_type = rule_table,
         .first_child_offset = catalog_core_t::c_gaia_table_first_rule_tables,
         .next_child_offset = catalog_core_t::c_rule_table_next_table,
+        .prev_child_offset = c_invalid_reference_offset,
         .parent_offset = catalog_core_t::c_rule_table_parent_table,
         .cardinality = cardinality_t::many,
-        .parent_required = false});
+        .parent_required = false,
+        .value_linked = false});
 
     auto gaia_rule_rule_table = std::make_shared<relationship_t>(relationship_t{
         .parent_type = gaia_rule,
         .child_type = rule_table,
         .first_child_offset = catalog_core_t::c_gaia_rule_first_rule_tables,
         .next_child_offset = catalog_core_t::c_rule_table_next_rule,
+        .prev_child_offset = c_invalid_reference_offset,
         .parent_offset = catalog_core_t::c_rule_table_parent_rule,
         .cardinality = cardinality_t::many,
-        .parent_required = false});
+        .parent_required = false,
+        .value_linked = false});
 
     auto gaia_rule_rule_field = std::make_shared<relationship_t>(relationship_t{
         .parent_type = gaia_rule,
         .child_type = rule_field,
         .first_child_offset = catalog_core_t::c_gaia_rule_first_rule_fields,
         .next_child_offset = catalog_core_t::c_rule_field_next_rule,
+        .prev_child_offset = c_invalid_reference_offset,
         .parent_offset = catalog_core_t::c_rule_field_parent_rule,
         .cardinality = cardinality_t::many,
-        .parent_required = false});
+        .parent_required = false,
+        .value_linked = false});
 
     auto gaia_field_rule_field = std::make_shared<relationship_t>(relationship_t{
         .parent_type = gaia_field,
         .child_type = rule_field,
         .first_child_offset = catalog_core_t::c_gaia_field_first_rule_fields,
         .next_child_offset = catalog_core_t::c_rule_field_next_field,
+        .prev_child_offset = c_invalid_reference_offset,
         .parent_offset = catalog_core_t::c_rule_field_parent_field,
         .cardinality = cardinality_t::many,
-        .parent_required = false});
+        .parent_required = false,
+        .value_linked = false});
 
     auto gaia_relationship_rule_relationship = std::make_shared<relationship_t>(relationship_t{
         .parent_type = gaia_relationship,
         .child_type = rule_relationship,
         .first_child_offset = catalog_core_t::c_gaia_relationship_first_rule_relationships,
         .next_child_offset = catalog_core_t::c_rule_relationship_next_relationship,
+        .prev_child_offset = c_invalid_reference_offset,
         .parent_offset = catalog_core_t::c_rule_relationship_parent_relationship,
         .cardinality = cardinality_t::many,
-        .parent_required = false});
+        .parent_required = false,
+        .value_linked = false});
 
     auto& gaia_database_metadata = get_or_create_no_lock(gaia_database);
     gaia_database_metadata.add_parent_relationship(gaia_database_gaia_table);
