--- conflicted
+++ resolved
@@ -129,18 +129,11 @@
 {
     // This relaxed load is correct because the calling thread has already
     // called `get_or_create_type_index_entry()` to retrieve `type_index_entry`,
-<<<<<<< HEAD
-    // in which it read the value of `type_index_entry.type`. Because a type
-    // index entry is immutable once initialized, and even relaxed loads cannot
-    // go backward in time, the caller is guaranteed to read the same value of
-    // `type_index_entry.type` that it read previously.
-=======
     // in which it verified that the value of `type_index_entry.type` was equal
     // to the desired type. Because a type index entry is immutable once
     // initialized, and even relaxed loads cannot go backward in time, the
     // caller is guaranteed to read the same value of `type_index_entry.type`
     // that it read previously.
->>>>>>> cad43c1c
     common::gaia_type_t type = type_index_entry.load(std::memory_order_relaxed).type;
     ASSERT_INVARIANT(type.is_valid(), "Type index entry must have valid type!");
 
