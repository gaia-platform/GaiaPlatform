/////////////////////////////////////////////
// Copyright (c) Gaia Platform LLC
// All rights reserved.
/////////////////////////////////////////////

#pragma once

#include <cstddef>

#include <atomic>
#include <memory>
#include <ostream>
#include <unordered_map>

#include "gaia/common.hpp"

#include "gaia_internal/common/mmap_helpers.hpp"
#include "gaia_internal/common/retail_assert.hpp"
#include "gaia_internal/db/db_object.hpp"
#include "gaia_internal/db/db_types.hpp"

#include "memory_types.hpp"
#include "txn_metadata_entry.hpp"

namespace gaia
{
namespace db
{

template <typename T>
using aligned_storage_for_t =
    typename std::aligned_storage<sizeof(T), alignof(T)>::type;

enum class gaia_operation_t : uint8_t
{
    not_set = 0x0,
    create = 0x1,
    update = 0x2,
    remove = 0x3,
};

inline std::ostream& operator<<(std::ostream& os, const gaia_operation_t& o)
{
    switch (o)
    {
    case gaia_operation_t::not_set:
        os << "not_set";
        break;
    case gaia_operation_t::create:
        os << "create";
        break;
    case gaia_operation_t::update:
        os << "update";
        break;
    case gaia_operation_t::remove:
        os << "remove";
        break;
    default:
        ASSERT_UNREACHABLE("Unknown value of gaia_operation_t!");
    }
    return os;
}

constexpr char c_gaia_mem_locators_prefix[] = "gaia_mem_locators_";
constexpr char c_gaia_mem_counters_prefix[] = "gaia_mem_counters_";
constexpr char c_gaia_mem_data_prefix[] = "gaia_mem_data_";
constexpr char c_gaia_mem_logs_prefix[] = "gaia_mem_logs_";
constexpr char c_gaia_mem_id_index_prefix[] = "gaia_mem_id_index_";

constexpr char c_gaia_mem_txn_log_prefix[] = "gaia_mem_txn_log_";
constexpr char c_gaia_internal_txn_log_prefix[] = "gaia_internal_txn_log_";

#if __has_feature(thread_sanitizer)
// We set the maximum number of locators to 2^29 in TSan builds, which reduces
// the data segment size from 256GB to 32GB. This seems small enough to avoid
// ENOMEM errors when mapping the data segment under TSan. Because our chunk
// address space is unchanged (still 2^16 4MB chunks), we could now segfault if
// we allocate too many chunks! However, given that we still have room for 1
// minimum-sized (64B) object version per locator, this is unlikely, so it's
// probably acceptable for TSan builds (since they're not intended to be used
// in production). If we do encounter this issue, then we can add explicit
// checks to chunk allocation: we just need to define a new constant like
// constexpr size_t c_max_chunks = sizeof(data_t) / c_chunk_size_in_bytes;
// However, this would introduce a circular dependency between the memory
// manager headers and this header (which probably indicates excessive
// modularization).
constexpr size_t c_max_locators{(1ULL << 29) - 1};
#else
// We allow as many locators as the number of 64B objects (the minimum size)
// that will fit into the data segment size of 256GB, or 2^38 / 2^6 = 2^32. The
// first entry of the locators array must be reserved for the invalid locator
// value, so we subtract 1.
constexpr size_t c_max_locators{(1ULL << 32) - 1};
#endif

// With 2^32 locators, 2^20 hash buckets bounds the average hash chain length to
// 2^12. This is still prohibitive overhead for traversal on each reference
// lookup (given that each node traversal is effectively random-access), but we
// should be able to solve this by storing locators directly in each object's
// references array rather than gaia_ids. Other expensive index lookups could be
// similarly optimized by substituting locators for gaia_ids.
constexpr size_t c_hash_buckets{1ULL << 20};

// This is an array of offsets in the data segment corresponding to object
// versions, where each array index is referred to as a "locator."
// The first entry of the array is reserved for the invalid locator value 0.
// The elements are atomic because reads and writes to shared memory need to be
// synchronized across threads/processes.
typedef std::atomic<gaia_offset_t::value_type> locators_t[c_max_locators + 1];

struct hash_node_t
{
    // To enable atomic operations, we use the base integer type instead of gaia_id_t.
    std::atomic<common::gaia_id_t::value_type> id;
    std::atomic<size_t> next_offset;
    std::atomic<gaia_locator_t::value_type> locator;
};

struct log_record_t
{
    gaia_locator_t locator;
    gaia_offset_t old_offset;
    gaia_offset_t new_offset;

    friend std::ostream& operator<<(std::ostream& os, const log_record_t& lr)
    {
        os << "locator: "
           << lr.locator
           << "\told_offset: "
           << lr.old_offset
           << "\tnew_offset: "
           << lr.new_offset
           << "\toperation: "
           << lr.operation()
           << std::endl;
        return os;
    }

    inline gaia_operation_t operation() const
    {
<<<<<<< HEAD
        bool is_old_offset_valid = old_offset.is_valid();
        bool is_new_offset_valid = new_offset.is_valid();
        if (is_old_offset_valid && is_new_offset_valid)
        {
            return gaia_operation_t::update;
        }
        else if (!is_old_offset_valid && is_new_offset_valid)
        {
            return gaia_operation_t::create;
        }
        else if (is_old_offset_valid && !is_new_offset_valid)
        {
            return gaia_operation_t::remove;
        }
=======
        if (old_offset.is_valid() && new_offset.is_valid())
        {
            return gaia_operation_t::update;
        }
        else if (!old_offset.is_valid() && new_offset.is_valid())
        {
            return gaia_operation_t::create;
        }
        else if (old_offset.is_valid() && !new_offset.is_valid())
        {
            return gaia_operation_t::remove;
        }
>>>>>>> e6a124f7
        else
        {
            ASSERT_UNREACHABLE("At least one offset in a log record must be valid!");
        }
    }
};

// We can reference at most 2^16 logs from the 16 bits available in a txn
// metadata entry, and we must reserve the value 0 for an invalid log offset.
constexpr size_t c_max_logs{(1ULL << 16) - 1};

// The total size of a txn log in shared memory.
// We need to allow as many log records as the maximum number of live object
<<<<<<< HEAD
// versions, and each log record occupies 16 bytes.
=======
// versions (i.e., the maximum number of locators), and each log record occupies
// 16 bytes. We equally distribute the maximum number of live log records over
// the maximum number of live txn logs to get the maximum txn log size.
>>>>>>> e6a124f7
constexpr size_t c_txn_log_size{((c_max_locators + 1) * sizeof(log_record_t)) / (c_max_logs + 1)};

// We want to ensure that the txn log header size never changes accidentally.
constexpr size_t c_txn_log_header_size = 16;

// We need to ensure that the log header size is a multiple of the log record size, for alignment.
static_assert(
    (c_txn_log_header_size >= sizeof(log_record_t))
        && (c_txn_log_header_size % sizeof(log_record_t) == 0),
<<<<<<< HEAD
    "Header size must be multiple of record size!");
=======
    "Header size must be a multiple of record size!");
>>>>>>> e6a124f7

// There can be at most 2^32 live versions in the data segment, and we can have
// at most 2^16 logs, so each log can contain at most 2^16 records, minus the
// number of record slots occupied by the log header.
constexpr size_t c_max_log_records{((c_max_locators + 1) / (c_max_logs + 1)) - (c_txn_log_header_size / sizeof(log_record_t))};

<<<<<<< HEAD
// The record count should fit into 16 bits.
static_assert(c_max_log_records <= std::numeric_limits<uint16_t>::max());

struct txn_log_t
{
    // This header should be a multiple of 16 bytes (the current multiple is 1).
    //
    // When a txn log becomes eligible for GC, there may still be txns in the
    // "open" phase applying this log to their snapshots, so we need to track
    // them separately via a reference count in the txn log header, and only
    // allow GC when the reference count is zero. This reference count tracks
    // outstanding readers, not owners! (The owning txn is identified by the
    // begin timestamp, or "txn ID", while the allocation status of this log
    // offset is tracked on the server, in the "allocated log offsets" bitmap.)
    // For lock-free reference count updates, we need to store the reference
    // count in the same word as the begin timestamp (to prevent changing the
    // reference count after the log offset has been reused).
    //
    // Before GC begins, the GC thread attempts to "invalidate" the txn log by
    // CAS'ing the begin_ts_with_refcount word to 0, provided that the refcount
    // is already 0 (this means that a nonzero reference count can indefinitely
    // delay GC). At the end of GC, the record_count field is zeroed, so all
    // existing log records are unreachable (i.e., garbage). Finally, the GC
    // thread clears the log offset's bit in the "allocated log offsets" bitmap,
    // to make it available for reuse.
    //
    // REVIEW: The reference count mechanism is not fault-tolerant: if a client
    // session thread applying logs to its snapshot crashes, it will never
    // decrement the reference counts for those logs and the offsets for those
    // logs (and their memory) can never be reused. The solution we adopt is to
    // only let the server modify reference counts. This means that we can only
    // GC a txn log after any txn that applied that log to its snapshot is
    // submitted, rather than as soon as that txn has finished applying the log
    // (i.e., when begin_transaction() returns). But a fortuitous benefit of
    // this solution is that if we keep shared references to all applied logs
    // for the duration of txn execution, then we can safely apply those logs to
    // a server-side local snapshot (which we currently use for table and index
    // scans). We can revisit this design (say, to have the client send another
    // message or signal an eventfd before begin_transaction() returns, to
    // notify the server that it's safe to release shared references on any logs
    // applied to the current txn's snapshot) after server-side snapshots are
    // unnecessary (i.e., when table and index scans move into shared memory).

    std::atomic<uint64_t> begin_ts_with_refcount;
    uint16_t record_count;
    // Pad the header to a multiple of 16 bytes (to align the first log record on 16 bytes).
    uint16_t reserved1;
    uint32_t reserved2;
=======
struct txn_log_t
{
    // This header should be a multiple of 16 bytes.
    gaia_txn_id_t begin_ts;
    size_t record_count;
>>>>>>> e6a124f7

    log_record_t log_records[c_max_log_records];

    friend std::ostream& operator<<(std::ostream& os, const txn_log_t& l)
    {
        os << "begin_ts: " << l.begin_ts() << std::endl;
        os << "record_count: " << l.record_count << std::endl;
        for (size_t i = 0; i < l.record_count; ++i)
        {
            os << l.log_records[i];
        }
        os << std::endl;
        return os;
    }

    static constexpr size_t c_txn_log_refcount_bits{16ULL};
    static constexpr uint64_t c_txn_log_refcount_shift{common::c_uint64_bit_count - c_txn_log_refcount_bits};
    static constexpr uint64_t c_txn_log_refcount_mask{((1ULL << c_txn_log_refcount_bits) - 1) << c_txn_log_refcount_shift};

    static gaia_txn_id_t begin_ts_from_word(uint64_t word)
    {
        return gaia_txn_id_t{(word & transactions::txn_metadata_entry_t::c_txn_ts_mask) >> transactions::txn_metadata_entry_t::c_txn_ts_shift};
    }

    static size_t refcount_from_word(uint64_t word)
    {
        return static_cast<size_t>((word & c_txn_log_refcount_mask) >> c_txn_log_refcount_shift);
    }

    static uint64_t word_from_begin_ts_and_refcount(gaia_txn_id_t begin_ts, size_t refcount)
    {
        return (begin_ts << transactions::txn_metadata_entry_t::c_txn_ts_shift) | (refcount << c_txn_log_refcount_shift);
    }

    gaia_txn_id_t begin_ts() const
    {
<<<<<<< HEAD
        return begin_ts_from_word(begin_ts_with_refcount);
    }

    size_t reference_count() const
    {
        return refcount_from_word(begin_ts_with_refcount);
    }

    void set_begin_ts(gaia_txn_id_t begin_ts)
    {
        // We should only call this on a newly allocated log offset.
        uint64_t old_begin_ts_with_refcount = begin_ts_with_refcount;
        ASSERT_PRECONDITION(old_begin_ts_with_refcount == 0, "Cannot call set_begin_ts() on an initialized txn log header!");

        uint64_t new_begin_ts_with_refcount = word_from_begin_ts_and_refcount(begin_ts, 0);
        bool has_set_value = begin_ts_with_refcount.compare_exchange_strong(old_begin_ts_with_refcount, new_begin_ts_with_refcount);
        ASSERT_POSTCONDITION(has_set_value, "set_begin_ts() should only be called when txn log offset is exclusively owned!");
    }

    // Returns false if the owning txn (begin_ts) changed, true otherwise.
    inline bool acquire_reference(gaia_txn_id_t begin_ts)
    {
        ASSERT_PRECONDITION(begin_ts != c_invalid_gaia_txn_id, "acquire_reference() must be called with a valid begin_ts!");
        while (true)
        {
            uint64_t old_begin_ts_with_refcount = begin_ts_with_refcount;

            // Return failure if ownership of this txn log has changed.
            if (begin_ts != begin_ts_from_word(old_begin_ts_with_refcount))
            {
                return false;
            }

            size_t refcount = refcount_from_word(old_begin_ts_with_refcount);
            uint64_t new_begin_ts_with_refcount = word_from_begin_ts_and_refcount(begin_ts, ++refcount);

            if (begin_ts_with_refcount.compare_exchange_strong(old_begin_ts_with_refcount, new_begin_ts_with_refcount))
            {
                break;
            }
        }

        return true;
    }

    // Releasing a reference must always succeed because the refcount can't be
    // zero and the txn log offset can't be reused until all references are
    // released.
    // We pass the original begin_ts only to be able to check invariants.
    inline void release_reference(gaia_txn_id_t begin_ts)
    {
        ASSERT_PRECONDITION(begin_ts != c_invalid_gaia_txn_id, "release_reference() must be called with a valid begin_ts!");
        while (true)
        {
            uint64_t old_begin_ts_with_refcount = begin_ts_with_refcount;
            gaia_txn_id_t begin_ts = begin_ts_from_word(old_begin_ts_with_refcount);

            ASSERT_INVARIANT(
                begin_ts == begin_ts_from_word(old_begin_ts_with_refcount),
                "Cannot change ownership of a txn log with outstanding references!");

            size_t refcount = refcount_from_word(old_begin_ts_with_refcount);
            ASSERT_PRECONDITION(refcount > 0, "Cannot release a reference when refcount is zero!");
            uint64_t new_begin_ts_with_refcount = word_from_begin_ts_and_refcount(begin_ts, --refcount);

            if (begin_ts_with_refcount.compare_exchange_strong(old_begin_ts_with_refcount, new_begin_ts_with_refcount))
            {
                break;
            }
        }
    }

    // Returns false with no effect if begin_ts does not match the current
    // begin_ts, or it matches but the refcount is nonzero.
    // Otherwise, clears begin_ts_with_refcount and returns true.
    inline bool invalidate(gaia_txn_id_t begin_ts)
    {
        uint64_t old_begin_ts_with_refcount = begin_ts_with_refcount;
        gaia_txn_id_t old_begin_ts = begin_ts_from_word(old_begin_ts_with_refcount);
        size_t old_refcount = refcount_from_word(old_begin_ts_with_refcount);

        // Invalidation should fail if either invalidation has already occurred
        // (with possible reuse), or there are outstanding shared references.
        if (old_begin_ts != begin_ts || old_refcount > 0)
        {
            return false;
        }

        uint64_t new_begin_ts_with_refcount = word_from_begin_ts_and_refcount(c_invalid_gaia_txn_id, 0);
        if (begin_ts_with_refcount.compare_exchange_strong(old_begin_ts_with_refcount, new_begin_ts_with_refcount))
        {
            return true;
        }

        return false;
=======
        return sizeof(txn_log_t);
>>>>>>> e6a124f7
    }
};

// The txn log header size may change in the future, but we want to explicitly
// assert that it is the expected size to catch any inadvertent changes.
static_assert(c_txn_log_header_size == offsetof(txn_log_t, log_records), "Txn log header size must be 16 bytes!");

static_assert(c_txn_log_size == sizeof(txn_log_t), "Txn log size must be 1MB!");

struct counters_t
{
    // These fields are used as cross-process atomic counters. We don't need
    // something like a cross-process mutex for this, as long as we use atomic
    // intrinsics for mutating the counters. (This is because the instructions
    // targeted by the intrinsics operate at the level of physical memory, not
    // virtual addresses.)
    // NB: All these fields are initialized to 0, even though C++ doesn't guarantee
    // it, because this struct is constructed in a memory-mapped shared-memory
    // segment, and the OS automatically zeroes new pages.
    //
    // To enable atomic operations, we use the base integer types of each custom Gaia type.
    std::atomic<common::gaia_id_t::value_type> last_id;
    std::atomic<common::gaia_type_t::value_type> last_type_id;
    std::atomic<gaia_txn_id_t::value_type> last_txn_id;
    std::atomic<gaia_locator_t::value_type> last_locator;
};

struct data_t
{
    // We use std::aligned_storage to ensure that the backing array can only be
    // accessed at the proper alignment (64 bytes). An instance of db_object_t
    // is always aligned to the beginning of an element of the array, but it may
    // occupy multiple elements of the array.
    // The first entry of the array is reserved for the invalid offset value 0.
    aligned_storage_for_t<db_object_t> objects[c_max_locators + 1];
};

<<<<<<< HEAD
// The first valid log offset (1) immediately follows the invalid log offset (0).
constexpr log_offset_t c_first_log_offset{1};
=======
// Represents txn logs as offsets within the "log segment" of shared memory.
// We can fit 2^16 1MB txn logs into 64GB of memory, so txn log offsets can be
// represented as 16-bit integers. A log_offset_t value is just the offset of a
// txn log object in 1MB units, relative to the base address of the log segment.
// We use 0 to represent an invalid log offset (so the first log offset is unused).
class log_offset_t : public common::int_type_t<uint16_t, 0>
{
public:
    // By default, we should initialize to an invalid value.
    constexpr log_offset_t()
        : common::int_type_t<uint16_t, 0>()
    {
    }

    constexpr log_offset_t(uint16_t value)
        : common::int_type_t<uint16_t, 0>(value)
    {
    }
};

static_assert(
    sizeof(log_offset_t) == sizeof(log_offset_t::value_type),
    "log_offset_t has a different size than its underlying integer type!");

constexpr log_offset_t c_invalid_log_offset;

// This assertion ensures that the default type initialization
// matches the value of the invalid constant.
static_assert(
    c_invalid_log_offset.value() == log_offset_t::c_default_invalid_value,
    "Invalid c_invalid_log_offset initialization!");

constexpr log_offset_t c_first_log_offset{c_invalid_log_offset.value() + 1};
>>>>>>> e6a124f7
constexpr log_offset_t c_last_log_offset{c_max_logs};

// This is an array with 2^16 elements ("logs"), each holding 2^16 16-byte entries ("records").
// The first element is unused because we need to reserve offset 0 for the "invalid log offset" value.
// (This wastes only 1MB of virtual memory, which is inconsequential.)
typedef txn_log_t logs_t[c_max_logs + 1];

// This is a shared-memory hash table mapping gaia_id keys to locator values. We
// need a hash table node for each locator (to store the gaia_id key and the
// locator value).
struct id_index_t
{
    size_t hash_node_count;
    hash_node_t hash_nodes[c_hash_buckets + c_max_locators];
};

// These are types meant to access index types from the client/server.
namespace index
{
class base_index_t;
typedef std::shared_ptr<base_index_t> db_index_t;
typedef std::unordered_map<common::gaia_id_t, db_index_t> indexes_t;

} // namespace index

} // namespace db
} // namespace gaia<|MERGE_RESOLUTION|>--- conflicted
+++ resolved
@@ -138,35 +138,18 @@
 
     inline gaia_operation_t operation() const
     {
-<<<<<<< HEAD
-        bool is_old_offset_valid = old_offset.is_valid();
-        bool is_new_offset_valid = new_offset.is_valid();
-        if (is_old_offset_valid && is_new_offset_valid)
+        if (old_offset.is_valid() && new_offset.is_valid())
         {
             return gaia_operation_t::update;
         }
-        else if (!is_old_offset_valid && is_new_offset_valid)
+        else if (!old_offset.is_valid() && new_offset.is_valid())
         {
             return gaia_operation_t::create;
         }
-        else if (is_old_offset_valid && !is_new_offset_valid)
+        else if (old_offset.is_valid() && !new_offset.is_valid())
         {
             return gaia_operation_t::remove;
         }
-=======
-        if (old_offset.is_valid() && new_offset.is_valid())
-        {
-            return gaia_operation_t::update;
-        }
-        else if (!old_offset.is_valid() && new_offset.is_valid())
-        {
-            return gaia_operation_t::create;
-        }
-        else if (old_offset.is_valid() && !new_offset.is_valid())
-        {
-            return gaia_operation_t::remove;
-        }
->>>>>>> e6a124f7
         else
         {
             ASSERT_UNREACHABLE("At least one offset in a log record must be valid!");
@@ -180,13 +163,9 @@
 
 // The total size of a txn log in shared memory.
 // We need to allow as many log records as the maximum number of live object
-<<<<<<< HEAD
-// versions, and each log record occupies 16 bytes.
-=======
 // versions (i.e., the maximum number of locators), and each log record occupies
 // 16 bytes. We equally distribute the maximum number of live log records over
 // the maximum number of live txn logs to get the maximum txn log size.
->>>>>>> e6a124f7
 constexpr size_t c_txn_log_size{((c_max_locators + 1) * sizeof(log_record_t)) / (c_max_logs + 1)};
 
 // We want to ensure that the txn log header size never changes accidentally.
@@ -196,18 +175,13 @@
 static_assert(
     (c_txn_log_header_size >= sizeof(log_record_t))
         && (c_txn_log_header_size % sizeof(log_record_t) == 0),
-<<<<<<< HEAD
-    "Header size must be multiple of record size!");
-=======
     "Header size must be a multiple of record size!");
->>>>>>> e6a124f7
 
 // There can be at most 2^32 live versions in the data segment, and we can have
 // at most 2^16 logs, so each log can contain at most 2^16 records, minus the
 // number of record slots occupied by the log header.
 constexpr size_t c_max_log_records{((c_max_locators + 1) / (c_max_logs + 1)) - (c_txn_log_header_size / sizeof(log_record_t))};
 
-<<<<<<< HEAD
 // The record count should fit into 16 bits.
 static_assert(c_max_log_records <= std::numeric_limits<uint16_t>::max());
 
@@ -253,16 +227,10 @@
 
     std::atomic<uint64_t> begin_ts_with_refcount;
     uint16_t record_count;
+
     // Pad the header to a multiple of 16 bytes (to align the first log record on 16 bytes).
     uint16_t reserved1;
     uint32_t reserved2;
-=======
-struct txn_log_t
-{
-    // This header should be a multiple of 16 bytes.
-    gaia_txn_id_t begin_ts;
-    size_t record_count;
->>>>>>> e6a124f7
 
     log_record_t log_records[c_max_log_records];
 
@@ -299,7 +267,6 @@
 
     gaia_txn_id_t begin_ts() const
     {
-<<<<<<< HEAD
         return begin_ts_from_word(begin_ts_with_refcount);
     }
 
@@ -395,9 +362,6 @@
         }
 
         return false;
-=======
-        return sizeof(txn_log_t);
->>>>>>> e6a124f7
     }
 };
 
@@ -435,44 +399,7 @@
     aligned_storage_for_t<db_object_t> objects[c_max_locators + 1];
 };
 
-<<<<<<< HEAD
-// The first valid log offset (1) immediately follows the invalid log offset (0).
-constexpr log_offset_t c_first_log_offset{1};
-=======
-// Represents txn logs as offsets within the "log segment" of shared memory.
-// We can fit 2^16 1MB txn logs into 64GB of memory, so txn log offsets can be
-// represented as 16-bit integers. A log_offset_t value is just the offset of a
-// txn log object in 1MB units, relative to the base address of the log segment.
-// We use 0 to represent an invalid log offset (so the first log offset is unused).
-class log_offset_t : public common::int_type_t<uint16_t, 0>
-{
-public:
-    // By default, we should initialize to an invalid value.
-    constexpr log_offset_t()
-        : common::int_type_t<uint16_t, 0>()
-    {
-    }
-
-    constexpr log_offset_t(uint16_t value)
-        : common::int_type_t<uint16_t, 0>(value)
-    {
-    }
-};
-
-static_assert(
-    sizeof(log_offset_t) == sizeof(log_offset_t::value_type),
-    "log_offset_t has a different size than its underlying integer type!");
-
-constexpr log_offset_t c_invalid_log_offset;
-
-// This assertion ensures that the default type initialization
-// matches the value of the invalid constant.
-static_assert(
-    c_invalid_log_offset.value() == log_offset_t::c_default_invalid_value,
-    "Invalid c_invalid_log_offset initialization!");
-
 constexpr log_offset_t c_first_log_offset{c_invalid_log_offset.value() + 1};
->>>>>>> e6a124f7
 constexpr log_offset_t c_last_log_offset{c_max_logs};
 
 // This is an array with 2^16 elements ("logs"), each holding 2^16 16-byte entries ("records").
