--- conflicted
+++ resolved
@@ -137,8 +137,8 @@
 
     inline gaia_operation_t operation() const
     {
-        bool is_old_offset_valid = (old_offset != c_invalid_gaia_offset);
-        bool is_new_offset_valid = (new_offset != c_invalid_gaia_offset);
+        bool is_old_offset_valid = old_offset.is_valid();
+        bool is_new_offset_valid = new_offset.is_valid();
         if (is_old_offset_valid && is_new_offset_valid)
         {
             return gaia_operation_t::update;
@@ -149,28 +149,7 @@
         }
         else if (is_old_offset_valid && !is_new_offset_valid)
         {
-<<<<<<< HEAD
             return gaia_operation_t::remove;
-=======
-            bool is_old_offset_valid = old_offset.is_valid();
-            bool is_new_offset_valid = new_offset.is_valid();
-            if (is_old_offset_valid && is_new_offset_valid)
-            {
-                return gaia_operation_t::update;
-            }
-            else if (!is_old_offset_valid && is_new_offset_valid)
-            {
-                return gaia_operation_t::create;
-            }
-            else if (is_old_offset_valid && !is_new_offset_valid)
-            {
-                return gaia_operation_t::remove;
-            }
-            else
-            {
-                ASSERT_UNREACHABLE("At least one offset in a log record must be valid!");
-            }
->>>>>>> e2d7b3b5
         }
         else
         {
