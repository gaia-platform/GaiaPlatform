/////////////////////////////////////////////
// Copyright (c) Gaia Platform LLC
// All rights reserved.
/////////////////////////////////////////////

#pragma once

#include <cstddef>

<<<<<<< HEAD
#include <atomic>
#include <iostream>
=======
>>>>>>> d58f1504
#include <ostream>

#include "gaia/common.hpp"

#include "gaia_internal/common/mmap_helpers.hpp"
#include "gaia_internal/common/retail_assert.hpp"
#include "gaia_internal/db/db_types.hpp"

namespace gaia
{
namespace db
{

enum class gaia_operation_t : uint8_t
{
    not_set = 0x0,
    create = 0x1,
    update = 0x2,
    remove = 0x3,
    clone = 0x4
};

inline std::ostream& operator<<(std::ostream& os, const gaia_operation_t& o)
{
    switch (o)
    {
    case gaia_operation_t::not_set:
        os << "not_set";
        break;
    case gaia_operation_t::create:
        os << "create";
        break;
    case gaia_operation_t::update:
        os << "update";
        break;
    case gaia_operation_t::remove:
        os << "remove";
        break;
    case gaia_operation_t::clone:
        os << "clone";
        break;
    default:
        common::retail_assert(false, "Unknown value of gaia_operation_t!");
    }
    return os;
}

constexpr char c_server_connect_socket_name[] = "gaia_db_server";

constexpr char c_gaia_mem_locators[] = "gaia_mem_locators";
constexpr char c_gaia_mem_counters[] = "gaia_mem_counters";
constexpr char c_gaia_mem_data[] = "gaia_mem_data";
constexpr char c_gaia_mem_id_index[] = "gaia_mem_id_index";

constexpr char c_gaia_mem_txn_log[] = "gaia_mem_txn_log";

// We allow as many locators as the number of 64B objects (the minimum size)
// that will fit into 256GB, or 2^38 / 2^6 = 2^32.
constexpr size_t c_max_locators = 1ULL << 32;

// With 2^32 objects, 2^20 hash buckets bounds the average hash chain length to
// 2^12. This is still prohibitive overhead for traversal on each reference
// lookup (given that each node traversal is effectively random-access), but we
// should be able to solve this by storing locators directly in each object's
// references array rather than gaia_ids. Other expensive index lookups could be
// similarly optimized by substituting locators for gaia_ids.
constexpr size_t c_hash_buckets = 1ULL << 20;

// This is arbitrary, but we need to keep txn logs to a reasonable size.
constexpr size_t c_max_log_records = 1ULL << 20;

// This is an array of offsets in the data segment corresponding to object
// versions, where each array index is referred to as a "locator."
// The elements are atomic because reads and writes to shared memory need to be
// synchronized across threads/processes.
typedef std::atomic<gaia_offset_t> locators_t[c_max_locators];

struct hash_node_t
{
    common::gaia_id_t id;
    size_t next_offset;
    gaia_locator_t locator;
};

struct txn_log_t
{
    gaia_txn_id_t begin_ts;
    size_t record_count;

    struct log_record_t
    {
        gaia_locator_t locator;
        gaia_offset_t old_offset;
        gaia_offset_t new_offset;
        common::gaia_id_t deleted_id;
        gaia_operation_t operation;

        friend std::ostream& operator<<(std::ostream& os, const log_record_t& lr)
        {
            os << "locator: "
               << lr.locator
               << "\told_offset: "
               << lr.old_offset
               << "\tnew_offset: "
               << lr.new_offset
               << "\tdeleted_id: "
               << lr.deleted_id
               << "\toperation: "
               << lr.operation
               << std::endl;
            return os;
        }
    };

    log_record_t log_records[c_max_log_records];

    friend std::ostream& operator<<(std::ostream& os, const txn_log_t& l)
    {
        os << "record_count: " << l.record_count << std::endl;
        const log_record_t* const lr_start = static_cast<const log_record_t*>(l.log_records);
        for (const log_record_t* lr = lr_start; lr < lr_start + l.record_count; ++lr)
        {
            os << *lr;
        }
        os << std::endl;
        return os;
    }

    inline size_t size()
    {
        return sizeof(txn_log_t) + (sizeof(txn_log_t::log_record_t) * record_count);
    }
};

constexpr size_t c_initial_log_size = sizeof(txn_log_t) + (sizeof(txn_log_t::log_record_t) * c_max_log_records);

struct counters_t
{
    // These fields are used as cross-process atomic counters. We don't need
    // something like a cross-process mutex for this, as long as we use atomic
    // intrinsics for mutating the counters. This is because the instructions
    // targeted by the intrinsics operate at the level of physical memory, not
    // virtual addresses.
    // REVIEW: these fields should probably be changed to std::atomic<T> (and
    // the explicit calls to atomic intrinsics replaced by atomic methods). NB:
    // all these fields are initialized to 0, even though C++ doesn't guarantee
    // it, because this struct is constructed in a memory-mapped shared-memory
    // segment, and the OS automatically zeroes new pages.
    common::gaia_id_t last_id;
    common::gaia_type_t last_type_id;
    gaia_txn_id_t last_txn_id;
    gaia_locator_t last_locator;
};

struct data_t
{
    // This array is actually an untyped array of bytes, but it's defined as an
    // array of uint64_t just to enforce 8-byte alignment. Allocating
    // (c_max_locators * 8) 8-byte words for this array means we reserve 64
    // bytes on average for each object we allocate (or 1 cache line on every
    // common architecture). Since any valid offset must be positive (zero is a
    // reserved invalid value), the first word (at offset 0) is unused by data,
    // so we use it to store the last offset allocated (minus 1 since all
    // offsets are obtained by incrementing the counter by 1).
    // NB: We now align all objects on a 64-byte boundary (for cache efficiency
    // and to allow us to later switch to 32-bit offsets).
    alignas(64) uint64_t objects[c_max_locators * 8];
};

// This is a shared-memory hash table mapping gaia_id keys to locator values. We
// need a hash table node for each locator (to store the gaia_id key and the
// locator value).
struct id_index_t
{
    size_t hash_node_count;
    hash_node_t hash_nodes[c_hash_buckets + c_max_locators];
};

// Base class abstracting common functionality for mapped_data_t and mapped_log_t classes.
template <typename T>
class base_mapped_data_t
{
public:
    base_mapped_data_t()
    {
        clear();
    }

    // Copy semantics is disabled and moves should be performed via reset().
    base_mapped_data_t(const base_mapped_data_t& other) = delete;
    base_mapped_data_t(base_mapped_data_t&& other) = delete;
    base_mapped_data_t& operator=(const base_mapped_data_t& rhs) = delete;
    base_mapped_data_t& operator=(base_mapped_data_t&& rhs) = delete;

    ~base_mapped_data_t()
    {
        close();
    }

    // Stops tracking any data and reverts back to uninitialized state.
    void clear()
    {
        m_is_set = false;
        m_fd = -1;
        m_data = nullptr;
        m_mapped_data_size = 0;
    }

    // Transfers data tracked by another instance into this instance.
    void reset(base_mapped_data_t<T>& other)
    {
        common::retail_assert(
            !m_is_set,
            "A set base_mapped_data_t instance should not take ownership of another instance!");
        common::retail_assert(
            other.m_is_set,
            "An unset base_mapped_data_t instance should not take ownership of another unset instance!");

        m_is_set = other.m_is_set;
        m_fd = other.m_fd;
        m_data = other.m_data;
        m_mapped_data_size = other.m_mapped_data_size;

        other.clear();
    }

    // Unmaps the data and closes the file descriptor, if one is tracked.
    // Reverts back to uninitialized state.
    // This permits manual cleanup, before instance destruction time.
    // Can be called repeatedly.
    void close()
    {
        common::unmap_fd_data(m_data, m_mapped_data_size);
        m_mapped_data_size = 0;

        common::close_fd(m_fd);

        m_is_set = false;
    }

    T* data()
    {
        return m_data;
    }

    int fd()
    {
        return m_fd;
    }

    bool is_set()
    {
        return m_is_set;
    }

protected:
    bool m_is_set;
    int m_fd;
    T* m_data;

    // This is used to track the mapped data size, so we can call unmap_fd_data()/munmap() with the same value.
    size_t m_mapped_data_size;
};

// This class abstracts the server and client operations with memory-mapped data.
// T indicates the type of data structure that is managed by an instance of this class.
template <typename T>
class mapped_data_t : public base_mapped_data_t<T>
{
public:
    mapped_data_t() = default;

    // Copy semantics is disabled and moves should be performed via reset().
    mapped_data_t(const mapped_data_t& other) = delete;
    mapped_data_t(mapped_data_t&& other) = delete;
    mapped_data_t& operator=(const mapped_data_t& rhs) = delete;
    mapped_data_t& operator=(mapped_data_t&& rhs) = delete;

    ~mapped_data_t() = default;

    // Creates a memory-mapping for a data structure.
    void create(const char* name)
    {
        common::retail_assert(
            !this->m_is_set,
            "Calling create() on an already set mapped_data_t instance!");

        this->m_fd = ::memfd_create(name, MFD_ALLOW_SEALING);
        if (this->m_fd == -1)
        {
            common::throw_system_error("memfd_create() failed in mapped_data_t::create()!");
        }

        this->m_mapped_data_size = sizeof(T);

        common::truncate_fd(this->m_fd, this->m_mapped_data_size);

        // Note that unless we supply the MAP_POPULATE flag to mmap(), only the
        // pages we actually use will ever be allocated. However, Linux may refuse
        // to allocate the virtual memory we requested if overcommit is disabled
        // (i.e., /proc/sys/vm/overcommit_memory = 2). Using MAP_NORESERVE (don't
        // reserve swap space) should ensure that overcommit always succeeds, unless
        // it is disabled. We may need to document the requirement that overcommit
        // is not disabled (i.e., /proc/sys/vm/overcommit_memory != 2).
        //
        // Alternatively, we could use the more tedious but reliable approach of
        // using mmap(PROT_NONE) and calling mprotect(PROT_READ|PROT_WRITE) on any
        // pages we need to use (this is analogous to VirtualAlloc(MEM_RESERVE)
        // followed by VirtualAlloc(MEM_COMMIT) in Windows).
        common::map_fd_data(
            this->m_data,
            this->m_mapped_data_size,
            PROT_READ | PROT_WRITE,
            MAP_SHARED | MAP_NORESERVE,
            this->m_fd,
            0);

        this->m_is_set = true;
    }

    // Opens a memory-mapped structure using a file descriptor.
    //
    // manage_fd is used to indicate whether the fd should be managed
    // (i.e. closed at destruction time) by this class or not.
    //
    // Note: manage_fd also impacts the type of mapping: SHARED if true; PRIVATE otherwise.
    // This is done for coding convenience because it suits current implementation,
    // but could be changed in the future if we wish more control over this behavior.
    void open(int fd, bool manage_fd = true)
    {
        common::retail_assert(
            !this->m_is_set,
            "Calling open() on an already set mapped_data_t instance!");

        common::retail_assert(fd != -1, "mapped_data_t::open() was called with an invalid fd!");

        this->m_mapped_data_size = sizeof(T);

        if (manage_fd)
        {
            this->m_fd = fd;

            common::map_fd_data(
                this->m_data,
                this->m_mapped_data_size,
                PROT_READ | PROT_WRITE,
                MAP_SHARED | MAP_NORESERVE,
                this->m_fd,
                0);

            common::close_fd(this->m_fd);
        }
        else
        {
            common::map_fd_data(
                this->m_data,
                this->m_mapped_data_size,
                PROT_READ | PROT_WRITE,
                MAP_PRIVATE | MAP_NORESERVE,
                fd,
                0);
        }

        this->m_is_set = true;
    }
};

// This class is similar to mapped_data_t, but is specialized for operation on log data structures.
// There are enough differences from mapped_data_t to warrant a separate implementation.
class mapped_log_t : public base_mapped_data_t<txn_log_t>
{
public:
    mapped_log_t() = default;

    // Copy semantics is disabled and moves should be performed via reset().
    mapped_log_t(const mapped_log_t& other) = delete;
    mapped_log_t(mapped_log_t&& other) = delete;
    mapped_log_t& operator=(const mapped_log_t& rhs) = delete;
    mapped_log_t& operator=(mapped_log_t&& rhs) = delete;

    ~mapped_log_t() = default;

    // Creates a memory-mapping for a log data structure.
    void create(const char* name)
    {
        common::retail_assert(
            !this->m_is_set,
            "Calling create() on an already set mapped_log_t instance!");

        this->m_fd = ::memfd_create(name, MFD_ALLOW_SEALING);
        if (this->m_fd == -1)
        {
            common::throw_system_error("memfd_create() failed in mapped_log_t::create()!");
        }

        this->m_mapped_data_size = c_initial_log_size;

        common::truncate_fd(this->m_fd, this->m_mapped_data_size);

        common::map_fd_data(
            this->m_data,
            this->m_mapped_data_size,
            PROT_READ | PROT_WRITE,
            MAP_SHARED,
            this->m_fd,
            0);

        this->m_is_set = true;
    }

    // Opens a memory-mapped log structure using a file descriptor.
    void open(int fd)
    {
        common::retail_assert(
            !this->m_is_set,
            "Calling open() on an already set mapped_log_t instance!");

        common::retail_assert(fd != -1, "mapped_log_t::open() was called with an invalid fd!");

        this->m_mapped_data_size = common::get_fd_size(fd);

        common::map_fd_data(
            this->m_data,
            this->m_mapped_data_size,
            PROT_READ,
            MAP_PRIVATE,
            fd,
            0);

        this->m_is_set = true;
    }

    // Truncates and seals a memory-mapped log structure.
    // Closes the mapped_log_t instance in the sense that it is left in an uninitialized state.
    // The file descriptor is *NOT* closed - its ownership is transferred to the caller.
    // Passes back the file descriptor and the size of the log.
    void truncate_seal_and_close(int& fd, size_t& log_size)
    {
        common::retail_assert(
            this->m_is_set,
            "Calling truncate_seal_and_close() on an unset mapped_log_t instance!");

        common::retail_assert(
            this->m_fd != -1,
            "truncate_seal_and_close() was called on a mapped_log_t instance that lacks a valid fd!");

        fd = this->m_fd;
        log_size = this->m_data->size();

        common::unmap_fd_data(this->m_data, this->m_mapped_data_size);
        this->m_mapped_data_size = 0;

        common::truncate_fd(this->m_fd, log_size);

        // Seal the txn log memfd for writes/resizing before sending it to the server.
        if (-1 == ::fcntl(this->m_fd, F_ADD_SEALS, F_SEAL_SHRINK | F_SEAL_GROW | F_SEAL_WRITE))
        {
            common::throw_system_error(
                "fcntl(F_ADD_SEALS) failed in mapped_log_t::truncate_seal_and_close()!");
        }

        this->m_fd = -1;

        this->m_is_set = false;
    }
};

} // namespace db
} // namespace gaia<|MERGE_RESOLUTION|>--- conflicted
+++ resolved
@@ -7,11 +7,7 @@
 
 #include <cstddef>
 
-<<<<<<< HEAD
 #include <atomic>
-#include <iostream>
-=======
->>>>>>> d58f1504
 #include <ostream>
 
 #include "gaia/common.hpp"
