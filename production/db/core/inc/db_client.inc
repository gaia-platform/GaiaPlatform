--- conflicted
+++ resolved
@@ -157,12 +157,9 @@
         T_element_type next_value = batch_buffer.back();
         batch_buffer.pop_back();
 
-<<<<<<< HEAD
-=======
         // See https://gaiaplatform.atlassian.net/browse/GAIAPLAT-2001
         // ASSERT_POSTCONDITION(next_value.is_valid(), "The stream generator has produced an invalid element value!");
 
->>>>>>> 30c622da
         return next_value;
     };
 }