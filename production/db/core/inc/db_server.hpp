--- conflicted
+++ resolved
@@ -166,15 +166,10 @@
     thread_local static inline bool s_session_shutdown = false;
     thread_local static inline int s_session_shutdown_eventfd = -1;
 
-<<<<<<< HEAD
-    thread_local static inline int s_session_decision_eventfd = -1;
-
     // Signal to persistence thread that a batch is ready to be validated.
     static inline int s_validate_persistence_batch_eventfd = -1;
-=======
     thread_local static inline gaia::db::memory_manager::memory_manager_t s_memory_manager{};
     thread_local static inline gaia::db::memory_manager::chunk_manager_t s_chunk_manager{};
->>>>>>> baa10126
 
     // These thread objects are owned by the session thread that created them.
     thread_local static inline std::vector<std::thread> s_session_owned_threads{};
