/////////////////////////////////////////////
// Copyright (c) Gaia Platform LLC
// All rights reserved.
/////////////////////////////////////////////

#pragma once

#include <csignal>

#include <atomic>
#include <functional>
#include <optional>
#include <shared_mutex>
#include <thread>

#include "flatbuffers/flatbuffers.h"

#include "gaia/exception.hpp"

#include "gaia_internal/common/mmap_helpers.hpp"

#include "db_internal_types.hpp"
#include "memory_manager.hpp"
#include "messages_generated.h"
#include "persistent_store_manager.hpp"
#include "stack_allocator.hpp"

namespace gaia
{
namespace db
{

class invalid_session_transition : public common::gaia_exception
{
public:
    explicit invalid_session_transition(const std::string& message)
        : gaia_exception(message)
    {
    }
};

class server
{
    friend gaia::db::locators_t* gaia::db::get_locators();
    friend gaia::db::counters_t* gaia::db::get_counters();
    friend gaia::db::data_t* gaia::db::get_data();
    friend gaia::db::id_index_t* gaia::db::get_id_index();

    friend gaia::db::memory_manager::address_offset_t gaia::db::allocate_object(
        gaia_locator_t locator,
        size_t size);

public:
    enum class persistence_mode_t : uint8_t
    {
        e_default,
        e_disabled,
        e_disabled_after_recovery,
        e_reinitialized_on_startup,
    };

    static void run(persistence_mode_t persistence_mode = persistence_mode_t::e_default);

    static void register_object_deallocator(std::function<void(gaia_offset_t)>);

    static constexpr char c_disable_persistence_flag[] = "--disable-persistence";
    static constexpr char c_disable_persistence_after_recovery_flag[] = "--disable-persistence-after-recovery";
    static constexpr char c_reinitialize_persistent_store_flag[] = "--reinitialize-persistent-store";

private:
    // from https://www.man7.org/linux/man-pages/man2/eventfd.2.html
    static constexpr uint64_t c_max_semaphore_count = std::numeric_limits<uint64_t>::max() - 1;

    // This is arbitrary but seems like a reasonable starting point (pending benchmarks).
    static constexpr size_t c_stream_batch_size{1ULL << 10};

    static inline int s_server_shutdown_eventfd = -1;

    // These thread objects are owned by the client dispatch thread.
    // These fields have session lifetime.
    static inline std::vector<std::thread> s_session_threads{};
    static inline int s_listening_socket = -1;

    static inline mapped_data_t<locators_t> s_shared_locators{};
    static inline mapped_data_t<counters_t> s_shared_counters{};
    static inline mapped_data_t<data_t> s_shared_data{};
    static inline mapped_data_t<id_index_t> s_shared_id_index{};

    // These fields have transaction lifetime.
    thread_local static inline int s_fd_log = -1;
    thread_local static inline txn_log_t* s_log = nullptr;

    thread_local static inline gaia_txn_id_t s_txn_id = c_invalid_gaia_txn_id;

    static inline std::unique_ptr<persistent_store_manager> rdb{};

    thread_local static inline int s_session_socket = -1;
    thread_local static inline messages::session_state_t s_session_state = messages::session_state_t::DISCONNECTED;
    thread_local static inline bool s_session_shutdown = false;
    thread_local static inline int s_session_shutdown_eventfd = -1;

    // These thread objects are owned by the session thread that created them.
    thread_local static inline std::vector<std::thread> s_session_owned_threads{};

    static inline persistence_mode_t s_persistence_mode{persistence_mode_t::e_default};

    static inline std::unique_ptr<gaia::db::memory_manager::memory_manager_t> s_memory_manager{};

    // This is an "endless" array of timestamp entries, indexed by the txn
    // timestamp counter and containing all information for every txn that has
    // been submitted to the system. Entries may be "unknown" (uninitialized),
    // "invalid" (initialized with a special "junk" value and forbidden to be
    // used afterward), or initialized with txn information, consisting of 3
    // status bits, 16 bits for a txn log fd, 3 reserved bits, and 42 bits for a
    // timestamp reference (the commit timestamp of a submitted txn embedded in
    // its begin timestamp entry, or the begin timestamp of a submitted txn
    // embedded in its commit timestamp entry). The 3 status bits use the high
    // bit to distinguish begin timestamps from commit timestamps, and 2 bits to
    // store the state of an active or submitted txn. The array is always
    // accessed without any locking, but its entries have read and write
    // barriers (via std::atomic) that ensure a happens-before relationship
    // between any threads that read or write the same entry. Any writes to
    // entries that may be written by multiple threads use CAS operations (via
    // std::atomic::compare_exchange_strong).
    //
    // The array's memory is managed via mmap(MAP_NORESERVE). We reserve 32TB of
    // virtual address space (1/8 of the total virtual address space available
    // to the process), but allocate physical pages only on first access. When a
    // range of timestamp entries falls behind the watermark, its physical pages
    // can be deallocated via madvise(MADV_FREE).

    // REVIEW: Since we reserve 2^45 bytes of virtual address space and each
    // array entry is 8 bytes, we can address the whole range using 2^42
    // timestamps. If we allocate 2^10 timestamps/second, we will use up all our
    // timestamps in 2^32 seconds, or about 2^7 years. If we allocate 2^20
    // timestamps/second, we will use up all our timestamps in 2^22 seconds, or
    // about a month and a half. If this is an issue, then we could treat the
    // array as a circular buffer, using a separate wraparound counter to
    // calculate the array offset from a timestamp, and we can use the 3
    // reserved bits in the timestamp entry to extend our range by a factor of
    // 8, so we could allocate 2^20 timestamps/second for a full year. If we
    // need a still larger timestamp range (say 64-bit timestamps, with
    // wraparound), we could just store the difference between a commit
    // timestamp and its txn's begin timestamp, which should be possible to
    // bound to no more than half the bits we use for the full timestamp, so we
    // would still need only 32 bits for a timestamp reference in the timestamp
    // entry. (We could store the array offset instead, but that would be
    // dangerous when we approach wraparound.)
    //
    // Timestamp entry format:
    // 64 bits: status(3) | log fd (16) | reserved (3) | logical timestamp (42)
    typedef uint64_t ts_entry_t;
    static inline std::atomic<ts_entry_t>* s_txn_info = nullptr;

    // This should always be true on any 64-bit platform, but we assert since we
    // never want to fall back to a lock-based implementation of atomics.
    static_assert(std::atomic<ts_entry_t>::is_always_lock_free);

    // This marks a boundary at or before which every committed commit_ts may be
    // assumed to have been applied to the shared locator view, and after which
    // no commit_ts may be assumed to have had its txn log invalidated or freed
    // (even if it aborted). No undecided commit_ts may precede the boundary,
    // nor may any active or validating begin_ts. Since the shared view is
    // updated non-atomically, there may be a commit_ts later than the boundary
    // which is partially or fully applied to the shared locator view. But since
    // log replay is idempotent, we can safely replay logs that have already
    // been partially or fully applied to the shared view, starting with the
    // last commit_ts at or before the boundary. We always apply a full prefix
    // of committed txns to the shared view; there can be no gaps in the
    // sequence of committed txns that have been applied to the view (since no
    // commit_ts before the boundary can be undecided).
    static inline std::atomic<gaia_txn_id_t> s_last_applied_commit_ts_upper_bound = c_invalid_gaia_txn_id;

    // This is an extension point called by the transactional system when the
    // "watermark" advances (i.e., the oldest active txn terminates or commits),
    // allowing all the superseded object versions in txns with commit
    // timestamps before the watermark to be freed (since they are no longer
    // visible to any present or future txns).
    static inline std::function<void(gaia_offset_t)> s_object_deallocator_fn{};

    // Transaction timestamp entry constants.
    static constexpr uint64_t c_txn_status_entry_bits{64ULL};

    static constexpr uint64_t c_txn_status_flags_bits{3ULL};
    static constexpr uint64_t c_txn_status_flags_shift{c_txn_status_entry_bits - c_txn_status_flags_bits};
    static constexpr uint64_t c_txn_status_flags_mask{
        ((1ULL << c_txn_status_flags_bits) - 1) << c_txn_status_flags_shift};

    static constexpr uint64_t c_txn_log_fd_bits{16ULL};
    static constexpr uint64_t c_txn_log_fd_shift{
        (c_txn_status_entry_bits - c_txn_log_fd_bits) - c_txn_status_flags_bits};
    static constexpr uint64_t c_txn_log_fd_mask{
        ((1ULL << c_txn_log_fd_bits) - 1) << c_txn_log_fd_shift};

    static constexpr uint64_t c_txn_reserved_bits{3ULL};
    static constexpr uint64_t c_txn_ts_bits{42ULL};
    static constexpr uint64_t c_txn_ts_mask{(1ULL << c_txn_ts_bits) - 1};

    // Transaction status flags.
    // These are all begin_ts status values.
    static constexpr uint64_t c_txn_status_active{0b010ULL};
    static constexpr uint64_t c_txn_status_submitted{0b011ULL};
    static constexpr uint64_t c_txn_status_terminated{0b001ULL};

    // This is the bitwise intersection of all commit_ts status values.
    static constexpr uint64_t c_txn_status_commit_ts{0b100ULL};
    static constexpr uint64_t c_txn_status_commit_mask{
        c_txn_status_commit_ts << c_txn_status_flags_shift};

    // This is the bitwise intersection of all commit_ts decided status values
    // (i.e., committed or aborted).
    static constexpr uint64_t c_txn_status_decided{0b110ULL};
    static constexpr uint64_t c_txn_status_decided_mask{
        c_txn_status_decided << c_txn_status_flags_shift};

    // These are all commit_ts status values.
    static constexpr uint64_t c_txn_status_validating{0b100ULL};
    static constexpr uint64_t c_txn_status_committed{0b111ULL};
    static constexpr uint64_t c_txn_status_aborted{0b110ULL};

    // Transaction special values.
    // The first 3 bits of this value are unused for any txn state.
    static constexpr ts_entry_t c_txn_entry_unknown{0ULL};

    // This must always be 0 because a newly-allocated page is initialized to 0.
    static_assert(c_txn_entry_unknown == 0);

    // The first 3 bits of this value are unused for any txn state.
    static constexpr ts_entry_t c_txn_entry_invalid{0b101ULL << c_txn_status_flags_shift};

    // Since we restrict all fds to 16 bits, this is the largest possible value
    // in that range, which we reserve to indicate an invalidated fd (i.e., one
    // which was claimed for deallocation by a maintenance thread).
    static constexpr uint16_t c_invalid_txn_log_fd_bits{std::numeric_limits<uint16_t>::max()};

    // Function pointer type that executes side effects of a session state transition.
    // REVIEW: replace void* with std::any?
    typedef void (*transition_handler_fn)(
        int* fds, size_t fd_count,
        messages::session_event_t event,
        const void* event_data,
        messages::session_state_t old_state,
        messages::session_state_t new_state);

    // Session state transition handler functions.
    static void handle_connect(int*, size_t, messages::session_event_t, const void*, messages::session_state_t, messages::session_state_t);
    static void handle_begin_txn(int*, size_t, messages::session_event_t, const void*, messages::session_state_t, messages::session_state_t);
    static void handle_rollback_txn(int*, size_t, messages::session_event_t, const void*, messages::session_state_t, messages::session_state_t);
    static void handle_commit_txn(int*, size_t, messages::session_event_t, const void*, messages::session_state_t, messages::session_state_t);
    static void handle_decide_txn(int*, size_t, messages::session_event_t, const void*, messages::session_state_t, messages::session_state_t);
    static void handle_client_shutdown(int*, size_t, messages::session_event_t, const void*, messages::session_state_t, messages::session_state_t);
    static void handle_server_shutdown(int*, size_t, messages::session_event_t, const void*, messages::session_state_t, messages::session_state_t);
    static void handle_request_stream(int*, size_t, messages::session_event_t, const void*, messages::session_state_t, messages::session_state_t);
    static void handle_request_memory(int*, size_t, messages::session_event_t, const void*, messages::session_state_t, messages::session_state_t);

    struct transition_t
    {
        messages::session_state_t new_state;
        transition_handler_fn handler;
    };

    struct valid_transition_t
    {
        messages::session_state_t state;
        messages::session_event_t event;
        transition_t transition;
    };

    static inline constexpr valid_transition_t s_valid_transitions[] = {
        {messages::session_state_t::DISCONNECTED, messages::session_event_t::CONNECT, {messages::session_state_t::CONNECTED, handle_connect}},
        {messages::session_state_t::ANY, messages::session_event_t::CLIENT_SHUTDOWN, {messages::session_state_t::DISCONNECTED, handle_client_shutdown}},
        {messages::session_state_t::CONNECTED, messages::session_event_t::BEGIN_TXN, {messages::session_state_t::TXN_IN_PROGRESS, handle_begin_txn}},
        {messages::session_state_t::TXN_IN_PROGRESS, messages::session_event_t::ROLLBACK_TXN, {messages::session_state_t::CONNECTED, handle_rollback_txn}},
        {messages::session_state_t::TXN_IN_PROGRESS, messages::session_event_t::COMMIT_TXN, {messages::session_state_t::TXN_COMMITTING, handle_commit_txn}},
        {messages::session_state_t::TXN_COMMITTING, messages::session_event_t::DECIDE_TXN_COMMIT, {messages::session_state_t::CONNECTED, handle_decide_txn}},
        {messages::session_state_t::TXN_COMMITTING, messages::session_event_t::DECIDE_TXN_ABORT, {messages::session_state_t::CONNECTED, handle_decide_txn}},
        {messages::session_state_t::ANY, messages::session_event_t::SERVER_SHUTDOWN, {messages::session_state_t::DISCONNECTED, handle_server_shutdown}},
        {messages::session_state_t::ANY, messages::session_event_t::REQUEST_STREAM, {messages::session_state_t::ANY, handle_request_stream}},
        {messages::session_state_t::ANY, messages::session_event_t::REQUEST_MEMORY, {messages::session_state_t::ANY, handle_request_memory}},
    };

    static void apply_transition(messages::session_event_t event, const void* event_data, int* fds, size_t fd_count);

    static void build_server_reply(
        flatbuffers::FlatBufferBuilder& builder,
        messages::session_event_t event,
        messages::session_state_t old_state,
        messages::session_state_t new_state,
        gaia_txn_id_t txn_id = 0,
        size_t log_fd_count = 0,
        gaia::db::memory_manager::address_offset_t object_address_offset = 0);

    static void clear_shared_memory();

    static gaia::db::memory_manager::address_offset_t allocate_from_memory_manager(
        size_t memory_request_size_bytes);

    static void init_memory_manager();

    static void free_uncommitted_allocations(messages::session_event_t txn_status);

    static void init_shared_memory();

    static void request_memory();

    static void init_txn_info();

    static void recover_db();

    static sigset_t mask_signals();

    static void signal_handler(sigset_t sigset, int& signum);

    static void init_listening_socket();

    static bool authenticate_client_socket(int socket);

    static void client_dispatch_handler();

    static void session_handler(int session_socket);

    static std::pair<int, int> get_stream_socket_pair();

    template <typename element_type>
    static void stream_producer_handler(int stream_socket, int cancel_eventfd, std::function<std::optional<element_type>()> generator_fn);

    template <typename element_type>
    static void start_stream_producer(int stream_socket, std::function<std::optional<element_type>()> generator_fn);

<<<<<<< HEAD
    static std::function<std::optional<gaia_id_t>()>
    get_id_generator_for_type(gaia_type_t type);
=======
    static void start_fd_stream_producer(int stream_socket, std::function<std::optional<gaia_txn_id_t>()> ts_generator_fn);

    static std::function<std::optional<common::gaia_id_t>()>
    get_id_generator_for_type(common::gaia_type_t type);
>>>>>>> d58f1504

    static void get_txn_log_fds_for_snapshot(gaia_txn_id_t begin_ts, std::vector<int>& txn_log_fds);

    static gaia_txn_id_t txn_begin();

    static void txn_rollback();

    static bool txn_commit();

    static gaia::db::memory_manager::address_offset_t allocate_object(
        gaia_locator_t locator,
        size_t size);

    static void update_apply_watermark(gaia_txn_id_t);

    static bool advance_watermark_ts(std::atomic<gaia_txn_id_t>& watermark, gaia_txn_id_t ts);

    static bool invalidate_unknown_ts(gaia_txn_id_t ts);

    static bool is_unknown_ts(gaia_txn_id_t ts);

    static bool is_invalid_ts(gaia_txn_id_t ts);

    static bool is_txn_entry_begin_ts(ts_entry_t ts_entry);

    static bool is_begin_ts(gaia_txn_id_t ts);

    static bool is_txn_entry_commit_ts(ts_entry_t ts_entry);

    static bool is_commit_ts(gaia_txn_id_t ts);

    static bool is_txn_entry_submitted(ts_entry_t ts_entry);

    static bool is_txn_submitted(gaia_txn_id_t begin_ts);

    static bool is_txn_entry_validating(ts_entry_t ts_entry);

    static bool is_txn_validating(gaia_txn_id_t commit_ts);

    static bool is_txn_entry_decided(ts_entry_t ts_entry);

    static bool is_txn_decided(gaia_txn_id_t commit_ts);

    static bool is_txn_entry_committed(ts_entry_t ts_entry);

    static bool is_txn_committed(gaia_txn_id_t commit_ts);

    static bool is_txn_entry_aborted(ts_entry_t ts_entry);

    static bool is_txn_aborted(gaia_txn_id_t commit_ts);

    static bool is_txn_entry_active(ts_entry_t ts_entry);

    static bool is_txn_active(gaia_txn_id_t begin_ts);

    static bool is_txn_entry_terminated(ts_entry_t ts_entry);

    static bool is_txn_terminated(gaia_txn_id_t begin_ts);

    static uint64_t get_status(gaia_txn_id_t ts);

    static uint64_t get_status_from_entry(ts_entry_t ts_entry);

    static gaia_txn_id_t get_begin_ts(gaia_txn_id_t commit_ts);

    static gaia_txn_id_t get_commit_ts(gaia_txn_id_t begin_ts);

    static int get_txn_log_fd(gaia_txn_id_t commit_ts);

    static int get_txn_log_fd_from_entry(ts_entry_t commit_ts_entry);

    static bool invalidate_txn_log_fd(gaia_txn_id_t commit_ts);

    static gaia_txn_id_t register_commit_ts(gaia_txn_id_t begin_ts, int log_fd);

    static void set_active_txn_submitted(gaia_txn_id_t begin_ts, gaia_txn_id_t commit_ts);

    static void set_active_txn_terminated(gaia_txn_id_t begin_ts);

    static gaia_txn_id_t submit_txn(gaia_txn_id_t begin_ts, int log_fd);

    static void update_txn_decision(gaia_txn_id_t commit_ts, bool committed);

    static bool txn_logs_conflict(int log_fd1, int log_fd2);

    static bool validate_txn(gaia_txn_id_t commit_ts);

    static void validate_txns_in_range(gaia_txn_id_t start_ts, gaia_txn_id_t end_ts);

    static bool advance_last_applied_txn_commit_ts(gaia_txn_id_t commit_ts);

    static void apply_txn_redo_log_from_ts(gaia_txn_id_t commit_ts);

    static void gc_txn_log(int log_fd, bool committed = true);

    static void deallocate_txn_log(txn_log_t* txn_log, bool deallocate_new_offsets = false);

    static void dump_ts_entry(gaia_txn_id_t ts);

    static const char* status_to_str(ts_entry_t ts_entry);

    class invalid_log_fd : public common::gaia_exception
    {
    public:
        explicit invalid_log_fd(gaia_txn_id_t commit_ts)
            : m_commit_ts(commit_ts)
        {
        }

        gaia_txn_id_t get_ts() const
        {
            return m_commit_ts;
        }

    private:
        gaia_txn_id_t m_commit_ts{c_invalid_gaia_txn_id};
    };

    // This class allows txn code to safely use a txn log fd embedded in a commit_ts
    // entry even while it is concurrently invalidated (i.e. the fd is closed and
    // its embedded value set to -1). The constructor throws an invalid_log_fd
    // exception if the fd is invalidated during construction.
    class safe_fd_from_ts
    {
    public:
        explicit safe_fd_from_ts(gaia_txn_id_t commit_ts, bool auto_close_fd = true)
            : m_auto_close_fd(auto_close_fd)
        {
            common::retail_assert(is_commit_ts(commit_ts), "You must initialize safe_fd_from_ts from a valid commit_ts!");
            // If the log fd was invalidated, it is either closed or soon will
            // be closed, and therefore we cannot use it. We return early if the
            // fd has already been invalidated to avoid the dup(2) call.
            int log_fd = get_txn_log_fd(commit_ts);
            if (log_fd == -1)
            {
                throw invalid_log_fd(commit_ts);
            }

            // To avoid races from the log fd being closed out from under us by a
            // concurrent updater, we first dup(2) the fd, and then if the dup was
            // successful, test the log fd entry again to ensure we aren't reusing a
            // closed log fd. If the log fd was invalidated, then we need to close our
            // dup fd and return false.
            try
            {
                m_local_log_fd = common::duplicate_fd(log_fd);
            }
            catch (const common::system_error& e)
            {
                // The log fd was already closed by another thread (after being
                // invalidated).
                // NB: This does not handle the case of the log fd being closed and then
                // reused before our dup(2) call. That case is handled below, where we
                // check for invalidation.
                if (e.get_errno() == EBADF)
                {
                    // The log fd must have been invalidated before it was closed.
                    common::retail_assert(get_txn_log_fd(commit_ts) == -1, "log fd was closed without being invalidated!");
                    // We lost the race because the log fd was invalidated and closed after our check.
                    throw invalid_log_fd(commit_ts);
                }
                else
                {
                    throw;
                }
            }

            // If we were able to duplicate the log fd, check to be sure it
            // wasn't invalidated (and thus possibly closed and reused before
            // the call to dup(2)), so we know we aren't reusing a closed fd.
            if (get_txn_log_fd(commit_ts) == -1)
            {
                // If we got here, we must have a valid dup fd.
                common::retail_assert(
                    common::is_fd_valid(m_local_log_fd),
                    "fd should be valid if dup() succeeded!");
                // We need to close the duplicated fd since the original fd
                // might have been reused and we would leak it otherwise
                // (because the destructor isn't called if the constructor
                // throws).
                common::close_fd(m_local_log_fd);
                throw invalid_log_fd(commit_ts);
            }
        }

        // The "rule of 3" doesn't apply here since we never pass this object
        // directly to a function; we always extract the safe fd value first.
        safe_fd_from_ts() = delete;
        safe_fd_from_ts(const safe_fd_from_ts&) = delete;
        safe_fd_from_ts& operator=(const safe_fd_from_ts&) = delete;

        ~safe_fd_from_ts()
        {
            // Ensure we close the dup log fd. If the original log fd was closed
            // already (indicated by get_txn_log_fd() returning -1), this will free
            // the shared-memory object referenced by the fd.
            if (m_auto_close_fd)
            {
                // If the constructor fails, this will handle an invalid fd (-1)
                // correctly.
                common::close_fd(m_local_log_fd);
            }
        }

        // This is the only public API. Callers are expected to call this method on
        // a stack-constructed instance of the class before they pass an fd to a
        // function that does not expect it to be concurrently closed.
        int get_fd() const
        {
            return m_local_log_fd;
        }

    private:
        int m_local_log_fd{-1};
        bool m_auto_close_fd{true};
    };
};

} // namespace db
} // namespace gaia<|MERGE_RESOLUTION|>--- conflicted
+++ resolved
@@ -327,15 +327,8 @@
     template <typename element_type>
     static void start_stream_producer(int stream_socket, std::function<std::optional<element_type>()> generator_fn);
 
-<<<<<<< HEAD
-    static std::function<std::optional<gaia_id_t>()>
-    get_id_generator_for_type(gaia_type_t type);
-=======
-    static void start_fd_stream_producer(int stream_socket, std::function<std::optional<gaia_txn_id_t>()> ts_generator_fn);
-
     static std::function<std::optional<common::gaia_id_t>()>
     get_id_generator_for_type(common::gaia_type_t type);
->>>>>>> d58f1504
 
     static void get_txn_log_fds_for_snapshot(gaia_txn_id_t begin_ts, std::vector<int>& txn_log_fds);
 
