/////////////////////////////////////////////
// Copyright (c) Gaia Platform LLC
// All rights reserved.
/////////////////////////////////////////////

#pragma once

#include <cstring>

#include "gaia/common.hpp"

#include "gaia_internal/db/db_object.hpp"
#include "gaia_internal/db/db_types.hpp"

#include "db_hash_map.hpp"
#include "db_internal_types.hpp"

namespace gaia
{
namespace db
{

// Helper methods to properly construct and allocate an object given either
// references + data or the whole payload.

inline db_object_t* create_object(
    gaia::common::gaia_id_t id, gaia::common::gaia_type_t type,
    size_t num_refs, const gaia::common::gaia_id_t* refs,
    size_t obj_data_size, const void* obj_data)
{
    size_t ref_len = num_refs * sizeof(*refs);
    size_t total_len = obj_data_size + ref_len;
    gaia::db::hash_node_t* hash_node = db_hash_map::insert(id);
    hash_node->locator = allocate_locator();
    allocate_object(hash_node->locator, total_len);
    db_object_t* obj_ptr = locator_to_ptr(hash_node->locator);
    obj_ptr->id = id;
    obj_ptr->type = type;
    obj_ptr->num_references = num_refs;
    obj_ptr->payload_size = total_len;
    if (num_refs > 0)
    {
        memcpy(obj_ptr->payload, reinterpret_cast<const uint8_t*>(refs), ref_len);
    }
    memcpy(obj_ptr->payload + ref_len, obj_data, obj_data_size);
    return obj_ptr;
}

inline db_object_t* create_object(
    gaia::common::gaia_id_t id, gaia::common::gaia_type_t type,
    size_t num_refs, size_t obj_data_size,
    const void* obj_data)
{
    gaia::db::hash_node_t* hash_node = db_hash_map::insert(id);
    hash_node->locator = allocate_locator();
<<<<<<< HEAD
    allocate_object(hash_node->locator, obj_data_size);
=======
    gaia::db::allocate_object(hash_node->locator, obj_data_size);
>>>>>>> 1823329f
    db_object_t* obj_ptr = locator_to_ptr(hash_node->locator);
    obj_ptr->id = id;
    obj_ptr->type = type;
    obj_ptr->num_references = num_refs;
    obj_ptr->payload_size = obj_data_size;
    memcpy(obj_ptr->payload, obj_data, obj_data_size);
    return obj_ptr;
}

inline db_object_t* id_to_ptr(common::gaia_id_t id)
{
    gaia_locator_t locator = gaia::db::db_hash_map::find(id);
    ASSERT_INVARIANT(
        locator_exists(locator),
        "An invalid locator was returned by db_hash_map::find()!");
    return locator_to_ptr(locator);
}

} // namespace db
} // namespace gaia<|MERGE_RESOLUTION|>--- conflicted
+++ resolved
@@ -53,11 +53,7 @@
 {
     gaia::db::hash_node_t* hash_node = db_hash_map::insert(id);
     hash_node->locator = allocate_locator();
-<<<<<<< HEAD
-    allocate_object(hash_node->locator, obj_data_size);
-=======
     gaia::db::allocate_object(hash_node->locator, obj_data_size);
->>>>>>> 1823329f
     db_object_t* obj_ptr = locator_to_ptr(hash_node->locator);
     obj_ptr->id = id;
     obj_ptr->type = type;
