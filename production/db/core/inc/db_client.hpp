/////////////////////////////////////////////
// Copyright (c) Gaia Platform LLC
// All rights reserved.
/////////////////////////////////////////////

#pragma once

#include <memory>
#include <optional>

#include <sys/socket.h>

#include "gaia/db/db.hpp"

#include "gaia_internal/common/generator_iterator.hpp"
#include "gaia_internal/common/mmap_helpers.hpp"
#include "gaia_internal/common/retail_assert.hpp"
#include "gaia_internal/common/system_table_types.hpp"
#include "gaia_internal/db/db_client_config.hpp"
#include "gaia_internal/db/triggers.hpp"
#include "gaia_internal/exceptions.hpp"

#include "chunk_manager.hpp"
#include "client_messenger.hpp"
#include "db_shared_data.hpp"
#include "mapped_data.hpp"
#include "memory_manager.hpp"
#include "messages_generated.h"

namespace gaia
{
namespace db
{

namespace query_processor
{
class db_client_proxy_t;
} // namespace query_processor

class client_t
{
    friend class gaia_ptr_t;

    /**
     * @throws no_open_transaction_internal if there is no open transaction.
     */
    friend gaia::db::locators_t* gaia::db::get_locators();
<<<<<<< HEAD
    friend gaia::db::mapped_log_t* get_mapped_log();
    friend gaia_txn_id_t gaia::db::get_current_txn_id();
    friend gaia::db::txn_log_t* gaia::db::get_txn_log();
=======
    friend gaia_txn_id_t gaia::db::get_current_txn_id();
    friend gaia::db::mapped_log_t* get_mapped_log();
>>>>>>> 9eaa765d

    /**
     * @throws no_open_session_internal if there is no open session.
     */
    friend gaia::db::counters_t* gaia::db::get_counters();
    friend gaia::db::data_t* gaia::db::get_data();
    friend gaia::db::logs_t* gaia::db::get_logs();
    friend gaia::db::id_index_t* gaia::db::get_id_index();
    friend gaia::db::index::indexes_t* gaia::db::get_indexes();
    friend gaia::db::memory_manager::memory_manager_t* gaia::db::get_memory_manager();
    friend gaia::db::memory_manager::chunk_manager_t* gaia::db::get_chunk_manager();

    friend class gaia::db::query_processor::db_client_proxy_t;

public:
    static inline bool is_session_open();
    static inline bool is_transaction_open();

    /**
     * Called by the rules engine only during initialization and
     * shutdown.
     */
    static inline void set_commit_trigger(triggers::commit_trigger_fn trigger_fn);

    // This test-only function is exported from gaia_internal/db/db.hpp.
    static void clear_shared_memory();

    // These public functions are exported from and documented in db.hpp.
    static void begin_session(config::session_options_t session_options);
    static void end_session();
    static void begin_transaction();
    static void rollback_transaction();
    static void commit_transaction();

    static inline int get_session_socket_for_txn();

    // This returns a generator object for gaia_ids of a given type.
    static std::shared_ptr<common::iterators::generator_t<common::gaia_id_t>>
    get_id_generator_for_type(common::gaia_type_t type);

    // This is a helper for higher-level methods that use
    // this generator to build a range or iterator object.
    template <typename T_element_type>
    static std::function<std::optional<T_element_type>()>
    get_stream_generator_for_socket(std::shared_ptr<int> stream_socket_ptr);

private:
    // These fields have transaction lifetime.
    thread_local static inline gaia_txn_id_t s_txn_id = c_invalid_gaia_txn_id;
    thread_local static inline mapped_log_t s_log{};
<<<<<<< HEAD
    thread_local static inline log_offset_t s_txn_log_offset = c_invalid_log_offset;
=======
>>>>>>> 9eaa765d

    thread_local static inline mapped_data_t<locators_t> s_private_locators;
    thread_local static inline gaia::db::index::indexes_t s_local_indexes{};

    // These fields have session lifetime.
    thread_local static inline config::session_options_t s_session_options;
    thread_local static inline gaia::db::memory_manager::memory_manager_t s_memory_manager{};
    thread_local static inline gaia::db::memory_manager::chunk_manager_t s_chunk_manager{};

    thread_local static inline int s_fd_locators = -1;

    thread_local static inline mapped_data_t<counters_t> s_shared_counters;
    thread_local static inline mapped_data_t<data_t> s_shared_data;
    thread_local static inline mapped_data_t<logs_t> s_shared_logs;
    thread_local static inline mapped_data_t<id_index_t> s_shared_id_index;

    thread_local static inline gaia::db::memory_manager::memory_manager_t s_memory_manager{};
    thread_local static inline gaia::db::memory_manager::chunk_manager_t s_chunk_manager{};

    thread_local static inline int s_session_socket = -1;

    // A list of data mappings that we manage together.
    // The order of declarations must be the order of data_mapping_t::index_t values!
    thread_local static inline data_mapping_t s_data_mappings[] = {
        {data_mapping_t::index_t::locators, &s_private_locators, c_gaia_mem_locators_prefix},
        {data_mapping_t::index_t::counters, &s_shared_counters, c_gaia_mem_counters_prefix},
        {data_mapping_t::index_t::data, &s_shared_data, c_gaia_mem_data_prefix},
        {data_mapping_t::index_t::logs, &s_shared_logs, c_gaia_mem_logs_prefix},
        {data_mapping_t::index_t::id_index, &s_shared_id_index, c_gaia_mem_id_index_prefix},
    };

    // s_events has transaction lifetime and is cleared after each transaction.
    // Set by the rules engine.
    thread_local static inline std::vector<gaia::db::triggers::trigger_event_t> s_events{};
    static inline triggers::commit_trigger_fn s_txn_commit_trigger = nullptr;

private:
    static void init_memory_manager();

    static void txn_cleanup();

    static void commit_chunk_manager_allocations();
    static void rollback_chunk_manager_allocations();

    static void apply_txn_log(int log_fd);

    static int get_session_socket(const std::string& socket_name);

    static std::shared_ptr<int> get_id_cursor_socket_for_type(common::gaia_type_t type);

    static std::function<std::optional<int>()>
    get_fd_stream_generator_for_socket(int stream_socket);

    static std::function<std::optional<common::gaia_id_t>()>
    augment_id_generator_for_type(common::gaia_type_t type, std::function<std::optional<common::gaia_id_t>()> id_generator);

    /**
     *  Check if an event should be generated for a given type.
     */
    static inline bool is_valid_event(common::gaia_type_t type);

    static inline void verify_txn_active();
    static inline void verify_no_txn();

    static inline void verify_session_active();
    static inline void verify_no_session();

    static inline void txn_log(
        gaia_locator_t locator,
        gaia_offset_t old_offset,
        gaia_offset_t new_offset);
};

#include "db_client.inc"

} // namespace db
} // namespace gaia<|MERGE_RESOLUTION|>--- conflicted
+++ resolved
@@ -45,14 +45,8 @@
      * @throws no_open_transaction_internal if there is no open transaction.
      */
     friend gaia::db::locators_t* gaia::db::get_locators();
-<<<<<<< HEAD
-    friend gaia::db::mapped_log_t* get_mapped_log();
     friend gaia_txn_id_t gaia::db::get_current_txn_id();
     friend gaia::db::txn_log_t* gaia::db::get_txn_log();
-=======
-    friend gaia_txn_id_t gaia::db::get_current_txn_id();
-    friend gaia::db::mapped_log_t* get_mapped_log();
->>>>>>> 9eaa765d
 
     /**
      * @throws no_open_session_internal if there is no open session.
@@ -103,10 +97,7 @@
     // These fields have transaction lifetime.
     thread_local static inline gaia_txn_id_t s_txn_id = c_invalid_gaia_txn_id;
     thread_local static inline mapped_log_t s_log{};
-<<<<<<< HEAD
     thread_local static inline log_offset_t s_txn_log_offset = c_invalid_log_offset;
-=======
->>>>>>> 9eaa765d
 
     thread_local static inline mapped_data_t<locators_t> s_private_locators;
     thread_local static inline gaia::db::index::indexes_t s_local_indexes{};
