/////////////////////////////////////////////
// Copyright (c) Gaia Platform LLC
// All rights reserved.
/////////////////////////////////////////////

#pragma once

#include "gaia/db/db.hpp"

#include "gaia_internal/common/mmap_helpers.hpp"
#include "gaia_internal/common/retail_assert.hpp"
#include "gaia_internal/common/system_table_types.hpp"
#include "gaia_internal/db/triggers.hpp"

#include "db_shared_data.hpp"
#include "memory_types.hpp"
#include "messages_generated.h"
#include "stack_allocator.hpp"

namespace gaia
{

namespace db
{

class client
{
    friend class gaia_ptr;

    /**
     * @throws no_open_transaction if there is no active transaction.
     */
    friend gaia::db::locators_t* gaia::db::get_locators();

    /**
     * @throws no_active_session if there is no active session.
     */
    friend gaia::db::counters_t* gaia::db::get_counters();
    friend gaia::db::data_t* gaia::db::get_data();
    friend gaia::db::id_index_t* gaia::db::get_id_index();

    friend gaia::db::memory_manager::address_offset_t gaia::db::allocate_object(
        gaia_locator_t locator,
        size_t size);

public:
    static inline bool is_transaction_active()
    {
        return (s_private_locators.is_set());
    }

    /**
     * Called by the rules engine only during initialization and
     * shutdown.
     */
    static inline void set_commit_trigger(triggers::commit_trigger_fn trigger_fn)
    {
        s_txn_commit_trigger = trigger_fn;
    }

    // This test-only function is exported from gaia_db_internal.hpp.
    static void clear_shared_memory();

    // These public functions are exported from and documented in db.hpp.
    static void begin_session();
    static void end_session();
    static void begin_transaction();
    static void rollback_transaction();
    static void commit_transaction();

    static inline gaia_txn_id_t get_txn_id()
    {
        return s_txn_id;
    }

    // This returns a generator object for gaia_ids of a given type.
    static std::function<std::optional<common::gaia_id_t>()> get_id_generator_for_type(common::gaia_type_t type);

    // Make IPC call to the server requesting more memory for the current transaction
    // in case the client runs out of memory mid transaction.
    static gaia::db::memory_manager::address_offset_t request_memory(size_t object_size);

private:
    // These fields have transaction lifetime.
    thread_local static inline gaia_txn_id_t s_txn_id = c_invalid_gaia_txn_id;
    thread_local static inline mapped_log_t s_log{};

    thread_local static inline mapped_data_t<locators_t> s_private_locators;

    // These fields have session lifetime.
    thread_local static inline int s_fd_locators = -1;

    thread_local static inline mapped_data_t<counters_t> s_shared_counters;
    thread_local static inline mapped_data_t<data_t> s_shared_data;
    thread_local static inline mapped_data_t<id_index_t> s_shared_id_index;

    thread_local static inline int s_session_socket = -1;

    // s_events has transaction lifetime and is cleared after each transaction.
    // Set by the rules engine.
    thread_local static inline std::vector<gaia::db::triggers::trigger_event_t> s_events{};
    static inline triggers::commit_trigger_fn s_txn_commit_trigger = nullptr;

    // Maintain a static filter in the client to disable generating events
    // for system types.
    static constexpr common::gaia_type_t c_trigger_excluded_types[] = {
        static_cast<common::gaia_type_t>(common::system_table_type_t::catalog_gaia_table),
        static_cast<common::gaia_type_t>(common::system_table_type_t::catalog_gaia_field),
        static_cast<common::gaia_type_t>(common::system_table_type_t::catalog_gaia_relationship),
        static_cast<common::gaia_type_t>(common::system_table_type_t::catalog_gaia_ruleset),
        static_cast<common::gaia_type_t>(common::system_table_type_t::catalog_gaia_rule),
        static_cast<common::gaia_type_t>(common::system_table_type_t::event_log)};

    static gaia::db::memory_manager::address_offset_t allocate_object(
        gaia_locator_t locator,
        size_t size);

    static void txn_cleanup();

    static void sort_log();

    static void apply_txn_log(int log_fd);

    static int get_session_socket();

    static int get_id_cursor_socket_for_type(common::gaia_type_t type);

    // This is a helper for higher-level methods that use
    // this generator to build a range or iterator object.
    template <typename T_element_type>
    static std::function<std::optional<T_element_type>()>
    get_stream_generator_for_socket(int stream_socket);

    static std::function<std::optional<int>()>
    get_fd_stream_generator_for_socket(int stream_socket);

    /**
     *  Check if an event should be generated for a given type.
     */
    static inline bool is_valid_event(common::gaia_type_t type)
    {
        constexpr const common::gaia_type_t* c_end = c_trigger_excluded_types + std::size(c_trigger_excluded_types);
        return (s_txn_commit_trigger && (std::find(c_trigger_excluded_types, c_end, type) == c_end));
    }

    static inline void verify_txn_active()
    {
        if (!is_transaction_active())
        {
            throw no_open_transaction();
        }
    }

    static inline void verify_no_txn()
    {
        if (is_transaction_active())
        {
            throw transaction_in_progress();
        }
    }

    static inline void verify_session_active()
    {
        if (s_session_socket == -1)
        {
            throw no_active_session();
        }
    }

    static inline void verify_no_session()
    {
        if (s_session_socket != -1)
        {
            throw session_exists();
        }
    }

    static inline void txn_log(
        gaia_locator_t locator,
        gaia_offset_t old_offset,
        gaia_offset_t new_offset,
        gaia_operation_t operation,
        // `deleted_id` is required to keep track of deleted keys which will be propagated to the persistent layer.
        // Memory for other operations will be unused. An alternative would be to keep a separate log for deleted keys only.
        common::gaia_id_t deleted_id = common::c_invalid_gaia_id)
    {
        if (operation == gaia_operation_t::remove)
        {
            common::retail_assert(
                deleted_id != common::c_invalid_gaia_id && new_offset == c_invalid_gaia_offset,
                "A delete operation must have a valid deleted gaia_id and an invalid new version offset!");
        }

        // We never allocate more than `c_max_log_records` records in the log.
<<<<<<< HEAD
        if (s_log->record_count == c_max_log_records)
=======
        if (s_log.data()->record_count == c_max_log_records)
>>>>>>> d58f1504
        {
            throw transaction_object_limit_exceeded();
        }

        // Initialize the new record and increment the record count.
<<<<<<< HEAD
        txn_log_t::log_record_t* lr = s_log->log_records + s_log->record_count++;
=======
        txn_log_t::log_record_t* lr = s_log.data()->log_records + s_log.data()->record_count++;
>>>>>>> d58f1504
        lr->locator = locator;
        lr->old_offset = old_offset;
        lr->new_offset = new_offset;
        lr->deleted_id = deleted_id;
        lr->operation = operation;
    }
};

} // namespace db
} // namespace gaia<|MERGE_RESOLUTION|>--- conflicted
+++ resolved
@@ -192,21 +192,13 @@
         }
 
         // We never allocate more than `c_max_log_records` records in the log.
-<<<<<<< HEAD
-        if (s_log->record_count == c_max_log_records)
-=======
         if (s_log.data()->record_count == c_max_log_records)
->>>>>>> d58f1504
         {
             throw transaction_object_limit_exceeded();
         }
 
         // Initialize the new record and increment the record count.
-<<<<<<< HEAD
-        txn_log_t::log_record_t* lr = s_log->log_records + s_log->record_count++;
-=======
         txn_log_t::log_record_t* lr = s_log.data()->log_records + s_log.data()->record_count++;
->>>>>>> d58f1504
         lr->locator = locator;
         lr->old_offset = old_offset;
         lr->new_offset = new_offset;
