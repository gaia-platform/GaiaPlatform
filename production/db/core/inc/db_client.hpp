/////////////////////////////////////////////
// Copyright (c) Gaia Platform LLC
// All rights reserved.
/////////////////////////////////////////////

#pragma once

#include <memory>
#include <optional>

#include <sys/socket.h>

#include "gaia/db/db.hpp"

#include "gaia_internal/common/generator_iterator.hpp"
#include "gaia_internal/common/mmap_helpers.hpp"
#include "gaia_internal/common/retail_assert.hpp"
#include "gaia_internal/common/system_table_types.hpp"
#include "gaia_internal/db/db_client_config.hpp"
#include "gaia_internal/db/triggers.hpp"

#include "client_messenger.hpp"
#include "db_shared_data.hpp"
#include "mapped_data.hpp"
#include "memory_manager.hpp"
#include "messages_generated.h"

namespace gaia
{
namespace db
{

namespace query_processor
{
class db_client_proxy_t;
} // namespace query_processor

class client_t
{
    friend class gaia_ptr_t;

    /**
     * @throws no_open_transaction if there is no open transaction.
     */
    friend gaia::db::locators_t* gaia::db::get_locators();

    /**
     * @throws no_open_session if there is no open session.
     */
    friend gaia::db::counters_t* gaia::db::get_counters();
    friend gaia::db::data_t* gaia::db::get_data();
    friend gaia::db::id_index_t* gaia::db::get_id_index();
    friend gaia::db::index::indexes_t* gaia::db::get_indexes();

    friend class gaia::db::query_processor::db_client_proxy_t;

public:
    // This needs to be public to be accessible from gaia::db::get_memory_manager().
    // This field has session lifetime.
    thread_local static inline gaia::db::memory_manager::memory_manager_t s_memory_manager{};
    // This needs to be public to be accessible from gaia::db::get_chunk_manager().
    // This field has session lifetime.
    thread_local static inline gaia::db::memory_manager::chunk_manager_t s_chunk_manager{};
    // This needs to be public to be accessible from gaia::db::get_mapped_log().
    // This field has transaction lifetime.
    thread_local static inline mapped_log_t s_log{};

public:
<<<<<<< HEAD
=======
    static inline bool is_session_open();
>>>>>>> 1823329f
    static inline bool is_transaction_open();

    /**
     * Called by the rules engine only during initialization and
     * shutdown.
     */
    static inline void set_commit_trigger(triggers::commit_trigger_fn trigger_fn);

    // This test-only function is exported from gaia_db_internal.hpp.
    static void clear_shared_memory();

    // These public functions are exported from and documented in db.hpp.
    static void begin_session(config::session_options_t session_options);
    static void end_session();
    static void begin_transaction();
    static void rollback_transaction();
    static void commit_transaction();

    static inline gaia_txn_id_t get_txn_id();
    static inline int get_session_socket_for_txn();

    // This returns a generator object for gaia_ids of a given type.
    static std::shared_ptr<common::iterators::generator_t<common::gaia_id_t>>
    get_id_generator_for_type(common::gaia_type_t type);

    // This is a helper for higher-level methods that use
    // this generator to build a range or iterator object.
    template <typename T_element_type>
    static std::function<std::optional<T_element_type>()>
    get_stream_generator_for_socket(std::shared_ptr<int> stream_socket_ptr);

private:
    // These fields have transaction lifetime.
    thread_local static inline gaia_txn_id_t s_txn_id = c_invalid_gaia_txn_id;

    thread_local static inline mapped_data_t<locators_t> s_private_locators;
    thread_local static inline gaia::db::index::indexes_t s_local_indexes{};

    // These fields have session lifetime.
    thread_local static inline config::session_options_t s_session_options;

    thread_local static inline int s_fd_locators = -1;

    thread_local static inline mapped_data_t<counters_t> s_shared_counters;
    thread_local static inline mapped_data_t<data_t> s_shared_data;
    thread_local static inline mapped_data_t<id_index_t> s_shared_id_index;

    thread_local static inline int s_session_socket = -1;

    // A list of data mappings that we manage together.
    // The order of declarations must be the order of data_mapping_t::index_t values!
    thread_local static inline data_mapping_t s_data_mappings[] = {
        {data_mapping_t::index_t::locators, &s_private_locators, c_gaia_mem_locators_prefix},
        {data_mapping_t::index_t::counters, &s_shared_counters, c_gaia_mem_counters_prefix},
        {data_mapping_t::index_t::data, &s_shared_data, c_gaia_mem_data_prefix},
        {data_mapping_t::index_t::id_index, &s_shared_id_index, c_gaia_mem_id_index_prefix},
    };

    // s_events has transaction lifetime and is cleared after each transaction.
    // Set by the rules engine.
    thread_local static inline std::vector<gaia::db::triggers::trigger_event_t> s_events{};
    static inline triggers::commit_trigger_fn s_txn_commit_trigger = nullptr;

private:
    static void init_memory_manager();

    static void txn_cleanup();

    static void commit_chunk_manager_allocations();
    static void rollback_chunk_manager_allocations();

    static void apply_txn_log(int log_fd);

    static int get_session_socket(const std::string& socket_name);

    static std::shared_ptr<int> get_id_cursor_socket_for_type(common::gaia_type_t type);

    static std::function<std::optional<int>()>
    get_fd_stream_generator_for_socket(int stream_socket);

    static std::function<std::optional<common::gaia_id_t>()>
    augment_id_generator_for_type(common::gaia_type_t type, std::function<std::optional<common::gaia_id_t>()> id_generator);

    /**
     *  Check if an event should be generated for a given type.
     */
    static inline bool is_valid_event(common::gaia_type_t type);

    static inline void verify_txn_active();
    static inline void verify_no_txn();

    static inline void verify_session_active();
    static inline void verify_no_session();

    static inline void txn_log(
        gaia_locator_t locator,
        gaia_offset_t old_offset,
        gaia_offset_t new_offset,
        gaia_operation_t operation,
        // `deleted_id` is required to keep track of deleted keys which will be propagated to the persistent layer.
        // Memory for other operations will be unused. An alternative would be to keep a separate log for deleted keys only.
        common::gaia_id_t deleted_id = common::c_invalid_gaia_id);
};

#include "db_client.inc"

} // namespace db
} // namespace gaia<|MERGE_RESOLUTION|>--- conflicted
+++ resolved
@@ -66,10 +66,7 @@
     thread_local static inline mapped_log_t s_log{};
 
 public:
-<<<<<<< HEAD
-=======
     static inline bool is_session_open();
->>>>>>> 1823329f
     static inline bool is_transaction_open();
 
     /**
