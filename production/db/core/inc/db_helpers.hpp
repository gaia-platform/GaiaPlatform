--- conflicted
+++ resolved
@@ -100,10 +100,7 @@
 inline void update_locator(gaia_locator_t locator, gaia_offset_t offset)
 {
     locators_t* locators = gaia::db::get_locators_for_allocator();
-<<<<<<< HEAD
-=======
-
->>>>>>> 1823329f
+
     (*locators)[locator] = offset;
 }
 
@@ -167,26 +164,6 @@
     return (it != get_indexes()->end()) ? it->second : nullptr;
 }
 
-<<<<<<< HEAD
-inline chunk_offset_t chunk_from_offset(gaia_offset_t offset)
-{
-    // A chunk offset is just the 16 high bits of a 32-bit offset.
-    static_assert(sizeof(gaia_offset_t) == 4 && sizeof(chunk_offset_t) == 2);
-    return static_cast<chunk_offset_t>(offset >> 16);
-}
-
-inline slot_offset_t slot_from_offset(gaia_offset_t offset)
-{
-    // A slot offset is just the 16 low bits of a 32-bit offset.
-    static_assert(sizeof(gaia_offset_t) == 4 && sizeof(slot_offset_t) == 2);
-    // First mask out the 16 high bits (for correctness), then truncate.
-    uint32_t mask = (1UL << 16) - 1;
-    return static_cast<slot_offset_t>(offset & mask);
-}
-
-inline gaia_offset_t offset_from_chunk_and_slot(
-    chunk_offset_t chunk_offset, slot_offset_t slot_offset)
-=======
 inline memory_manager::chunk_offset_t chunk_from_offset(gaia_offset_t offset)
 {
     // A chunk offset is just the 16 high bits of a 32-bit offset.
@@ -205,19 +182,13 @@
 
 inline gaia_offset_t offset_from_chunk_and_slot(
     memory_manager::chunk_offset_t chunk_offset, memory_manager::slot_offset_t slot_offset)
->>>>>>> 1823329f
 {
     // A chunk offset is just the 16 high bits of a 32-bit offset,
     // and a slot offset is just the 16 low bits.
     static_assert(
         sizeof(gaia_offset_t) == 4
-<<<<<<< HEAD
-        && sizeof(chunk_offset_t) == 2
-        && sizeof(slot_offset_t) == 2);
-=======
         && sizeof(memory_manager::chunk_offset_t) == 2
         && sizeof(memory_manager::slot_offset_t) == 2);
->>>>>>> 1823329f
     return (chunk_offset << 16) | slot_offset;
 }
 
@@ -233,44 +204,6 @@
     // A pointer to db_object_t must be 64-byte-aligned.
     ASSERT_INVARIANT(offset_ptr % 64 == 0, "Expected object pointer to be aligned to 64 bytes!");
 
-<<<<<<< HEAD
-    uintptr_t page_ptr = c_page_size_bytes * (offset_ptr / c_page_size_bytes);
-    return reinterpret_cast<void*>(page_ptr);
-}
-
-inline size_t slot_to_bit_index(slot_offset_t slot_offset)
-{
-    ASSERT_PRECONDITION(
-        slot_offset >= c_first_slot_offset && slot_offset <= c_last_slot_offset,
-        "Slot offset passed to is_slot_allocated() is out of bounds!");
-    return slot_offset - c_first_slot_offset;
-}
-
-// Converts a slot offset to its bit index within a single word.
-inline size_t slot_to_word_index(slot_offset_t slot_offset)
-{
-    size_t bit_index = slot_to_bit_index(slot_offset);
-    return bit_index % c_uint64_bit_count;
-}
-
-inline size_t slot_to_page_index(slot_offset_t slot_offset)
-{
-    size_t bit_index = slot_to_word_index(slot_offset);
-    // A page of data corresponds to a single word in the bitmaps.
-    return bit_index / c_uint64_bit_count;
-}
-
-inline slot_offset_t page_index_to_first_slot_in_page(size_t page_index)
-{
-    return (page_index * c_uint64_bit_count) + c_first_slot_offset;
-}
-
-inline bool is_little_endian()
-{
-    uint32_t val = 1;
-    uint8_t least_significant_byte = *(reinterpret_cast<uint8_t*>(&val));
-    return (least_significant_byte == val);
-=======
     uintptr_t page_ptr = memory_manager::c_page_size_bytes * (offset_ptr / memory_manager::c_page_size_bytes);
     return reinterpret_cast<void*>(page_ptr);
 }
@@ -300,7 +233,6 @@
 inline memory_manager::slot_offset_t page_index_to_first_slot_in_page(size_t page_index)
 {
     return (page_index * memory_manager::c_uint64_bit_count) + memory_manager::c_first_slot_offset;
->>>>>>> 1823329f
 }
 
 // Allocate an object from the "data" shared memory segment.
