/////////////////////////////////////////////
// Copyright (c) Gaia Platform LLC
// All rights reserved.
/////////////////////////////////////////////

#pragma once

#include <unistd.h>

#include "gaia/db/db.hpp"

#include "gaia_internal/common/retail_assert.hpp"
#include "gaia_internal/db/db.hpp"
#include "gaia_internal/db/db_object.hpp"
#include "gaia_internal/db/db_types.hpp"
#include "gaia_internal/exceptions.hpp"

#include "chunk_manager.hpp"
#include "db_internal_types.hpp"
#include "db_shared_data.hpp"
#include "memory_manager.hpp"
#include "memory_types.hpp"

namespace gaia
{
namespace db
{

inline common::gaia_id_t allocate_id()
{
    counters_t* counters = gaia::db::get_counters();
    return ++(counters->last_id);
}

inline common::gaia_type_t allocate_type()
{
    counters_t* counters = gaia::db::get_counters();
    return ++(counters->last_type_id);
}

inline gaia_txn_id_t allocate_txn_id()
{
    counters_t* counters = gaia::db::get_counters();
    return ++(counters->last_txn_id);
}

inline gaia_locator_t allocate_locator()
{
    counters_t* counters = gaia::db::get_counters();

    if (counters->last_locator >= c_max_locators)
    {
        throw system_object_limit_exceeded_internal();
    }

    return ++(counters->last_locator);
}

inline void update_locator(gaia_locator_t locator, gaia_offset_t offset)
{
    locators_t* locators = gaia::db::get_locators_for_allocator();

    (*locators)[locator] = offset;
}

inline bool locator_exists(gaia_locator_t locator)
{
    locators_t* locators = gaia::db::get_locators();
    counters_t* counters = gaia::db::get_counters();

    return (locator.is_valid())
        && (locator <= counters->last_locator)
        && ((*locators)[locator] != c_invalid_gaia_offset);
}

inline gaia_offset_t locator_to_offset(gaia_locator_t locator)
{
    locators_t* locators = gaia::db::get_locators();
    return locator_exists(locator)
        ? (*locators)[locator].load()
        : c_invalid_gaia_offset.value();
}

inline db_object_t* offset_to_ptr(gaia_offset_t offset)
{
    data_t* data = gaia::db::get_data();
    return (offset.is_valid())
        ? reinterpret_cast<db_object_t*>(&data->objects[offset])
        : nullptr;
}

inline db_object_t* locator_to_ptr(gaia_locator_t locator)
{
    return offset_to_ptr(locator_to_offset(locator));
}

// This is only meant for "fuzzy snapshots" of the current last_txn_id; there
// are no memory barriers.
inline gaia_txn_id_t get_last_txn_id()
{
    counters_t* counters = gaia::db::get_counters();
    return counters->last_txn_id.load();
}

inline void apply_log_to_locators(locators_t* locators, txn_log_t* log)
{
    for (size_t i = 0; i < log->record_count; ++i)
    {
        auto& record = log->log_records[i];
        (*locators)[record.locator] = record.new_offset;
    }
}

inline index::db_index_t id_to_index(common::gaia_id_t index_id)
{
    auto it = get_indexes()->find(index_id);

    return (it != get_indexes()->end()) ? it->second : nullptr;
}

// Allocate an object from the "data" shared memory segment.
// The `size` argument *does not* include the object header size!
inline void allocate_object(
    gaia_locator_t locator,
    size_t size)
{
    memory_manager::memory_manager_t* memory_manager = gaia::db::get_memory_manager();
    memory_manager::chunk_manager_t* chunk_manager = gaia::db::get_chunk_manager();

    // The allocation can fail either because there is no current chunk, or
    // because the current chunk is full.
    gaia_offset_t object_offset = chunk_manager->allocate(size + c_db_object_header_size);
    if (!object_offset.is_valid())
    {
        if (gaia::db::get_mapped_log()->data()->chunk_count == c_max_chunks_per_txn)
        {
            throw memory_allocation_error_internal("Maximum number of chunks for this transaction has been reached.");
        }

        if (chunk_manager->initialized())
        {
            // The current chunk is out of memory, so retire it and allocate a new chunk.
            // In case it is already empty, try to deallocate it after retiring it.

            // Get the session's chunk version for safe deallocation.
            memory_manager::chunk_version_t version = chunk_manager->get_version();
            // Now retire the chunk.
            chunk_manager->retire_chunk(version);
            // Release ownership of the chunk.
            chunk_manager->release();
        }

        // Allocate a new chunk.
        memory_manager::chunk_offset_t new_chunk_offset = memory_manager->allocate_chunk();
        if (!new_chunk_offset.is_valid())
        {
            throw memory_allocation_error_internal();
        }

        // Initialize the new chunk.
        chunk_manager->initialize(new_chunk_offset);

<<<<<<< HEAD
        // Before we allocate, persist current chunk ID in txn log, for access
        // on the server in case we crash.
        gaia::db::get_mapped_log()->data()->current_chunk = new_chunk_offset;

        auto& chunk = gaia::db::get_mapped_log()->data()->chunks[gaia::db::get_mapped_log()->data()->chunk_count++];
        chunk = static_cast<size_t>(new_chunk_offset);

=======
>>>>>>> baa10126
        // Allocate from new chunk.
        object_offset = chunk_manager->allocate(size + c_db_object_header_size);
    }

    ASSERT_POSTCONDITION(
        object_offset.is_valid(),
        "Allocation from chunk was not expected to fail!");

    // Update locator array to point to the new offset.
    update_locator(locator, object_offset);
}

} // namespace db
} // namespace gaia<|MERGE_RESOLUTION|>--- conflicted
+++ resolved
@@ -160,7 +160,6 @@
         // Initialize the new chunk.
         chunk_manager->initialize(new_chunk_offset);
 
-<<<<<<< HEAD
         // Before we allocate, persist current chunk ID in txn log, for access
         // on the server in case we crash.
         gaia::db::get_mapped_log()->data()->current_chunk = new_chunk_offset;
@@ -168,8 +167,6 @@
         auto& chunk = gaia::db::get_mapped_log()->data()->chunks[gaia::db::get_mapped_log()->data()->chunk_count++];
         chunk = static_cast<size_t>(new_chunk_offset);
 
-=======
->>>>>>> baa10126
         // Allocate from new chunk.
         object_offset = chunk_manager->allocate(size + c_db_object_header_size);
     }
