--- conflicted
+++ resolved
@@ -23,11 +23,7 @@
 namespace persistence
 {
 
-<<<<<<< HEAD
-enum class record_type_t : uint8_t
-=======
 enum class record_type_t : size_t
->>>>>>> 5fe5efa0
 {
     not_set = 0x0,
     txn = 0x1,
@@ -79,13 +75,6 @@
 
 constexpr file_sequence_t c_invalid_file_sequence_number;
 
-<<<<<<< HEAD
-typedef size_t file_offset_t;
-
-// The record size is constrained by the size of the log file.
-// We'd never need more than 32 bits for the record size.
-typedef uint32_t record_size_t;
-=======
 static constexpr uint64_t c_max_log_file_size_in_bytes = 4 * 1024 * 1024;
 
 class file_offset_t : public common::int_type_t<size_t, 0>
@@ -129,14 +118,10 @@
     "record_size_t has a different size than its underlying integer type!");
 
 constexpr record_size_t c_invalid_record_size;
->>>>>>> 5fe5efa0
 
 // https://stackoverflow.com/questions/2321676/data-length-vs-crc-length
 // "From the wikipedia article: "maximal total blocklength is equal to 2**r − 1". That's in bits.
 // So CRC-32 would have max message size 2^33-1 bits or about 2^30 bytes = 1GB
-<<<<<<< HEAD
-typedef uint32_t crc32_t;
-=======
 class crc32_t : public common::int_type_t<uint32_t, 0>
 {
 public:
@@ -155,7 +140,6 @@
 static_assert(
     sizeof(crc32_t) == sizeof(crc32_t::value_type),
     "crc32_t has a different size than its underlying integer type!");
->>>>>>> 5fe5efa0
 
 // This assertion ensures that the default type initialization
 // matches the value of the invalid constant.
@@ -184,20 +168,12 @@
         uint32_t deleted_object_count;
         uint32_t decision_count;
     };
-<<<<<<< HEAD
-
-    // Padding to make struct a multiple of 8 bytes.
-    char padding[3];
-};
-
-=======
 };
 
 static_assert(
     sizeof(record_header_t) % 8 == 0,
     "record_header_t should be a multiple of 8 bytes!");
 
->>>>>>> 5fe5efa0
 // The primary motivation of this buffer is to keep a hold of any additional information we want to write to the log
 // apart from the shared memory objects.
 // Custom information includes
