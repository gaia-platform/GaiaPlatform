/////////////////////////////////////////////
// Copyright (c) Gaia Platform LLC
// All rights reserved.
/////////////////////////////////////////////

#pragma once

#include <climits>
#include <cstddef>

#include <atomic>
#include <functional>
#include <map>
#include <memory>
#include <set>
#include <string>
#include <unordered_map>

#include <sys/eventfd.h>

#include "gaia_internal/db/db_types.hpp"

#include "async_write_batch.hpp"

namespace gaia
{
namespace db
{
namespace persistence
{

/**
 * This class is used by the server to perform asynchronous log writes to disk.
 * Internally manages two instances of async_write_batch_t; the in_flight batch and the
 * in_progress batch.
 */
class async_disk_writer_t
{
public:
    async_disk_writer_t(int validate_flushed_batch_eventfd, int signal_checkpoint_eventfd);

    ~async_disk_writer_t();

    void open(size_t batch_size = c_async_batch_size);

    /**
     * Wrapper over throw_system_error()
     */
    void throw_error(std::string err_msg, int err, uint64_t user_data = 0);

    /**
     * Empties the contents of the in_progress batch into the in_flight batch; this API is usually
     * called when the in_progress batch has become full and we want to submit IO requests in the batch
     * to the kernel.
     */
    void swap_batches();

    /**
     * Create a single pwritev() request and enqueue it to the in_progress batch.
     * This API is used when iov_count is guaranteed to be lesser than or equal to IOV_MAX.
     */
    void enqueue_pwritev_request(
        void* iovec_array,
        size_t iov_count,
        int file_fd,
        uint64_t current_offset,
        uring_op_t type);

    /**
     * Create one or more pwritev() requests and enqueues them to the in_progress batch.
     * The size of writes_to_submit can be larger than IOV_MAX, internally this API uses
     * enqueue_pwritev_request()
     */
    void enqueue_pwritev_requests(
        std::vector<iovec>& writes_to_submit,
        int file_fd,
        size_t current_offset,
        uring_op_t type);

    /**
     * Calculate the total write size of an iovec array in bytes.
     */
    size_t get_total_pwritev_size_in_bytes(void* iovec_array, size_t count);

    /**
     * Append fdatasync to the in_progress_batch, empty the in_progress batch into the in_flight batch
     * and submit the IO requests in the in_flight batch to the kernel. Note that this API
     * will block on any other IO batches to finish disk flush before proceeding.
     */
    void submit_and_swap_in_progress_batch(int file_fd, bool should_wait_for_completion = false);

    /**
     * Append fdatasync to the in_progress_batch and update batch with file fd so that the file
     * can be closed once the kernel has processed it.
     */
    void perform_file_close_operations(int file_fd, file_sequence_t log_seq);

    /**
     * Copy any temporary writes (which don't exist in gaia shared memory) into the metadata buffer.
     */
    unsigned char* copy_into_metadata_buffer(const void* source, size_t size, int file_fd);

    /**
     * Perform maintenance actions on in_flight batch after all of its IO entries have been processed.
     */
    void perform_post_completion_maintenance();

    void add_decisions_to_batch(const decision_list_t& decisions);
<<<<<<< HEAD

    /**
     * For each commit ts, keep track of the eventfd which the session thread blocks on. Once the txn
     * has been made durable, this eventfd is written to so that the session thread can make progress and
     * return commit decision to the client.
     */
    void map_commit_ts_to_session_decision_eventfd(gaia_txn_id_t commit_ts, int session_decision_eventfd);
=======
>>>>>>> 5fe5efa0

private:
    // Reserve slots in the in_progress batch to be able to append additional operations to it (before it gets submitted to the kernel)
    static constexpr size_t c_submit_batch_sqe_count = 3;
    static constexpr size_t c_single_submission_entry_count = 1;
    static constexpr size_t c_async_batch_size = 32;
    static constexpr size_t c_max_iovec_array_size_bytes = IOV_MAX * sizeof(iovec);
    static inline eventfd_t c_default_flush_eventfd_value = 1;
    static inline iovec c_default_iov = {static_cast<void*>(&c_default_flush_eventfd_value), sizeof(eventfd_t)};

    // eventfd to signal that a batch flush has completed.
    // Used to block new writes to disk when a batch is already getting flushed.
    static inline int s_flush_eventfd = -1;

    // eventfd to signal that the IO results belonging to a batch are ready to be validated.
    int m_validate_flush_eventfd = -1;

    // eventfd to signal that a file is ready to be checkpointed.
    int m_signal_checkpoint_eventfd = -1;

    // Keep track of session threads to unblock.
    std::unordered_map<gaia_txn_id_t, int> m_ts_to_session_decision_eventfd_map;

    // Writes are batched and we maintain two buffers so that writes to a buffer
    // can still proceed when the other buffer is getting flushed to disk.

    // The buffer that is getting flushed to disk.
    std::unique_ptr<async_write_batch_t> m_in_flight_batch;

    // The buffer where new writes are added.
    std::unique_ptr<async_write_batch_t> m_in_progress_batch;

    // The buffer to hold any additional information that needs to be written to the log
    // apart from the shared memory objects.
    metadata_buffer_t m_metadata_buffer;

private:
    void teardown();
    void submit_if_full(int file_fd, size_t required_size);
    void finish_and_submit_batch(int file_fd, bool wait);
};

} // namespace persistence
} // namespace db
} // namespace gaia<|MERGE_RESOLUTION|>--- conflicted
+++ resolved
@@ -106,16 +106,6 @@
     void perform_post_completion_maintenance();
 
     void add_decisions_to_batch(const decision_list_t& decisions);
-<<<<<<< HEAD
-
-    /**
-     * For each commit ts, keep track of the eventfd which the session thread blocks on. Once the txn
-     * has been made durable, this eventfd is written to so that the session thread can make progress and
-     * return commit decision to the client.
-     */
-    void map_commit_ts_to_session_decision_eventfd(gaia_txn_id_t commit_ts, int session_decision_eventfd);
-=======
->>>>>>> 5fe5efa0
 
 private:
     // Reserve slots in the in_progress batch to be able to append additional operations to it (before it gets submitted to the kernel)
