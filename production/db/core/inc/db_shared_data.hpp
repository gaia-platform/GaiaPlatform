--- conflicted
+++ resolved
@@ -33,13 +33,11 @@
     gaia_locator_t locator,
     size_t size);
 
-<<<<<<< HEAD
 // Get the current txn id
 gaia::db::gaia_txn_id_t get_current_txn_id();
-=======
+
 // Returns a pointer to the indexes.
 gaia::db::index::indexes_t* get_indexes();
->>>>>>> 586dae63
 
 } // namespace db
 } // namespace gaia