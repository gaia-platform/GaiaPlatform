--- conflicted
+++ resolved
@@ -9,12 +9,9 @@
 
 #include "gtest/gtest.h"
 
-<<<<<<< HEAD
-=======
 #include "db_types.hpp"
 #include "locator_allocator.hpp"
 
->>>>>>> e7c1f91c
 using namespace std;
 using namespace gaia::db;
 using namespace gaia::db::storage;
