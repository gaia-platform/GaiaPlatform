#############################################
# Copyright (c) Gaia Platform LLC
# All rights reserved.
#############################################

cmake_minimum_required(VERSION 3.12)

# Set the project name.
project(storage_engine)

# We need pthreads support.
set(CMAKE_THREAD_PREFER_PTHREAD TRUE)
set(THREADS_PREFER_PTHREAD_FLAG TRUE)
find_package(Threads REQUIRED)

set(GAIA_STORAGE_ENGINE_PUBLIC_INCLUDES
  "${GAIA_INC}/public/common"
  "${GAIA_INC}/public/db"
<<<<<<< HEAD
=======
  "${GAIA_REPO}/production/db/inc/triggers"
>>>>>>> a3a532e0
  "${GAIA_REPO}/production/db/inc/types"
  # This should be a public include since it exposes the gaia_ptr interface,
  # which is consumed by internal clients.
  "${GAIA_INC}/internal/db"
)
message(STATUS "GAIA_STORAGE_ENGINE_PUBLIC_INCLUDES=${GAIA_STORAGE_ENGINE_PUBLIC_INCLUDES}")

set(GAIA_STORAGE_ENGINE_PRIVATE_INCLUDES
  "${GAIA_INC}/internal/common"
  "${GAIA_DB_INC}/storage_engine"
  "${ROCKSDB_INC}"
  "${PROJECT_SOURCE_DIR}/mock"
)
message(STATUS "GAIA_STORAGE_ENGINE_PRIVATE_INCLUDES=${GAIA_STORAGE_ENGINE_PRIVATE_INCLUDES}")

# Generate flatbuffers headers.
find_program(FLATC flatc)
set(GEN_DIR "${CMAKE_CURRENT_BINARY_DIR}/generated")
set(FBS_SOURCES
    "${PROJECT_SOURCE_DIR}/mock/flatbuffers/messages.fbs")
add_custom_target("${PROJECT_NAME}-gen_fbs" ALL)
foreach(fbs ${FBS_SOURCES})
  add_custom_command(
    TARGET "${PROJECT_NAME}-gen_fbs"
    COMMAND cmake -E make_directory "${GEN_DIR}"
    COMMAND "${FLATC}" --cpp --scoped-enums -o "${GEN_DIR}" "${fbs}" DEPENDS "${fbs}"
    VERBATIM)
endforeach(fbs)

###############################################
# Our main target.
###############################################
add_library(gaia_storage SHARED
    src/locator_allocator.cpp
    src/record_list.cpp)
target_include_directories(gaia_storage PUBLIC ${GAIA_STORAGE_ENGINE_PUBLIC_INCLUDES})
target_include_directories(gaia_storage PRIVATE ${GAIA_STORAGE_ENGINE_PRIVATE_INCLUDES})
set_target_properties(gaia_storage PROPERTIES COMPILE_FLAGS "${GAIA_COMPILE_FLAGS}")
target_link_libraries(gaia_storage PRIVATE gaia_common gaia_triggers)

###############################################
# Storage engine mock-related code begins here.
###############################################
add_library(gaia_semock STATIC
  mock/gaia_db.cpp
  mock/gaia_ptr.cpp
  mock/storage_engine.cpp
  mock/storage_engine_client.cpp
  mock/rdb_object_converter.cpp
  mock/event_trigger_threadpool.cpp)
add_dependencies(gaia_semock "${PROJECT_NAME}-gen_fbs")
target_include_directories(gaia_semock PUBLIC ${GAIA_STORAGE_ENGINE_PUBLIC_INCLUDES})
target_include_directories(gaia_semock PRIVATE ${GAIA_STORAGE_ENGINE_PRIVATE_INCLUDES})
# for flatbuffers generated code
target_include_directories(gaia_semock SYSTEM PRIVATE "${FLATBUFFERS_INC}")
target_include_directories(gaia_semock SYSTEM PRIVATE "${GEN_DIR}")
# suppress spurious warnings about zero-initialized structs
set_target_properties(gaia_semock PROPERTIES COMPILE_FLAGS "${GAIA_COMPILE_FLAGS} -Wno-missing-field-initializers")
target_link_libraries(gaia_semock PUBLIC gaia_common)
target_link_libraries(gaia_semock PRIVATE explain)
# This static library must be compatible with linking in a shared library.
set_property (TARGET gaia_semock PROPERTY POSITION_INDEPENDENT_CODE ON)

add_executable(gaia_semock_server
  mock/storage_engine.cpp
  mock/storage_engine_server.cpp
  mock/storage_engine_server_exec.cpp)
add_dependencies(gaia_semock_server "${PROJECT_NAME}-gen_fbs")
target_include_directories(gaia_semock_server PRIVATE
  "${GAIA_STORAGE_ENGINE_PUBLIC_INCLUDES}"
  "${GAIA_STORAGE_ENGINE_PRIVATE_INCLUDES}"
)
# for flatbuffers generated code
target_include_directories(gaia_semock_server SYSTEM PRIVATE "${FLATBUFFERS_INC}")
target_include_directories(gaia_semock_server SYSTEM PRIVATE "${GEN_DIR}")
# suppress spurious warnings about zero-initialized structs
set_target_properties(gaia_semock_server PROPERTIES COMPILE_FLAGS "${GAIA_COMPILE_FLAGS} -Wno-missing-field-initializers")
target_link_libraries(gaia_semock_server PRIVATE gaia_common Threads::Threads explain)
install(TARGETS gaia_semock_server DESTINATION "${CMAKE_INSTALL_PREFIX}/bin")

# PyBind11 wrapper for storage engine mock.
find_package(pybind11 REQUIRED)
if (Python3_FOUND AND pybind11_FOUND)
  pybind11_add_module(se_mock mock/storage_engine_pybind_wrapper.cpp)
  target_include_directories(se_mock PRIVATE ${PROJECT_SOURCE_DIR})
  target_include_directories(se_mock PRIVATE ${GAIA_STORAGE_ENGINE_INCLUDES})
  target_link_libraries(se_mock PRIVATE pybind11::module rt gaia_semock)
  set_target_properties(se_mock PROPERTIES COMPILE_FLAGS "${GAIA_COMPILE_FLAGS} -Wno-deprecated-register -Wno-unused-parameter")
  set_target_properties(se_mock PROPERTIES LINK_FLAGS ${GAIA_LINK_FLAGS})

  # FIXME: fix this test in https://gaiaplatform.atlassian.net/browse/GAIAPLAT-260.
  # Python wrapper unit test.
  # configure_file(tests/test_storage_engine_mock.py . COPYONLY)
  # add_test(NAME test_se_mock_pybind COMMAND ${Python3_EXECUTABLE} test_storage_engine_mock.py)
  # set_tests_properties(test_se_mock_pybind PROPERTIES PASS_REGULAR_EXPRESSION ${TEST_SUCCESS})
endif()

# JNI wrapper for storage engine mock.
if (JAVA_FOUND AND JNI_FOUND AND EXISTS "${GREMLIN_CONSOLE_PATH}")
  # Configure build of native C++ wrapper library.
  add_library(jni_se_mock SHARED mock/storage_engine_jni_wrapper.cpp)
  target_include_directories(jni_se_mock PRIVATE ${PROJECT_SOURCE_DIR})
  target_include_directories(jni_se_mock PRIVATE ${PROJECT_BINARY_DIR})
  target_include_directories(jni_se_mock PRIVATE ${JNI_INCLUDE_DIRS})
  target_include_directories(jni_se_mock PRIVATE ${GAIA_STORAGE_ENGINE_INCLUDES})
  target_link_libraries(jni_se_mock PRIVATE
    rt
    gaia_semock
    storage_engine_mock_jni_headers)
  set_target_properties(jni_se_mock PROPERTIES COMPILE_FLAGS "${GAIA_COMPILE_FLAGS} -Wno-deprecated-register -Wno-unused-parameter")
  set_target_properties(jni_se_mock PROPERTIES LINK_FLAGS "${GAIA_LINK_FLAGS}")
endif()

set(GAIA_STORAGE_ENGINE_TEST_INCLUDES
  ${GAIA_STORAGE_ENGINE_PUBLIC_INCLUDES}
  ${GAIA_STORAGE_ENGINE_PRIVATE_INCLUDES}
)

add_gtest(test_rdb_object_converter "tests/test_rdb_object_converter.cpp" "${GAIA_STORAGE_ENGINE_TEST_INCLUDES}" "gaia_semock")
add_gtest(test_record_list tests/test_record_list.cpp "${GAIA_STORAGE_ENGINE_TEST_INCLUDES}" "gaia_common;gaia_storage")
add_gtest(test_storage_engine_client "tests/test_storage_engine_client.cpp" "${GAIA_STORAGE_ENGINE_TEST_INCLUDES}" "gaia_common;gaia_semock")
add_gtest(test_locator_allocator tests/test_locator_allocator.cpp "${GAIA_STORAGE_ENGINE_TEST_INCLUDES}" "gaia_common;gaia_storage")<|MERGE_RESOLUTION|>--- conflicted
+++ resolved
@@ -16,10 +16,6 @@
 set(GAIA_STORAGE_ENGINE_PUBLIC_INCLUDES
   "${GAIA_INC}/public/common"
   "${GAIA_INC}/public/db"
-<<<<<<< HEAD
-=======
-  "${GAIA_REPO}/production/db/inc/triggers"
->>>>>>> a3a532e0
   "${GAIA_REPO}/production/db/inc/types"
   # This should be a public include since it exposes the gaia_ptr interface,
   # which is consumed by internal clients.
