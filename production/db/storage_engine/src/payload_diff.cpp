--- conflicted
+++ resolved
@@ -4,12 +4,7 @@
 /////////////////////////////////////////////
 #include "payload_diff.hpp"
 
-<<<<<<< HEAD
-=======
-#include <mutex>
-
 #include "catalog_core.hpp"
->>>>>>> 486d9049
 #include "data_holder.hpp"
 #include "field_access.hpp"
 #include "gaia_common.hpp"
@@ -21,33 +16,6 @@
 namespace db
 {
 
-<<<<<<< HEAD
-=======
-class type_id_record_id_cache_t
-{
-private:
-    std::once_flag m_type_id_record_id_map_init_flag;
-    // The map used to store ids of the gaia_table records that define the corresponding types.
-    std::unordered_map<gaia_type_t, gaia_id_t> m_type_id_record_id_map;
-
-    void init_type_id_record_id_map()
-    {
-        for (auto table_view : gaia::db::catalog_core_t::list_tables())
-        {
-            m_type_id_record_id_map[table_view.table_type()] = table_view.id();
-        }
-    }
-
-public:
-    // Return the id of the gaia_table record that defines a given type.
-    gaia_id_t get_record_id(gaia_type_t type_id)
-    {
-        std::call_once(m_type_id_record_id_map_init_flag, &type_id_record_id_cache_t::init_type_id_record_id_map, this);
-        return m_type_id_record_id_map.at(type_id);
-    }
-};
-
->>>>>>> 486d9049
 // TODO: Add unit tests for this function.
 void compute_payload_diff(
     gaia_type_t type_id,
