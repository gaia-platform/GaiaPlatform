/////////////////////////////////////////////
// Copyright (c) Gaia Platform LLC
// All rights reserved.
/////////////////////////////////////////////

#include "se_client.hpp"

#include <unistd.h>

#include <csignal>

#include <atomic>
#include <functional>
#include <optional>
#include <thread>
#include <unordered_set>

#include <flatbuffers/flatbuffers.h>
#include <sys/epoll.h>
#include <sys/file.h>
#include <sys/socket.h>
#include <sys/un.h>

#include "db_types.hpp"
#include "fd_helpers.hpp"
#include "generator_iterator.hpp"
#include "memory_allocation_error.hpp"
#include "messages_generated.h"
#include "mmap_helpers.hpp"
#include "retail_assert.hpp"
#include "scope_guard.hpp"
#include "se_helpers.hpp"
#include "se_shared_data.hpp"
#include "se_types.hpp"
#include "socket_helpers.hpp"
#include "system_error.hpp"
#include "triggers.hpp"

using namespace gaia::common;
using namespace gaia::db;
using namespace gaia::db::triggers;
using namespace gaia::db::messages;
using namespace gaia::db::memory_manager;
using namespace flatbuffers;
using namespace scope_guard;

int client::get_id_cursor_socket_for_type(gaia_type_t type)
{
    // Send the server the cursor socket request.
    FlatBufferBuilder builder;
    auto table_scan_info = Createtable_scan_info_t(builder, type);
    auto client_request = Createclient_request_t(builder, session_event_t::REQUEST_STREAM, request_data_t::table_scan, table_scan_info.Union());
    auto message = Createmessage_t(builder, any_message_t::request, client_request.Union());
    builder.Finish(message);
    send_msg_with_fds(s_session_socket, nullptr, 0, builder.GetBufferPointer(), builder.GetSize());

    // Extract the stream socket fd from the server's response.
    uint8_t msg_buf[c_max_msg_size] = {0};
    int stream_socket = -1;
    size_t fd_count = 1;
    size_t bytes_read = recv_msg_with_fds(s_session_socket, &stream_socket, &fd_count, msg_buf, sizeof(msg_buf));
    retail_assert(bytes_read > 0, "Failed to read message!");
    retail_assert(fd_count == 1, "Unexpected fd count!");
    retail_assert(stream_socket != -1, "Invalid stream socket!");
    auto cleanup_stream_socket = make_scope_guard([&]() {
        close_fd(stream_socket);
    });

    // Deserialize the server message.
    const message_t* msg = Getmessage_t(msg_buf);
    const server_reply_t* reply = msg->msg_as_reply();
    const session_event_t event = reply->event();
    retail_assert(event == session_event_t::REQUEST_STREAM, "Unexpected event received!");

    // Check that our stream socket is blocking (since we need to perform blocking reads).
    retail_assert(!is_non_blocking(stream_socket), "Stream socket is not set to blocking!");

    cleanup_stream_socket.dismiss();
    return stream_socket;
}

// This generator wraps a socket which reads a stream of values of `T_element_type` from the server.
template <typename T_element_type>
std::function<std::optional<T_element_type>()>
client::get_stream_generator_for_socket(int stream_socket)
{
    // Verify the socket is the correct type for the semantics we assume.
    check_socket_type(stream_socket, SOCK_SEQPACKET);
    // Currently, we associate a cursor with a snapshot view, i.e., a transaction.
    verify_txn_active();
    gaia_txn_id_t owning_txn_id = s_txn_id;
    // The userspace buffer that we use to receive a batch datagram message.
    std::vector<T_element_type> batch_buffer;
    // The definition of the generator we return.
    return [stream_socket, owning_txn_id, batch_buffer]() mutable -> std::optional<T_element_type> {
        // We shouldn't be called again after we received EOF from the server.
        retail_assert(stream_socket != -1, "Stream socket is invalid!");
        // The cursor should only be called from within the scope of its owning transaction.
        retail_assert(s_txn_id == owning_txn_id, "Cursor was not called from the scope of its own transaction!");
        // If buffer is empty, block until a new batch is available.
        if (batch_buffer.size() == 0)
        {
            // Get the datagram size, and grow the buffer if necessary.
            // This decouples the client from the server (i.e., client
            // doesn't need to know server batch size), at the expense
            // of an extra system call per batch.
            // We set MSG_PEEK to avoid reading the datagram into our buffer,
            // and we set MSG_TRUNC to return the actual buffer size needed.
            ssize_t datagram_size = ::recv(stream_socket, nullptr, 0, MSG_PEEK | MSG_TRUNC);
            if (datagram_size == -1)
            {
                throw_system_error("recv(MSG_PEEK) failed");
            }
            if (datagram_size == 0)
            {
                // We received EOF from the server, so close
                // client socket and stop iteration.
                close_fd(stream_socket);
                // Tell the caller to stop iteration.
                return std::nullopt;
            }
            // The datagram size must be an integer multiple of our datum size.
            retail_assert(datagram_size % sizeof(T_element_type) == 0, "Unexpected datagram size!");
            // Align the end of the buffer to the datagram size.
            // Per the C++ standard, this will never reduce capacity.
            batch_buffer.resize(datagram_size);
            // Get the actual data.
            // This is a nonblocking read, since the previous blocking
            // read will not return until data is available.
            ssize_t bytes_read = ::recv(stream_socket, batch_buffer.data(), batch_buffer.size(), MSG_DONTWAIT);
            if (bytes_read == -1)
            {
                // Per above, we should never have to block here.
                retail_assert(errno != EAGAIN && errno != EWOULDBLOCK, "Unexpected errno value!");
                throw_system_error("recv failed");
            }
            // Since our buffer is exactly the same size as the datagram,
            // we should read exactly the number of bytes in the datagram.
            retail_assert(bytes_read == datagram_size, "Bytes read differ from datagram size!");
        }
        // At this point we know our buffer is non-empty.
        retail_assert(batch_buffer.size() > 0, "Empty batch buffer detected!");
        // Loop through the buffer and return entries in FIFO order
        // (the server reversed the original buffer before sending).
        T_element_type next_value = batch_buffer.back();
        batch_buffer.pop_back();
        return next_value;
    };
}

// This generator wraps a socket which reads a stream of fds from the server.
// Because the socket interfaces for file descriptor passing are so specialized,
// we can't reuse the generic stream socket generator implementation.
std::function<std::optional<int>()>
client::get_fd_stream_generator_for_socket(int stream_socket)
{
    // Verify the socket is the correct type for the semantics we assume.
    check_socket_type(stream_socket, SOCK_SEQPACKET);
    // The userspace buffer that we use to receive a batch datagram message.
    std::vector<int> batch_buffer;
    // The definition of the generator we return.
    return [stream_socket, batch_buffer]() mutable -> std::optional<int> {
        // We shouldn't be called again after we received EOF from the server.
        retail_assert(stream_socket != -1, "Stream socket is invalid!");
        // If buffer is empty, block until a new batch is available.
        if (batch_buffer.size() == 0)
        {
            // We only need a 1-byte buffer due to our datagram size convention.
            uint8_t msg_buf[1] = {0};
            // Resize the vector for maximum fd count, since we don't know
            // beforehand how many we'll get.
            batch_buffer.resize(c_max_fd_count);
            size_t fd_count = batch_buffer.size();
            std::cerr << "Calling recv_msg_with_fds from get_fd_stream_generator_for_socket" << std::endl;
            // We need to set throw_on_zero_bytes_read=false in this call, since
            // we expect EOF to be returned when the stream is exhausted.
            size_t datagram_size = recv_msg_with_fds(stream_socket, batch_buffer.data(), &fd_count, msg_buf, sizeof(msg_buf), false);
            // Our datagrams contain one byte by convention, since we need to
            // distinguish empty datagrams from EOF (even though Linux allows
            // ancillary data with empty datagrams).
            if (datagram_size == 0)
            {
                // We received EOF from the server, so close
                // client socket and stop iteration.
                close_fd(stream_socket);
                // Tell the caller to stop iteration.
                return std::nullopt;
            }
            // The datagram size must be 1 byte according to our protocol.
            retail_assert(datagram_size == 1, "Unexpected datagram size!");
            retail_assert(
                fd_count > 0 && fd_count <= c_max_fd_count,
                "Unexpected fd count!");
            std::cerr << "Received " << fd_count << " fds in get_fd_stream_generator_for_socket" << std::endl;
            // Resize the vector to its actual fd count.
            batch_buffer.resize(fd_count);
        }
        // At this point we know our buffer is non-empty.
        retail_assert(batch_buffer.size() > 0, "Empty batch buffer detected!");
        // Loop through the buffer and return entries in FIFO order
        // (the server reversed the original buffer before sending).
        int next_fd = batch_buffer.back();
        batch_buffer.pop_back();
        return next_fd;
    };
}

std::function<std::optional<gaia_id_t>()>
client::get_id_generator_for_type(gaia_type_t type)
{
    int stream_socket = get_id_cursor_socket_for_type(type);
    auto cleanup_stream_socket = make_scope_guard([&]() {
        close_fd(stream_socket);
    });
    auto id_generator = get_stream_generator_for_socket<gaia_id_t>(stream_socket);
    cleanup_stream_socket.dismiss();
    return id_generator;
}

static void build_client_request(
    FlatBufferBuilder& builder,
    session_event_t event,
    size_t memory_request_size_hint = 0)
{
    flatbuffers::Offset<client_request_t> client_request;
    if (event == session_event_t::REQUEST_MEMORY || event == session_event_t::BEGIN_TXN)
    {
        // Request more memory from the server in case session thread is running low.
        auto alloc_info = Creatememory_allocation_info_t(builder, 0, memory_request_size_hint);
        client_request = Createclient_request_t(builder, event, request_data_t::memory_info, alloc_info.Union());
    }
    else
    {
        client_request = Createclient_request_t(builder, event);
    }
    auto message = Createmessage_t(builder, any_message_t::request, client_request.Union());
    builder.Finish(message);
}

// Sorts log records by ascending order of locator value.
void client::sort_log()
{
    retail_assert(s_log, "Transaction log must be mapped!");
    // We use stable_sort() to preserve the order of multiple updates to the same locator.
    std::stable_sort(&s_log->log_records[0], &s_log->log_records[s_log->count], [](const log::log_record& lhs, const log::log_record& rhs) {
        return lhs.locator < rhs.locator;
    });
}

// Coalesces multiple updates to a single locator into the last update.
// In the future, some intermediate update log records can be eliminated by
// updating objects in-place, but not all of them (e.g., any size-changing
// updates to variable-size fields must copy the whole object first).
void client::dedup_log()
{
    retail_assert(s_log, "Transaction log must be mapped!");
    // This is a bit weird: we want to preserve the *last* update to a locator,
    // but std::unique preserves the *first* duplicate it encounters.
    // So we reverse the sorted array so that the last update will be the first
    // that std::unique sees, then reverse the deduplicated array so that locators
    // are again in ascending order.
    std::reverse(&s_log->log_records[0], &s_log->log_records[s_log->count]);
    // More weirdness: we need to record the initial offset of the first log
    // record for each locator, so we can fix up the initial offset of its last
    // log record (the one we will keep) with this offset. Otherwise we'll get
    // bogus write conflicts because the initial offset of the last log record
    // for a locator doesn't match its last known offset in the locator segment.
    // Since the array is reversed, we'll see the first log record for a locator
    // last, so we get the desired behavior if we overwrite the last seen entry.
    std::unordered_map<gaia_locator_t, gaia_offset_t> initial_offsets;
    for (size_t i = 0; i < s_log->count; i++)
    {
        gaia_locator_t locator = s_log->log_records[i].locator;
        gaia_offset_t initial_offset = s_log->log_records[i].old_offset;
        initial_offsets[locator] = initial_offset;
    }
    log::log_record* unique_array_end = std::unique(&s_log->log_records[0], &s_log->log_records[s_log->count], [](const log::log_record& lhs, const log::log_record& rhs) -> bool {
        return lhs.locator == rhs.locator;
    });
    size_t unique_array_len = unique_array_end - s_log->log_records;
    s_log->count = unique_array_len;
    // Now that all log records for each locator are deduplicated, reverse the
    // array again to order by locator value in ascending order.
    std::reverse(&s_log->log_records[0], &s_log->log_records[s_log->count]);
    // Now we need to fix up each log record with the initial offset we recorded earlier.
    retail_assert(
        s_log->count == initial_offsets.size(),
        "Count of deduped log records must equal number of unique initial offsets!");
    for (size_t i = 0; i < s_log->count; i++)
    {
        gaia_locator_t locator = s_log->log_records[i].locator;
        gaia_offset_t initial_offset = initial_offsets[locator];
        s_log->log_records[i].old_offset = initial_offset;
    }
}

// This function must be called before establishing a new session. It ensures
// that if the server restarts or is reset, no session will start with a stale
// data mapping or locator fd.
void client::clear_shared_memory()
{
    // This is intended to be called before a session is established.
    verify_no_session();
    // We closed our original fd for the data segment, so we only need to unmap it.
    unmap_fd(s_data, sizeof(data));
    // If the server has already closed its fd for the locator segment
    // (and there are no other clients), this will release it.
    close_fd(s_fd_locators);
}

void client::txn_cleanup()
{
    // Destroy the log memory mapping.
    unmap_fd(s_log, c_initial_log_size);
    // Destroy the log fd.
    close_fd(s_fd_log);
    // Destroy the locator mapping.
    unmap_fd(s_locators, sizeof(locators));
}

int client::get_session_socket()
{
    // Unlike the session socket on the server, this socket must be blocking,
    // since we don't read within a multiplexing poll loop.
    int session_socket = ::socket(PF_UNIX, SOCK_SEQPACKET, 0);
    if (session_socket == -1)
    {
        throw_system_error("socket creation failed");
    }
    auto cleanup_session_socket = make_scope_guard([&]() {
        close_fd(session_socket);
    });
    sockaddr_un server_addr = {0};
    server_addr.sun_family = AF_UNIX;
    // The socket name (minus its null terminator) needs to fit into the space
    // in the server address structure after the prefix null byte.
    retail_assert(strlen(c_se_server_socket_name) <= sizeof(server_addr.sun_path) - 1, "Socket name is too long!");
    // We prepend a null byte to the socket name so the address is in the
    // (Linux-exclusive) "abstract namespace", i.e., not bound to the
    // filesystem.
    ::strncpy(&server_addr.sun_path[1], c_se_server_socket_name, sizeof(server_addr.sun_path) - 1);
    // The socket name is not null-terminated in the address structure, but
    // we need to add an extra byte for the null byte prefix.
    socklen_t server_addr_size = sizeof(server_addr.sun_family) + 1 + strlen(&server_addr.sun_path[1]);
    if (-1 == ::connect(session_socket, reinterpret_cast<sockaddr*>(&server_addr), server_addr_size))
    {
        throw_system_error("connect failed");
    }
    cleanup_session_socket.dismiss();
    return session_socket;
}

// This method establishes a session with the server on the calling thread,
// which serves as a transaction context in the client and a container for
// client state on the server. The server always passes fds for the data and
// locator shared memory segments, but we only use them if this is the client
// process's first call to create_session(), since they are stored globally
// rather than per-session. (The connected socket is stored per-session.)
// REVIEW: There is currently no way for the client to be asynchronously notified
// when the server closes the session (e.g., if the server process shuts down).
// Throwing an asynchronous exception on the session thread may not be possible,
// and would be difficult to handle properly even if it were possible.
// In any case, send_msg_with_fds()/recv_msg_with_fds() already throw a
// peer_disconnected exception when the other end of the socket is closed.
void client::begin_session()
{
    // Fail if a session already exists on this thread.
    verify_no_session();
    // Clean up possible stale state from a server crash or reset.
    clear_shared_memory();
    // Assert relevant fd's and pointers are in clean state.
    retail_assert(s_data == nullptr, "Data segment uninitialized");
    retail_assert(s_fd_locators == -1, "Locators file descriptor uninitialized");
    retail_assert(s_fd_log == -1, "Log file descriptor uninitialized");
    retail_assert(s_log == nullptr, "Log segment uninitialized");
    retail_assert(s_locators == nullptr, "Locators segment uninitialized");
    retail_assert(s_current_stack_allocator == nullptr, "No memory should be reserved yet");

    // Connect to the server's well-known socket name, and ask it
    // for the data and locator shared memory segment fds.
    s_session_socket = get_session_socket();

    auto cleanup_session_socket = make_scope_guard([&]() {
        close_fd(s_session_socket);
    });

    // Send the server the connection request.
    FlatBufferBuilder builder;
    build_client_request(builder, session_event_t::CONNECT);
    send_msg_with_fds(s_session_socket, nullptr, 0, builder.GetBufferPointer(), builder.GetSize());

    // Extract the data and locator shared memory segment fds from the server's response.
    uint8_t msg_buf[c_max_msg_size] = {0};
    constexpr size_t c_fd_count = 2;
    int fds[c_fd_count] = {-1};
    size_t fd_count = c_fd_count;
    constexpr size_t c_data_fd_index = 0;
    constexpr size_t c_locators_fd_index = 1;
    std::cerr << "Calling recv_msg_with_fds from begin_session" << std::endl;
    size_t bytes_read = recv_msg_with_fds(s_session_socket, fds, &fd_count, msg_buf, sizeof(msg_buf));
    retail_assert(bytes_read > 0, "Failed to read message!");
    retail_assert(fd_count == c_fd_count, "Unexpected fd count!");
    int fd_data = fds[c_data_fd_index];
    retail_assert(fd_data != -1, "Invalid data fd detected!");
    auto cleanup_data_fd = make_scope_guard([&]() {
        // We can unconditionally close the data fd, since it's not saved
        // anywhere and the mapping increments the shared memory segment's
        // refcount.
        close_fd(fd_data);
    });
    int fd_locators = fds[c_locators_fd_index];
    retail_assert(fd_locators != -1, "Invalid locators fd detected!");
    auto cleanup_locator_fd = make_scope_guard([&]() {
        // We should only close the locator fd if we are unwinding from an
        // exception, since we cache it to map later.
        close_fd(fd_locators);
    });

    const message_t* msg = Getmessage_t(msg_buf);
    const server_reply_t* reply = msg->msg_as_reply();
    session_event_t event = reply->event();
    retail_assert(event == session_event_t::CONNECT, "Unexpected event received!");

    // Since the data and locator fds are global, we need to atomically update them
    // (but only if they're not already initialized).

    // Set up the shared data segment mapping.
    map_fd(s_data, sizeof(data), PROT_READ | PROT_WRITE, MAP_SHARED, fd_data, 0);

    // Set up the private locator segment fd.
    s_fd_locators = fd_locators;
    cleanup_locator_fd.dismiss();
    cleanup_session_socket.dismiss();
}

void client::load_stack_allocator(const memory_allocation_info_t* allocation_info, uint8_t* data_mapping_base_addr)
{
    auto stack_allocator_info = allocation_info->stack_allocator_info();

    // Create and load stack allocator.
    stack_allocator_t stack_allocator;
    stack_allocator.load(data_mapping_base_addr, stack_allocator_info->stack_allocator_offset(), stack_allocator_info->stack_allocator_size());
    // Set the current stack allocator.
    s_current_stack_allocator.reset();
    s_current_stack_allocator = std::make_unique<stack_allocator_t>(stack_allocator);
}

void client::end_session()
{
    // This will gracefully shut down the server-side session thread
    // and all other threads that session thread owns.
    close_fd(s_session_socket);
}

void client::begin_transaction()
{
    verify_session_active();
    verify_no_txn();
<<<<<<< HEAD
    retail_assert(s_txn_memory_request_size == c_initial_txn_memory_size_bytes, "Memory request size should have been reset when beginning a new transaction!");
    // First we allocate a new log segment and map it in our own process.
    int fd_log = ::memfd_create(c_sch_mem_log, MFD_ALLOW_SEALING);
    if (fd_log == -1)
    {
        throw_system_error("memfd_create failed");
    }
    auto cleanup_log_fd = make_scope_guard([&]() {
        close_fd(fd_log);
    });
    truncate_fd(fd_log, c_initial_log_size);
    map_fd(s_log, c_initial_log_size, PROT_READ | PROT_WRITE, MAP_SHARED, fd_log, 0);
    auto cleanup_log_mapping = make_scope_guard([&]() {
        unmap_fd(s_log, c_initial_log_size);
    });

    // Now we map a private COW view of the locator shared memory segment.
    if (::flock(s_fd_locators, LOCK_SH) < 0)
    {
        throw_system_error("flock failed");
    }
    auto cleanup_flock = make_scope_guard([&]() {
        if (-1 == ::flock(s_fd_locators, LOCK_UN))
        {
            // Per C++11 semantics, throwing an exception from a destructor
            // will just call std::terminate(), no undefined behavior.
            throw_system_error("flock failed");
        }
    });

    map_fd(s_locators, sizeof(locators), PROT_READ | PROT_WRITE, MAP_PRIVATE | MAP_POPULATE, s_fd_locators, 0);
=======

    // Map a private COW view of the locator shared memory segment.
    retail_assert(!s_locators, "Locators segment should be uninitialized!");
    map_fd(s_locators, sizeof(locators), PROT_READ | PROT_WRITE, MAP_PRIVATE, s_fd_locators, 0);
>>>>>>> 860c8c45
    auto cleanup_locator_mapping = make_scope_guard([&]() {
        unmap_fd(s_locators, sizeof(locators));
    });

    FlatBufferBuilder builder;
    build_client_request(builder, session_event_t::BEGIN_TXN, c_initial_txn_memory_size_bytes);
    send_msg_with_fds(s_session_socket, nullptr, 0, builder.GetBufferPointer(), builder.GetSize());

    // Block to receive transaction id and txn logs from the server.
    uint8_t msg_buf[c_max_msg_size] = {0};
    int stream_socket = -1;
    size_t fd_count = 1;
    std::cerr << "Calling recv_msg_with_fds from begin_transaction" << std::endl;
    size_t bytes_read = recv_msg_with_fds(s_session_socket, &stream_socket, &fd_count, msg_buf, sizeof(msg_buf));
    retail_assert(bytes_read > 0, "Failed to read message!");
    retail_assert(fd_count == 1, "Unexpected fd count!");
    retail_assert(stream_socket != -1, "Invalid stream socket!");
    auto cleanup_stream_socket = make_scope_guard([&]() {
        close_fd(stream_socket);
    });

    // Extract the transaction id and cache it; it needs to be reset for the next transaction.
    const message_t* msg = Getmessage_t(msg_buf);
    const server_reply_t* reply = msg->msg_as_reply();
    const transaction_info_t* txn_info = reply->data()->transaction_info();
    s_txn_id = txn_info->transaction_id();
    retail_assert(
        s_txn_id != c_invalid_gaia_txn_id,
        "Begin timestamp should not be invalid!");
    std::cerr << "Begin timestamp: " << s_txn_id << std::endl;

    // Allocate a new log segment and map it in our own process.
    std::stringstream memfd_name;
    memfd_name << c_sch_mem_log << ':' << s_txn_id;
    int fd_log = ::memfd_create(memfd_name.str().c_str(), MFD_ALLOW_SEALING);
    if (fd_log == -1)
    {
        throw_system_error("memfd_create failed");
    }
    auto cleanup_log_fd = make_scope_guard([&]() {
        close_fd(fd_log);
    });
    truncate_fd(fd_log, c_initial_log_size);
    map_fd(s_log, c_initial_log_size, PROT_READ | PROT_WRITE, MAP_SHARED, fd_log, 0);
    auto cleanup_log_mapping = make_scope_guard([&]() {
        unmap_fd(s_log, c_initial_log_size);
    });

    // Update the log header with our begin timestamp.
    s_log->begin_ts = s_txn_id;

    // Apply all txn logs received from server to our snapshot, in order. The
    // generator will close the stream socket when it's exhausted, but we need
    // to close the stream socket if the generator throws an exception.
    // REVIEW: might need to think about clearer ownership of the stream socket.
    auto fd_generator = get_fd_stream_generator_for_socket(stream_socket);
    auto txn_log_fds = gaia::common::iterators::range_from_generator(fd_generator);
    for (int txn_log_fd : txn_log_fds)
    {
        std::cerr << "Applying txn log with fd " << txn_log_fd << " to snapshot with begin_ts " << s_txn_id << std::endl;
        apply_txn_log(txn_log_fd);
        close_fd(txn_log_fd);
    }

    // Save the log fd to send to the server on commit.
    s_fd_log = fd_log;

<<<<<<< HEAD
    // Obtain transaction memory allocation information.
    const memory_allocation_info_t* allocation_info = reply->data()->memory_allocation_info();
    if (!allocation_info || !allocation_info->stack_allocator_info())
    {
        throw memory_allocation_error("Failed to fetch memory from the server at begin transaction.");
    }
    load_stack_allocator(allocation_info, reinterpret_cast<uint8_t*>(s_data->objects));

    cleanup_log_fd.dismiss();
    cleanup_log_mapping.dismiss();
=======
    // If we exhausted the generator without throwing an exception, then the
    // generator already closed the stream socket.
    cleanup_stream_socket.dismiss();
>>>>>>> 860c8c45
    cleanup_locator_mapping.dismiss();
    cleanup_log_mapping.dismiss();
    cleanup_log_fd.dismiss();
}

void client::apply_txn_log(int log_fd)
{
    retail_assert(s_locators, "Locators segment must be mapped!");
    log* txn_log;
    map_fd(txn_log, get_fd_size(log_fd), PROT_READ, MAP_PRIVATE, log_fd, 0);
    auto cleanup_log_mapping = make_scope_guard([&]() {
        unmap_fd(txn_log, get_fd_size(log_fd));
    });
    for (size_t i = 0; i < txn_log->count; i++)
    {
        auto lr = txn_log->log_records + i;
        (*s_locators)[lr->locator] = lr->new_offset;
    }
}

void client::rollback_transaction()
{
    verify_txn_active();

    // Ensure we destroy the shared memory segment and memory mapping before we return.
    auto cleanup = make_scope_guard(txn_cleanup);

    FlatBufferBuilder builder;
    build_client_request(builder, session_event_t::ROLLBACK_TXN);
    send_msg_with_fds(s_session_socket, nullptr, 0, builder.GetBufferPointer(), builder.GetSize());

    // Reset transaction id.
    s_txn_id = c_invalid_gaia_txn_id;

    // Reset TLS events vector for the next transaction that will run on this thread.
    s_events.clear();
    // Reset current stack allocator.
    s_current_stack_allocator.reset();
    // Reset initial memory allocation size for the current transaction.
    s_txn_memory_request_size = c_initial_txn_memory_size_bytes;
}

// This method returns void on a commit decision and throws on an abort decision.
// It sends a message to the server containing the fd of this txn's log segment and
// will block waiting for a reply from the server.
void client::commit_transaction()
{
    verify_txn_active();
    retail_assert(s_log, "Transaction log must be mapped!");

    // Ensure we destroy the shared memory segment and memory mapping before we return.
    auto cleanup = make_scope_guard(txn_cleanup);

    // Sort log records by locator value.
    sort_log();

    // Remove intermediate update log records.
    // FIXME: this leaks all intermediate object versions!!!
    dedup_log();

    // Get final size of log.
    size_t log_size = s_log->size();

    // Unmap the log segment so we can truncate and seal it.
    unmap_fd(s_log, c_initial_log_size);

    // Truncate the log segment to its final size.
    truncate_fd(s_fd_log, log_size);

    // Seal the txn log memfd for writes/resizing before sending it to the server.
    if (-1 == ::fcntl(s_fd_log, F_ADD_SEALS, F_SEAL_SHRINK | F_SEAL_GROW | F_SEAL_WRITE))
    {
        throw_system_error("fcntl(F_ADD_SEALS) failed");
    }

    // Send the server the commit event with the log segment fd.
    FlatBufferBuilder builder;
    build_client_request(builder, session_event_t::COMMIT_TXN);
    send_msg_with_fds(s_session_socket, &s_fd_log, 1, builder.GetBufferPointer(), builder.GetSize());

    // Block on the server's commit decision.
    uint8_t msg_buf[c_max_msg_size] = {0};
    std::cerr << "Calling recv_msg_with_fds from commit_transaction" << std::endl;
    size_t bytes_read = recv_msg_with_fds(s_session_socket, nullptr, nullptr, msg_buf, sizeof(msg_buf));
    retail_assert(bytes_read > 0, "Failed to read message!");

    // Extract the commit decision from the server's reply and return it.
    const message_t* msg = Getmessage_t(msg_buf);
    const server_reply_t* reply = msg->msg_as_reply();
    session_event_t event = reply->event();
    retail_assert(
        event == session_event_t::DECIDE_TXN_COMMIT || event == session_event_t::DECIDE_TXN_ABORT,
        "Unexpected event received!");
    const transaction_info_t* txn_info = reply->data()->transaction_info();
    retail_assert(txn_info->transaction_id() == s_txn_id, "Unexpected transaction id!");

    // Throw an exception on server-side abort.
    // REVIEW: We could include the gaia_ids of conflicting objects in
    // transaction_update_conflict
    // (https://gaiaplatform.atlassian.net/browse/GAIAPLAT-292).
    // REVIEW: currently `DECIDE_TXN_ABORT` can mean either update conflict or
    // failure to claim a commit timestamp entry (because it was invalidated by
    // another beginning or committing txn). We handle this scenario in
    // `begin_transaction()` by throwing `transaction_concurrency_failure`, and
    // we should probably do the same here, unless there's no benefit to
    // clients.
    if (event == session_event_t::DECIDE_TXN_ABORT)
    {
        throw transaction_update_conflict();
    }

    // Execute trigger only if rules engine is initialized.
    if (s_txn_commit_trigger
        && event == session_event_t::DECIDE_TXN_COMMIT
        && s_events.size() > 0)
    {
        s_txn_commit_trigger(s_txn_id, s_events);
    }
    // Reset transaction id.
    s_txn_id = c_invalid_gaia_txn_id;

    // Reset TLS events vector for the next transaction that will run on this thread.
    s_events.clear();
    // Reset current stack allocator.
    s_current_stack_allocator.reset();
    // Reset initial memory allocation size for the current transaction.
    s_txn_memory_request_size = c_initial_txn_memory_size_bytes;
}

void client::request_memory()
{
    verify_txn_active();

    FlatBufferBuilder builder;
    s_txn_memory_request_size = std::min(s_txn_memory_request_size, c_max_memory_request_size_bytes);
    build_client_request(builder, session_event_t::REQUEST_MEMORY, s_txn_memory_request_size);
    send_msg_with_fds(s_session_socket, nullptr, 0, builder.GetBufferPointer(), builder.GetSize());

    // Receive memory allocation information from the server.
    uint8_t msg_buf[c_max_msg_size] = {0};
    size_t bytes_read = recv_msg_with_fds(s_session_socket, nullptr, nullptr, msg_buf, sizeof(msg_buf));
    retail_assert(bytes_read > 0, "Failed to read message!");

    const message_t* msg = Getmessage_t(msg_buf);
    const server_reply_t* reply = msg->msg_as_reply();
    const memory_allocation_info_t* allocation_info = reply->data()->memory_allocation_info();

    retail_assert(allocation_info && allocation_info->stack_allocator_info(), "Failed to fetch memory from the server.");
    load_stack_allocator(allocation_info, reinterpret_cast<uint8_t*>(s_data->objects));
    // Update memory request size for the next request memory call for the current transaction.
    s_txn_memory_request_size = s_txn_memory_request_size * c_memory_request_size_multiplier;
}

address_offset_t client::stack_allocator_allocate(
    gaia_locator_t locator,
    address_offset_t old_slot_offset,
    size_t size)
{
    retail_assert(size != 0, "The client should not deallocate objects directly.");
    size_t c_max_allocation_attempts = 2;
    error_code_t result = error_code_t::not_set;
    address_offset_t allocated_memory_offset = c_invalid_offset;
    // We should only need two attempts to allocate memory.
    // If more than two attempts are required then it means that the newly obtained free stack allocator
    // doesn't have enough memory for the current object - which should not happen.
    for (size_t allocation_attempt = 0; allocation_attempt < c_max_allocation_attempts; allocation_attempt++)
    {
        // Fetch a new stack allocator from the server if none is assigned to the client.
        if (!s_current_stack_allocator)
        {
            client::request_memory();
        }

        if (!s_current_stack_allocator)
        {
            throw memory_allocation_error("Unable to obtain memory from server.");
        }

        // Try allocating memory from the current stack allocator.
        result = s_current_stack_allocator->allocate(locator, old_slot_offset, size, allocated_memory_offset);

        // If the first allocator no longer has sufficient memory for the current object,
        // we will have to stop using it and start using the next available allocator.
        if (result == error_code_t::insufficient_memory_size || result == error_code_t::memory_size_too_large)
        {
            s_current_stack_allocator.reset();
        }
        else
        {
            break;
        }
    }

    retail_assert(result == error_code_t::success, "Stack allocation failure when allocating memory for a new object.");
    retail_assert(allocated_memory_offset != c_invalid_offset, "Allocation failure! Stack allocator returned offset not initialized.");

    return allocated_memory_offset;
}

address_offset_t client::allocate_object(
    gaia_locator_t locator,
    address_offset_t old_slot_offset,
    size_t size)
{
    address_offset_t allocated_memory_offset = stack_allocator_allocate(locator, old_slot_offset, size);

    // Update locator array to point to the new offset.
    update_locator(locator, allocated_memory_offset);

    return allocated_memory_offset;
}<|MERGE_RESOLUTION|>--- conflicted
+++ resolved
@@ -456,44 +456,11 @@
 {
     verify_session_active();
     verify_no_txn();
-<<<<<<< HEAD
     retail_assert(s_txn_memory_request_size == c_initial_txn_memory_size_bytes, "Memory request size should have been reset when beginning a new transaction!");
-    // First we allocate a new log segment and map it in our own process.
-    int fd_log = ::memfd_create(c_sch_mem_log, MFD_ALLOW_SEALING);
-    if (fd_log == -1)
-    {
-        throw_system_error("memfd_create failed");
-    }
-    auto cleanup_log_fd = make_scope_guard([&]() {
-        close_fd(fd_log);
-    });
-    truncate_fd(fd_log, c_initial_log_size);
-    map_fd(s_log, c_initial_log_size, PROT_READ | PROT_WRITE, MAP_SHARED, fd_log, 0);
-    auto cleanup_log_mapping = make_scope_guard([&]() {
-        unmap_fd(s_log, c_initial_log_size);
-    });
-
-    // Now we map a private COW view of the locator shared memory segment.
-    if (::flock(s_fd_locators, LOCK_SH) < 0)
-    {
-        throw_system_error("flock failed");
-    }
-    auto cleanup_flock = make_scope_guard([&]() {
-        if (-1 == ::flock(s_fd_locators, LOCK_UN))
-        {
-            // Per C++11 semantics, throwing an exception from a destructor
-            // will just call std::terminate(), no undefined behavior.
-            throw_system_error("flock failed");
-        }
-    });
-
-    map_fd(s_locators, sizeof(locators), PROT_READ | PROT_WRITE, MAP_PRIVATE | MAP_POPULATE, s_fd_locators, 0);
-=======
 
     // Map a private COW view of the locator shared memory segment.
     retail_assert(!s_locators, "Locators segment should be uninitialized!");
     map_fd(s_locators, sizeof(locators), PROT_READ | PROT_WRITE, MAP_PRIVATE, s_fd_locators, 0);
->>>>>>> 860c8c45
     auto cleanup_locator_mapping = make_scope_guard([&]() {
         unmap_fd(s_locators, sizeof(locators));
     });
@@ -561,7 +528,6 @@
     // Save the log fd to send to the server on commit.
     s_fd_log = fd_log;
 
-<<<<<<< HEAD
     // Obtain transaction memory allocation information.
     const memory_allocation_info_t* allocation_info = reply->data()->memory_allocation_info();
     if (!allocation_info || !allocation_info->stack_allocator_info())
@@ -570,13 +536,9 @@
     }
     load_stack_allocator(allocation_info, reinterpret_cast<uint8_t*>(s_data->objects));
 
-    cleanup_log_fd.dismiss();
-    cleanup_log_mapping.dismiss();
-=======
     // If we exhausted the generator without throwing an exception, then the
     // generator already closed the stream socket.
     cleanup_stream_socket.dismiss();
->>>>>>> 860c8c45
     cleanup_locator_mapping.dismiss();
     cleanup_log_mapping.dismiss();
     cleanup_log_fd.dismiss();
