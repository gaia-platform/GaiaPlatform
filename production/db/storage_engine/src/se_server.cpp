--- conflicted
+++ resolved
@@ -2385,24 +2385,6 @@
 
     for (log::log_record* lr = txn_log->log_records; lr < txn_log->log_records + txn_log->count; ++lr)
     {
-<<<<<<< HEAD
-        // Free each undo version (i.e., the version superseded by
-        // an update or delete operation), using the registered
-        // object deallocator (if it exists).
-        if (lr->old_offset && s_object_deallocator_fn)
-        {
-            s_object_deallocator_fn(lr->old_offset);
-        }
-        // Now update the shared locator view with each redo version
-        // (i.e., the version created or updated by the txn). This
-        // is safe as long as the committed txn being applied has
-        // commit_ts older than the oldest active txn's begin_ts (so
-        // it can't overwrite any versions visible in that txn's
-        // snapshot). This update is non-atomic since log
-        // application is idempotent and therefore a txn log can be
-        // re-applied over the same txn's partially-applied log
-        // during snapshot reconstruction.
-=======
         // Update the shared locator view with each redo version (i.e., the
         // version created or updated by the txn). This is safe as long as the
         // committed txn being applied has commit_ts older than the oldest
@@ -2410,7 +2392,6 @@
         // that txn's snapshot). This update is non-atomic since log application
         // is idempotent and therefore a txn log can be re-applied over the same
         // txn's partially-applied log during snapshot reconstruction.
->>>>>>> e84d3271
         (*s_shared_locators)[lr->locator] = lr->new_offset;
     }
 }
