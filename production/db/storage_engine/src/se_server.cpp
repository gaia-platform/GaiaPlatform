/////////////////////////////////////////////
// Copyright (c) Gaia Platform LLC
// All rights reserved.
/////////////////////////////////////////////

#include "se_server.hpp"

#include <unistd.h>

#include <csignal>

#include <functional>
#include <shared_mutex>
#include <thread>

#include <sys/epoll.h>
#include <sys/eventfd.h>
#include <sys/file.h>

#include "fd_helpers.hpp"
#include "gaia_db_internal.hpp"
#include "generator_iterator.hpp"
#include "messages_generated.h"
#include "mmap_helpers.hpp"
#include "persistent_store_manager.hpp"
#include "retail_assert.hpp"
#include "scope_guard.hpp"
#include "se_helpers.hpp"
#include "se_object.hpp"
#include "se_shared_data.hpp"
#include "se_types.hpp"
#include "socket_helpers.hpp"
#include "system_error.hpp"

using namespace std;

using namespace gaia::db;
using namespace gaia::db::messages;
using namespace gaia::common::iterators;
using namespace gaia::common::scope_guard;

void server::handle_connect(
    int*, size_t, session_event_t event, const void*, session_state_t old_state, session_state_t new_state)
{
    retail_assert(event == session_event_t::CONNECT, "Unexpected event received!");
    // This message should only be received after the client thread was first initialized.
    retail_assert(
        old_state == session_state_t::DISCONNECTED && new_state == session_state_t::CONNECTED,
        "Current event is inconsistent with state transition!");
    // We need to reply to the client with the fds for the data/locator segments.
    FlatBufferBuilder builder;
    build_server_reply(builder, session_event_t::CONNECT, old_state, new_state, s_txn_id);
    int send_fds[] = {s_fd_data, s_fd_locators};
    send_msg_with_fds(s_session_socket, send_fds, std::size(send_fds), builder.GetBufferPointer(), builder.GetSize());
}

void server::handle_begin_txn(
    int*, size_t, session_event_t event, const void*, session_state_t old_state, session_state_t new_state)
{
    retail_assert(event == session_event_t::BEGIN_TXN, "Unexpected event received!");
    // This message should only be received while a transaction is in progress.
    retail_assert(
        old_state == session_state_t::CONNECTED && new_state == session_state_t::TXN_IN_PROGRESS,
        "Current event is inconsistent with state transition!");
    // Currently we don't need to alter any server-side state for opening a transaction.
    FlatBufferBuilder builder;
    s_txn_id = allocate_txn_id();
    build_server_reply(builder, session_event_t::CONNECT, old_state, new_state, s_txn_id);
    send_msg_with_fds(s_session_socket, nullptr, 0, builder.GetBufferPointer(), builder.GetSize());
}

void server::handle_rollback_txn(
    int*, size_t, session_event_t event, const void*, session_state_t old_state, session_state_t new_state)
{
    retail_assert(event == session_event_t::ROLLBACK_TXN, "Unexpected event received!");
    // This message should only be received while a transaction is in progress.
    retail_assert(
        old_state == session_state_t::TXN_IN_PROGRESS && new_state == session_state_t::CONNECTED,
        "Current event is inconsistent with state transition!");
    // We just need to reset the session thread's txn_id without replying to the client.
    s_txn_id = 0;
}

void server::handle_commit_txn(
    int* fds, size_t fd_count, session_event_t event, const void*, session_state_t old_state, session_state_t new_state)
{
    retail_assert(event == session_event_t::COMMIT_TXN, "Unexpected event received!");
    // This message should only be received while a transaction is in progress.
    retail_assert(
        old_state == session_state_t::TXN_IN_PROGRESS && new_state == session_state_t::TXN_COMMITTING,
        "Current event is inconsistent with state transition!");
    // Get the log fd and mmap it.
    retail_assert(fds && fd_count == 1, "Invalid fd data!");
    int fd_log = *fds;
    // Close our log fd on exit so the shared memory will be released when the client closes it.
    auto cleanup_fd = make_scope_guard([&]() {
        close_fd(fd_log);
    });
    // Check that the log memfd was sealed for writes.
    int seals = ::fcntl(fd_log, F_GET_SEALS);
    if (seals == -1)
    {
        throw_system_error("fcntl(F_GET_SEALS) failed");
    }
    retail_assert(seals == (F_SEAL_SHRINK | F_SEAL_GROW | F_SEAL_WRITE), "Unexpected seals on log fd!");
    // Linux won't let us create a shared read-only mapping if F_SEAL_WRITE is set,
    // which seems contrary to the manpage for fcntl(2).
<<<<<<< HEAD
    s_log = static_cast<log*>(map_fd(get_fd_size(fd_log), PROT_READ, MAP_PRIVATE, fd_log, 0));
    // Unconditionally unmap the log segment on exit.
    auto cleanup_log = make_scope_guard([]() {
        unmap_fd(s_log, s_log->size());
    });
=======
    map_fd(s_log, get_fd_size(fd_log), PROT_READ, MAP_PRIVATE, fd_log, 0);
>>>>>>> 870859d4
    // Actually commit the transaction.
    bool success = txn_commit();
    session_event_t decision = success ? session_event_t::DECIDE_TXN_COMMIT : session_event_t::DECIDE_TXN_ABORT;
    // Server-initiated state transition! (Any issues with reentrant handlers?)
    apply_transition(decision, nullptr, nullptr, 0);
}

void server::handle_decide_txn(
    int*, size_t, session_event_t event, const void*, session_state_t old_state, session_state_t new_state)
{
    retail_assert(
        event == session_event_t::DECIDE_TXN_COMMIT || event == session_event_t::DECIDE_TXN_ABORT,
        "Unexpected event received!");
    retail_assert(
        old_state == session_state_t::TXN_COMMITTING && new_state == session_state_t::CONNECTED,
        "Current event is inconsistent with state transition!");
    FlatBufferBuilder builder;
    build_server_reply(builder, event, old_state, new_state, s_txn_id);
    send_msg_with_fds(s_session_socket, nullptr, 0, builder.GetBufferPointer(), builder.GetSize());
    s_txn_id = 0;
}

void server::handle_client_shutdown(
    int*, size_t, session_event_t event, const void*, session_state_t, session_state_t new_state)
{
    retail_assert(event == session_event_t::CLIENT_SHUTDOWN, "Unexpected event received!");
    retail_assert(
        new_state == session_state_t::DISCONNECTED,
        "Current event is inconsistent with state transition!");
    // If this event is received, the client must have closed the write end of the socket
    // (equivalent of sending a FIN), so we need to do the same. Closing the socket
    // will send a FIN to the client, so they will read EOF and can close the socket
    // as well. We can just set the shutdown flag here, which will break out of the poll
    // loop and immediately close the socket. (If we received EOF from the client after
    // we closed our write end, then we would be calling shutdown(SHUT_WR) twice, which
    // is another reason to just close the socket.)
    s_session_shutdown = true;
}

void server::handle_server_shutdown(
    int*, size_t, session_event_t event, const void*, session_state_t, session_state_t new_state)
{
    retail_assert(event == session_event_t::SERVER_SHUTDOWN, "Unexpected event received!");
    retail_assert(
        new_state == session_state_t::DISCONNECTED,
        "Current event is inconsistent with state transition!");
    // This transition should only be triggered on notification of the server shutdown event.
    // Since we are about to shut down, we can't wait for acknowledgment from the client and
    // should just close the session socket. As noted above, setting the shutdown flag will
    // immediately break out of the poll loop and close the session socket.
    s_session_shutdown = true;
}

void server::handle_request_stream(
    int*, size_t, session_event_t event, const void* event_data, session_state_t old_state, session_state_t new_state)
{
    retail_assert(event == session_event_t::REQUEST_STREAM, "Unexpected event received!");
    // This event never changes session state.
    retail_assert(
        old_state == new_state,
        "Current event is inconsistent with state transition!");
    // Create a connected pair of datagram sockets, one of which we will keep
    // and the other we will send to the client.
    // We use SOCK_SEQPACKET because it supports both datagram and connection
    // semantics: datagrams allow buffering without framing, and a connection
    // ensures that client returns EOF after server has called shutdown(SHUT_WR).
    int socket_pair[2];
    constexpr int c_server_index = 0;
    constexpr int c_client_index = 1;
    if (-1 == ::socketpair(PF_UNIX, SOCK_SEQPACKET, 0, socket_pair))
    {
        throw_system_error("socketpair failed");
    }
    int server_socket = socket_pair[c_server_index];
    int client_socket = socket_pair[c_client_index];
    auto socket_cleanup = make_scope_guard([&]() {
        close_fd(server_socket);
        close_fd(client_socket);
    });
    // Set server socket to be nonblocking, since we use it within an epoll loop.
    set_non_blocking(server_socket);
    // The only currently supported stream type is table scans.
    // When we add more stream types, we should add a switch statement on data_type.
    // It would be nice to delegate to a helper returning a different generator for each
    // data_type, and then invoke start_stream_producer() with that generator, but in
    // general each data_type corresponds to a generator with a different T_element_type,
    // so we need to invoke start_stream_producer() separately for each data_type
    // (because start_stream_producer() is templated on the generator's T_element_type).
    // We should logically receive an object corresponding to the request_data_t union,
    // but the FlatBuffers API doesn't have any object corresponding to a union.
    auto request = static_cast<const client_request_t*>(event_data);
    retail_assert(
        request->data_type() == request_data_t::table_scan,
        "Unexpected request data type");
    auto type = static_cast<gaia_type_t>(request->data_as_table_scan()->type_id());
    auto id_generator = get_id_generator_for_type(type);
    start_stream_producer(server_socket, id_generator);
    // Any exceptions after this point will close the server socket, ensuring the producer thread terminates.
    // However, its destructor will not run until the session thread exits and joins the producer thread.
    FlatBufferBuilder builder;
    build_server_reply(builder, event, old_state, new_state);
    send_msg_with_fds(s_session_socket, &client_socket, 1, builder.GetBufferPointer(), builder.GetSize());
    // Close the client socket in our process since we duplicated it.
    close_fd(client_socket);
    socket_cleanup.dismiss();
}

void server::apply_transition(session_event_t event, const void* event_data, int* fds, size_t fd_count)
{
    if (event == session_event_t::NOP)
    {
        return;
    }
    // "Wildcard" transitions (current state = session_state_t::ANY) must be listed after
    // non-wildcard transitions with the same event, or the latter will never be applied.
    for (auto t : s_valid_transitions)
    {
        if (t.event == event && (t.state == s_session_state || t.state == session_state_t::ANY))
        {
            session_state_t new_state = t.transition.new_state;
            // If the transition's new state is ANY, then keep the state the same.
            if (new_state == session_state_t::ANY)
            {
                new_state = s_session_state;
            }
            session_state_t old_state = s_session_state;
            s_session_state = new_state;
            if (t.transition.handler)
            {
                t.transition.handler(fds, fd_count, event, event_data, old_state, s_session_state);
            }
            return;
        }
    }
    // If we get here, we haven't found any compatible transition.
    // TODO: consider propagating exception back to client?
    throw invalid_session_transition(
        "no allowed state transition from state '"
        + std::string(EnumNamesession_state_t(s_session_state))
        + "' with event '"
        + std::string(EnumNamesession_event_t(event))
        + "'");
}

void server::build_server_reply(
    FlatBufferBuilder& builder, session_event_t event, session_state_t old_state, session_state_t new_state, gaia_txn_id_t txn_id)
{
    const auto server_reply = [&] {
        if (txn_id)
        {
            const auto transaction_info = Createtransaction_info_t(builder, txn_id);
            return Createserver_reply_t(
                builder, event, old_state, new_state, reply_data_t::transaction_info, transaction_info.Union());
        }
        else
        {
            return Createserver_reply_t(builder, event, old_state, new_state);
        }
    }();
    const auto message = Createmessage_t(builder, any_message_t::reply, server_reply.Union());
    builder.Finish(message);
}

void server::clear_shared_memory()
{
    unmap_fd(s_shared_locators, sizeof(locators));
    close_fd(s_fd_locators);
    unmap_fd(s_data, sizeof(data));
    close_fd(s_fd_data);
}

// To avoid synchronization, we assume that this method is only called when
// no sessions exist and the server is not accepting any new connections.
void server::init_shared_memory()
{
    // The listening socket must not be open.
    retail_assert(s_listening_socket == -1, "Listening socket should not be open!");
    // We may be reinitializing the server upon receiving a SIGHUP.
    clear_shared_memory();
    // Clear all shared memory if an exception is thrown.
    auto cleanup_memory = make_scope_guard([]() { clear_shared_memory(); });
    retail_assert(s_fd_data == -1 && s_fd_locators == -1, "Data and locator fds should not be valid!");
    retail_assert(!s_data && !s_shared_locators, "Data and locators memory should be reset!");
    s_fd_locators = ::memfd_create(c_sch_mem_locators, MFD_ALLOW_SEALING);
    if (s_fd_locators == -1)
    {
        throw_system_error("memfd_create failed");
    }
    s_fd_data = ::memfd_create(c_sch_mem_data, MFD_ALLOW_SEALING);
    if (s_fd_data == -1)
    {
        throw_system_error("memfd_create failed");
    }
    truncate_fd(s_fd_locators, sizeof(locators));
    truncate_fd(s_fd_data, sizeof(data));
    map_fd(s_shared_locators, sizeof(locators), PROT_READ | PROT_WRITE, MAP_SHARED, s_fd_locators, 0);
    map_fd(s_data, sizeof(data), PROT_READ | PROT_WRITE, MAP_SHARED, s_fd_data, 0);
    // Populate shared memory from the persistent log and snapshot.
    recover_db();
    cleanup_memory.dismiss();
}

void server::recover_db()
{
    // If persistence is disabled, then this is a no-op.
    if (!s_disable_persistence)
    {
        // Open RocksDB just once.
        if (!rdb)
        {
            rdb = make_unique<gaia::db::persistent_store_manager>();
            rdb->open();
            rdb->recover();
        }
    }
}

sigset_t server::mask_signals()
{
    sigset_t sigset;
    ::sigemptyset(&sigset);
    // We now special-case SIGHUP to disconnect all sessions and reinitialize all shared memory.
    ::sigaddset(&sigset, SIGHUP);
    ::sigaddset(&sigset, SIGINT);
    ::sigaddset(&sigset, SIGTERM);
    ::sigaddset(&sigset, SIGQUIT);
    // Per POSIX, we must use pthread_sigmask() rather than sigprocmask()
    // in a multithreaded program.
    // REVIEW: should this be SIG_SETMASK?
    ::pthread_sigmask(SIG_BLOCK, &sigset, nullptr);
    return sigset;
}

void server::signal_handler(sigset_t sigset, int& signum)
{
    // Wait until a signal is delivered.
    // REVIEW: do we have any use for sigwaitinfo()?
    ::sigwait(&sigset, &signum);
    cerr << "Caught signal " << ::strsignal(signum) << endl;
    signal_eventfd(s_server_shutdown_eventfd);
}

void server::init_listening_socket()
{
    // Launch a connection-based listening Unix socket on a well-known address.
    // We use SOCK_SEQPACKET to get connection-oriented *and* datagram semantics.
    // This socket needs to be nonblocking so we can use epoll to wait on the
    // shutdown eventfd as well (the connected sockets it spawns will inherit
    // nonblocking mode). Actually, nonblocking mode may not have any effect in
    // level-triggered epoll mode, but it's good to ensure we can never block,
    // in case of bugs or surprising semantics in epoll.
    int listening_socket = ::socket(PF_UNIX, SOCK_SEQPACKET | SOCK_NONBLOCK, 0);
    if (listening_socket == -1)
    {
        throw_system_error("socket creation failed");
    }
    auto socket_cleanup = make_scope_guard([&]() { close_fd(listening_socket); });

    // Initialize the socket address structure.
    sockaddr_un server_addr = {0};
    server_addr.sun_family = AF_UNIX;
    // The socket name (minus its null terminator) needs to fit into the space
    // in the server address structure after the prefix null byte.
    static_assert(sizeof(c_se_server_socket_name) <= sizeof(server_addr.sun_path) - 1);
    // We prepend a null byte to the socket name so the address is in the
    // (Linux-exclusive) "abstract namespace", i.e., not bound to the
    // filesystem.
    ::strncpy(&server_addr.sun_path[1], c_se_server_socket_name, sizeof(server_addr.sun_path) - 1);

    // Bind the socket to the address and start listening for connections.
    // The socket name is not null-terminated in the address structure, but
    // we need to add an extra byte for the null byte prefix.
    socklen_t server_addr_size = sizeof(server_addr.sun_family) + 1 + ::strlen(&server_addr.sun_path[1]);
    if (-1 == ::bind(listening_socket, reinterpret_cast<struct sockaddr*>(&server_addr), server_addr_size))
    {
        throw_system_error("bind failed");
    }
    if (-1 == ::listen(listening_socket, 0))
    {
        throw_system_error("listen failed");
    }

    socket_cleanup.dismiss();
    s_listening_socket = listening_socket;
}

bool server::authenticate_client_socket(int socket)
{
    struct ucred cred;
    socklen_t cred_len = sizeof(cred);
    if (-1 == ::getsockopt(socket, SOL_SOCKET, SO_PEERCRED, &cred, &cred_len))
    {
        throw_system_error("getsockopt(SO_PEERCRED) failed");
    }
    // Disable client authentication until we can figure out
    // how to fix the Postgres tests.
    // Client must have same effective user ID as server.
    // return (cred.uid == ::geteuid());
    return true;
}

void server::client_dispatch_handler()
{
    // Initialize session thread list first, so we can clean it up last.
    std::vector<std::thread> session_threads;
    auto session_cleanup = make_scope_guard([&session_threads]() {
        for (std::thread& t : session_threads)
        {
            t.join();
        }
    });

    // Start listening for incoming client connections.
    init_listening_socket();
    // We close the listening socket before waiting for session threads to exit,
    // so no new sessions can be established while we wait for all session
    // threads to exit (we assume they received the same server shutdown
    // notification that we did).
    auto listener_cleanup = make_scope_guard([&]() {
        close_fd(s_listening_socket);
    });

    // Set up the epoll loop.
    int epoll_fd = ::epoll_create1(0);
    if (epoll_fd == -1)
    {
        throw_system_error("epoll_create1 failed");
    }
    // We close the epoll descriptor before closing the listening socket, so any
    // connections that arrive before the listening socket is closed will
    // receive ECONNRESET rather than ECONNREFUSED. This is perhaps unfortunate
    // but shouldn't really matter in practice.
    auto epoll_cleanup = make_scope_guard([&]() { close_fd(epoll_fd); });
    int registered_fds[] = {s_listening_socket, s_server_shutdown_eventfd};
    for (int registered_fd : registered_fds)
    {
        epoll_event ev = {0};
        ev.events = EPOLLIN;
        ev.data.fd = registered_fd;
        if (-1 == ::epoll_ctl(epoll_fd, EPOLL_CTL_ADD, registered_fd, &ev))
        {
            throw_system_error("epoll_ctl failed");
        }
    }
    epoll_event events[std::size(registered_fds)];

    // Enter the epoll loop.
    while (true)
    {
        // Block forever (we will be notified of shutdown).
        int ready_fd_count = ::epoll_wait(epoll_fd, events, std::size(events), -1);
        if (ready_fd_count == -1)
        {
            // Attaching the debugger will send a SIGSTOP which we can't block.
            // Any signal which we block will set the shutdown eventfd and will
            // alert the epoll fd, so we don't have to worry about getting EINTR
            // from a signal intended to terminate the process.
            if (errno == EINTR)
            {
                continue;
            }
            throw_system_error("epoll_wait failed");
        }
        for (int i = 0; i < ready_fd_count; i++)
        {
            epoll_event ev = events[i];
            // We never register for anything but EPOLLIN,
            // but EPOLLERR will always be delivered.
            if (ev.events & EPOLLERR)
            {
                if (ev.data.fd == s_listening_socket)
                {
                    int error = 0;
                    socklen_t err_len = sizeof(error);
                    // Ignore errors getting error message and default to generic error message.
                    ::getsockopt(s_listening_socket, SOL_SOCKET, SO_ERROR, static_cast<void*>(&error), &err_len);
                    throw_system_error("client socket error", error);
                }
                else if (ev.data.fd == s_server_shutdown_eventfd)
                {
                    throw_system_error("shutdown eventfd error");
                }
            }
            // At this point, we should only get EPOLLIN.
            retail_assert(ev.events == EPOLLIN, "Unexpected event type!");
            if (ev.data.fd == s_listening_socket)
            {
                int session_socket = ::accept(s_listening_socket, nullptr, nullptr);
                if (session_socket == -1)
                {
                    throw_system_error("accept failed");
                }
                if (authenticate_client_socket(session_socket))
                {
                    session_threads.emplace_back(session_handler, session_socket);
                }
                else
                {
                    close_fd(session_socket);
                }
            }
            else if (ev.data.fd == s_server_shutdown_eventfd)
            {
                consume_eventfd(s_server_shutdown_eventfd);
                return;
            }
            else
            {
                // We don't monitor any other fds.
                retail_assert(false, "Unexpected fd!");
            }
        }
    }
}

void server::session_handler(int session_socket)
{
    // Set up session socket.
    s_session_shutdown = false;
    s_session_socket = session_socket;
    auto socket_cleanup = make_scope_guard([&]() {
        // We can rely on close_fd() to perform the equivalent of
        // shutdown(SHUT_RDWR), since we hold the only fd pointing to this
        // socket. That should allow the client to read EOF if they're in a
        // blocking read and exit gracefully. (If they try to write to the
        // socket after we've closed our end, they'll receive EPIPE.) We don't
        // want to try to read any pending data from the client, since we're
        // trying to shut down as quickly as possible.
        close_fd(s_session_socket);
    });

    // Set up epoll loop.
    int epoll_fd = ::epoll_create1(0);
    if (epoll_fd == -1)
    {
        throw_system_error("epoll_create1 failed");
    }
    auto epoll_cleanup = make_scope_guard([&]() { close_fd(epoll_fd); });
    int fds[] = {s_session_socket, s_server_shutdown_eventfd};
    for (int fd : fds)
    {
        // We should only get EPOLLRDHUP from the client socket, but oh well.
        epoll_event ev = {0};
        ev.events = EPOLLIN | EPOLLRDHUP;
        ev.data.fd = fd;
        if (-1 == ::epoll_ctl(epoll_fd, EPOLL_CTL_ADD, fd, &ev))
        {
            throw_system_error("epoll_ctl failed");
        }
    }
    epoll_event events[std::size(fds)];
    // Event to signal session-owned threads to terminate.
    s_session_shutdown_eventfd = make_eventfd();
    auto owned_threads_cleanup = make_scope_guard([]() {
        // Signal all session-owned threads to terminate.
        signal_eventfd(s_session_shutdown_eventfd);
        // Wait for all session-owned threads to terminate.
        for (std::thread& t : s_session_owned_threads)
        {
            t.join();
        }
        // All threads have received the session shutdown notification, so we
        // can close the eventfd.
        close_fd(s_session_shutdown_eventfd);
    });

    // Enter epoll loop.
    while (!s_session_shutdown)
    {
        // Block forever (we will be notified of shutdown).
        int ready_fd_count = ::epoll_wait(epoll_fd, events, std::size(events), -1);
        if (ready_fd_count == -1)
        {
            // Attaching the debugger will send a SIGSTOP which we can't block.
            // Any signal which we block will set the shutdown eventfd and will
            // alert the epoll fd, so we don't have to worry about getting EINTR
            // from a signal intended to terminate the process.
            if (errno == EINTR)
            {
                continue;
            }
            throw_system_error("epoll_wait failed");
        }
        session_event_t event = session_event_t::NOP;
        const void* event_data = nullptr;
        // Buffer used to send and receive all message data.
        uint8_t msg_buf[c_max_msg_size] = {0};
        // Buffer used to receive file descriptors.
        int fd_buf[c_max_fd_count] = {-1};
        size_t fd_buf_size = std::size(fd_buf);
        int* fds = nullptr;
        size_t fd_count = 0;
        for (int i = 0; i < ready_fd_count; i++)
        {
            epoll_event ev = events[i];
            if (ev.data.fd == s_session_socket)
            {
                // NB: Since many event flags are set in combination with others, the
                // order we test them in matters! E.g., EPOLLIN seems to always be set
                // whenever EPOLLRDHUP is set, so we need to test EPOLLRDHUP before
                // testing EPOLLIN.
                if (ev.events & EPOLLERR)
                {
                    // This flag is unmaskable, so we don't need to register for it.
                    int error = 0;
                    socklen_t err_len = sizeof(error);
                    // Ignore errors getting error message and default to generic error message.
                    ::getsockopt(s_session_socket, SOL_SOCKET, SO_ERROR, static_cast<void*>(&error), &err_len);
                    cerr << "client socket error: " << ::strerror(error) << endl;
                    event = session_event_t::CLIENT_SHUTDOWN;
                }
                else if (ev.events & EPOLLHUP)
                {
                    // This flag is unmaskable, so we don't need to register for it.
                    // Both ends of the socket have issued a shutdown(SHUT_WR) or equivalent.
                    retail_assert(!(ev.events & EPOLLERR), "EPOLLERR flag should not be set!");
                    event = session_event_t::CLIENT_SHUTDOWN;
                }
                else if (ev.events & EPOLLRDHUP)
                {
                    // The client has called shutdown(SHUT_WR) to signal their intention to
                    // disconnect. We do the same by closing the session socket.
                    // REVIEW: Can we get both EPOLLHUP and EPOLLRDHUP when the client half-closes
                    // the socket after we half-close it?
                    retail_assert(!(ev.events & EPOLLHUP), "EPOLLHUP flag should not be set!");
                    event = session_event_t::CLIENT_SHUTDOWN;
                }
                else if (ev.events & EPOLLIN)
                {
                    retail_assert(
                        !(ev.events & (EPOLLERR | EPOLLHUP | EPOLLRDHUP)),
                        "EPOLLERR, EPOLLHUP, EPOLLRDHUP flags should not be set!");
                    // Read client message with possible file descriptors.
                    size_t bytes_read = recv_msg_with_fds(s_session_socket, fd_buf, &fd_buf_size, msg_buf, sizeof(msg_buf));
                    // We shouldn't get EOF unless EPOLLRDHUP is set.
                    // REVIEW: it might be possible for the client to call shutdown(SHUT_WR)
                    // after we have already woken up on EPOLLIN, in which case we would
                    // legitimately read 0 bytes and this assert would be invalid.
                    retail_assert(bytes_read > 0, "Failed to read message!");
                    const message_t* msg = Getmessage_t(msg_buf);
                    const client_request_t* request = msg->msg_as_request();
                    event = request->event();
                    // We need to pass auxiliary data identifying the requested stream type and properties.
                    if (event == session_event_t::REQUEST_STREAM)
                    {
                        // We should logically pass an object corresponding to the request_data_t union,
                        // but the FlatBuffers API doesn't have any object corresponding to a union.
                        event_data = static_cast<const void*>(request);
                    }
                    if (fd_buf_size > 0)
                    {
                        fds = fd_buf;
                        fd_count = fd_buf_size;
                    }
                }
                else
                {
                    // We don't register for any other events.
                    retail_assert(false, "Unexpected event type!");
                }
            }
            else if (ev.data.fd == s_server_shutdown_eventfd)
            {
                retail_assert(ev.events == EPOLLIN, "Expected EPOLLIN event type!");
                consume_eventfd(s_server_shutdown_eventfd);
                event = session_event_t::SERVER_SHUTDOWN;
            }
            else
            {
                // We don't monitor any other fds.
                retail_assert(false, "Unexpected fd!");
            }
            retail_assert(event != session_event_t::NOP, "Unexpected event type!");
            apply_transition(event, event_data, fds, fd_count);
        }
    }
}

template <typename T_element_type>
void server::stream_producer_handler(
    int stream_socket, int cancel_eventfd, std::function<std::optional<T_element_type>()> generator_fn)
{
    // We only support fixed-width integer types for now to avoid framing.
    static_assert(std::is_integral<T_element_type>::value, "Generator function must return an integer.");
    // Verify the socket is the correct type for the semantics we assume.
    check_socket_type(stream_socket, SOCK_SEQPACKET);
    auto gen_iter = generator_iterator_t<T_element_type>(generator_fn);
    auto socket_cleanup = make_scope_guard([&]() {
        // We can rely on close_fd() to perform the equivalent of shutdown(SHUT_RDWR),
        // since we hold the only fd pointing to this socket.
        close_fd(stream_socket);
    });
    // Check that our stream socket is non-blocking (so we don't accidentally block in write()).
    retail_assert(is_non_blocking(stream_socket), "Stream socket is in blocking mode!");
    int epoll_fd = ::epoll_create1(0);
    if (epoll_fd == -1)
    {
        throw_system_error("epoll_create1 failed");
    }
    auto epoll_cleanup = make_scope_guard([&]() { close_fd(epoll_fd); });
    // We poll for write availability of the stream socket in level-triggered mode,
    // and only write at most one buffer of data before polling again, to avoid read
    // starvation of the cancellation eventfd.
    epoll_event sock_ev = {0};
    sock_ev.events = EPOLLOUT;
    sock_ev.data.fd = stream_socket;
    if (-1 == ::epoll_ctl(epoll_fd, EPOLL_CTL_ADD, stream_socket, &sock_ev))
    {
        throw_system_error("epoll_ctl failed");
    }
    epoll_event cancel_ev = {0};
    cancel_ev.events = EPOLLIN;
    cancel_ev.data.fd = cancel_eventfd;
    if (-1 == ::epoll_ctl(epoll_fd, EPOLL_CTL_ADD, cancel_eventfd, &cancel_ev))
    {
        throw_system_error("epoll_ctl failed");
    }
    epoll_event events[2];
    bool producer_shutdown = false;
    // The userspace buffer that we use to construct a batch datagram message.
    std::vector<T_element_type> batch_buffer;
    // We need to call reserve() rather than the "sized" constructor to avoid changing size().
    batch_buffer.reserve(c_stream_batch_size);
    while (!producer_shutdown)
    {
        // Block forever (we will be notified of shutdown).
        int ready_fd_count = ::epoll_wait(epoll_fd, events, std::size(events), -1);
        if (ready_fd_count == -1)
        {
            // Attaching the debugger will send a SIGSTOP which we can't block.
            // Any signal which we block will set the shutdown eventfd and will
            // alert the epoll fd, so we don't have to worry about getting EINTR
            // from a signal intended to terminate the process.
            if (errno == EINTR)
            {
                continue;
            }
            throw_system_error("epoll_wait failed");
        }
        for (int i = 0; i < ready_fd_count; i++)
        {
            epoll_event ev = events[i];
            if (ev.data.fd == stream_socket)
            {
                // NB: Since many event flags are set in combination with others, the
                // order we test them in matters! E.g., EPOLLIN seems to always be set
                // whenever EPOLLRDHUP is set, so we need to test EPOLLRDHUP before
                // testing EPOLLIN.
                if (ev.events & EPOLLERR)
                {
                    // This flag is unmaskable, so we don't need to register for it.
                    int error = 0;
                    socklen_t err_len = sizeof(error);
                    // Ignore errors getting error message and default to generic error message.
                    ::getsockopt(stream_socket, SOL_SOCKET, SO_ERROR, static_cast<void*>(&error), &err_len);
                    cerr << "stream socket error: " << ::strerror(error) << endl;
                    producer_shutdown = true;
                }
                else if (ev.events & EPOLLHUP)
                {
                    // This flag is unmaskable, so we don't need to register for it.
                    // We shold get this when the client has closed its end of the socket.
                    retail_assert(!(ev.events & EPOLLERR), "EPOLLERR flag should not be set!");
                    producer_shutdown = true;
                }
                else if (ev.events & EPOLLOUT)
                {
                    retail_assert(
                        !(ev.events & (EPOLLERR | EPOLLHUP)),
                        "EPOLLERR and EPOLLHUP flags should not be set!");
                    // Write to the send buffer until we exhaust either the iterator or the buffer free space.
                    while (gen_iter && (batch_buffer.size() < c_stream_batch_size))
                    {
                        T_element_type next_val = *gen_iter;
                        batch_buffer.push_back(next_val);
                        ++gen_iter;
                    }
                    // We need to send any pending data in the buffer, followed by EOF
                    // if we reached end of iteration. We let the client decide when to
                    // close the socket, since their next read may be arbitrarily delayed
                    // (and they may still have pending data).
                    // First send any remaining data in the buffer.
                    if (batch_buffer.size() > 0)
                    {
                        // To simplify client state management by allowing the client to
                        // dequeue entries in FIFO order using std::vector.pop_back(),
                        // we reverse the order of entries in the buffer.
                        std::reverse(std::begin(batch_buffer), std::end(batch_buffer));
                        // We don't want to handle signals, so set
                        // MSG_NOSIGNAL to convert SIGPIPE to EPIPE.
                        ssize_t bytes_written = ::send(
                            stream_socket, batch_buffer.data(), batch_buffer.size() * sizeof(T_element_type),
                            MSG_NOSIGNAL);
                        if (bytes_written == -1)
                        {
                            // It should never happen that the socket is no longer writable
                            // after we receive EPOLLOUT, since we are the only writer and
                            // the receive buffer is always large enough for a batch.
                            retail_assert(errno != EAGAIN && errno != EWOULDBLOCK, "Unexpected errno value!");
                            // Log the error and break out of the poll loop.
                            cerr << "stream socket error: " << ::strerror(errno) << endl;
                            producer_shutdown = true;
                        }
                        else
                        {
                            // We successfully wrote to the socket, so clear the buffer.
                            // (Partial writes are impossible with datagram sockets.)
                            // The standard is somewhat unclear, but apparently clear() will
                            // not change the capacity in any recent implementation of the
                            // standard library (https://cplusplus.github.io/LWG/issue1102).
                            batch_buffer.clear();
                        }
                    }
                    // If we reached end of iteration, send EOF to client.
                    // (We still need to wait for the client to close their socket,
                    // since they may still have unread data, so we don't set the
                    // producer_shutdown flag.)
                    if (!gen_iter)
                    {
                        ::shutdown(stream_socket, SHUT_WR);
                    }
                }
                else
                {
                    // We don't register for any other events.
                    retail_assert(false, "Unexpected event type!");
                }
            }
            else if (ev.data.fd == cancel_eventfd)
            {
                retail_assert(ev.events == EPOLLIN, "Unexpected event type!");
                consume_eventfd(cancel_eventfd);
                producer_shutdown = true;
            }
            else
            {
                // We don't monitor any other fds.
                retail_assert(false, "Unexpected fd!");
            }
        }
    }
}

template <typename T_element_type>
void server::start_stream_producer(int stream_socket, std::function<std::optional<T_element_type>()> generator_fn)
{
    // Give the session ownership of the new stream thread.
    s_session_owned_threads.emplace_back(
        stream_producer_handler<T_element_type>, stream_socket, s_session_shutdown_eventfd, generator_fn);
}

std::function<std::optional<gaia_id_t>()> server::get_id_generator_for_type(gaia_type_t type)
{
    gaia_locator_t locator = 0;
    return [type, locator]() mutable -> std::optional<gaia_id_t> {
        // We need to ensure that we're not reading the locator segment
        // while a committing transaction is writing to it.
        std::shared_lock lock(s_locators_lock);
        while (++locator && locator <= s_data->last_locator)
        {
            auto obj = locator_to_ptr(locator);
            if (obj && obj->type == type)
            {
                return obj->id;
            }
        }
        // Signal end of iteration.
        return std::nullopt;
    };
}

// Before this method is called, we have already received the log fd from the client
// and mmapped it.
// This method returns true for a commit decision and false for an abort decision.
bool server::txn_commit()
{
    // At the process level, acquiring an advisory file lock in exclusive mode
    // guarantees there are no clients mapping the locator segment. It does not
    // guarantee there are no other threads in this process that have acquired
    // an exclusive lock, though (hence the additional mutex).
    if (-1 == ::flock(s_fd_locators, LOCK_EX))
    {
        throw_system_error("flock failed");
    }
    // Within our own process, we must have exclusive access to the locator segment.
    std::unique_lock lock(s_locators_lock);
    auto cleanup = make_scope_guard([&]() {
        if (-1 == ::flock(s_fd_locators, LOCK_UN))
        {
            // Per C++11 semantics, throwing an exception from a destructor
            // will just call std::terminate(), no undefined behavior.
            throw_system_error("flock failed");
        }
    });

    std::set<gaia_locator_t> locators;
    // This is only used for persistence.
    std::string txn_name;

    if (!s_disable_persistence)
    {
        txn_name = rdb->begin_txn(s_txn_id);
        // Prepare log for transaction.
        rdb->prepare_wal_for_write(s_log, txn_name);
    }

    for (size_t i = 0; i < s_log->count; i++)
    {
        auto lr = s_log->log_records + i;

        if (locators.insert(lr->locator).second)
        {
            if ((*s_shared_locators)[lr->locator] != lr->old_offset)
            {
                if (!s_disable_persistence)
                {
                    // Append rollback decision to log.
                    // This isn't really required because recovery will skip deserializing transactions
                    // that don't have a commit marker; we do it for completeness anyway.
                    rdb->append_wal_rollback_marker(txn_name);
                }
                return false;
            }
        }
    }

    for (size_t i = 0; i < s_log->count; i++)
    {
        auto lr = s_log->log_records + i;
        (*s_shared_locators)[lr->locator] = lr->new_offset;
    }

    if (!s_disable_persistence)
    {
        // Append commit decision to the log.
        rdb->append_wal_commit_marker(txn_name);
    }

    return true;
}

// this must be run on main thread
// see https://thomastrapp.com/blog/signal-handler-for-multithreaded-c++/
void server::run(bool disable_persistence)
{
    // There can only be one thread running at this point, so this doesn't need synchronization.
    s_disable_persistence = disable_persistence;
    // Block handled signals in this thread and subsequently spawned threads.
    sigset_t handled_signals = mask_signals();
    while (true)
    {
        // Create eventfd shutdown event.
        s_server_shutdown_eventfd = make_eventfd();
        auto cleanup_shutdown_eventfd = make_scope_guard([]() {
            // We can't close this fd until all readers and writers have exited.
            // The only readers are the client dispatch thread and the session
            // threads, and the only writer is the signal handler thread. All
            // these threads must have exited before we exit this scope and this
            // handler executes.
            close_fd(s_server_shutdown_eventfd);
        });
        // Launch signal handler thread.
        int caught_signal = 0;
        std::thread signal_handler_thread(signal_handler, handled_signals, std::ref(caught_signal));
        init_shared_memory();
        std::thread client_dispatch_thread(client_dispatch_handler);
        // The client dispatch thread will only return after all sessions have been disconnected
        // and the listening socket has been closed.
        client_dispatch_thread.join();
        // The signal handler thread will only return after a blocked signal is pending.
        signal_handler_thread.join();
        // We shouldn't get here unless the signal handler thread has caught a signal.
        retail_assert(caught_signal != 0, "A signal should have been caught!");
        // We special-case SIGHUP to force reinitialization of the server.
        if (caught_signal != SIGHUP)
        {
            // To exit with the correct status (reflecting a caught signal),
            // we need to unblock blocked signals and re-raise the signal.
            // We may have already received other pending signals by the time
            // we unblock signals, in which case they will be delivered and
            // terminate the process before we can re-raise the caught signal.
            // That is benign, since we've already performed cleanup actions
            // and the exit status will still be valid.
            ::pthread_sigmask(SIG_UNBLOCK, &handled_signals, nullptr);
            ::raise(caught_signal);
        }
    }
}<|MERGE_RESOLUTION|>--- conflicted
+++ resolved
@@ -105,15 +105,11 @@
     retail_assert(seals == (F_SEAL_SHRINK | F_SEAL_GROW | F_SEAL_WRITE), "Unexpected seals on log fd!");
     // Linux won't let us create a shared read-only mapping if F_SEAL_WRITE is set,
     // which seems contrary to the manpage for fcntl(2).
-<<<<<<< HEAD
-    s_log = static_cast<log*>(map_fd(get_fd_size(fd_log), PROT_READ, MAP_PRIVATE, fd_log, 0));
+    map_fd(s_log, get_fd_size(fd_log), PROT_READ, MAP_PRIVATE, fd_log, 0);
     // Unconditionally unmap the log segment on exit.
     auto cleanup_log = make_scope_guard([]() {
         unmap_fd(s_log, s_log->size());
     });
-=======
-    map_fd(s_log, get_fd_size(fd_log), PROT_READ, MAP_PRIVATE, fd_log, 0);
->>>>>>> 870859d4
     // Actually commit the transaction.
     bool success = txn_commit();
     session_event_t decision = success ? session_event_t::DECIDE_TXN_COMMIT : session_event_t::DECIDE_TXN_ABORT;
