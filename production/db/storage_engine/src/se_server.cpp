--- conflicted
+++ resolved
@@ -9,17 +9,13 @@
 
 #include <csignal>
 
-<<<<<<< HEAD
 #include <algorithm>
-#include <functional>
-#include <memory>
-=======
 #include <atomic>
 #include <bitset>
 #include <functional>
 #include <iostream>
+#include <memory>
 #include <ostream>
->>>>>>> 860c8c45
 #include <shared_mutex>
 #include <thread>
 #include <unordered_set>
@@ -53,7 +49,6 @@
 using namespace gaia::common::iterators;
 using namespace gaia::common::scope_guard;
 
-<<<<<<< HEAD
 stack_allocator_t server::allocate_stack_allocator(
     size_t txn_memory_request_size_bytes)
 {
@@ -75,12 +70,12 @@
     s_active_stack_allocators.push_back(std::move(stack_allocator));
     // Return stack allocator object.
     return *s_active_stack_allocators.at(s_active_stack_allocators.size() - 1).get();
-=======
+}
+
 // This assignment is non-atomic since there seems to be no reason to expect concurrent invocations.
 void server::register_object_deallocator(std::function<void(gaia_locator_t, gaia_offset_t)> deallocator_fn)
 {
     s_object_deallocator_fn = deallocator_fn;
->>>>>>> 860c8c45
 }
 
 void server::handle_connect(
@@ -112,24 +107,11 @@
         "Current event is inconsistent with state transition!");
     // Validate that no memory is allocated for current transaction.
     retail_assert(s_active_stack_allocators.empty(), "Stale memory allocations should not exist on current session.");
+
+    auto request = static_cast<const client_request_t*>(event_data);
+    retail_assert(request->data_type() == request_data_t::memory_info, "A call to begin_transaction() must provide memory allocation information.");
     // Currently we don't need to alter any server-side state for opening a transaction.
     FlatBufferBuilder builder;
-<<<<<<< HEAD
-    s_txn_id = allocate_txn_id();
-
-    auto request = static_cast<const client_request_t*>(event_data);
-    if (request->data_type() == request_data_t::memory_info)
-    {
-        auto txn_memory_request_size_bytes = static_cast<size_t>(request->data_as_memory_info()->memory_request_size_hint());
-        auto stack_allocator = allocate_stack_allocator(txn_memory_request_size_bytes);
-        build_server_reply(builder, session_event_t::CONNECT, old_state, new_state, s_txn_id, &stack_allocator);
-    }
-    else
-    {
-        build_server_reply(builder, session_event_t::CONNECT, old_state, new_state, s_txn_id);
-    }
-    send_msg_with_fds(s_session_socket, nullptr, 0, builder.GetBufferPointer(), builder.GetSize());
-=======
     // This allocates a new begin_ts for this txn and initializes its entry.
     // Since it can fail spuriously (by having the begin_ts entry invalidated
     // before it can be initialized), we loop until it succeeds. This seems
@@ -164,13 +146,17 @@
     start_fd_stream_producer(server_socket, commit_ts_generator);
     // Transfer ownership of the server socket to the stream producer thread.
     server_socket_cleanup.dismiss();
+
+    auto txn_memory_request_size_bytes = static_cast<size_t>(request->data_as_memory_info()->memory_request_size_hint());
+    auto stack_allocator = allocate_stack_allocator(txn_memory_request_size_bytes);
+
     // The client must throw an appropriate exception if txn_begin() returns
     // c_invalid_gaia_txn_id. This can only happen when another beginning or
     // committing txn invalidates all unknown timestamps in its snapshot window
     // or conflict window.
-    build_server_reply(builder, session_event_t::BEGIN_TXN, old_state, new_state, s_txn_id);
+    build_server_reply(builder, session_event_t::BEGIN_TXN, old_state, new_state, s_txn_id, &stack_allocator);
+
     send_msg_with_fds(s_session_socket, &client_socket, 1, builder.GetBufferPointer(), builder.GetSize());
->>>>>>> 860c8c45
 }
 
 void server::free_stack_allocators(bool deallocate_stack_allocator)
@@ -206,12 +192,6 @@
     retail_assert(
         old_state == session_state_t::TXN_IN_PROGRESS && new_state == session_state_t::CONNECTED,
         "Current event is inconsistent with state transition!");
-<<<<<<< HEAD
-    // We just need to reset the session thread's txn_id without replying to the client.
-    s_txn_id = 0;
-
-    get_memory_info_from_request_and_free(event, false);
-=======
     // Update the saved watermark and perform associated maintenance tasks.
     cerr << "Calling update_apply_watermark with begin_ts " << s_txn_id << " (handle_rollback_txn)" << endl;
     update_apply_watermark(s_txn_id);
@@ -220,7 +200,7 @@
     // not advance it past our begin_ts.
     set_active_txn_terminated(s_txn_id);
     s_txn_id = c_invalid_gaia_txn_id;
->>>>>>> 860c8c45
+    get_memory_info_from_request_and_free(event, false);
 }
 
 void server::handle_commit_txn(
@@ -554,7 +534,6 @@
     cleanup_memory.dismiss();
 }
 
-<<<<<<< HEAD
 void server::init_memory_manager()
 {
     execution_flags_t execution_flags;
@@ -581,7 +560,8 @@
     retail_assert(offset != -c_invalid_offset, "Invalid offset post object creation.");
     update_locator(locator, offset);
     return offset;
-=======
+}
+
 // Use a huge sparse array to store the txn info, where each entry is indexed by
 // its begin or commit timestamp. We use 2^45 = 32TB of virtual address space
 // for this array, but only the pages we actually use will ever be allocated.
@@ -665,7 +645,6 @@
         -1,
         0);
     cerr << "Initialized s_txn_info to " << c_size_in_bytes << " bytes at address " << s_txn_info << endl;
->>>>>>> 860c8c45
 }
 
 void server::recover_db()
