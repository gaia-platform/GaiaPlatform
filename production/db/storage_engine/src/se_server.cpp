--- conflicted
+++ resolved
@@ -454,20 +454,11 @@
     {
         throw_system_error("memfd_create failed");
     }
-<<<<<<< HEAD
-    if (-1 == ::ftruncate(s_fd_locators, sizeof(locators)) || -1 == ::ftruncate(s_fd_data, sizeof(data)))
-    {
-        throw_system_error("ftruncate failed");
-    }
-    s_shared_locators = static_cast<locators*>(map_fd(sizeof(locators), PROT_READ | PROT_WRITE, MAP_SHARED, s_fd_locators, 0));
-    s_data = static_cast<data*>(map_fd(sizeof(data), PROT_READ | PROT_WRITE, MAP_SHARED, s_fd_data, 0));
-    init_memory_manager();
-=======
     truncate_fd(s_fd_locators, sizeof(locators));
     truncate_fd(s_fd_data, sizeof(data));
     map_fd(s_shared_locators, sizeof(locators), PROT_READ | PROT_WRITE, MAP_SHARED, s_fd_locators, 0);
     map_fd(s_data, sizeof(data), PROT_READ | PROT_WRITE, MAP_SHARED, s_fd_data, 0);
->>>>>>> ee16ee0e
+    init_memory_manager();
     // Populate shared memory from the persistent log and snapshot.
     recover_db();
     cleanup_memory.dismiss();
