--- conflicted
+++ resolved
@@ -193,14 +193,8 @@
     }
     // "Wildcard" transitions (current state = session_state_t::ANY) must be listed after
     // non-wildcard transitions with the same event, or the latter will never be applied.
-<<<<<<< HEAD
-    for (size_t i = 0; i < std::size(s_valid_transitions); i++)
-    {
-        valid_transition_t t = s_valid_transitions[i];
-=======
     for (auto t : s_valid_transitions)
     {
->>>>>>> e7c1f91c
         if (t.event == event && (t.state == s_session_state || t.state == session_state_t::ANY))
         {
             session_state_t new_state = t.transition.new_state;
@@ -283,20 +277,12 @@
     auto cleanup_memory = make_scope_guard([]() { clear_shared_memory(); });
     retail_assert(s_fd_data == -1 && s_fd_locators == -1);
     retail_assert(!s_data && !s_shared_locators);
-<<<<<<< HEAD
-    s_fd_locators = ::memfd_create(SCH_MEM_LOCATORS, MFD_ALLOW_SEALING);
-=======
     s_fd_locators = ::memfd_create(c_sch_mem_locators, MFD_ALLOW_SEALING);
->>>>>>> e7c1f91c
     if (s_fd_locators == -1)
     {
         throw_system_error("memfd_create failed");
     }
-<<<<<<< HEAD
-    s_fd_data = ::memfd_create(SCH_MEM_DATA, MFD_ALLOW_SEALING);
-=======
     s_fd_data = ::memfd_create(c_sch_mem_data, MFD_ALLOW_SEALING);
->>>>>>> e7c1f91c
     if (s_fd_data == -1)
     {
         throw_system_error("memfd_create failed");
@@ -317,11 +303,7 @@
     // Open RocksDB just once.
     if (!rdb)
     {
-<<<<<<< HEAD
-        rdb.reset(new gaia::db::persistent_store_manager());
-=======
         rdb = make_unique<gaia::db::persistent_store_manager>();
->>>>>>> e7c1f91c
         rdb->open();
         rdb->recover();
     }
@@ -392,11 +374,7 @@
     // The socket name is not null-terminated in the address structure, but
     // we need to add an extra byte for the null byte prefix.
     socklen_t server_addr_size = sizeof(server_addr.sun_family) + 1 + ::strlen(&server_addr.sun_path[1]);
-<<<<<<< HEAD
-    if (-1 == ::bind(listening_socket, (struct sockaddr*)&server_addr, server_addr_size))
-=======
     if (-1 == ::bind(listening_socket, reinterpret_cast<struct sockaddr*>(&server_addr), server_addr_size))
->>>>>>> e7c1f91c
     {
         throw_system_error("bind failed");
     }
@@ -458,19 +436,12 @@
     // but shouldn't really matter in practice.
     auto epoll_cleanup = make_scope_guard([epoll_fd]() { ::close(epoll_fd); });
     int registered_fds[] = {s_listening_socket, s_server_shutdown_eventfd};
-<<<<<<< HEAD
-    for (size_t i = 0; i < std::size(registered_fds); i++)
-    {
-        epoll_event ev{.events = EPOLLIN, .data.fd = registered_fds[i]};
-        if (-1 == ::epoll_ctl(epoll_fd, EPOLL_CTL_ADD, registered_fds[i], &ev))
-=======
     for (int registered_fd : registered_fds)
     {
         epoll_event ev = {0};
         ev.events = EPOLLIN;
         ev.data.fd = registered_fd;
         if (-1 == ::epoll_ctl(epoll_fd, EPOLL_CTL_ADD, registered_fd, &ev))
->>>>>>> e7c1f91c
         {
             throw_system_error("epoll_ctl failed");
         }
@@ -518,11 +489,7 @@
             retail_assert(ev.events == EPOLLIN);
             if (ev.data.fd == s_listening_socket)
             {
-<<<<<<< HEAD
-                int session_socket = ::accept(s_listening_socket, NULL, NULL);
-=======
                 int session_socket = ::accept(s_listening_socket, nullptr, nullptr);
->>>>>>> e7c1f91c
                 if (session_socket == -1)
                 {
                     throw_system_error("accept failed");
@@ -583,13 +550,6 @@
     }
     auto epoll_cleanup = make_scope_guard([epoll_fd]() { ::close(epoll_fd); });
     int fds[] = {s_session_socket, s_server_shutdown_eventfd};
-<<<<<<< HEAD
-    for (size_t i = 0; i < std::size(fds); i++)
-    {
-        // We should only get EPOLLRDHUP from the client socket, but oh well.
-        epoll_event ev{.events = EPOLLIN | EPOLLRDHUP, .data.fd = fds[i]};
-        if (-1 == ::epoll_ctl(epoll_fd, EPOLL_CTL_ADD, fds[i], &ev))
-=======
     for (int fd : fds)
     {
         // We should only get EPOLLRDHUP from the client socket, but oh well.
@@ -597,7 +557,6 @@
         ev.events = EPOLLIN | EPOLLRDHUP;
         ev.data.fd = fd;
         if (-1 == ::epoll_ctl(epoll_fd, EPOLL_CTL_ADD, fd, &ev))
->>>>>>> e7c1f91c
         {
             throw_system_error("epoll_ctl failed");
         }
@@ -748,11 +707,7 @@
 
 template <typename T_element_type>
 void server::stream_producer_handler(
-<<<<<<< HEAD
-    int stream_socket, int cancel_eventfd, std::function<std::optional<element_type>()> generator_fn)
-=======
     int stream_socket, int cancel_eventfd, std::function<std::optional<T_element_type>()> generator_fn)
->>>>>>> e7c1f91c
 {
     // We only support fixed-width integer types for now to avoid framing.
     static_assert(std::is_integral<T_element_type>::value, "Generator function must return an integer.");
@@ -780,24 +735,16 @@
     // We poll for write availability of the stream socket in level-triggered mode,
     // and only write at most one buffer of data before polling again, to avoid read
     // starvation of the cancellation eventfd.
-<<<<<<< HEAD
-    epoll_event sock_ev{.events = EPOLLOUT, .data.fd = stream_socket};
-=======
     epoll_event sock_ev = {0};
     sock_ev.events = EPOLLOUT;
     sock_ev.data.fd = stream_socket;
->>>>>>> e7c1f91c
     if (-1 == ::epoll_ctl(epoll_fd, EPOLL_CTL_ADD, stream_socket, &sock_ev))
     {
         throw_system_error("epoll_ctl failed");
     }
-<<<<<<< HEAD
-    epoll_event cancel_ev{.events = EPOLLIN, .data.fd = cancel_eventfd};
-=======
     epoll_event cancel_ev = {0};
     cancel_ev.events = EPOLLIN;
     cancel_ev.data.fd = cancel_eventfd;
->>>>>>> e7c1f91c
     if (-1 == ::epoll_ctl(epoll_fd, EPOLL_CTL_ADD, cancel_eventfd, &cancel_ev))
     {
         throw_system_error("epoll_ctl failed");
@@ -856,11 +803,7 @@
                     // Write to the send buffer until we exhaust either the iterator or the buffer free space.
                     while (gen_iter && (batch_buffer.size() < STREAM_BATCH_SIZE))
                     {
-<<<<<<< HEAD
-                        element_type next_val = *gen_iter;
-=======
                         T_element_type next_val = *gen_iter;
->>>>>>> e7c1f91c
                         batch_buffer.push_back(next_val);
                         ++gen_iter;
                     }
@@ -938,13 +881,8 @@
     }
 }
 
-<<<<<<< HEAD
-template <typename element_type>
-void server::start_stream_producer(int stream_socket, std::function<std::optional<element_type>()> generator_fn)
-=======
 template <typename T_element_type>
 void server::start_stream_producer(int stream_socket, std::function<std::optional<T_element_type>()> generator_fn)
->>>>>>> e7c1f91c
 {
     // Give the session ownership of the new stream thread.
     s_session_owned_threads.emplace_back(
@@ -963,11 +901,7 @@
             gaia_offset_t offset = (*s_shared_locators)[locator];
             if (offset)
             {
-<<<<<<< HEAD
-                gaia_se_object_t* obj = reinterpret_cast<gaia_se_object_t*>(s_data->objects + (*s_shared_locators)[locator]);
-=======
                 auto obj = reinterpret_cast<gaia_se_object_t*>(s_data->objects + (*s_shared_locators)[locator]);
->>>>>>> e7c1f91c
                 if (obj->type == type)
                 {
                     return obj->id;
