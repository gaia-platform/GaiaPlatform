/////////////////////////////////////////////
// Copyright (c) Gaia Platform LLC
// All rights reserved.
/////////////////////////////////////////////

#include "persistent_store_manager.hpp"

<<<<<<< HEAD
=======
#include "rocksdb/db.h"
#include "rocksdb/write_batch.h"

>>>>>>> e7c1f91c
#include "db_types.hpp"
#include "gaia_db_internal.hpp"
#include "gaia_hash_map.hpp"
#include "gaia_se_object.hpp"
#include "rdb_internal.hpp"
#include "rdb_object_converter.hpp"
<<<<<<< HEAD
#include "rocksdb/db.h"
#include "rocksdb/write_batch.h"
=======
>>>>>>> e7c1f91c
#include "storage_engine.hpp"
#include "storage_engine_server.hpp"
#include "system_table_types.hpp"

using namespace gaia::db;
using namespace gaia::common;
using namespace rocksdb;

// Todo (Mihir) Take as input to some options file. https://gaiaplatform.atlassian.net/browse/GAIAPLAT-323
static const std::string c_data_dir = PERSISTENT_DIRECTORY_PATH;
std::unique_ptr<gaia::db::rdb_internal_t> persistent_store_manager::rdb_internal;

persistent_store_manager::persistent_store_manager()
{
    rocksdb::WriteOptions write_options{};
    write_options.sync = true;
    rocksdb::TransactionDBOptions transaction_db_options{};
    rdb_internal = make_unique<gaia::db::rdb_internal_t>(c_data_dir, write_options, transaction_db_options);
}

persistent_store_manager::~persistent_store_manager()
{
    close();
}

void persistent_store_manager::open()
{
    rocksdb::TransactionDBOptions options{};
    rocksdb::Options init_options{};

    // Implies 2PC log writes.
    constexpr bool c_allow_2pc = true;
    // Use fsync instead of fdatasync.
    constexpr bool c_use_fsync = true;
    // Create a new database directory if one doesn't exist.
    constexpr bool c_create_if_missing = true;
    // Size of memtable (4MB).
    constexpr size_t c_write_buffer_size = 4 * 1024 * 1024;
    // Size of memtable across all column families.
    constexpr size_t c_db_write_buffer_size = c_write_buffer_size;
    // Will function as a trigger for flushing memtables to disk.
    // https://github.com/facebook/rocksdb/issues/4180 Only relevant when we have multiple column families.
    // Same size as memtable.
    constexpr size_t c_max_total_wal_size = c_write_buffer_size;
    // Number of memtables.
    // We use 2 memtables, so that while one memtable is being flushed to
    // storage, the other memtable can continue accepting writes.
    constexpr size_t c_max_write_buffer_number = 2;
    // The minimum number of memtables that will be merged together before
    // writing to storage.  If set to 1, then all memtables are flushed to L0 as
    // individual files.
    constexpr size_t c_min_write_buffer_number_to_merge = 1;
    // Any IO error during WAL replay is considered as data corruption. This
    // option assumes clean server shutdown. A crash during a WAL write may lead
    // to the database not getting opened. (see
    // https://github.com/cockroachdb/pebble/issues/453).
    // Currently in place for development purposes. The default option
    // 'kPointInTimeRecovery' will stop the WAL playback on discovering WAL
    // inconsistency without notifying the caller.
    // TODO (Mihir): Update to 'kPointInTimeRecovery' after
    // https://gaiaplatform.atlassian.net/browse/GAIAPLAT-321.
    constexpr auto c_wal_recovery_mode = WALRecoveryMode::kAbsoluteConsistency;

    init_options.allow_2pc = c_allow_2pc;
    init_options.use_fsync = c_use_fsync;
    init_options.create_if_missing = c_create_if_missing;
    init_options.write_buffer_size = c_write_buffer_size;
    init_options.db_write_buffer_size = c_db_write_buffer_size;
    init_options.max_total_wal_size = c_max_total_wal_size;
    init_options.max_write_buffer_number = c_max_write_buffer_number;
    init_options.min_write_buffer_number_to_merge = c_min_write_buffer_number_to_merge;
    init_options.wal_recovery_mode = c_wal_recovery_mode;

    rdb_internal->open_txn_db(init_options, options);
}

void persistent_store_manager::close()
{
    rdb_internal->close();
}

void persistent_store_manager::append_wal_commit_marker(std::string& txn_name)
{
    rdb_internal->commit(txn_name);
}

std::string persistent_store_manager::begin_txn(gaia_txn_id_t txn_id)
{
    rocksdb::WriteOptions write_options{};
    rocksdb::TransactionOptions txn_options{};
    return rdb_internal->begin_txn(write_options, txn_options, txn_id);
}

void persistent_store_manager::append_wal_rollback_marker(std::string& txn_name)
{
    rdb_internal->rollback(txn_name);
}

void persistent_store_manager::prepare_wal_for_write(std::string& txn_name)
{
    auto log = se_base::get_txn_log();
    retail_assert(log);
    // The key_count variable represents the number of puts + deletes.
    size_t key_count = 0;
    // Obtain RocksDB transaction object.
    auto txn = rdb_internal->get_txn_by_name(txn_name);
    for (size_t i = 0; i < log->count; i++)
    {
        auto lr = log->log_records + i;
        if (lr->operation == gaia_operation_t::remove)
        {
            // Encode key to be deleted.
            string_writer_t key;
            key.write_uint64(lr->deleted_id);
            txn->Delete(key.to_slice());
            key_count++;
        }
        else
        {
<<<<<<< HEAD
            string_writer key;
            string_writer value;
=======
            string_writer_t key;
            string_writer_t value;
>>>>>>> e7c1f91c
            void* gaia_object = lr->new_offset ? (server::s_data->objects + lr->new_offset) : nullptr;
            if (!gaia_object)
            {
                // Object was deleted in current transaction.
                continue;
            }
            encode_object(static_cast<gaia_se_object_t*>(gaia_object), &key, &value);
            // Gaia objects encoded as key-value slices shouldn't be empty.
            retail_assert(key.get_current_position() != 0 && value.get_current_position() != 0);
            txn->Put(key.to_slice(), value.to_slice());
            key_count++;
        }
    }
    // Ensure that keys were inserted into the RocksDB transaction object.
    retail_assert(key_count == log->count);
    rdb_internal->prepare_wal_for_write(txn);
}

/**
 * This API will read the entire LSM in sorted order and construct
 * gaia_objects using the create API.
 * Additionally, this method will recover the max gaia_id/txn_id's seen by previous
 * incarnations of the database.
 *
 * Todo (Mihir) The current implementation has an issue where deleted gaia_ids may get recycled post
 * recovery. Both the last seen gaia_id & txn_id need to be
 * persisted to the RocksDB manifest. https://github.com/facebook/rocksdb/wiki/MANIFEST
 *
 * Note that, for now we skip validating the existence of object references on recovery,
 * since these aren't validated during object creation either.
 */
void persistent_store_manager::recover()
{
    auto it = std::unique_ptr<rocksdb::Iterator>(rdb_internal->get_iterator());
    gaia_id_t max_id = 0;
    size_t count = 0;
    for (it->SeekToFirst(); it->Valid(); it->Next())
    {
        auto id = decode_object(it->key(), it->value());
        if (id > max_id && id < c_system_table_reserved_range_start)
        {
            max_id = id;
        }
        count++;
    }
    // Check for any errors found during the scan
    rdb_internal->handle_rdb_error(it->status());
    server::s_data->next_id = max_id;
}

void persistent_store_manager::destroy_persistent_store()
{
    rdb_internal->destroy_persistent_store();
}

void persistent_store_manager::create_object_on_recovery(
    gaia_id_t id,
    gaia_type_t type,
    size_t num_refs,
    size_t data_size,
    const void* data)
{
    server::hash_node* hash_node = gaia_hash_map::insert(server::s_data, server::s_shared_locators, id);
    hash_node->locator = se_base::allocate_locator(server::s_shared_locators, server::s_data, true);
    se_base::allocate_object(hash_node->locator, data_size + sizeof(gaia_se_object_t), server::s_shared_locators, server::s_data, true);
    gaia_se_object_t* obj_ptr = se_base::locator_to_ptr(server::s_shared_locators, server::s_data, hash_node->locator);
    obj_ptr->id = id;
    obj_ptr->type = type;
    obj_ptr->num_references = num_refs;
    obj_ptr->payload_size = data_size;
    memcpy(obj_ptr->payload, data, data_size);
}<|MERGE_RESOLUTION|>--- conflicted
+++ resolved
@@ -5,23 +5,15 @@
 
 #include "persistent_store_manager.hpp"
 
-<<<<<<< HEAD
-=======
 #include "rocksdb/db.h"
 #include "rocksdb/write_batch.h"
 
->>>>>>> e7c1f91c
 #include "db_types.hpp"
 #include "gaia_db_internal.hpp"
 #include "gaia_hash_map.hpp"
 #include "gaia_se_object.hpp"
 #include "rdb_internal.hpp"
 #include "rdb_object_converter.hpp"
-<<<<<<< HEAD
-#include "rocksdb/db.h"
-#include "rocksdb/write_batch.h"
-=======
->>>>>>> e7c1f91c
 #include "storage_engine.hpp"
 #include "storage_engine_server.hpp"
 #include "system_table_types.hpp"
@@ -141,13 +133,8 @@
         }
         else
         {
-<<<<<<< HEAD
-            string_writer key;
-            string_writer value;
-=======
             string_writer_t key;
             string_writer_t value;
->>>>>>> e7c1f91c
             void* gaia_object = lr->new_offset ? (server::s_data->objects + lr->new_offset) : nullptr;
             if (!gaia_object)
             {
