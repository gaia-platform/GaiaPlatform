/////////////////////////////////////////////
// Copyright (c) Gaia Platform LLC
// All rights reserved.
/////////////////////////////////////////////

#include "rdb_object_converter.hpp"
#include "persistent_store_manager.hpp"
#include "storage_engine.hpp"

using namespace gaia::common;
using namespace gaia::db;

/**
 * Format:
<<<<<<< HEAD
 * Key: fbb_type, id (uint32, uint64)
 * Value: value_type, payload_size, payload
 */
void rdb_object_converter_util::encode_node(
    const gaia_id_t id,
    gaia_type_t type,
    size_t size,
    const char* payload,
    string_writer* key,
    string_writer* value) {
    // Create key.
    key->write_uint32(type);
    key->write_uint64(id);

    // Create value.
    value->write_uint8(GaiaObjectType::node);
    value->write_uint32(size);
    value->write(payload, size);
}

/**
 * Todo: Update to create and return gaia_ptr<node>, pending recovery impl.
 */
const char* rdb_object_converter_util::decode_node(
    const rocksdb::Slice& key,
    const rocksdb::Slice& value,
    gaia_id_t* id,
    gaia_type_t* type,
    uint32_t* size) {
    string_reader key_(&key);
    string_reader value_(&value);
    // Read key.
    key_.read_uint32(type);
    key_.read_uint64(id);
    assert(key_.get_remaining_len_in_bytes() == 0);

    // Read value.
    uint8_t type_;
    value_.read_byte(&type_);
    assert(type_ == GaiaObjectType::node);

    value_.read_uint32(size);
    return value_.read(*size);
}

/**
 * Return whether the slice value belongs to an edge.
 */
bool rdb_object_converter_util::is_rdb_object_edge(const rocksdb::Slice& value) {
    assert(value.data());
    const uint8_t* type = reinterpret_cast<const uint8_t*>(value.data());
    return *type == GaiaObjectType::edge;
}

/**
 * Format:
 * Key: fbb_type, id (uint64, uint64)
 * Value: value_type, node_first, node_second, payload_size, payload
 */
void rdb_object_converter_util::encode_edge(
    const gaia_id_t id,
    gaia_type_t type,
    size_t size,
    const char* payload,
    const gaia_id_t first,
    const gaia_id_t second,
    string_writer* key,
    string_writer* value) {
    // Create key.
    key->write_uint32(type);
    key->write_uint64(id);

    // Create value.
    value->write_uint8(GaiaObjectType::edge);
    value->write_uint64(first);
    value->write_uint64(second);
    value->write_uint32(size);
    value->write(payload, size);
=======
 * Key: id (uint64)
 * Value: type, reference_count, payload_size, payload
 */
void gaia::db::encode_object(
    const gaia_se_object_t* gaia_object,
    string_writer* key,
    string_writer* value) {
    // Create key.
    key->write_uint64(gaia_object->id);

    // Create value.
    value->write_uint64(gaia_object->type);
    value->write_uint64(gaia_object->num_references);
    value->write_uint64(gaia_object->payload_size);

    value->write(gaia_object->payload, gaia_object->payload_size);
>>>>>>> 0eaf9406
}

gaia_id_t gaia::db::decode_object(
    const rocksdb::Slice& key,
    const rocksdb::Slice& value) {
    gaia_id_t id;
    gaia_type_t type;
    uint64_t size;
    uint64_t num_references;
    string_reader key_(&key);
    string_reader value_(&value);

    // Read key.
<<<<<<< HEAD
    key_.read_uint32(type);
    key_.read_uint64(id);
=======
    key_.read_uint64(&id);
    assert(key_.get_remaining_len_in_bytes() == 0);
>>>>>>> 0eaf9406

    // Read value.
    value_.read_uint64(&type);
    value_.read_uint64(&num_references);
    value_.read_uint64(&size);
    auto payload = value_.read(size);
    // Create Object.
    persistent_store_manager::create_object_on_recovery(id, type, num_references, size, payload);
    return id;
}<|MERGE_RESOLUTION|>--- conflicted
+++ resolved
@@ -12,86 +12,6 @@
 
 /**
  * Format:
-<<<<<<< HEAD
- * Key: fbb_type, id (uint32, uint64)
- * Value: value_type, payload_size, payload
- */
-void rdb_object_converter_util::encode_node(
-    const gaia_id_t id,
-    gaia_type_t type,
-    size_t size,
-    const char* payload,
-    string_writer* key,
-    string_writer* value) {
-    // Create key.
-    key->write_uint32(type);
-    key->write_uint64(id);
-
-    // Create value.
-    value->write_uint8(GaiaObjectType::node);
-    value->write_uint32(size);
-    value->write(payload, size);
-}
-
-/**
- * Todo: Update to create and return gaia_ptr<node>, pending recovery impl.
- */
-const char* rdb_object_converter_util::decode_node(
-    const rocksdb::Slice& key,
-    const rocksdb::Slice& value,
-    gaia_id_t* id,
-    gaia_type_t* type,
-    uint32_t* size) {
-    string_reader key_(&key);
-    string_reader value_(&value);
-    // Read key.
-    key_.read_uint32(type);
-    key_.read_uint64(id);
-    assert(key_.get_remaining_len_in_bytes() == 0);
-
-    // Read value.
-    uint8_t type_;
-    value_.read_byte(&type_);
-    assert(type_ == GaiaObjectType::node);
-
-    value_.read_uint32(size);
-    return value_.read(*size);
-}
-
-/**
- * Return whether the slice value belongs to an edge.
- */
-bool rdb_object_converter_util::is_rdb_object_edge(const rocksdb::Slice& value) {
-    assert(value.data());
-    const uint8_t* type = reinterpret_cast<const uint8_t*>(value.data());
-    return *type == GaiaObjectType::edge;
-}
-
-/**
- * Format:
- * Key: fbb_type, id (uint64, uint64)
- * Value: value_type, node_first, node_second, payload_size, payload
- */
-void rdb_object_converter_util::encode_edge(
-    const gaia_id_t id,
-    gaia_type_t type,
-    size_t size,
-    const char* payload,
-    const gaia_id_t first,
-    const gaia_id_t second,
-    string_writer* key,
-    string_writer* value) {
-    // Create key.
-    key->write_uint32(type);
-    key->write_uint64(id);
-
-    // Create value.
-    value->write_uint8(GaiaObjectType::edge);
-    value->write_uint64(first);
-    value->write_uint64(second);
-    value->write_uint32(size);
-    value->write(payload, size);
-=======
  * Key: id (uint64)
  * Value: type, reference_count, payload_size, payload
  */
@@ -103,12 +23,11 @@
     key->write_uint64(gaia_object->id);
 
     // Create value.
-    value->write_uint64(gaia_object->type);
+    value->write_uint32(gaia_object->type);
     value->write_uint64(gaia_object->num_references);
     value->write_uint64(gaia_object->payload_size);
 
     value->write(gaia_object->payload, gaia_object->payload_size);
->>>>>>> 0eaf9406
 }
 
 gaia_id_t gaia::db::decode_object(
@@ -122,16 +41,11 @@
     string_reader value_(&value);
 
     // Read key.
-<<<<<<< HEAD
-    key_.read_uint32(type);
-    key_.read_uint64(id);
-=======
     key_.read_uint64(&id);
     assert(key_.get_remaining_len_in_bytes() == 0);
->>>>>>> 0eaf9406
 
     // Read value.
-    value_.read_uint64(&type);
+    value_.read_uint32(&type);
     value_.read_uint64(&num_references);
     value_.read_uint64(&size);
     auto payload = value_.read(size);
