--- conflicted
+++ resolved
@@ -302,17 +302,11 @@
     retail_assert(event == session_event_t::DECIDE_TXN_COMMIT || event == session_event_t::DECIDE_TXN_ABORT);
 
     // Execute trigger only if rules engine is initialized.
-<<<<<<< HEAD
-    // if (event_trigger_pool->get_commit_trigger() && event == session_event_t::DECIDE_TXN_COMMIT) {
-    //     event_trigger_pool->add_trigger_task(s_transaction_id, std::move(s_events));
-    // }
-=======
     if (event_trigger_pool->get_commit_trigger() && 
             event == session_event_t::DECIDE_TXN_COMMIT &&
             s_events.size() > 0) {
         event_trigger_pool->add_trigger_task(s_transaction_id, std::move(s_events));
     }
->>>>>>> 5ede5a69
 
     // Reset transaction id.
     s_transaction_id = 0;
