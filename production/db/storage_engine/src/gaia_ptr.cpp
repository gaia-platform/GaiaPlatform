/////////////////////////////////////////////
// Copyright (c) Gaia Platform LLC
// All rights reserved.
/////////////////////////////////////////////

#include "gaia_ptr.hpp"

#include "gaia_hash_map.hpp"
#include "payload_diff.hpp"
#include "storage_engine.hpp"
#include "storage_engine_client.hpp"
#include "triggers.hpp"
#include "type_metadata.hpp"

using namespace gaia::common;
using namespace gaia::db;
using namespace gaia::db::triggers;

gaia_id_t gaia_ptr::generate_id()
{
    return gaia_boot_t::get().get_next_id();
}

gaia_ptr gaia_ptr::create(gaia_type_t type, size_t data_size, const void* data)
{
    gaia_id_t id = gaia_ptr::generate_id();

    auto& metadata = type_registry_t::instance().get(type);
    size_t num_references = metadata.num_references();

    return create(id, type, num_references, data_size, data);
}

gaia_ptr gaia_ptr::create(gaia_id_t id, gaia_type_t type, size_t data_size, const void* data)
{
    auto& metadata = type_registry_t::instance().get(type);
    size_t num_references = metadata.num_references();

    return create(id, type, num_references, data_size, data);
}

gaia_ptr gaia_ptr::create(gaia_id_t id, gaia_type_t type, size_t num_refs, size_t data_size, const void* data)
{
    size_t refs_len = num_refs * sizeof(gaia_id_t);
    size_t total_len = data_size + refs_len;
    // TODO this constructor allows creating a gaia_ptr in an invalid state
    //  the gaia_se_object_t should either be initialized before and passed in
    //  or initialized inside the constructor.
    gaia_ptr obj(id, total_len + sizeof(gaia_se_object_t));
    gaia_se_object_t* obj_ptr = obj.to_ptr();
    obj_ptr->id = id;
    obj_ptr->type = type;
    obj_ptr->num_references = num_refs;
    if (num_refs)
    {
        memset(obj_ptr->payload, 0, refs_len);
    }
    obj_ptr->payload_size = total_len;
    memcpy(obj_ptr->payload + refs_len, data, data_size);
    obj.create_insert_trigger(type, id);
    return obj;
}

void gaia_ptr::remove(gaia_ptr& node)
{
    if (!node)
    {
        return;
    }

    const gaia_id_t* references = node.references();
    for (size_t i = 0; i < node.num_references(); i++)
    {
        if (references[i] != INVALID_GAIA_ID)
        {
            throw node_not_disconnected(node.id(), node.type());
        }
    }
    node.reset();
}

void gaia_ptr::clone_no_txn()
{
    gaia_se_object_t* old_this = to_ptr();
    size_t new_size = sizeof(gaia_se_object_t) + old_this->payload_size;
    allocate(new_size);
    gaia_se_object_t* new_this = to_ptr();
    memcpy(new_this, old_this, new_size);
}

gaia_ptr& gaia_ptr::clone()
{
    gaia_offset_t old_offset = to_offset();
    clone_no_txn();

    client::txn_log(m_locator, old_offset, to_offset(), gaia_operation_t::clone);

    gaia_se_object_t* new_this = to_ptr();
    if (client::is_valid_event(new_this->type))
    {
        client::s_events.emplace_back(event_type_t::row_insert, new_this->type, new_this->id, empty_position_list);
    }

    return *this;
}

gaia_ptr& gaia_ptr::update_payload(size_t data_size, const void* data)
{
    gaia_se_object_t* old_this = to_ptr();
    gaia_offset_t old_offset = to_offset();

    size_t ref_len = old_this->num_references * sizeof(gaia_id_t);
    size_t total_len = data_size + ref_len;

    // updates m_locator to point to the new object
    allocate(sizeof(gaia_se_object_t) + total_len);

    gaia_se_object_t* new_this = to_ptr();

    memcpy(new_this, old_this, sizeof(gaia_se_object_t));
    new_this->payload_size = total_len;
    if (old_this->num_references > 0)
    {
        memcpy(new_this->payload, old_this->payload, ref_len);
    }
    new_this->num_references = old_this->num_references;
    memcpy(new_this->payload + ref_len, data, data_size);

    client::txn_log(m_locator, old_offset, to_offset(), gaia_operation_t::update);

    if (client::is_valid_event(new_this->type))
    {
        auto new_data = reinterpret_cast<const uint8_t*>(data);
        auto old_data = reinterpret_cast<const uint8_t*>(old_this->payload);
        const uint8_t* old_data_payload = old_data + ref_len;

        // Compute field diff
        field_position_list_t position_list;
        compute_payload_diff(new_this->type, old_data_payload, new_data, &position_list);
        client::s_events.emplace_back(event_type_t::row_update, new_this->type, new_this->id, position_list);
    }

    return *this;
}

<<<<<<< HEAD
gaia_ptr& gaia_ptr::update_child_references(size_t next_child_slot, gaia_id_t next_child_id, size_t parent_slot, gaia_id_t parent_id)
=======
gaia_ptr& gaia_ptr::update_child_references(
    size_t next_child_slot, gaia_id_t next_child_id, size_t parent_slot, gaia_id_t parent_id)
>>>>>>> 4087e3fe
{
    gaia_offset_t old_offset = to_offset();
    clone_no_txn();

    references()[next_child_slot] = next_child_id;
    references()[parent_slot] = parent_id;

    client::txn_log(m_locator, old_offset, to_offset(), gaia_operation_t::update);
    return *this;
}

gaia_ptr& gaia_ptr::update_child_reference(size_t child_slot, gaia_id_t child_id)
{
    gaia_offset_t old_offset = to_offset();
    clone_no_txn();

    references()[child_slot] = child_id;

    client::txn_log(m_locator, old_offset, to_offset(), gaia_operation_t::update);
    return *this;
}

void gaia_ptr::create_insert_trigger(gaia_type_t type, gaia_id_t id)
{
    if (client::is_valid_event(type))
    {
        client::s_events.emplace_back(event_type_t::row_insert, type, id, empty_position_list);
    }
}

gaia_ptr::gaia_ptr(gaia_id_t id)
{
    m_locator = gaia_hash_map::find(client::s_data, client::s_locators, id);
}

gaia_ptr::gaia_ptr(gaia_id_t id, size_t size)
{
    se_base::hash_node* hash_node = gaia_hash_map::insert(client::s_data, client::s_locators, id);
    hash_node->locator = m_locator = se_base::allocate_locator(client::s_locators, client::s_data);
    se_base::allocate_object(m_locator, size, client::s_locators, client::s_data);
    client::txn_log(m_locator, 0, to_offset(), gaia_operation_t::create);
}

void gaia_ptr::allocate(size_t size)
{
    se_base::allocate_object(m_locator, size, client::s_locators, client::s_data);
}

gaia_se_object_t* gaia_ptr::to_ptr() const
{
    client::verify_txn_active();

    return m_locator && se_base::locator_exists(client::s_locators, m_locator)
        ? reinterpret_cast<gaia_se_object_t*>(client::s_data->objects + (*client::s_locators)[m_locator])
        : nullptr;
}

gaia_offset_t gaia_ptr::to_offset() const
{
    client::verify_txn_active();

    return m_locator ? (*client::s_locators)[m_locator] : 0;
}

void gaia_ptr::find_next(gaia_type_t type)
{
    // search for rows of this type within the range of used slots
    while (++m_locator && m_locator < client::s_data->locator_count + 1)
    {
        if (is(type))
        {
            return;
        }
    }
    m_locator = 0;
}

void gaia_ptr::reset()
{
    client::txn_log(m_locator, to_offset(), 0, gaia_operation_t::remove, to_ptr()->id);

    if (client::is_valid_event(to_ptr()->type))
    {
        client::s_events.emplace_back(event_type_t::row_delete, to_ptr()->type, to_ptr()->id, empty_position_list);
    }
    (*client::s_locators)[m_locator] = 0;
    m_locator = 0;
}

// This trivial implementation is necessary to avoid calling into client code from the header file.
std::function<std::optional<gaia_id_t>()>
gaia_ptr::get_id_generator_for_type(gaia_type_t type)
{
    return client::get_id_generator_for_type(type);
}

void gaia_ptr::add_child_reference(gaia_id_t child_id, reference_offset_t first_child_offset)
{
    gaia_type_t parent_type = type();
    auto& parent_metadata = type_registry_t::instance().get(parent_type);
    auto relationship = parent_metadata.find_parent_relationship(first_child_offset);

    if (!relationship)
    {
        throw invalid_reference_offset(parent_type, first_child_offset);
    }

    // CHECK TYPES

    auto child_ptr = gaia_ptr(child_id);

    if (!child_ptr)
    {
        throw invalid_node_id(child_id);
    }

    if (relationship->parent_type != parent_type)
    {
        throw invalid_relationship_type(first_child_offset, parent_type, relationship->parent_type);
    }

    if (relationship->child_type != child_ptr.type())
    {
        throw invalid_relationship_type(first_child_offset, child_ptr.type(), relationship->child_type);
    }

    // CHECK CARDINALITY

    if (references()[first_child_offset] != INVALID_GAIA_ID)
    {
        // this parent already has a child for this relationship.
        // If the relationship is one-to-one we fail.
        if (relationship->cardinality == cardinality_t::one)
        {
            throw single_cardinality_violation(parent_type, first_child_offset);
        }
    }

    // Note: we check only for parent under the assumption that the relational integrity
    // is preserved thus if there are no parent references there are no next_child_offset either
    if (child_ptr.references()[relationship->parent_offset] != INVALID_GAIA_ID)
    {
        // ATM we don't allow a reference to be re-assigned on the fly.
        // Users need to explicitly call remove_child_reference() or
        // remove_parent_reference() before replacing an existing reference.
        // In future we may introduce flags/parameters that allow to do so.
        throw child_already_referenced(child_ptr.type(), relationship->parent_offset);
    }

    // BUILD THE REFERENCES
    // TODO (Mihir) if the parent/child have been created in the same txn the clone may not be necessary
    gaia_offset_t old_parent_offset = to_offset();
    clone_no_txn();

    gaia_offset_t old_child_offset = child_ptr.to_offset();
    child_ptr.clone_no_txn();

    child_ptr.references()[relationship->next_child_offset] = references()[first_child_offset];
    references()[first_child_offset] = child_ptr.id();
    child_ptr.references()[relationship->parent_offset] = id();

    client::txn_log(m_locator, old_parent_offset, to_offset(), gaia_operation_t::update);
    client::txn_log(child_ptr.m_locator, old_child_offset, child_ptr.to_offset(), gaia_operation_t::update);
}

void gaia_ptr::add_parent_reference(gaia_id_t parent_id, reference_offset_t parent_offset)
{
    gaia_type_t child_type = type();

    auto& child_metadata = type_registry_t::instance().get(child_type);
    auto child_relationship = child_metadata.find_child_relationship(parent_offset);

    if (!child_relationship)
    {
        throw invalid_reference_offset(child_type, parent_offset);
    }

    auto parent_ptr = gaia_ptr(parent_id);

    if (!parent_ptr)
    {
        throw invalid_node_id(parent_id);
    }

    parent_ptr.add_child_reference(id(), child_relationship->first_child_offset);
}

void gaia_ptr::remove_child_reference(gaia_id_t child_id, reference_offset_t first_child_offset)
{
    gaia_type_t parent_type = type();
    auto& parent_metadata = type_registry_t::instance().get(parent_type);
    auto relationship = parent_metadata.find_parent_relationship(first_child_offset);

    if (!relationship)
    {
        throw invalid_reference_offset(parent_type, first_child_offset);
    }

    // CHECK TYPES
    // TODO Note this check could be removed, or the failure could be gracefully handled
    //   I still prefer to fail because calling this method with worng arguments means there
    //   is something seriously ill in the caller code.

    auto child_ptr = gaia_ptr(child_id);

    if (!child_ptr)
    {
        throw invalid_node_id(child_id);
    }

    if (relationship->parent_type != parent_type)
    {
        throw invalid_relationship_type(first_child_offset, parent_type, relationship->parent_type);
    }

    if (relationship->child_type != child_ptr.type())
    {
        throw invalid_relationship_type(first_child_offset, child_ptr.type(), relationship->child_type);
    }

    // REMOVE REFERENCE
    gaia_offset_t old_parent_offset = to_offset();
    clone_no_txn();
    gaia_offset_t old_child_offset = child_ptr.to_offset();
    child_ptr.clone_no_txn();

    gaia_id_t prev_child = INVALID_GAIA_ID;
    gaia_id_t curr_child = references()[first_child_offset];

    while (curr_child != child_id)
    {
        prev_child = curr_child;
        curr_child = gaia_ptr(prev_child).references()[relationship->next_child_offset];
    }

    // match found
    if (curr_child == child_id)
    {
        auto curr_ptr = gaia_ptr(curr_child);

        if (!prev_child)
        {
            // first child in the linked list, need to update the parent
            references()[first_child_offset] = curr_ptr.references()[relationship->next_child_offset];
        }
        else
        {
            // non-first child in the linked list, update the previous child
            auto prev_ptr = gaia_ptr(prev_child);
            prev_ptr.references()[relationship->next_child_offset]
                = curr_ptr.references()[relationship->next_child_offset];
        }

        curr_ptr.references()[relationship->parent_offset] = INVALID_GAIA_ID;
        curr_ptr.references()[relationship->next_child_offset] = INVALID_GAIA_ID;
    }

    client::txn_log(m_locator, old_parent_offset, to_offset(), gaia_operation_t::update);
    client::txn_log(child_ptr.m_locator, old_child_offset, child_ptr.to_offset(), gaia_operation_t::update);
}

void gaia_ptr::remove_parent_reference(gaia_id_t parent_id, reference_offset_t parent_offset)
{
    gaia_type_t child_type = type();

    auto& child_metadata = type_registry_t::instance().get(child_type);
    auto relationship = child_metadata.find_child_relationship(parent_offset);

    if (!relationship)
    {
        throw invalid_reference_offset(child_type, parent_offset);
    }

    auto parent_ptr = gaia_ptr(parent_id);

    if (!parent_ptr)
    {
        throw invalid_node_id(parent_id);
    }

    // REMOVE REFERENCE
    parent_ptr.remove_child_reference(id(), relationship->first_child_offset);
}<|MERGE_RESOLUTION|>--- conflicted
+++ resolved
@@ -143,12 +143,8 @@
     return *this;
 }
 
-<<<<<<< HEAD
-gaia_ptr& gaia_ptr::update_child_references(size_t next_child_slot, gaia_id_t next_child_id, size_t parent_slot, gaia_id_t parent_id)
-=======
 gaia_ptr& gaia_ptr::update_child_references(
     size_t next_child_slot, gaia_id_t next_child_id, size_t parent_slot, gaia_id_t parent_id)
->>>>>>> 4087e3fe
 {
     gaia_offset_t old_offset = to_offset();
     clone_no_txn();
