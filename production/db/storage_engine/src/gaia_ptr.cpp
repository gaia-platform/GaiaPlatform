--- conflicted
+++ resolved
@@ -18,14 +18,9 @@
 using namespace gaia::db;
 using namespace gaia::db::triggers;
 
-<<<<<<< HEAD
-gaia_id_t gaia_ptr::generate_id() {
+gaia_id_t gaia_ptr::generate_id()
+{
     return gaia_boot_t::get().get_next_id();
-=======
-gaia_id_t gaia_ptr::generate_id()
-{
-    return client::generate_id(client::s_data);
->>>>>>> eba8028f
 }
 
 void gaia_ptr::clone_no_txn()
