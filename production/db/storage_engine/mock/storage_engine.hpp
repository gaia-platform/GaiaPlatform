/////////////////////////////////////////////
// Copyright (c) Gaia Platform LLC
// All rights reserved.
/////////////////////////////////////////////

#pragma once

#include <string.h>
#include <unistd.h>
#include <sys/stat.h>
#include <sys/mman.h>
#include <sys/file.h>

#include <iostream>
#include <iomanip>
#include <cassert>
#include <set>
#include <thread>
#include <mutex>
#include <stdexcept>
#include <string>
#include <sstream>
#include <vector>
#include <memory>

<<<<<<< HEAD
#include <string.h>

#include <unistd.h>
#include <sys/stat.h>
#include <sys/mman.h>
#include <sys/file.h>

#include <gaia_exception.hpp>
#include "trigger.hpp"
#include "thread_pool.hpp"

namespace gaia
{

namespace common
{
    typedef uint64_t gaia_type_t;
    typedef void (*f_commit_trigger_t) (uint64_t, shared_ptr<std::vector<unique_ptr<gaia::db::triggers::trigger_event_t>>>, size_t, bool);
}

namespace db
{
    using namespace common;

    typedef uint64_t gaia_id_t;
    typedef uint64_t gaia_edge_type_t;
    typedef void (* gaia_tx_hook)(void);

    extern gaia_tx_hook s_tx_begin_hook;
    extern gaia_tx_hook s_tx_commit_hook;
    extern gaia_tx_hook s_tx_rollback_hook;

    // highest order bit to indicate the object is an edge
    const gaia_id_t c_edge_flag = 0x8000000000000000;

    struct gaia_se_node;
    struct gaia_se_edge;
    class gaia_ptr_base;

    class tx_not_open: public gaia_exception
    {
    public:
        tx_not_open()
        {
            m_message = "A transaction must be started before performing data access.";
        }
    };

    class tx_update_conflict: public gaia_exception
    {
    public:
        tx_update_conflict()
        {
            m_message = "Transaction aborted due to serialization error.";
        }
    };

    class duplicate_id: public gaia_exception
    {
    public:
        duplicate_id(gaia_id_t id)
        {
            std::stringstream strs;
            strs << "Object with the same ID (" << id << ") already exists.";
            m_message = strs.str();
        }
    };

    class oom: public gaia_exception
    {
    public:
        oom()
        {
            m_message = "Out of memory.";
        }
    };

    class dependent_edges_exist: public gaia_exception
    {
    public:
        dependent_edges_exist(gaia_id_t id)
        {
            std::stringstream strs;
            strs << "Cannot remove node with ID " << id << " because it has dependent edges.";
            m_message = strs.str();
        }
    };

    class invalid_node_id: public gaia_exception
    {
    public:
        invalid_node_id(int64_t id)
        {
            std::stringstream strs;
            strs << "Cannot find a node with ID " << id << ".";
            m_message = strs.str();
        }
    };

    class invalid_id_value: public gaia_exception
    {
    public:
        invalid_id_value(gaia_id_t id)
        {
            std::stringstream strs;
            strs << "ID value " << id << " is larger than the maximum ID value 2^63.";
            m_message = strs.str();
        }
    };

    class node_not_disconnected: public gaia_exception
    {
    public:
        node_not_disconnected(gaia_id_t id, gaia_type_t object_type) {
            stringstream msg;
            msg << "Cannot delete object " << id << ", type " << object_type << " because it is still connected to other object.";
            m_message = msg.str();
        }
    };

    inline void check_id(gaia_id_t id)
    {
        if (id & c_edge_flag)
        {
            throw invalid_id_value(id);
        }
    }

    enum GaiaOperation: u_int8_t {
        create = 0x0,
        update = 0x1,
        remove = 0x2,
        clone  = 0x3
    };

    class gaia_mem_base
    {
    private:
        static f_commit_trigger_t s_tx_commit_trigger;

        friend f_commit_trigger_t set_commit_trigger(f_commit_trigger_t commit_trigger) {
            s_tx_commit_trigger = commit_trigger;
            return s_tx_commit_trigger;
        }

        static void throw_runtime_error(const std::string& info)
        {
            std::stringstream ss;
            ss << info << " - " << (strerror(errno));
            throw std::runtime_error(ss.str());
        }

    public:
        // Allow the caller to provide their own shared memory file prefix
        // so that multiple tests can run concurrently against unique
        // shared memory segments.
        static void init(const char* prefix, bool engine = false)
        {
            if (prefix)
            {
                SCH_MEM_DATA = make_shm_name(s_sch_mem_data, prefix, SCH_MEM_DATA);
                SCH_MEM_OFFSETS = make_shm_name(s_sch_mem_offsets, prefix, SCH_MEM_OFFSETS);
            }
            init(engine);
        }

        static void init(bool engine = false)
        {
            if (s_data || s_log || s_offsets)
            {
                std::cerr
                    << "Warning: function sequencing error - calling init when there is an open transaction"
                    << std::endl;
            }

            if (s_engine || s_fd_data || s_fd_offsets)
            {
                std::cerr
                    << "Warning: function sequencing error - calling init more than once"
                    << std::endl;
            }

            const auto S_RWALL = 0666;

            umask(0);

            if (umask(0) != 0)
            {
                throw std::runtime_error("unable to set the security mask to 0");
            }

            const auto OPEN_FLAGS = engine ? O_CREAT | O_RDWR : O_RDWR;

            if (!s_fd_offsets)
            {
                s_fd_offsets = shm_open(SCH_MEM_OFFSETS, OPEN_FLAGS, S_RWALL);
                if (s_fd_offsets < 0)
                {
                    throw_runtime_error("shm_open failed");
                }
            }

            if (!s_fd_data)
            {
                s_fd_data = shm_open(SCH_MEM_DATA, OPEN_FLAGS, S_RWALL);
                if (s_fd_data < 0)
                {
                    throw std::runtime_error("shm_open failed");
                }
            }

            if (engine)
            {
                if (!s_engine)
                {
                    s_engine = true;

                    if (ftruncate(s_fd_offsets, 0)
                        || ftruncate(s_fd_data, 0)
                        || ftruncate(s_fd_offsets, sizeof(offsets))
                        || ftruncate(s_fd_data, sizeof(data)))
                    {
                        throw_runtime_error("ftruncate failed");
                    }
                }
            }

            // init thread safe queue and launch background reader thread.
            trigger_pool = new threadPool();
        }

        static void reset(bool silent = false)
        {
            if (shm_unlink(SCH_MEM_DATA) == -1 && !silent)
            {
                std::cerr
                    << "Warning: unable to shm_unlink SCH_MEM_DATA"
                    << std::endl;
                return;
            }

            if (shm_unlink(SCH_MEM_OFFSETS) == -1 && !silent)
            {
                std::cerr
                    << "Warning: unable to shm_unlink SCH_MEM_OFFSETS"
                    << std::endl;
                return;
            }

            s_fd_offsets = s_fd_data = 0;
            s_engine = false;
        }

        static void tx_begin()
        {
            s_data = (data*)mmap (nullptr, sizeof(data),
                PROT_READ|PROT_WRITE, MAP_SHARED, s_fd_data, 0);

            if (MAP_FAILED == s_data)
            {
                throw_runtime_error("mmap failed");
            }

            s_log = (log*)mmap(nullptr, sizeof(log),
                PROT_READ|PROT_WRITE, MAP_PRIVATE | MAP_ANONYMOUS, -1, 0);

            if (MAP_FAILED == s_log)
            {
                throw_runtime_error("mmap failed");
            }

            if (flock(s_fd_offsets, LOCK_SH) < 0)
            {
                throw_runtime_error("flock failed");
            }

            s_offsets = (offsets*)mmap (nullptr, sizeof(offsets),
                PROT_READ|PROT_WRITE, MAP_PRIVATE | MAP_POPULATE, s_fd_offsets, 0);

            if (MAP_FAILED == s_offsets)
            {
                throw_runtime_error("mmap failed");
            }

            if (flock(s_fd_offsets, LOCK_UN) < 0)
            {
                throw_runtime_error("flock failed");
            }

            s_log->latest_trid = allocate_transaction_id();
        }

        static void tx_log (int64_t row_id, int64_t old_object, int64_t new_object, int8_t event_type, int64_t object_type)
        {
            assert(s_log->count < MAX_LOG_RECS);

            log::log_record* lr = s_log->log_records + s_log->count++;

            lr->row_id = row_id;
            lr->old_object = old_object;
            lr->new_object = new_object;
            lr->event_type = event_type;
            lr->object_type = object_type;
        }

        // Update object type for the current log record.
        static void tx_log_object_type(int64_t object_type) {
            log::log_record* lr = s_log->log_records + s_log->count;
            lr->object_type = object_type;
        }

        static void tx_commit(bool trigger = true)
        {

            remap_offsets_shared();

            std::set<int64_t> row_ids;
            auto log_count = s_log->count;
            auto trid = s_log->latest_trid;

            auto events_ = std::make_shared<std::vector<unique_ptr<triggers::trigger_event_t>>>();
            if (trigger) {
                events_.get()->push_back(unique_ptr<triggers::trigger_event_t>(new triggers::trigger_event_t {triggers::event_type_t::transaction_begin, 0, 0, nullptr, 0}));
            }

            for (auto i = 0; i < s_log->count; i++)
            {
                auto lr = s_log->log_records + i;

                if (trigger) {
                    events_->push_back(unique_ptr<triggers::trigger_event_t>(new triggers::trigger_event_t {get_event_type(lr->event_type), lr->object_type, lr->row_id, nullptr, 0}));
                }

                if (row_ids.insert(lr->row_id).second)
                {
                    if ((*s_offsets)[lr->row_id] != lr->old_object)
                    {
                        // Rollback triggers?
                        unmap();
                        throw tx_update_conflict();
                    }
                }
            }

            for (auto i = 0; i < s_log->count; i++)
            {
                auto lr = s_log->log_records + i;
                (*s_offsets)[lr->row_id] = lr->new_object;
            }
            unmap();

            if (trigger) {
                events_->push_back(unique_ptr<triggers::trigger_event_t>(new triggers::trigger_event_t {triggers::event_type_t::transaction_commit, 0, 0, nullptr, 0}));
                // triggers::event_trigger::commit_trigger_(trid, events_, log_count +  2, true);
                
                // Execute trigger only if rules engine is initialized.
                if (s_tx_commit_trigger) {
                    s_tx_commit_trigger(trid, events_, log_count+2, true);
                }
                // Todo(msj) Enable when merged with new SE
                // trigger_pool->add_trigger_task(trid, log_count +  2, events_);
            }            
        }

        static triggers::event_type_t get_event_type(int8_t op) {
            switch(op) {
                case GaiaOperation::clone:
                case GaiaOperation::create:
                    return triggers::event_type_t::row_insert;
                case GaiaOperation::update:
                    return triggers::event_type_t::row_update;
                case GaiaOperation::remove:
                    return triggers::event_type_t::row_delete;
                default:
                    abort();
            }
        }

        // The real implementation will need
        // to do something better than increment
        // a counter.  It will need to guarantee
        // that the generated id is not in use
        // alreaady by a database that is
        // restored.
        static gaia_id_t generate_id()
        {
            gaia_id_t id = __sync_fetch_and_add(&s_next_id, 1);
            return id;
        }

        static inline void tx_rollback();

        static bool is_tx_active()
        {
            return (*gaia_mem_base::s_offsets != nullptr);
        }

        template <typename T>
        friend class gaia_ptr;
        template <typename T>
        friend class gaia_iterator;

    protected:
        const static char* SCH_MEM_OFFSETS;
        const static char* SCH_MEM_DATA;
        const static char* COMMIT_SEM;
        static int s_fd_offsets;
        static int s_fd_data;
        static std::string s_sch_mem_offsets;
        static std::string s_sch_mem_data;

        auto static const MAX_RIDS = 32 * 128L * 1024L;
        static const auto HASH_BUCKETS = 12289;
        static const auto HASH_LIST_ELEMENTS = MAX_RIDS;
        static const auto MAX_LOG_RECS = 1000000;
        static const auto MAX_TRIGGERS = 1000000;
        static const auto MAX_OBJECTS = MAX_RIDS * 8;
        static gaia_id_t s_next_id;

        typedef int64_t offsets[MAX_RIDS];

        struct hash_node
        {
            gaia_id_t id;
            int64_t next;
            int64_t row_id;
        };

        struct data
        {
            int64_t commit_lock;
            int64_t row_id_count;
            int64_t transaction_id_count;
            int64_t hash_node_count;
            hash_node hash_nodes[HASH_BUCKETS + HASH_LIST_ELEMENTS];

            int64_t objects[MAX_RIDS * 8];
        };

        struct log
        {
            int64_t count;
            int64_t latest_trid;
            struct log_record {
                uint64_t row_id;
                int64_t old_object;
                int64_t new_object;
                int8_t event_type;
                uint64_t object_type;
            } log_records[MAX_LOG_RECS];
        };

        static offsets *s_offsets;
        static data *s_data;
        static log *s_log;
        static bool s_engine;
        static threadPool* trigger_pool; 
 
        // static thread-safe queue

        static void remap_offsets_shared()
        {
            if (munmap(s_offsets, sizeof(offsets)) < 0)
            {
                throw_runtime_error("munmap failed");
            }

            if (flock(s_fd_offsets, LOCK_EX) < 0)
            {
                throw_runtime_error("flock failed");
            }


            s_offsets = (offsets*)mmap (nullptr, sizeof(offsets),
                PROT_READ|PROT_WRITE, MAP_SHARED, s_fd_offsets, 0);

            if (MAP_FAILED == s_offsets)
            {
                throw_runtime_error("mmap failed");
            }
        }

        static void verify_tx_active()
        {
            if (!is_tx_active())
            {
                throw tx_not_open();
            }
        }

        static void unmap()
        {
            if (flock(s_fd_offsets, LOCK_UN) < 0)
            {
                throw_runtime_error("flock failed");
            }

            if (munmap(s_offsets, sizeof(offsets))  < 0 ||
                munmap(s_data, sizeof(data)) < 0 ||
                munmap(s_log, sizeof(log)) < 0)
            {
                throw_runtime_error("mumap failed");
            }

            s_offsets = nullptr;
            s_data = nullptr;
            s_log = nullptr;
        }

        static int64_t allocate_row_id()
        {
            if (*gaia_mem_base::s_offsets == nullptr)
            {
                throw tx_not_open();
            }

            if (s_data->row_id_count >= MAX_RIDS)
            {
                throw oom();
            }

            return 1 + __sync_fetch_and_add (&s_data->row_id_count, 1);
        }

        static int64_t allocate_transaction_id() 
        {
            if (*gaia_mem_base::s_offsets == nullptr)
            {
                throw tx_not_open();
            }

            return 1 + __sync_fetch_and_add (&s_data->transaction_id_count, 1);
        }

        static void allocate_object (int64_t row_id, size_t size)
        {
            if (*gaia_mem_base::s_offsets == nullptr)
            {
                throw tx_not_open();
            }

            if (s_data->objects[0] >= MAX_OBJECTS)
            {
                throw oom();
            }

            (*s_offsets)[row_id] = 1 + __sync_fetch_and_add(
                &s_data->objects[0],
                (size + sizeof(int64_t) -1) / sizeof(int64_t));
        }

        static void* offset_to_ptr(int64_t offset)
        {
            return offset && (*gaia_mem_base::s_offsets)[offset]
                ? (gaia_mem_base::s_data->objects + (*gaia_mem_base::s_offsets)[offset])
                : nullptr;
        }

        static int64_t ptr_to_offset(void* ptr)
        {
            auto iptr = (int64_t*)ptr;
=======
#include "scope_guard.hpp"
#include "system_error.hpp"
#include "gaia_common.hpp"
#include "gaia_db.hpp"
#include "gaia_exception.hpp"
>>>>>>> a5f12310

namespace gaia {
namespace db {

using namespace common;

<<<<<<< HEAD
        static const char * make_shm_name(std::string& s, const char* prefix, const char* shm_name)
        {
            return s.append(prefix).append("_").append(shm_name).c_str();
        }
    };

    class gaia_hash_map: public gaia_mem_base
    {
    public:
        static hash_node* insert(const gaia_id_t id)
        {
            if (*gaia_mem_base::s_offsets == nullptr)
            {
                throw tx_not_open();
            }

            hash_node* node = s_data->hash_nodes + (id % HASH_BUCKETS);
            if (node->id == 0 && __sync_bool_compare_and_swap(&node->id, 0, id))
            {
                return node;
            }

            int64_t new_node_idx = 0;

            for (;;)
            {
                __sync_synchronize();

                if (node->id == id)
                {
                    if (node->row_id &&
                        (*gaia_mem_base::s_offsets)[node->row_id])
                    {
                        throw duplicate_id(id);
                    }
                    else
                    {
                        return node;
                    }
                }

                if (node->next)
                {
                    node = s_data->hash_nodes + node->next;
                    continue;
                }

                if (!new_node_idx)
                {
                    assert(s_data->hash_node_count + HASH_BUCKETS < HASH_LIST_ELEMENTS);
                    new_node_idx = HASH_BUCKETS + __sync_fetch_and_add (&s_data->hash_node_count, 1);
                    (s_data->hash_nodes + new_node_idx)->id = id;
                }

                if (__sync_bool_compare_and_swap(&node->next, 0, new_node_idx))
                {
                    return s_data->hash_nodes + new_node_idx;
                }
            }
        }

        static int64_t find(const gaia_id_t id)
        {
            if (*gaia_mem_base::s_offsets == nullptr)
            {
                throw tx_not_open();
            }

            auto node = s_data->hash_nodes + (id % HASH_BUCKETS);

            while (node)
            {
                if (node->id == id)
                {
                    if (node->row_id && (*gaia_mem_base::s_offsets)[node->row_id])
                    {
                        return node->row_id;
                    }
                    else
                    {
                        return 0;
                    }
                }

                node = node->next
                    ? s_data->hash_nodes + node->next
                    : 0;
            }

            return 0;
        }

        static void remove(const gaia_id_t id)
        {
            hash_node* node = s_data->hash_nodes + (id % HASH_BUCKETS);

            while (node->id)
            {
                if (node->id == id)
                {
                    if (node->row_id)
                    {
                        node->row_id = 0;
                    }
                    return;
                }
                if (!node->next)
                {
                    return;
                }
                node = s_data->hash_nodes + node->next;
            }
        }

    };

    inline void gaia_mem_base::tx_rollback()
    {
        for (auto i = 0; i < s_log->count; i++)
        {
            auto lr = s_log->log_records + i;
            gaia_hash_map::remove(lr->row_id);
        }
        unmap();
    }

    template <typename T>
    class gaia_ptr
    {
        // These two structs need to access the gaia_ptr protected constructors.
        friend struct gaia_se_node;
        friend struct gaia_se_edge;

    public:
        gaia_ptr (const std::nullptr_t = nullptr)
            :row_id(0) {}

        gaia_ptr (const gaia_ptr& other)
            :row_id (other.row_id) {}

        operator T* () const
        {
            return to_ptr();
        }

        T& operator * () const
        {
            return *to_ptr();
        }

        T* operator -> () const
        {
            return to_ptr();
        }

        bool operator == (const gaia_ptr<T>& other) const
        {
            return row_id == other.row_id;
        }

        bool operator == (const std::nullptr_t) const
        {
            return to_ptr() == nullptr;
        }

        bool operator != (const std::nullptr_t) const
        {
            return to_ptr() != nullptr;
        }

        operator bool () const
        {
            return to_ptr() != nullptr;
        }

        const T* get() const
        {
            return to_ptr();
        }

        gaia_ptr<T>& clone()
        {
            auto old_this = to_ptr();
            auto old_offset = to_offset();
            auto new_size = sizeof(T) + old_this->payload_size;

            allocate(new_size);
            auto new_this = to_ptr();

            memcpy (new_this, old_this, new_size);

            gaia_mem_base::tx_log (row_id, old_offset, to_offset(), GaiaOperation::clone, new_this->type);

            return *this;
        }

        gaia_ptr<T>& update_payload(size_t data_size, const void* data)
        {
            auto old_this = to_ptr();
            auto old_offset = to_offset();

            int32_t ref_len = old_this->num_references * sizeof(gaia_id_t);
            int32_t total_len = data_size + ref_len;
            allocate(sizeof(T) + total_len);

            auto new_this = to_ptr();

            memcpy (new_this, old_this, sizeof(T));
            new_this->payload_size = total_len;
            if (old_this->num_references) {
                memcpy(new_this->payload, old_this->payload, ref_len);
            }
            new_this->num_references = old_this->num_references;
            memcpy (new_this->payload + ref_len, data, data_size);

            gaia_mem_base::tx_log (row_id, old_offset, to_offset(), GaiaOperation::update, new_this->type);

            return *this;
        }

        static gaia_ptr<T> find_first(gaia_type_t type)
        {
            gaia_ptr<T> ptr;
            ptr.row_id = 1;

            if (!ptr.is(type))
            {
                ptr.find_next(type);
            }

            return ptr;
        }

        gaia_ptr<T> find_next()
        {
            if (gaia_ptr<T>::row_id)
            {
                find_next(gaia_ptr<T>::to_ptr()->type);
            }

            return *this;
        }

        gaia_ptr<T> operator++()
        {
            if (gaia_ptr<T>::row_id)
            {
                find_next(gaia_ptr<T>::to_ptr()->type);
            }
            return *this;
        }

        bool is_null() const
        {
            return row_id == 0;
        }

        int64_t get_id() const
        {
            return to_ptr()->id;
        }
=======
typedef uint64_t gaia_edge_type_t;
>>>>>>> a5f12310

// 1K oughta be enough for anybody...
const size_t MAX_MSG_SIZE = 1 << 10;

class se_base {
    friend class gaia_ptr;
    friend class gaia_hash_map;

   protected:
    static const char* const SERVER_CONNECT_SOCKET_NAME;
    static const char* const SCH_MEM_OFFSETS;
    static const char* const SCH_MEM_DATA;
    static const char* const SCH_MEM_LOG;

    auto static const MAX_RIDS = 32 * 128L * 1024L;
    static const auto HASH_BUCKETS = 12289;
    static const auto HASH_LIST_ELEMENTS = MAX_RIDS;
    static const auto MAX_LOG_RECS = 1000000;
    static const auto MAX_OBJECTS = MAX_RIDS * 8;

<<<<<<< HEAD
            gaia_hash_map::hash_node* hash_node = gaia_hash_map::insert (id_copy);
            hash_node->row_id = row_id = gaia_mem_base::allocate_row_id();
            gaia_mem_base::allocate_object(row_id, size);

            // writing to log will be skipped for recovery
            if (log_updates) {
                gaia_mem_base::tx_log (row_id, 0, to_offset(), GaiaOperation::create, 0);
            }
        }

        void log_current_object_type(int64_t type) {
            gaia_mem_base::tx_log_object_type (type);
        }

        gaia_id_t preprocess_id(const gaia_id_t& id, bool is_edge = false)
        {
            check_id(id);

            gaia_id_t id_copy = id;
            if (is_edge)
            {
                id_copy = id_copy | c_edge_flag;
            }
            return id_copy;
        }

        void allocate (const size_t size)
        {
            gaia_mem_base::allocate_object(row_id, size);
        }

        T* to_ptr() const
        {
            gaia_mem_base::verify_tx_active();

            return row_id && (*gaia_mem_base::s_offsets)[row_id]
                ? (T*)(gaia_mem_base::s_data->objects + (*gaia_mem_base::s_offsets)[row_id])
                : nullptr;
        }

        int64_t to_offset() const
        {
            gaia_mem_base::verify_tx_active();

            return row_id
                ? (*gaia_mem_base::s_offsets)[row_id]
                : 0;
        }

        bool is (gaia_type_t type) const
        {
            return to_ptr() && to_ptr()->type == type;
        }

        void find_next(gaia_type_t type)
        {
            // search for rows of this type within the range of used slots
            while (++row_id && row_id < gaia_mem_base::s_data->row_id_count+1)
            {
                if (is (type))
                {
                    return;
                }
            }
            row_id = 0;
        }

        void reset()
        {
            gaia_mem_base::tx_log (row_id, to_offset(), 0, GaiaOperation::remove, to_ptr()->type);
            (*gaia_mem_base::s_offsets)[row_id] = 0;
            row_id = 0;
        }
=======
    typedef int64_t offsets[MAX_RIDS];
>>>>>>> a5f12310

    struct hash_node {
        gaia_id_t id;
        int64_t next;
        int64_t row_id;
    };

<<<<<<< HEAD
    struct gaia_se_node
    {
    public:
        gaia_ptr<gaia_se_edge> next_edge_first;
        gaia_ptr<gaia_se_edge> next_edge_second;

        gaia_id_t id;
        gaia_type_t type;
        size_t num_references;
        size_t payload_size;
        char payload[0];

        static gaia_id_t generate_id()
        {
            return gaia_mem_base::generate_id();
        }

        static gaia_ptr<gaia_se_node> create (
            gaia_id_t id,
            gaia_type_t type,
            size_t data_size,
            const void* data,
            bool log_updates = true
        )
        {
            return create(id, type, 0, data_size, data, log_updates);
        }

        static gaia_ptr<gaia_se_node> create (
            gaia_id_t id,
            gaia_type_t type,
            size_t num_refs,
            size_t data_size,
            const void* data,
            bool log_updates = true
        )
        {
            size_t refs_len = num_refs * sizeof(gaia_id_t);
            size_t total_len = data_size + refs_len;
            gaia_ptr<gaia_se_node> node(id, total_len + sizeof(gaia_se_node), false, log_updates);

            node->id = id;
            node->type = type;
            node->num_references = num_refs;
            if (num_refs) {
                memset(node->payload, 0, refs_len);
            }
            node->payload_size = total_len;
            memcpy (node->payload + refs_len, data, data_size);
            node.log_current_object_type(type);
            return node;
        }

        static gaia_ptr<gaia_se_node> open (
            gaia_id_t id
        )
        {
            return gaia_ptr<gaia_se_node>(id);
        }

        char* data()
        {
            return (char *)(payload + num_references * sizeof(gaia_id_t));
        }

        gaia_id_t* references()
        {
            return (gaia_id_t*)(payload);
        }
    };

    struct gaia_se_edge
    {
        gaia_ptr<gaia_se_node> node_first;
        gaia_ptr<gaia_se_node> node_second;
        gaia_ptr<gaia_se_edge> next_edge_first;
        gaia_ptr<gaia_se_edge> next_edge_second;

        gaia_id_t id;
        gaia_type_t type;
        // The num_references member is not actually necessary in an edge, as we have nothing
        // that creates edges containing references. However, the update_payload method
        // assumes certain similarities between the node and the edge, forcing us to process
        // the num_references, payload and references members in the same way. This should
        // be temporary.
        size_t num_references;
        gaia_id_t first;
        gaia_id_t second;
        size_t payload_size;
        char payload[0];

        static gaia_ptr<gaia_se_edge> create (
            gaia_id_t id,
            gaia_type_t type,
            gaia_id_t first,
            gaia_id_t second,
            size_t data_size,
            const void* data,
            bool log_updates = true
        )
        {
            return create(id, type, 0, first, second, data_size, data, log_updates);
        }

        static gaia_ptr<gaia_se_edge> create (
            gaia_id_t id,
            gaia_type_t type,
            size_t num_refs,
            gaia_id_t first,
            gaia_id_t second,
            size_t data_size,
            const void* data,
            bool log_updates = true
        )
        {
            gaia_ptr<gaia_se_node> node_first (first);
            gaia_ptr<gaia_se_node> node_second (second);

            if (!node_first)
            {
                throw invalid_node_id(first);
            }

            if (!node_second)
            {
                throw invalid_node_id(second);
            }

            size_t refs_len = num_refs * sizeof(gaia_id_t);
            size_t total_len = data_size + refs_len;
            gaia_ptr<gaia_se_edge> edge(id, total_len + sizeof(gaia_se_edge), true, log_updates);

            edge->id = id;
            edge->type = type;
            edge->first = first;
            edge->second = second;
            edge->num_references = num_refs;
            if (num_refs) {
                memset(edge->payload, 0, refs_len);
            }
            edge->payload_size = total_len;
            memcpy(edge->payload + refs_len, data, data_size);

            edge->node_first = node_first;
            edge->node_second = node_second;

            edge->next_edge_first = node_first->next_edge_first;
            edge->next_edge_second = node_second->next_edge_second;

            node_first.clone();
            node_second.clone();

            node_first->next_edge_first = edge;
            node_second->next_edge_second = edge;
            edge.log_current_object_type(type);
            return edge;
        }

        static gaia_ptr<gaia_se_edge> open (
            gaia_id_t id
        )
        {
            return gaia_ptr<gaia_se_edge>(id, true);
        }

        char* data()
        {
            return (char *)(payload + num_references * sizeof(gaia_id_t));
        }

        gaia_id_t* references()
        {
            return (gaia_id_t*)(payload);
        }

=======
    struct data {
        // The first two fields are used as cross-process atomic counters.
        // We don't need something like a cross-process mutex for this,
        // as long as we use atomic intrinsics for mutating the counters.
        // This is because the instructions targeted by the intrinsics
        // operate at the level of physical memory, not virtual addresses.
        gaia_id_t next_id;
        int64_t transaction_id_count;
        int64_t row_id_count;
        int64_t hash_node_count;
        hash_node hash_nodes[HASH_BUCKETS + HASH_LIST_ELEMENTS];
        int64_t objects[MAX_RIDS * 8];
    };

    struct log {
        int64_t count;
        struct log_record {
            int64_t row_id;
            int64_t old_object;
            int64_t new_object;
        } log_records[MAX_LOG_RECS];
>>>>>>> a5f12310
    };

    static int s_fd_offsets;
    static data* s_data;
    thread_local static log* s_log;
    thread_local static int s_session_socket;

   public:
    // The real implementation will need
    // to do something better than increment
    // a counter.  It will need to guarantee
    // that the generated id is not in use
    // already by a database that is
    // restored.
    static gaia_id_t generate_id() {
        gaia_id_t id = __sync_add_and_fetch(&s_data->next_id, 1);
        return id;
    }

    static gaia_xid_t allocate_transaction_id() {
        gaia_xid_t xid = 1 + __sync_fetch_and_add (&s_data->transaction_id_count, 1);
        return xid;
    }
};

<<<<<<< HEAD
    inline void commit_transaction(bool trigger = true)
    {
        gaia_mem_base::tx_commit(trigger);
        if (s_tx_commit_hook)
        {
            s_tx_commit_hook();
        }
    }

    inline void rollback_transaction()
    {
        gaia_mem_base::tx_rollback();
        if (s_tx_rollback_hook)
        {
            s_tx_rollback_hook();
        }
    }
} // db
} // gaia
=======
}  // namespace db
}  // namespace gaia
>>>>>>> a5f12310
<|MERGE_RESOLUTION|>--- conflicted
+++ resolved
@@ -23,846 +23,18 @@
 #include <vector>
 #include <memory>
 
-<<<<<<< HEAD
-#include <string.h>
-
-#include <unistd.h>
-#include <sys/stat.h>
-#include <sys/mman.h>
-#include <sys/file.h>
-
-#include <gaia_exception.hpp>
-#include "trigger.hpp"
-#include "thread_pool.hpp"
-
-namespace gaia
-{
-
-namespace common
-{
-    typedef uint64_t gaia_type_t;
-    typedef void (*f_commit_trigger_t) (uint64_t, shared_ptr<std::vector<unique_ptr<gaia::db::triggers::trigger_event_t>>>, size_t, bool);
-}
-
-namespace db
-{
-    using namespace common;
-
-    typedef uint64_t gaia_id_t;
-    typedef uint64_t gaia_edge_type_t;
-    typedef void (* gaia_tx_hook)(void);
-
-    extern gaia_tx_hook s_tx_begin_hook;
-    extern gaia_tx_hook s_tx_commit_hook;
-    extern gaia_tx_hook s_tx_rollback_hook;
-
-    // highest order bit to indicate the object is an edge
-    const gaia_id_t c_edge_flag = 0x8000000000000000;
-
-    struct gaia_se_node;
-    struct gaia_se_edge;
-    class gaia_ptr_base;
-
-    class tx_not_open: public gaia_exception
-    {
-    public:
-        tx_not_open()
-        {
-            m_message = "A transaction must be started before performing data access.";
-        }
-    };
-
-    class tx_update_conflict: public gaia_exception
-    {
-    public:
-        tx_update_conflict()
-        {
-            m_message = "Transaction aborted due to serialization error.";
-        }
-    };
-
-    class duplicate_id: public gaia_exception
-    {
-    public:
-        duplicate_id(gaia_id_t id)
-        {
-            std::stringstream strs;
-            strs << "Object with the same ID (" << id << ") already exists.";
-            m_message = strs.str();
-        }
-    };
-
-    class oom: public gaia_exception
-    {
-    public:
-        oom()
-        {
-            m_message = "Out of memory.";
-        }
-    };
-
-    class dependent_edges_exist: public gaia_exception
-    {
-    public:
-        dependent_edges_exist(gaia_id_t id)
-        {
-            std::stringstream strs;
-            strs << "Cannot remove node with ID " << id << " because it has dependent edges.";
-            m_message = strs.str();
-        }
-    };
-
-    class invalid_node_id: public gaia_exception
-    {
-    public:
-        invalid_node_id(int64_t id)
-        {
-            std::stringstream strs;
-            strs << "Cannot find a node with ID " << id << ".";
-            m_message = strs.str();
-        }
-    };
-
-    class invalid_id_value: public gaia_exception
-    {
-    public:
-        invalid_id_value(gaia_id_t id)
-        {
-            std::stringstream strs;
-            strs << "ID value " << id << " is larger than the maximum ID value 2^63.";
-            m_message = strs.str();
-        }
-    };
-
-    class node_not_disconnected: public gaia_exception
-    {
-    public:
-        node_not_disconnected(gaia_id_t id, gaia_type_t object_type) {
-            stringstream msg;
-            msg << "Cannot delete object " << id << ", type " << object_type << " because it is still connected to other object.";
-            m_message = msg.str();
-        }
-    };
-
-    inline void check_id(gaia_id_t id)
-    {
-        if (id & c_edge_flag)
-        {
-            throw invalid_id_value(id);
-        }
-    }
-
-    enum GaiaOperation: u_int8_t {
-        create = 0x0,
-        update = 0x1,
-        remove = 0x2,
-        clone  = 0x3
-    };
-
-    class gaia_mem_base
-    {
-    private:
-        static f_commit_trigger_t s_tx_commit_trigger;
-
-        friend f_commit_trigger_t set_commit_trigger(f_commit_trigger_t commit_trigger) {
-            s_tx_commit_trigger = commit_trigger;
-            return s_tx_commit_trigger;
-        }
-
-        static void throw_runtime_error(const std::string& info)
-        {
-            std::stringstream ss;
-            ss << info << " - " << (strerror(errno));
-            throw std::runtime_error(ss.str());
-        }
-
-    public:
-        // Allow the caller to provide their own shared memory file prefix
-        // so that multiple tests can run concurrently against unique
-        // shared memory segments.
-        static void init(const char* prefix, bool engine = false)
-        {
-            if (prefix)
-            {
-                SCH_MEM_DATA = make_shm_name(s_sch_mem_data, prefix, SCH_MEM_DATA);
-                SCH_MEM_OFFSETS = make_shm_name(s_sch_mem_offsets, prefix, SCH_MEM_OFFSETS);
-            }
-            init(engine);
-        }
-
-        static void init(bool engine = false)
-        {
-            if (s_data || s_log || s_offsets)
-            {
-                std::cerr
-                    << "Warning: function sequencing error - calling init when there is an open transaction"
-                    << std::endl;
-            }
-
-            if (s_engine || s_fd_data || s_fd_offsets)
-            {
-                std::cerr
-                    << "Warning: function sequencing error - calling init more than once"
-                    << std::endl;
-            }
-
-            const auto S_RWALL = 0666;
-
-            umask(0);
-
-            if (umask(0) != 0)
-            {
-                throw std::runtime_error("unable to set the security mask to 0");
-            }
-
-            const auto OPEN_FLAGS = engine ? O_CREAT | O_RDWR : O_RDWR;
-
-            if (!s_fd_offsets)
-            {
-                s_fd_offsets = shm_open(SCH_MEM_OFFSETS, OPEN_FLAGS, S_RWALL);
-                if (s_fd_offsets < 0)
-                {
-                    throw_runtime_error("shm_open failed");
-                }
-            }
-
-            if (!s_fd_data)
-            {
-                s_fd_data = shm_open(SCH_MEM_DATA, OPEN_FLAGS, S_RWALL);
-                if (s_fd_data < 0)
-                {
-                    throw std::runtime_error("shm_open failed");
-                }
-            }
-
-            if (engine)
-            {
-                if (!s_engine)
-                {
-                    s_engine = true;
-
-                    if (ftruncate(s_fd_offsets, 0)
-                        || ftruncate(s_fd_data, 0)
-                        || ftruncate(s_fd_offsets, sizeof(offsets))
-                        || ftruncate(s_fd_data, sizeof(data)))
-                    {
-                        throw_runtime_error("ftruncate failed");
-                    }
-                }
-            }
-
-            // init thread safe queue and launch background reader thread.
-            trigger_pool = new threadPool();
-        }
-
-        static void reset(bool silent = false)
-        {
-            if (shm_unlink(SCH_MEM_DATA) == -1 && !silent)
-            {
-                std::cerr
-                    << "Warning: unable to shm_unlink SCH_MEM_DATA"
-                    << std::endl;
-                return;
-            }
-
-            if (shm_unlink(SCH_MEM_OFFSETS) == -1 && !silent)
-            {
-                std::cerr
-                    << "Warning: unable to shm_unlink SCH_MEM_OFFSETS"
-                    << std::endl;
-                return;
-            }
-
-            s_fd_offsets = s_fd_data = 0;
-            s_engine = false;
-        }
-
-        static void tx_begin()
-        {
-            s_data = (data*)mmap (nullptr, sizeof(data),
-                PROT_READ|PROT_WRITE, MAP_SHARED, s_fd_data, 0);
-
-            if (MAP_FAILED == s_data)
-            {
-                throw_runtime_error("mmap failed");
-            }
-
-            s_log = (log*)mmap(nullptr, sizeof(log),
-                PROT_READ|PROT_WRITE, MAP_PRIVATE | MAP_ANONYMOUS, -1, 0);
-
-            if (MAP_FAILED == s_log)
-            {
-                throw_runtime_error("mmap failed");
-            }
-
-            if (flock(s_fd_offsets, LOCK_SH) < 0)
-            {
-                throw_runtime_error("flock failed");
-            }
-
-            s_offsets = (offsets*)mmap (nullptr, sizeof(offsets),
-                PROT_READ|PROT_WRITE, MAP_PRIVATE | MAP_POPULATE, s_fd_offsets, 0);
-
-            if (MAP_FAILED == s_offsets)
-            {
-                throw_runtime_error("mmap failed");
-            }
-
-            if (flock(s_fd_offsets, LOCK_UN) < 0)
-            {
-                throw_runtime_error("flock failed");
-            }
-
-            s_log->latest_trid = allocate_transaction_id();
-        }
-
-        static void tx_log (int64_t row_id, int64_t old_object, int64_t new_object, int8_t event_type, int64_t object_type)
-        {
-            assert(s_log->count < MAX_LOG_RECS);
-
-            log::log_record* lr = s_log->log_records + s_log->count++;
-
-            lr->row_id = row_id;
-            lr->old_object = old_object;
-            lr->new_object = new_object;
-            lr->event_type = event_type;
-            lr->object_type = object_type;
-        }
-
-        // Update object type for the current log record.
-        static void tx_log_object_type(int64_t object_type) {
-            log::log_record* lr = s_log->log_records + s_log->count;
-            lr->object_type = object_type;
-        }
-
-        static void tx_commit(bool trigger = true)
-        {
-
-            remap_offsets_shared();
-
-            std::set<int64_t> row_ids;
-            auto log_count = s_log->count;
-            auto trid = s_log->latest_trid;
-
-            auto events_ = std::make_shared<std::vector<unique_ptr<triggers::trigger_event_t>>>();
-            if (trigger) {
-                events_.get()->push_back(unique_ptr<triggers::trigger_event_t>(new triggers::trigger_event_t {triggers::event_type_t::transaction_begin, 0, 0, nullptr, 0}));
-            }
-
-            for (auto i = 0; i < s_log->count; i++)
-            {
-                auto lr = s_log->log_records + i;
-
-                if (trigger) {
-                    events_->push_back(unique_ptr<triggers::trigger_event_t>(new triggers::trigger_event_t {get_event_type(lr->event_type), lr->object_type, lr->row_id, nullptr, 0}));
-                }
-
-                if (row_ids.insert(lr->row_id).second)
-                {
-                    if ((*s_offsets)[lr->row_id] != lr->old_object)
-                    {
-                        // Rollback triggers?
-                        unmap();
-                        throw tx_update_conflict();
-                    }
-                }
-            }
-
-            for (auto i = 0; i < s_log->count; i++)
-            {
-                auto lr = s_log->log_records + i;
-                (*s_offsets)[lr->row_id] = lr->new_object;
-            }
-            unmap();
-
-            if (trigger) {
-                events_->push_back(unique_ptr<triggers::trigger_event_t>(new triggers::trigger_event_t {triggers::event_type_t::transaction_commit, 0, 0, nullptr, 0}));
-                // triggers::event_trigger::commit_trigger_(trid, events_, log_count +  2, true);
-                
-                // Execute trigger only if rules engine is initialized.
-                if (s_tx_commit_trigger) {
-                    s_tx_commit_trigger(trid, events_, log_count+2, true);
-                }
-                // Todo(msj) Enable when merged with new SE
-                // trigger_pool->add_trigger_task(trid, log_count +  2, events_);
-            }            
-        }
-
-        static triggers::event_type_t get_event_type(int8_t op) {
-            switch(op) {
-                case GaiaOperation::clone:
-                case GaiaOperation::create:
-                    return triggers::event_type_t::row_insert;
-                case GaiaOperation::update:
-                    return triggers::event_type_t::row_update;
-                case GaiaOperation::remove:
-                    return triggers::event_type_t::row_delete;
-                default:
-                    abort();
-            }
-        }
-
-        // The real implementation will need
-        // to do something better than increment
-        // a counter.  It will need to guarantee
-        // that the generated id is not in use
-        // alreaady by a database that is
-        // restored.
-        static gaia_id_t generate_id()
-        {
-            gaia_id_t id = __sync_fetch_and_add(&s_next_id, 1);
-            return id;
-        }
-
-        static inline void tx_rollback();
-
-        static bool is_tx_active()
-        {
-            return (*gaia_mem_base::s_offsets != nullptr);
-        }
-
-        template <typename T>
-        friend class gaia_ptr;
-        template <typename T>
-        friend class gaia_iterator;
-
-    protected:
-        const static char* SCH_MEM_OFFSETS;
-        const static char* SCH_MEM_DATA;
-        const static char* COMMIT_SEM;
-        static int s_fd_offsets;
-        static int s_fd_data;
-        static std::string s_sch_mem_offsets;
-        static std::string s_sch_mem_data;
-
-        auto static const MAX_RIDS = 32 * 128L * 1024L;
-        static const auto HASH_BUCKETS = 12289;
-        static const auto HASH_LIST_ELEMENTS = MAX_RIDS;
-        static const auto MAX_LOG_RECS = 1000000;
-        static const auto MAX_TRIGGERS = 1000000;
-        static const auto MAX_OBJECTS = MAX_RIDS * 8;
-        static gaia_id_t s_next_id;
-
-        typedef int64_t offsets[MAX_RIDS];
-
-        struct hash_node
-        {
-            gaia_id_t id;
-            int64_t next;
-            int64_t row_id;
-        };
-
-        struct data
-        {
-            int64_t commit_lock;
-            int64_t row_id_count;
-            int64_t transaction_id_count;
-            int64_t hash_node_count;
-            hash_node hash_nodes[HASH_BUCKETS + HASH_LIST_ELEMENTS];
-
-            int64_t objects[MAX_RIDS * 8];
-        };
-
-        struct log
-        {
-            int64_t count;
-            int64_t latest_trid;
-            struct log_record {
-                uint64_t row_id;
-                int64_t old_object;
-                int64_t new_object;
-                int8_t event_type;
-                uint64_t object_type;
-            } log_records[MAX_LOG_RECS];
-        };
-
-        static offsets *s_offsets;
-        static data *s_data;
-        static log *s_log;
-        static bool s_engine;
-        static threadPool* trigger_pool; 
- 
-        // static thread-safe queue
-
-        static void remap_offsets_shared()
-        {
-            if (munmap(s_offsets, sizeof(offsets)) < 0)
-            {
-                throw_runtime_error("munmap failed");
-            }
-
-            if (flock(s_fd_offsets, LOCK_EX) < 0)
-            {
-                throw_runtime_error("flock failed");
-            }
-
-
-            s_offsets = (offsets*)mmap (nullptr, sizeof(offsets),
-                PROT_READ|PROT_WRITE, MAP_SHARED, s_fd_offsets, 0);
-
-            if (MAP_FAILED == s_offsets)
-            {
-                throw_runtime_error("mmap failed");
-            }
-        }
-
-        static void verify_tx_active()
-        {
-            if (!is_tx_active())
-            {
-                throw tx_not_open();
-            }
-        }
-
-        static void unmap()
-        {
-            if (flock(s_fd_offsets, LOCK_UN) < 0)
-            {
-                throw_runtime_error("flock failed");
-            }
-
-            if (munmap(s_offsets, sizeof(offsets))  < 0 ||
-                munmap(s_data, sizeof(data)) < 0 ||
-                munmap(s_log, sizeof(log)) < 0)
-            {
-                throw_runtime_error("mumap failed");
-            }
-
-            s_offsets = nullptr;
-            s_data = nullptr;
-            s_log = nullptr;
-        }
-
-        static int64_t allocate_row_id()
-        {
-            if (*gaia_mem_base::s_offsets == nullptr)
-            {
-                throw tx_not_open();
-            }
-
-            if (s_data->row_id_count >= MAX_RIDS)
-            {
-                throw oom();
-            }
-
-            return 1 + __sync_fetch_and_add (&s_data->row_id_count, 1);
-        }
-
-        static int64_t allocate_transaction_id() 
-        {
-            if (*gaia_mem_base::s_offsets == nullptr)
-            {
-                throw tx_not_open();
-            }
-
-            return 1 + __sync_fetch_and_add (&s_data->transaction_id_count, 1);
-        }
-
-        static void allocate_object (int64_t row_id, size_t size)
-        {
-            if (*gaia_mem_base::s_offsets == nullptr)
-            {
-                throw tx_not_open();
-            }
-
-            if (s_data->objects[0] >= MAX_OBJECTS)
-            {
-                throw oom();
-            }
-
-            (*s_offsets)[row_id] = 1 + __sync_fetch_and_add(
-                &s_data->objects[0],
-                (size + sizeof(int64_t) -1) / sizeof(int64_t));
-        }
-
-        static void* offset_to_ptr(int64_t offset)
-        {
-            return offset && (*gaia_mem_base::s_offsets)[offset]
-                ? (gaia_mem_base::s_data->objects + (*gaia_mem_base::s_offsets)[offset])
-                : nullptr;
-        }
-
-        static int64_t ptr_to_offset(void* ptr)
-        {
-            auto iptr = (int64_t*)ptr;
-=======
 #include "scope_guard.hpp"
 #include "system_error.hpp"
 #include "gaia_common.hpp"
 #include "gaia_db.hpp"
 #include "gaia_exception.hpp"
->>>>>>> a5f12310
 
 namespace gaia {
 namespace db {
 
 using namespace common;
 
-<<<<<<< HEAD
-        static const char * make_shm_name(std::string& s, const char* prefix, const char* shm_name)
-        {
-            return s.append(prefix).append("_").append(shm_name).c_str();
-        }
-    };
-
-    class gaia_hash_map: public gaia_mem_base
-    {
-    public:
-        static hash_node* insert(const gaia_id_t id)
-        {
-            if (*gaia_mem_base::s_offsets == nullptr)
-            {
-                throw tx_not_open();
-            }
-
-            hash_node* node = s_data->hash_nodes + (id % HASH_BUCKETS);
-            if (node->id == 0 && __sync_bool_compare_and_swap(&node->id, 0, id))
-            {
-                return node;
-            }
-
-            int64_t new_node_idx = 0;
-
-            for (;;)
-            {
-                __sync_synchronize();
-
-                if (node->id == id)
-                {
-                    if (node->row_id &&
-                        (*gaia_mem_base::s_offsets)[node->row_id])
-                    {
-                        throw duplicate_id(id);
-                    }
-                    else
-                    {
-                        return node;
-                    }
-                }
-
-                if (node->next)
-                {
-                    node = s_data->hash_nodes + node->next;
-                    continue;
-                }
-
-                if (!new_node_idx)
-                {
-                    assert(s_data->hash_node_count + HASH_BUCKETS < HASH_LIST_ELEMENTS);
-                    new_node_idx = HASH_BUCKETS + __sync_fetch_and_add (&s_data->hash_node_count, 1);
-                    (s_data->hash_nodes + new_node_idx)->id = id;
-                }
-
-                if (__sync_bool_compare_and_swap(&node->next, 0, new_node_idx))
-                {
-                    return s_data->hash_nodes + new_node_idx;
-                }
-            }
-        }
-
-        static int64_t find(const gaia_id_t id)
-        {
-            if (*gaia_mem_base::s_offsets == nullptr)
-            {
-                throw tx_not_open();
-            }
-
-            auto node = s_data->hash_nodes + (id % HASH_BUCKETS);
-
-            while (node)
-            {
-                if (node->id == id)
-                {
-                    if (node->row_id && (*gaia_mem_base::s_offsets)[node->row_id])
-                    {
-                        return node->row_id;
-                    }
-                    else
-                    {
-                        return 0;
-                    }
-                }
-
-                node = node->next
-                    ? s_data->hash_nodes + node->next
-                    : 0;
-            }
-
-            return 0;
-        }
-
-        static void remove(const gaia_id_t id)
-        {
-            hash_node* node = s_data->hash_nodes + (id % HASH_BUCKETS);
-
-            while (node->id)
-            {
-                if (node->id == id)
-                {
-                    if (node->row_id)
-                    {
-                        node->row_id = 0;
-                    }
-                    return;
-                }
-                if (!node->next)
-                {
-                    return;
-                }
-                node = s_data->hash_nodes + node->next;
-            }
-        }
-
-    };
-
-    inline void gaia_mem_base::tx_rollback()
-    {
-        for (auto i = 0; i < s_log->count; i++)
-        {
-            auto lr = s_log->log_records + i;
-            gaia_hash_map::remove(lr->row_id);
-        }
-        unmap();
-    }
-
-    template <typename T>
-    class gaia_ptr
-    {
-        // These two structs need to access the gaia_ptr protected constructors.
-        friend struct gaia_se_node;
-        friend struct gaia_se_edge;
-
-    public:
-        gaia_ptr (const std::nullptr_t = nullptr)
-            :row_id(0) {}
-
-        gaia_ptr (const gaia_ptr& other)
-            :row_id (other.row_id) {}
-
-        operator T* () const
-        {
-            return to_ptr();
-        }
-
-        T& operator * () const
-        {
-            return *to_ptr();
-        }
-
-        T* operator -> () const
-        {
-            return to_ptr();
-        }
-
-        bool operator == (const gaia_ptr<T>& other) const
-        {
-            return row_id == other.row_id;
-        }
-
-        bool operator == (const std::nullptr_t) const
-        {
-            return to_ptr() == nullptr;
-        }
-
-        bool operator != (const std::nullptr_t) const
-        {
-            return to_ptr() != nullptr;
-        }
-
-        operator bool () const
-        {
-            return to_ptr() != nullptr;
-        }
-
-        const T* get() const
-        {
-            return to_ptr();
-        }
-
-        gaia_ptr<T>& clone()
-        {
-            auto old_this = to_ptr();
-            auto old_offset = to_offset();
-            auto new_size = sizeof(T) + old_this->payload_size;
-
-            allocate(new_size);
-            auto new_this = to_ptr();
-
-            memcpy (new_this, old_this, new_size);
-
-            gaia_mem_base::tx_log (row_id, old_offset, to_offset(), GaiaOperation::clone, new_this->type);
-
-            return *this;
-        }
-
-        gaia_ptr<T>& update_payload(size_t data_size, const void* data)
-        {
-            auto old_this = to_ptr();
-            auto old_offset = to_offset();
-
-            int32_t ref_len = old_this->num_references * sizeof(gaia_id_t);
-            int32_t total_len = data_size + ref_len;
-            allocate(sizeof(T) + total_len);
-
-            auto new_this = to_ptr();
-
-            memcpy (new_this, old_this, sizeof(T));
-            new_this->payload_size = total_len;
-            if (old_this->num_references) {
-                memcpy(new_this->payload, old_this->payload, ref_len);
-            }
-            new_this->num_references = old_this->num_references;
-            memcpy (new_this->payload + ref_len, data, data_size);
-
-            gaia_mem_base::tx_log (row_id, old_offset, to_offset(), GaiaOperation::update, new_this->type);
-
-            return *this;
-        }
-
-        static gaia_ptr<T> find_first(gaia_type_t type)
-        {
-            gaia_ptr<T> ptr;
-            ptr.row_id = 1;
-
-            if (!ptr.is(type))
-            {
-                ptr.find_next(type);
-            }
-
-            return ptr;
-        }
-
-        gaia_ptr<T> find_next()
-        {
-            if (gaia_ptr<T>::row_id)
-            {
-                find_next(gaia_ptr<T>::to_ptr()->type);
-            }
-
-            return *this;
-        }
-
-        gaia_ptr<T> operator++()
-        {
-            if (gaia_ptr<T>::row_id)
-            {
-                find_next(gaia_ptr<T>::to_ptr()->type);
-            }
-            return *this;
-        }
-
-        bool is_null() const
-        {
-            return row_id == 0;
-        }
-
-        int64_t get_id() const
-        {
-            return to_ptr()->id;
-        }
-=======
 typedef uint64_t gaia_edge_type_t;
->>>>>>> a5f12310
 
 // 1K oughta be enough for anybody...
 const size_t MAX_MSG_SIZE = 1 << 10;
@@ -883,83 +55,7 @@
     static const auto MAX_LOG_RECS = 1000000;
     static const auto MAX_OBJECTS = MAX_RIDS * 8;
 
-<<<<<<< HEAD
-            gaia_hash_map::hash_node* hash_node = gaia_hash_map::insert (id_copy);
-            hash_node->row_id = row_id = gaia_mem_base::allocate_row_id();
-            gaia_mem_base::allocate_object(row_id, size);
-
-            // writing to log will be skipped for recovery
-            if (log_updates) {
-                gaia_mem_base::tx_log (row_id, 0, to_offset(), GaiaOperation::create, 0);
-            }
-        }
-
-        void log_current_object_type(int64_t type) {
-            gaia_mem_base::tx_log_object_type (type);
-        }
-
-        gaia_id_t preprocess_id(const gaia_id_t& id, bool is_edge = false)
-        {
-            check_id(id);
-
-            gaia_id_t id_copy = id;
-            if (is_edge)
-            {
-                id_copy = id_copy | c_edge_flag;
-            }
-            return id_copy;
-        }
-
-        void allocate (const size_t size)
-        {
-            gaia_mem_base::allocate_object(row_id, size);
-        }
-
-        T* to_ptr() const
-        {
-            gaia_mem_base::verify_tx_active();
-
-            return row_id && (*gaia_mem_base::s_offsets)[row_id]
-                ? (T*)(gaia_mem_base::s_data->objects + (*gaia_mem_base::s_offsets)[row_id])
-                : nullptr;
-        }
-
-        int64_t to_offset() const
-        {
-            gaia_mem_base::verify_tx_active();
-
-            return row_id
-                ? (*gaia_mem_base::s_offsets)[row_id]
-                : 0;
-        }
-
-        bool is (gaia_type_t type) const
-        {
-            return to_ptr() && to_ptr()->type == type;
-        }
-
-        void find_next(gaia_type_t type)
-        {
-            // search for rows of this type within the range of used slots
-            while (++row_id && row_id < gaia_mem_base::s_data->row_id_count+1)
-            {
-                if (is (type))
-                {
-                    return;
-                }
-            }
-            row_id = 0;
-        }
-
-        void reset()
-        {
-            gaia_mem_base::tx_log (row_id, to_offset(), 0, GaiaOperation::remove, to_ptr()->type);
-            (*gaia_mem_base::s_offsets)[row_id] = 0;
-            row_id = 0;
-        }
-=======
     typedef int64_t offsets[MAX_RIDS];
->>>>>>> a5f12310
 
     struct hash_node {
         gaia_id_t id;
@@ -967,183 +63,6 @@
         int64_t row_id;
     };
 
-<<<<<<< HEAD
-    struct gaia_se_node
-    {
-    public:
-        gaia_ptr<gaia_se_edge> next_edge_first;
-        gaia_ptr<gaia_se_edge> next_edge_second;
-
-        gaia_id_t id;
-        gaia_type_t type;
-        size_t num_references;
-        size_t payload_size;
-        char payload[0];
-
-        static gaia_id_t generate_id()
-        {
-            return gaia_mem_base::generate_id();
-        }
-
-        static gaia_ptr<gaia_se_node> create (
-            gaia_id_t id,
-            gaia_type_t type,
-            size_t data_size,
-            const void* data,
-            bool log_updates = true
-        )
-        {
-            return create(id, type, 0, data_size, data, log_updates);
-        }
-
-        static gaia_ptr<gaia_se_node> create (
-            gaia_id_t id,
-            gaia_type_t type,
-            size_t num_refs,
-            size_t data_size,
-            const void* data,
-            bool log_updates = true
-        )
-        {
-            size_t refs_len = num_refs * sizeof(gaia_id_t);
-            size_t total_len = data_size + refs_len;
-            gaia_ptr<gaia_se_node> node(id, total_len + sizeof(gaia_se_node), false, log_updates);
-
-            node->id = id;
-            node->type = type;
-            node->num_references = num_refs;
-            if (num_refs) {
-                memset(node->payload, 0, refs_len);
-            }
-            node->payload_size = total_len;
-            memcpy (node->payload + refs_len, data, data_size);
-            node.log_current_object_type(type);
-            return node;
-        }
-
-        static gaia_ptr<gaia_se_node> open (
-            gaia_id_t id
-        )
-        {
-            return gaia_ptr<gaia_se_node>(id);
-        }
-
-        char* data()
-        {
-            return (char *)(payload + num_references * sizeof(gaia_id_t));
-        }
-
-        gaia_id_t* references()
-        {
-            return (gaia_id_t*)(payload);
-        }
-    };
-
-    struct gaia_se_edge
-    {
-        gaia_ptr<gaia_se_node> node_first;
-        gaia_ptr<gaia_se_node> node_second;
-        gaia_ptr<gaia_se_edge> next_edge_first;
-        gaia_ptr<gaia_se_edge> next_edge_second;
-
-        gaia_id_t id;
-        gaia_type_t type;
-        // The num_references member is not actually necessary in an edge, as we have nothing
-        // that creates edges containing references. However, the update_payload method
-        // assumes certain similarities between the node and the edge, forcing us to process
-        // the num_references, payload and references members in the same way. This should
-        // be temporary.
-        size_t num_references;
-        gaia_id_t first;
-        gaia_id_t second;
-        size_t payload_size;
-        char payload[0];
-
-        static gaia_ptr<gaia_se_edge> create (
-            gaia_id_t id,
-            gaia_type_t type,
-            gaia_id_t first,
-            gaia_id_t second,
-            size_t data_size,
-            const void* data,
-            bool log_updates = true
-        )
-        {
-            return create(id, type, 0, first, second, data_size, data, log_updates);
-        }
-
-        static gaia_ptr<gaia_se_edge> create (
-            gaia_id_t id,
-            gaia_type_t type,
-            size_t num_refs,
-            gaia_id_t first,
-            gaia_id_t second,
-            size_t data_size,
-            const void* data,
-            bool log_updates = true
-        )
-        {
-            gaia_ptr<gaia_se_node> node_first (first);
-            gaia_ptr<gaia_se_node> node_second (second);
-
-            if (!node_first)
-            {
-                throw invalid_node_id(first);
-            }
-
-            if (!node_second)
-            {
-                throw invalid_node_id(second);
-            }
-
-            size_t refs_len = num_refs * sizeof(gaia_id_t);
-            size_t total_len = data_size + refs_len;
-            gaia_ptr<gaia_se_edge> edge(id, total_len + sizeof(gaia_se_edge), true, log_updates);
-
-            edge->id = id;
-            edge->type = type;
-            edge->first = first;
-            edge->second = second;
-            edge->num_references = num_refs;
-            if (num_refs) {
-                memset(edge->payload, 0, refs_len);
-            }
-            edge->payload_size = total_len;
-            memcpy(edge->payload + refs_len, data, data_size);
-
-            edge->node_first = node_first;
-            edge->node_second = node_second;
-
-            edge->next_edge_first = node_first->next_edge_first;
-            edge->next_edge_second = node_second->next_edge_second;
-
-            node_first.clone();
-            node_second.clone();
-
-            node_first->next_edge_first = edge;
-            node_second->next_edge_second = edge;
-            edge.log_current_object_type(type);
-            return edge;
-        }
-
-        static gaia_ptr<gaia_se_edge> open (
-            gaia_id_t id
-        )
-        {
-            return gaia_ptr<gaia_se_edge>(id, true);
-        }
-
-        char* data()
-        {
-            return (char *)(payload + num_references * sizeof(gaia_id_t));
-        }
-
-        gaia_id_t* references()
-        {
-            return (gaia_id_t*)(payload);
-        }
-
-=======
     struct data {
         // The first two fields are used as cross-process atomic counters.
         // We don't need something like a cross-process mutex for this,
@@ -1165,7 +84,6 @@
             int64_t old_object;
             int64_t new_object;
         } log_records[MAX_LOG_RECS];
->>>>>>> a5f12310
     };
 
     static int s_fd_offsets;
@@ -1191,27 +109,5 @@
     }
 };
 
-<<<<<<< HEAD
-    inline void commit_transaction(bool trigger = true)
-    {
-        gaia_mem_base::tx_commit(trigger);
-        if (s_tx_commit_hook)
-        {
-            s_tx_commit_hook();
-        }
-    }
-
-    inline void rollback_transaction()
-    {
-        gaia_mem_base::tx_rollback();
-        if (s_tx_rollback_hook)
-        {
-            s_tx_rollback_hook();
-        }
-    }
-} // db
-} // gaia
-=======
 }  // namespace db
-}  // namespace gaia
->>>>>>> a5f12310
+}  // namespace gaia