--- conflicted
+++ resolved
@@ -7,13 +7,10 @@
 
 #include <cstddef>
 
-<<<<<<< HEAD
 #include <iostream>
 #include <ostream>
 
-=======
 #include "gaia/common.hpp"
->>>>>>> 88369981
 #include "db_types.hpp"
 
 namespace gaia
