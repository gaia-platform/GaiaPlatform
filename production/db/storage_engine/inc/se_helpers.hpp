--- conflicted
+++ resolved
@@ -10,12 +10,8 @@
 #include "gaia/exception.hpp"
 #include "db_types.hpp"
 #include "gaia_db_internal.hpp"
-<<<<<<< HEAD
-#include "gaia_exception.hpp"
 #include "memory_manager.hpp"
 #include "memory_types.hpp"
-=======
->>>>>>> ee16ee0e
 #include "retail_assert.hpp"
 #include "se_object.hpp"
 #include "se_shared_data.hpp"
@@ -74,14 +70,10 @@
     memory_manager::address_offset_t offset)
 {
     locators* locators = gaia::db::get_shared_locators();
-<<<<<<< HEAD
     if (!locators)
     {
-        throw transaction_not_open();
+        throw no_open_transaction();
     }
-=======
-    data* data = gaia::db::get_shared_data();
->>>>>>> ee16ee0e
 
     (*locators)[locator] = get_gaia_offset(offset);
 }
