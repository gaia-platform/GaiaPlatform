--- conflicted
+++ resolved
@@ -15,12 +15,9 @@
 
 #include "flatbuffers/flatbuffers.h"
 
-<<<<<<< HEAD
-#include "memory_manager.hpp"
-=======
 #include "gaia/exception.hpp"
 #include "fd_helpers.hpp"
->>>>>>> 860c8c45
+#include "memory_manager.hpp"
 #include "messages_generated.h"
 #include "persistent_store_manager.hpp"
 #include "se_types.hpp"
@@ -79,7 +76,6 @@
     thread_local static inline int s_session_shutdown_eventfd = -1;
     thread_local static inline std::vector<std::thread> s_session_owned_threads{};
     static inline bool s_disable_persistence = false;
-<<<<<<< HEAD
     static inline std::unique_ptr<gaia::db::memory_manager::memory_manager_t> memory_manager{};
 
     // Keeps track of stack allocators belonging to the current transaction executing on this thread.
@@ -89,7 +85,6 @@
     thread_local static inline std::vector<std::unique_ptr<gaia::db::memory_manager::stack_allocator_t>> s_active_stack_allocators{};
 
     // function pointer type that executes side effects of a state transition
-=======
     // This is an "endless" array of timestamp entries, indexed by the txn
     // timestamp counter and containing all information for every txn that has
     // been submitted to the system. Entries may be "unknown" (uninitialized),
@@ -187,7 +182,6 @@
     static constexpr uint16_t c_invalid_txn_log_fd_bits{std::numeric_limits<uint16_t>::max()};
 
     // Function pointer type that executes side effects of a state transition.
->>>>>>> 860c8c45
     // REVIEW: replace void* with std::any?
     typedef void (*transition_handler_fn)(int* fds, size_t fd_count, session_event_t event, const void* event_data, session_state_t old_state, session_state_t new_state);
     static void handle_connect(int*, size_t, session_event_t, const void*, session_state_t, session_state_t);
@@ -266,11 +260,8 @@
 
     static void init_shared_memory();
 
-<<<<<<< HEAD
     static void request_memory();
-=======
     static void init_txn_info();
->>>>>>> 860c8c45
 
     static void recover_db();
 
@@ -310,12 +301,11 @@
 
     static bool txn_commit();
 
-<<<<<<< HEAD
     static gaia::db::memory_manager::address_offset_t allocate_object(
         gaia_locator_t locator,
         gaia::db::memory_manager::address_offset_t old_slot_offset,
         size_t size);
-=======
+
     static void update_apply_watermark(gaia_txn_id_t);
 
     static bool advance_watermark_ts(std::atomic<gaia_txn_id_t>& watermark, gaia_txn_id_t ts);
@@ -497,7 +487,6 @@
         int m_local_log_fd{-1};
         bool m_auto_close_fd{true};
     };
->>>>>>> 860c8c45
 };
 
 } // namespace db
