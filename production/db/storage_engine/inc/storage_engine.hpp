--- conflicted
+++ resolved
@@ -9,10 +9,6 @@
 #include <sys/file.h>
 #include <sys/mman.h>
 #include <sys/stat.h>
-<<<<<<< HEAD
-#include <sys/types.h>
-=======
->>>>>>> e7c1f91c
 #include <unistd.h>
 
 #include <cassert>
@@ -27,10 +23,7 @@
 #include <thread>
 
 #include "db_types.hpp"
-<<<<<<< HEAD
 #include "gaia_boot.hpp"
-=======
->>>>>>> e7c1f91c
 #include "gaia_common.hpp"
 #include "gaia_db.hpp"
 #include "gaia_db_internal.hpp"
@@ -120,22 +113,9 @@
     thread_local static gaia_txn_id_t s_txn_id;
 
 public:
-<<<<<<< HEAD
     static gaia_txn_id_t allocate_txn_id(data* s_data)
     {
         gaia_txn_id_t txn_id = __sync_add_and_fetch(&s_data->next_txn_id, 1);
-=======
-    // REVIEW: this counter needs to be initialized from persistent storage.
-    static gaia_id_t generate_id(data* data)
-    {
-        gaia_id_t id = __sync_add_and_fetch(&data->next_id, 1);
-        return id;
-    }
-
-    static gaia_txn_id_t allocate_txn_id(data* data)
-    {
-        gaia_txn_id_t txn_id = __sync_add_and_fetch(&data->next_txn_id, 1);
->>>>>>> e7c1f91c
         return txn_id;
     }
 
@@ -156,11 +136,7 @@
             throw transaction_not_open();
         }
 
-<<<<<<< HEAD
-        if (data->locator_count >= MAX_LOCATORS)
-=======
         if (data->locator_count >= c_max_locators)
->>>>>>> e7c1f91c
         {
             throw oom();
         }
@@ -180,11 +156,7 @@
             throw transaction_not_open();
         }
 
-<<<<<<< HEAD
-        if (data->objects[0] >= MAX_OBJECTS)
-=======
         if (data->objects[0] >= c_max_objects)
->>>>>>> e7c1f91c
         {
             throw oom();
         }
@@ -199,11 +171,7 @@
 
     static gaia_se_object_t* locator_to_ptr(locators* locators, data* data, gaia_locator_t locator)
     {
-<<<<<<< HEAD
-        assert(locators);
-=======
         retail_assert(locators);
->>>>>>> e7c1f91c
         return (locator && (*locators)[locator])
             ? reinterpret_cast<gaia_se_object_t*>(data->objects + (*locators)[locator])
             : nullptr;
