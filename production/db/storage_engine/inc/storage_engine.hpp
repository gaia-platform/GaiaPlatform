--- conflicted
+++ resolved
@@ -26,11 +26,8 @@
 #include "system_error.hpp"
 #include "gaia_common.hpp"
 #include "gaia_db.hpp"
-<<<<<<< HEAD
+#include "db_types.hpp"
 #include "gaia_boot.hpp"
-=======
-#include "db_types.hpp"
->>>>>>> ed0c0887
 #include "gaia_exception.hpp"
 #include "retail_assert.hpp"
 
@@ -105,27 +102,12 @@
 
     thread_local static log* s_log;
     thread_local static int s_session_socket;
-<<<<<<< HEAD
-    thread_local static gaia_xid_t s_transaction_id;
-
-   public:
-    static gaia_xid_t allocate_transaction_id(data* s_data) {
-        gaia_xid_t xid = __sync_add_and_fetch (&s_data->transaction_id_count, 1);
-        return xid;
-=======
     thread_local static gaia_txn_id_t s_txn_id;
 
 public:
-    // REVIEW: this counter needs to be initialized from persistent storage.
-    static gaia_id_t generate_id(data* s_data) {
-        gaia_id_t id = __sync_add_and_fetch(&s_data->next_id, 1);
-        return id;
-    }
-
     static gaia_txn_id_t allocate_txn_id(data* s_data) {
         gaia_txn_id_t txn_id = __sync_add_and_fetch(&s_data->next_txn_id, 1);
         return txn_id;
->>>>>>> ed0c0887
     }
 
     static log* get_txn_log() {
