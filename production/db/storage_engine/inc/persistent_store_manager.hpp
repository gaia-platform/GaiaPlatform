/////////////////////////////////////////////
// Copyright (c) Gaia Platform LLC
// All rights reserved.
/////////////////////////////////////////////

#pragma once

#include <memory>

#include "gaia/common.hpp"
#include "db_types.hpp"
#include "rdb_internal.hpp"
#include "se_helpers.hpp"
#include "se_shared_data.hpp"
#include "se_types.hpp"

// This file provides gaia specific functionality to persist writes to & read from
// RocksDB during recovery.
// This file will be called by the storage engine & leverages the simple RocksDB internal library (rdb_internal.hpp)
namespace gaia
{
namespace db
{

class persistent_store_manager
{

public:
    persistent_store_manager();
    ~persistent_store_manager();

    /**
     * Open rocksdb with the correct options.
     */
    void open();

    /**
     * Close the database.
     */
    void close();

    /**
     * Iterate over all elements in the LSM and call SE create API
     * for every key/value pair obtained (after deduping keys).
     */
    void recover();

    std::string begin_txn(gaia::db::gaia_txn_id_t txn_id);

    /**
     * This method will serialize the transaction to the log.
     * We expect writes to the RocksDB WAL to just work; this
     * method will sigabrt otherwise.
     */
    void prepare_wal_for_write(gaia::db::txn_log_t* log, const std::string& txn_name);

    /**
     * This method will append a commit marker with the appropriate
     * txn_id to the log, and will additionally insert entries
     * into the RocksDB write buffer (which then writes KV's to disk on getting full)
     *
     * We expect writes to the RocksDB WAL to just work; this
     * method will sigabrt otherwise. This also covers the case where writing
     * to the log succeeds but writing to the RocksDB memory buffer fails for any reason -
     * leading to incomplete buffer writes.
     *
     * The RocksDB commit API will additionally perform its own validation, but this codepath
     * has been switched off so we don't expect any errors from the normal flow of execution.
     */
    void append_wal_commit_marker(const std::string& txn_name);

    /**
     * Append a rollback marker to the log.
     */
    void append_wal_rollback_marker(const std::string& txn_name);

    /**
     * Destroy the persistent store.
     */
    void destroy_persistent_store();

private:
<<<<<<< HEAD
    // TODO (Mihir): Expose options to set the data directory path,
    // e.g. in production/gaia.conf.
    // https://gaiaplatform.atlassian.net/browse/GAIAPLAT-310
    static constexpr char c_data_dir[] = "/tmp/gaia_db";
    gaia::db::data* m_data = nullptr;
    gaia::db::locators* m_locators = nullptr;
=======
    static inline const std::string c_data_dir = c_persistent_directory_path;
    gaia::db::shared_counters_t* m_counters = nullptr;
    gaia::db::locators_t* m_locators = nullptr;
>>>>>>> 03b530ce
    std::unique_ptr<gaia::db::rdb_internal_t> m_rdb_internal;
};

} // namespace db
} // namespace gaia<|MERGE_RESOLUTION|>--- conflicted
+++ resolved
@@ -80,18 +80,12 @@
     void destroy_persistent_store();
 
 private:
-<<<<<<< HEAD
     // TODO (Mihir): Expose options to set the data directory path,
     // e.g. in production/gaia.conf.
     // https://gaiaplatform.atlassian.net/browse/GAIAPLAT-310
     static constexpr char c_data_dir[] = "/tmp/gaia_db";
-    gaia::db::data* m_data = nullptr;
-    gaia::db::locators* m_locators = nullptr;
-=======
-    static inline const std::string c_data_dir = c_persistent_directory_path;
     gaia::db::shared_counters_t* m_counters = nullptr;
     gaia::db::locators_t* m_locators = nullptr;
->>>>>>> 03b530ce
     std::unique_ptr<gaia::db::rdb_internal_t> m_rdb_internal;
 };
 
