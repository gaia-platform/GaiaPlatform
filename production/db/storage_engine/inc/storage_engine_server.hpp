/////////////////////////////////////////////
// Copyright (c) Gaia Platform LLC
// All rights reserved.
/////////////////////////////////////////////

#pragma once

#include <sys/epoll.h>
#include <sys/eventfd.h>

#include <csignal>
#include <thread>

#include "storage_engine.hpp"
#include "array_size.hpp"
#include "retail_assert.hpp"
#include "system_error.hpp"
#include "mmap_helpers.hpp"
#include "socket_helpers.hpp"
#include "messages_generated.h"
#include "persistent_store_manager.hpp"

namespace gaia {
namespace db {

using namespace common;
using namespace messages;
using namespace flatbuffers;

class invalid_session_transition : public gaia_exception {
   public:
    invalid_session_transition(const string& message) : gaia_exception(message) {}
};

class server : private se_base {
    friend class persistent_store_manager;
   public:
    static void run();

   private:
    // FIXME: this really should be constexpr, but C++11 seems broken in that respect.
    static const uint64_t MAX_SEMAPHORE_COUNT;
    static int s_server_shutdown_event_fd;
    static int s_connect_socket;
    static std::mutex s_commit_lock;
    static int s_fd_data;
    static offsets* s_shared_offsets;
    static std::unique_ptr<persistent_store_manager> rdb;
    thread_local static session_state_t s_session_state;
    thread_local static bool s_session_shutdown;

    static int s_fd_offsets;
    static data* s_data;

    // Inherited from se_base:
    // thread_local static log *s_log;
    // thread_local static int s_session_socket;
    // thread_local static gaia_xid_t s_transaction_id;

    // function pointer type that executes side effects of a state transition
    typedef void (*transition_handler_t)(int* fds, size_t fd_count, session_event_t event, session_state_t old_state, session_state_t new_state);
    static void handle_connect(int*, size_t, session_event_t, session_state_t, session_state_t);
    static void handle_begin_txn(int*, size_t, session_event_t, session_state_t, session_state_t);
    static void handle_rollback_txn(int*, size_t, session_event_t, session_state_t, session_state_t);
    static void handle_commit_txn(int*, size_t, session_event_t, session_state_t, session_state_t);
    static void handle_decide_txn(int*, size_t, session_event_t, session_state_t, session_state_t);
    static void handle_client_shutdown(int*, size_t, session_event_t, session_state_t, session_state_t);
    static void handle_server_shutdown(int*, size_t, session_event_t, session_state_t, session_state_t);

    struct transition_t {
        session_state_t new_state;
        transition_handler_t handler;
    };

    struct valid_transition_t {
        session_state_t state;
        session_event_t event;
        transition_t transition;
    };

    // DISCONNECTED (client has connected to server listening socket, authenticated, and requested session)
    // -> CONNECTED
    // CONNECTED (client datagram socket has been allocated, client thread has been started,
    // server has replied to client from listening socket with its session socket,
    // client has connected to server from that socket, server has replied with fds
    // for data/locator segments)
    // -> TXN_IN_PROGRESS (client called begin_transaction)
    // -> DISCONNECTING (server half-closed session socket)
    // -> DISCONNECTED (client closed or half-closed session socket)
    // TXN_IN_PROGRESS (client sent begin_transaction message to server, server replied)
    // -> TXN_COMMITTING (client called commit_transaction)
    // -> CONNECTED (client rolled back transaction)
    // TXN_COMMITTING (server decided to commit or abort transaction)
    // -> CONNECTED

    static constexpr valid_transition_t s_valid_transitions[] = {
        {session_state_t::DISCONNECTED, session_event_t::CONNECT, {session_state_t::CONNECTED, handle_connect}},
        {session_state_t::ANY, session_event_t::CLIENT_SHUTDOWN, {session_state_t::DISCONNECTED, handle_client_shutdown}},
        {session_state_t::CONNECTED, session_event_t::BEGIN_TXN, {session_state_t::TXN_IN_PROGRESS, handle_begin_txn}},
        {session_state_t::TXN_IN_PROGRESS, session_event_t::ROLLBACK_TXN, {session_state_t::CONNECTED, handle_rollback_txn}},
        {session_state_t::TXN_IN_PROGRESS, session_event_t::COMMIT_TXN, {session_state_t::TXN_COMMITTING, handle_commit_txn}},
        {session_state_t::TXN_COMMITTING, session_event_t::DECIDE_TXN_COMMIT, {session_state_t::CONNECTED, handle_decide_txn}},
        {session_state_t::TXN_COMMITTING, session_event_t::DECIDE_TXN_ABORT, {session_state_t::CONNECTED, handle_decide_txn}},
        {session_state_t::ANY, session_event_t::SERVER_SHUTDOWN, {session_state_t::DISCONNECTED, handle_server_shutdown}},
    };

    static void apply_transition(session_event_t event, int* fds, size_t fd_count) {
        if (event == session_event_t::NOP) {
            return;
        }
        // "Wildcard" transitions (current state = session_state_t::ANY) must be listed after
        // non-wildcard transitions with the same event, or the latter will never be applied.
        for (size_t i = 0; i < array_size(s_valid_transitions); i++) {
            valid_transition_t t = s_valid_transitions[i];
            if (t.event == event && (t.state == s_session_state || t.state == session_state_t::ANY)) {
                // It would be nice to statically enforce this on the transition_t type.
                retail_assert(t.transition.new_state != session_state_t::ANY);
                session_state_t old_state = s_session_state;
                s_session_state = t.transition.new_state;
                if (t.transition.handler) {
                    t.transition.handler(fds, fd_count, event, old_state, s_session_state);
                }
                return;
            }
        }
        // If we get here, we haven't found any compatible transition.
        // TODO: consider propagating exception back to client?
        throw invalid_session_transition(
            "no allowed state transition from state '" +
            std::string(EnumNamesession_state_t(s_session_state)) +
            "' with event '" +
            std::string(EnumNamesession_event_t(event)) + "'");
    }

    static void build_server_reply(
        FlatBufferBuilder& builder,
        session_event_t event,
        session_state_t old_state,
        session_state_t new_state,
        gaia_xid_t transaction_id) {
        auto server_reply = Createserver_reply_t(builder, event, old_state, new_state, transaction_id);
        auto message = Createmessage_t(builder, any_message_t::reply, server_reply.Union());
        builder.Finish(message);
    }

    static void clear_shared_memory() {
        if (s_shared_offsets) {
            unmap_fd(s_shared_offsets, sizeof(offsets));
            s_shared_offsets = nullptr;
        }
        if (s_fd_offsets != -1) {
            close(s_fd_offsets);
            s_fd_offsets = -1;
        }
        if (s_data) {
            unmap_fd(s_data, sizeof(data));
            s_data = nullptr;
        }
        if (s_fd_data != -1) {
            close(s_fd_data);
            s_fd_data = -1;
        }
    }

    static void recover_db() {
        // Open RocksDB just once.
        if (!rdb) {
            rdb.reset(new gaia::db::persistent_store_manager());
            rdb->open();
            rdb->recover();
        } 
    }

    // To avoid synchronization, we assume that this method is only called when
    // no sessions exist and the server is not accepting any new connections.
    static void init_shared_memory() {
        // The listening socket must not be open.
        retail_assert(s_connect_socket == -1);
        // We may be reinitializing the server upon receiving a SIGHUP.
        clear_shared_memory();
        // Clear all shared memory if an exception is thrown.
        auto cleanup_memory = scope_guard::make_scope_guard([]() {
            clear_shared_memory();
        });
        retail_assert(s_fd_data == -1 && s_fd_offsets == -1);
        retail_assert(!s_data && !s_shared_offsets);
        s_fd_offsets = memfd_create(SCH_MEM_OFFSETS, MFD_ALLOW_SEALING);
        if (s_fd_offsets == -1) {
            throw_system_error("memfd_create failed");
        }
        s_fd_data = memfd_create(SCH_MEM_DATA, MFD_ALLOW_SEALING);
        if (s_fd_data == -1) {
            throw_system_error("memfd_create failed");
        }
        if (-1 == ftruncate(s_fd_offsets, sizeof(offsets)) || -1 == ftruncate(s_fd_data, sizeof(data))) {
            throw_system_error("ftruncate failed");
        }
        s_shared_offsets = static_cast<offsets*>(map_fd(sizeof(offsets),
            PROT_READ | PROT_WRITE, MAP_SHARED, s_fd_offsets, 0));
        s_data = static_cast<data*>(map_fd(sizeof(data),
            PROT_READ | PROT_WRITE, MAP_SHARED, s_fd_data, 0));
<<<<<<< HEAD
        s_data->next_id = 1;
=======
        
        recover_db();

>>>>>>> 0eaf9406
        cleanup_memory.dismiss();
    }

    static sigset_t mask_signals() {
        sigset_t sigset;
        sigemptyset(&sigset);
        // We now special-case SIGHUP to disconnect all sessions and reinitialize all shared memory.
        sigaddset(&sigset, SIGHUP);
        sigaddset(&sigset, SIGINT);
        sigaddset(&sigset, SIGTERM);
        sigaddset(&sigset, SIGQUIT);
        // Per POSIX, we must use pthread_sigmask() rather than sigprocmask()
        // in a multithreaded program.
        // REVIEW: should this be SIG_SETMASK?
        pthread_sigmask(SIG_BLOCK, &sigset, nullptr);
        return sigset;
    }

    static void signal_handler(sigset_t sigset, int& signum) {
        // Wait until a signal is delivered.
        // REVIEW: do we have any use for sigwaitinfo()?
        sigwait(&sigset, &signum);
        cerr << "Caught signal " << strsignal(signum) << endl;
        // Signal the eventfd by writing a nonzero value.
        // This value is large enough that no thread will
        // decrement it to zero, so every waiting thread
        // should see a nonzero value.
        ssize_t bytes_written = write(
            s_server_shutdown_event_fd, &MAX_SEMAPHORE_COUNT, sizeof(MAX_SEMAPHORE_COUNT));
        retail_assert(bytes_written == sizeof(MAX_SEMAPHORE_COUNT) || bytes_written == -1);
        if (bytes_written == -1) {
            throw_system_error("write to eventfd failed");
        }
    }

    static int get_client_dispatch_fd() {
        // Launch a connection-based listening Unix socket on a well-known address.
        // We use SOCK_SEQPACKET to get connection-oriented *and* datagram semantics.
        // This socket needs to be nonblocking so we can use epoll to wait on the
        // shutdown eventfd as well (the connected sockets it spawns will inherit
        // nonblocking mode). Actually, nonblocking mode may not be visible in level-
        // triggered epoll mode, but it's very important for edge-triggered mode,
        // and it might be useful if we ever wanted to do partial reads (e.g. on a
        // stream socket), so it seems like the right choice.
        int connect_socket = socket(PF_UNIX, SOCK_SEQPACKET | SOCK_NONBLOCK, 0);
        if (connect_socket == -1) {
            throw_system_error("socket creation failed");
        }
        struct sockaddr_un server_addr = {0};
        server_addr.sun_family = AF_UNIX;
        // The socket name (minus its null terminator) needs to fit into the space
        // in the server address structure after the prefix null byte.
        // This should be static_assert(), but strlen() doesn't return a constexpr.
        retail_assert(strlen(SE_SERVER_NAME) <= sizeof(server_addr.sun_path) - 1);
        // We prepend a null byte to the socket name so the address is in the
        // (Linux-exclusive) "abstract namespace", i.e., not bound to the
        // filesystem.
        strncpy(&server_addr.sun_path[1], SE_SERVER_NAME,
            sizeof(server_addr.sun_path) - 1);
        // The socket name is not null-terminated in the address structure, but
        // we need to add an extra byte for the null byte prefix.
        socklen_t server_addr_size =
            sizeof(server_addr.sun_family) + 1 + strlen(&server_addr.sun_path[1]);
        if (-1 == ::bind(connect_socket, (struct sockaddr*)&server_addr, server_addr_size)) {
            throw_system_error("bind failed");
        }
        if (-1 == listen(connect_socket, 0)) {
            throw_system_error("listen failed");
        }
        int epoll_fd = epoll_create1(0);
        if (epoll_fd == -1) {
            throw_system_error("epoll_create1 failed");
        }
        int fds[] = {connect_socket, s_server_shutdown_event_fd};
        for (size_t i = 0; i < array_size(fds); i++) {
            struct epoll_event ev;
            ev.events = EPOLLIN;
            ev.data.fd = fds[i];
            if (-1 == epoll_ctl(epoll_fd, EPOLL_CTL_ADD, fds[i], &ev)) {
                throw_system_error("epoll_ctl failed");
            }
        }
        s_connect_socket = connect_socket;
        return epoll_fd;
    }

    static bool authenticate_client_socket(int socket) {
        struct ucred cred;
        socklen_t cred_len = sizeof(cred);
        if (-1 == getsockopt(socket, SOL_SOCKET, SO_PEERCRED, &cred, &cred_len)) {
            throw_system_error("getsockopt(SO_PEERCRED) failed");
        }
        // Client must have same effective user ID as server.
        return (cred.uid == geteuid());
    }

    static void client_dispatch_handler() {
        int epoll_fd = get_client_dispatch_fd();
        std::vector<std::thread> session_threads;
        auto cleanup = scope_guard::make_scope_guard([epoll_fd, &session_threads]() {
            // We must close the epoll fd before closing the socket it polls!
            close(epoll_fd);
            // We should close the listening socket first, so no new sessions
            // can be established while we wait for all session threads to exit.
            close(s_connect_socket);
            s_connect_socket = -1;
            for (std::thread& t : session_threads) {
                t.join();
            }
        });
        struct epoll_event events[2];
        while (true) {
            // Block forever (we will be notified of shutdown).
            int ready_fd_count = epoll_wait(epoll_fd, events, array_size(events), -1);
            if (ready_fd_count == -1) {
                throw_system_error("epoll_wait failed");
            }
            for (int i = 0; i < ready_fd_count; i++) {
                const epoll_event ev = events[i];
                // We never register for anything but EPOLLIN,
                // but EPOLLERR will always be delivered.
                if (ev.events & EPOLLERR) {
                    if (ev.data.fd == s_connect_socket) {
                        int error = 0;
                        socklen_t err_len = sizeof(error);
                        // Ignore errors getting error message and default to generic error message.
                        getsockopt(s_connect_socket, SOL_SOCKET, SO_ERROR, (void*)&error, &err_len);
                        throw_system_error("client socket error", error);
                    } else if (ev.data.fd == s_server_shutdown_event_fd) {
                        throw_system_error("shutdown eventfd error");
                    }
                }
                // At this point, we should only get EPOLLIN.
                retail_assert(ev.events == EPOLLIN);
                if (ev.data.fd == s_connect_socket) {
                    int session_socket = accept(s_connect_socket, NULL, NULL);
                    if (session_socket == -1) {
                        throw_system_error("accept failed");
                    }
                    if (authenticate_client_socket(session_socket)) {
                        session_threads.emplace_back(session_thread, session_socket);
                    } else {
                        close(session_socket);
                    }
                } else if (ev.data.fd == s_server_shutdown_event_fd) {
                    uint64_t val;
                    ssize_t bytes_read = read(s_server_shutdown_event_fd, &val, sizeof(val));
                    if (bytes_read == -1) {
                        throw_system_error("read failed");
                    }
                    // We should always read the value 1 from a semaphore eventfd.
                    retail_assert(bytes_read == sizeof(val) && val == 1);
                    return;
                } else {
                    // We don't monitor any other fds.
                    retail_assert(false);
                }
            }
        }
    }

    static gaia_se_object_t* locator_to_ptr(offsets* offsets, data* s_data, int64_t row_id) {
        assert(*offsets);
        return row_id && (*offsets)[row_id]
            ? reinterpret_cast<gaia_se_object_t*>(s_data->objects + (*offsets)[row_id])
            : nullptr;
    }

    static void session_thread(int session_socket) {
        // REVIEW: how do we gracefully close the session socket?
        // Do we need to issue a nonblocking read() first?
        // Then do we need to call shutdown() before close()?
        // With TCP, shutdown() will send a FIN packet, but what
        // does it do for a Unix socket? Or should we do a
        // shutdown(), then a blocking read(), then a close()?
        // http://web.deu.edu.tr/doc/soket/:
        // "Generally the difference between close() and shutdown() is: close()
        // closes the socket id for the process but the connection is still
        // opened if another process shares this socket id. The connection
        // stays opened both for read and write, and sometimes this is very
        // important. shutdown() breaks the connection for all processes sharing
        // the socket id. Those who try to read will detect EOF, and those who
        // try to write will receive SIGPIPE, possibly delayed while the kernel
        // socket buffer will be filled. Additionally, shutdown() has a second
        // argument which denotes how to close the connection: 0 means to
        // disable further reading, 1 to disable writing and 2 disables both."
        // https://linux.die.net/man/2/shutdown:
        // "The constants SHUT_RD, SHUT_WR, SHUT_RDWR have the value 0, 1, 2,
        // respectively, and are defined in <sys/socket.h>."
        s_session_shutdown = false;
        s_session_socket = session_socket;
        auto socket_cleanup = scope_guard::make_scope_guard([]() {
            // We can rely on close() to perform the equivalent of shutdown(SHUT_RDWR),
            // since we hold the only fd pointing to this socket.
            close(s_session_socket);
            // Assign an invalid fd to the socket variable so it can't be reused.
            s_session_socket = -1;
        });
        int epoll_fd = epoll_create1(0);
        if (epoll_fd == -1) {
            throw_system_error("epoll_create1 failed");
        }
        auto epoll_cleanup = scope_guard::make_scope_guard([epoll_fd]() {
            close(epoll_fd);
        });
        int fds[] = {s_session_socket, s_server_shutdown_event_fd};
        for (size_t i = 0; i < array_size(fds); i++) {
            struct epoll_event ev;
            // We should only get EPOLLRDHUP from the client socket, but oh well.
            ev.events = EPOLLIN | EPOLLRDHUP;
            ev.data.fd = fds[i];
            if (-1 == epoll_ctl(epoll_fd, EPOLL_CTL_ADD, fds[i], &ev)) {
                throw_system_error("epoll_ctl failed");
            }
        }
        struct epoll_event events[array_size(fds)];
        while (!s_session_shutdown) {
            // Block forever (we will be notified of shutdown).
            int ready_fd_count = epoll_wait(epoll_fd, events, array_size(events), -1);
            if (ready_fd_count == -1) {
                throw_system_error("epoll_wait failed");
            }
            session_event_t event = session_event_t::NOP;
            int* fds = nullptr;
            size_t fd_count = 0;
            for (int i = 0; i < ready_fd_count; i++) {
                const epoll_event ev = events[i];
                if (ev.data.fd == s_session_socket) {
                    // NB: Since many event flags are set in combination with others, the
                    // order we test them in matters! E.g., EPOLLIN seems to always be set
                    // whenever EPOLLRDHUP is set, so we need to test EPOLLRDHUP before
                    // testing EPOLLIN.
                    if (ev.events & EPOLLERR) {
                        // This flag is unmaskable, so we don't need to register for it.
                        int error = 0;
                        socklen_t err_len = sizeof(error);
                        // Ignore errors getting error message and default to generic error message.
                        getsockopt(s_session_socket, SOL_SOCKET, SO_ERROR, (void*)&error, &err_len);
                        cerr << "client socket error: " << strerror(error) << endl;
                        event = session_event_t::CLIENT_SHUTDOWN;
                    } else if (ev.events & EPOLLHUP) {
                        // This flag is unmaskable, so we don't need to register for it.
                        // Both ends of the socket have issued a shutdown(SHUT_WR) or equivalent.
                        retail_assert(!(ev.events & EPOLLERR));
                        event = session_event_t::CLIENT_SHUTDOWN;
                    } else if (ev.events & EPOLLRDHUP) {
                        // The client has called shutdown(SHUT_WR) to signal their intention to
                        // disconnect. We do the same by closing the session socket.
                        // REVIEW: Can we get both EPOLLHUP and EPOLLRDHUP when the client half-closes
                        // the socket after we half-close it?
                        retail_assert(!(ev.events & EPOLLHUP));
                        event = session_event_t::CLIENT_SHUTDOWN;
                    } else if (ev.events & EPOLLIN) {
                        retail_assert(!(ev.events & (EPOLLERR | EPOLLHUP | EPOLLRDHUP)));
                        // Buffer used to send and receive all message data.
                        uint8_t msg_buf[MAX_MSG_SIZE] = {0};
                        // Buffer used to receive file descriptors.
                        int fd_buf[MAX_FD_COUNT] = {-1};
                        size_t fd_buf_size = array_size(fd_buf);
                        // Read client message with possible file descriptors.
                        size_t bytes_read = recv_msg_with_fds(s_session_socket, fd_buf, &fd_buf_size, msg_buf, sizeof(msg_buf));
                        // We shouldn't get EOF unless EPOLLRDHUP is set.
                        // REVIEW: it might be possible for the client to call shutdown(SHUT_WR)
                        // after we have already woken up on EPOLLIN, in which case we would
                        // legitimately read 0 bytes and this assert would be invalid.
                        retail_assert(bytes_read > 0);
                        const message_t* msg = Getmessage_t(msg_buf);
                        const client_request_t* request = msg->msg_as_request();
                        event = request->event();
                        if (fd_buf_size > 0) {
                            fds = fd_buf;
                            fd_count = fd_buf_size;
                        }
                    }
                } else if (ev.data.fd == s_server_shutdown_event_fd) {
                    // We should always read the value 1 from a semaphore eventfd.
                    uint64_t val;
                    if (-1 == read(s_server_shutdown_event_fd, &val, sizeof(val))) {
                        throw_system_error("read(eventfd) failed");
                    }
                    retail_assert(val == 1);
                    event = session_event_t::SERVER_SHUTDOWN;
                } else {
                    // We don't monitor any other fds.
                    retail_assert(false);
                }
                retail_assert(event != session_event_t::NOP);
                apply_transition(event, fds, fd_count);
            }
        }
    }

    // Before this method is called, we have already received the log fd from the client
    // and mmapped it.
    // This method returns true for a commit decision and false for an abort decision.
    static bool tx_commit() {
        // At the process level, acquiring an advisory file lock in exclusive mode
        // guarantees there are no clients mapping the locator segment. It does not
        // guarantee there are no other threads in this process that have acquired
        // an exclusive lock, though (hence the additional mutex).
        if (-1 == flock(s_fd_offsets, LOCK_EX)) {
            throw_system_error("flock failed");
        }
        // Within our own process, we must have exclusive access to the locator segment.
        const std::lock_guard<std::mutex> lock(s_commit_lock);
        auto cleanup = scope_guard::make_scope_guard([]() {
            if (-1 == flock(s_fd_offsets, LOCK_UN)) {
                // Per C++11 semantics, throwing an exception from a destructor
                // will just call std::terminate(), no undefined behavior.
                throw_system_error("flock failed");
            }
            unmap_fd(s_log, sizeof(s_log));
        });

        std::set<int64_t> row_ids;

        auto txn_name = rdb->begin_txn(s_transaction_id);
        // Prepare tx
        rdb->prepare_wal_for_write(txn_name);
        
        for (size_t i = 0; i < s_log->count; i++) {
            auto lr = s_log->log_records + i;

            if (row_ids.insert(lr->row_id).second) {
                if ((*s_shared_offsets)[lr->row_id] != lr->old_object) {
                    // Append Rollback decision to log.
                    // This isn't really required because recovery will skip deserializing transactions 
                    // that don't have a commit marker; we do it for completeness anyway. 
                    rdb->append_wal_rollback_marker(txn_name);
                    return false;
                }
            }
        }

        for (size_t i = 0; i < s_log->count; i++) {
            auto lr = s_log->log_records + i;
            (*s_shared_offsets)[lr->row_id] = lr->new_object;
        }

        // Append commit decision to the log.
        rdb->append_wal_commit_marker(txn_name);

        return true;
    }
};

}  // namespace db
}  // namespace gaia<|MERGE_RESOLUTION|>--- conflicted
+++ resolved
@@ -199,13 +199,11 @@
             PROT_READ | PROT_WRITE, MAP_SHARED, s_fd_offsets, 0));
         s_data = static_cast<data*>(map_fd(sizeof(data),
             PROT_READ | PROT_WRITE, MAP_SHARED, s_fd_data, 0));
-<<<<<<< HEAD
-        s_data->next_id = 1;
-=======
         
         recover_db();
-
->>>>>>> 0eaf9406
+        if (s_data->next_id == 0)
+            s_data->next_id = 1;
+
         cleanup_memory.dismiss();
     }
 
