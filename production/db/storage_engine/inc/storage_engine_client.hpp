/////////////////////////////////////////////
// Copyright (c) Gaia Platform LLC
// All rights reserved.
/////////////////////////////////////////////

#pragma once

#include <sys/epoll.h>
#include <sys/socket.h>
#include <sys/un.h>

#include <csignal>

#include <atomic>
#include <functional>
#include <optional>
#include <thread>
#include <unordered_set>

#include <flatbuffers/flatbuffers.h>

#include "db_types.hpp"
#include "generator_iterator.hpp"
#include "messages_generated.h"
#include "mmap_helpers.hpp"
#include "retail_assert.hpp"
#include "scope_guard.hpp"
#include "socket_helpers.hpp"
#include "storage_engine.hpp"
#include "system_error.hpp"
#include "system_table_types.hpp"
#include "triggers.hpp"

using namespace std;
using namespace gaia::common;
using namespace gaia::db::triggers;

namespace gaia
{

namespace db
{

// We need to forward-declare this class to avoid a circular dependency.
class gaia_hash_map;

class client : private se_base
{
    friend class gaia_ptr;
    friend class gaia_hash_map;

public:
    static inline bool is_transaction_active()
    {
        return (s_locators != nullptr);
    }

    static inline bool set_commit_trigger(commit_trigger_fn trigger_fn)
    {
        return __sync_val_compare_and_swap(&s_txn_commit_trigger, nullptr, trigger_fn);
    }

    // This test-only function is exported from gaia_db_internal.hpp.
    static void clear_shared_memory();

    // These public functions are exported from and documented in gaia_db.hpp.
    static void begin_session();
    static void end_session();
    static void begin_transaction();
    static void rollback_transaction();
    static void commit_transaction();

    // This returns a generator object for gaia_ids of a given type.
    static std::function<std::optional<gaia_id_t>()> get_id_generator_for_type(gaia_type_t type);

private:
    // Both s_fd_log & s_locators have transaction lifetime.
    thread_local static int s_fd_log;
    thread_local static locators* s_locators;
    // Both s_fd_locators & s_data have session lifetime.
    thread_local static int s_fd_locators;
    thread_local static data* s_data;
    // s_events has transaction lifetime and is cleared after each transaction.
    thread_local static std::vector<gaia::db::triggers::trigger_event_t> s_events;
    // Set by the rules engine.
    static commit_trigger_fn s_txn_commit_trigger;

    // Maintain a static filter in the client to disable generating events
    // for system types.
    static std::unordered_set<gaia_type_t> trigger_excluded_types;

    // Inherited from se_base:
    // thread_local static log *s_log;
    // thread_local static gaia_txn_id_t s_txn_id;

    static void txn_cleanup();

    static void destroy_log_mapping();

    static int get_session_socket();

    static int get_id_cursor_socket_for_type(gaia_type_t type);

    // This is a helper for higher-level methods that use
    // this generator to build a range or iterator object.
    template <typename element_type>
    static std::function<std::optional<element_type>()>
    get_stream_generator_for_socket(int stream_socket);

    /**
     *  Check if an event should be generated for a given type.
     */
    static inline bool is_valid_event(gaia_type_t type)
    {
        return (s_txn_commit_trigger
                && (trigger_excluded_types.find(type) == trigger_excluded_types.end()));
    }

    static inline void verify_txn_active()
    {
        if (!is_transaction_active())
        {
            throw transaction_not_open();
        }
    }

    static inline void verify_no_txn()
    {
        if (is_transaction_active())
        {
            throw transaction_in_progress();
        }
    }

    static inline void verify_session_active()
    {
        if (s_session_socket == -1)
        {
            throw no_session_active();
        }
    }

    static inline void verify_no_session()
    {
        if (s_session_socket != -1)
        {
            throw session_exists();
        }
    }

    static inline void txn_log(
        gaia_locator_t locator,
        gaia_offset_t old_offset,
        gaia_offset_t new_offset,
        gaia_operation_t operation,
        // 'deleted_id' is required to keep track of deleted keys which will be propagated to the persistent layer.
        // Memory for other operations will be unused. An alternative would be to keep a separate log for deleted keys only.
        gaia_id_t deleted_id = 0)
    {
<<<<<<< HEAD
        retail_assert(s_log->count < MAX_LOG_RECS);
=======
        retail_assert(s_log->count < c_max_log_records);
>>>>>>> e7c1f91c
        log::log_record* lr = s_log->log_records + s_log->count++;
        lr->locator = locator;
        lr->old_offset = old_offset;
        lr->new_offset = new_offset;
        lr->deleted_id = deleted_id;
        lr->operation = operation;
    }
};

} // namespace db
} // namespace gaia<|MERGE_RESOLUTION|>--- conflicted
+++ resolved
@@ -157,11 +157,7 @@
         // Memory for other operations will be unused. An alternative would be to keep a separate log for deleted keys only.
         gaia_id_t deleted_id = 0)
     {
-<<<<<<< HEAD
-        retail_assert(s_log->count < MAX_LOG_RECS);
-=======
         retail_assert(s_log->count < c_max_log_records);
->>>>>>> e7c1f91c
         log::log_record* lr = s_log->log_records + s_log->count++;
         lr->locator = locator;
         lr->old_offset = old_offset;
