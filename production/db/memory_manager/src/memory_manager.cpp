/////////////////////////////////////////////
// Copyright (c) Gaia Platform LLC
// All rights reserved.
/////////////////////////////////////////////

#include "memory_manager.hpp"

#include <unistd.h>

#include <iostream>
#include <memory>

#include "gaia_internal/common/retail_assert.hpp"

#include "bitmap.hpp"
#include "chunk_manager.hpp"
#include "db_helpers.hpp"
#include "db_internal_types.hpp"
#include "memory_types.hpp"

using namespace std;

using namespace gaia::common;

namespace gaia
{
namespace db
{
namespace memory_manager
{

inline void validate_metadata(memory_manager_metadata_t* metadata)
{
    ASSERT_PRECONDITION(metadata != nullptr, "Memory manager was not initialized!");
}

void memory_manager_t::initialize(
    uint8_t* memory_address,
    size_t memory_size)
{
    bool initialize_memory = true;
    initialize_internal(memory_address, memory_size, initialize_memory);
}

void memory_manager_t::load(
    uint8_t* memory_address,
    size_t memory_size)
{
    bool initialize_memory = false;
    initialize_internal(memory_address, memory_size, initialize_memory);
}

void memory_manager_t::initialize_internal(
    uint8_t* memory_address,
    size_t memory_size,
    bool initialize_memory)
{
    // Sanity checks.
    ASSERT_PRECONDITION(
        memory_address != nullptr,
        "memory_manager_t::initialize_internal() was called with a null memory address!");
    ASSERT_PRECONDITION(
        (reinterpret_cast<size_t>(memory_address)) % c_allocation_alignment == 0,
        "memory_manager_t::initialize_internal() was called with a misaligned memory address!");
    ASSERT_PRECONDITION(
        memory_size > 0,
        "memory_manager_t::initialize_internal() was called with a 0 memory size!");
    ASSERT_PRECONDITION(
        memory_size % c_chunk_size_bytes == 0,
        "memory_manager_t::initialize_internal() was called with a memory size that is not a multiple of chunk size (4MB)!");

    // Save our parameters.
    m_base_memory_address = memory_address;
    m_total_memory_size = memory_size;

    // Also initialize our offsets.
    m_start_memory_offset = 0;

    // Now that we set our parameters, we can do one last sanity check.
    validate_managed_memory_range();

    // Map the metadata information for quick reference.
    uint8_t* metadata_address = m_base_memory_address;
    m_metadata = reinterpret_cast<memory_manager_metadata_t*>(metadata_address);

    if (initialize_memory)
    {
        m_metadata->clear();
    }

    if (m_execution_flags.enable_console_output)
    {
        cout
            << "  Configuration - enable_extra_validations = "
            << m_execution_flags.enable_extra_validations << endl;

        output_debugging_information(initialize_memory ? "initialize" : "load");
    }
}

chunk_offset_t memory_manager_t::allocate_unused_chunk()
{
    // We claim the next available unused chunk, and keep trying until we succeed.
    // (This is not wait-free, but conflicts should be rare.)
    while (true)
    {
        // Get the next available unused chunk offset.
        chunk_offset_t next_chunk_offset = m_metadata->next_available_unused_chunk_offset++;

        // If we've run out of memory, return the invalid offset.
        if (next_chunk_offset > c_last_chunk_offset)
        {
            return c_invalid_chunk_offset;
        }

        // Now try to claim this chunk.
        chunk_manager_t chunk_manager;
        chunk_manager.load(next_chunk_offset);
        if (chunk_manager.allocate_chunk())
        {
            return next_chunk_offset;
        }
    }
}

chunk_offset_t memory_manager_t::allocate_reused_chunk()
{
    // Starting from the first chunk, scan for the first available reused chunk,
    // up to a snapshot of next_available_unused_chunk_offset. If we fail to
    // claim an available chunk, restart the scan. (If we fail to find or claim
    // any reused chunks, then the caller can allocate a new chunk from unused
    // memory.) Since next_available_unused_chunk_offset can be concurrently
    // advanced, and chunks can also be deallocated behind our scan pointer,
    // this search is best-effort; we could miss a chunk deallocated
    // concurrently with our scan.
    size_t first_unused_chunk_offset = m_metadata->next_available_unused_chunk_offset;
    if (first_unused_chunk_offset != c_first_chunk_offset)
    {
        while (true)
        {
            size_t found_index = find_first_unset_bit(
                m_metadata->allocated_chunks_bitmap,
<<<<<<< HEAD
                memory_manager_metadata_t::c_chunk_bitmap_words_size,
=======
                memory_manager_metadata_t::c_chunk_bitmap_size_words,
>>>>>>> 1823329f
                first_unused_chunk_offset);

            if (found_index == c_max_bit_index)
            {
                break;
            }

            // We found an available chunk, so try to claim it.
            auto available_chunk_offset = static_cast<chunk_offset_t>(found_index);
            chunk_manager_t chunk_manager;
            chunk_manager.load(available_chunk_offset);
            if (chunk_manager.allocate_chunk())
            {
                return available_chunk_offset;
            }
        }
    }

    // We either couldn't find any reused chunks, or were unable to claim any of
    // those we found.
    return c_invalid_chunk_offset;
}

// Allocates the first available chunk.
chunk_offset_t memory_manager_t::allocate_chunk()
{
    // First try to reuse a deallocated chunk.
    chunk_offset_t allocated_chunk_offset = allocate_reused_chunk();
    if (allocated_chunk_offset != c_invalid_chunk_offset)
    {
#ifdef DEBUG
        // In debug mode, we write-protect all allocations after writes are
        // complete. (We do this by allocating only on page boundaries and
        // write-protecting the pages used for allocations.) If we do not remove
        // this write protection from the deallocated chunk's pages, then when the
        // chunk is reused, any writes will cause a SIGSEGV signal to be sent to the
        // writing process.
        gaia_offset_t first_data_page_offset = offset_from_chunk_and_slot(allocated_chunk_offset, c_first_slot_offset);
        void* data_pages_initial_address = page_address_from_offset(first_data_page_offset);

        if (-1 == ::mprotect(data_pages_initial_address, c_data_pages_size_bytes, PROT_READ | PROT_WRITE))
        {
            throw_system_error("mprotect(PROT_READ|PROT_WRITE) failed!");
        }
#endif
    }

    // If no deallocated chunk is available, then claim the next chunk from unused memory.
    if (allocated_chunk_offset == c_invalid_chunk_offset)
    {
        allocated_chunk_offset = allocate_unused_chunk();
    }

    // At this point, we must either have a valid chunk offset, or we have run out of memory.
    ASSERT_INVARIANT(
        (allocated_chunk_offset != c_invalid_chunk_offset) || (m_metadata->next_available_unused_chunk_offset > c_last_chunk_offset),
        "Chunk allocation cannot fail unless memory is exhausted!");

    return allocated_chunk_offset;
}

void memory_manager_t::update_chunk_allocation_status(chunk_offset_t chunk_offset, bool is_allocated)
{
    safe_set_bit_value(
        m_metadata->allocated_chunks_bitmap,
<<<<<<< HEAD
        memory_manager_metadata_t::c_chunk_bitmap_words_size,
=======
        memory_manager_metadata_t::c_chunk_bitmap_size_words,
>>>>>>> 1823329f
        chunk_offset, is_allocated);
}

size_t memory_manager_t::get_unused_memory_size() const
{
    validate_metadata(m_metadata);

    if (m_metadata->next_available_unused_chunk_offset > (m_total_memory_size * c_chunk_size_bytes))
    {
        return 0;
    }

    size_t available_size = m_total_memory_size - (m_metadata->next_available_unused_chunk_offset * c_chunk_size_bytes);

    return available_size;
}

void memory_manager_t::output_debugging_information(const string& context_description) const
{
    cout << "\n"
         << c_debug_output_separator_line_start << endl;
    cout << "Debugging output for context: " << context_description << ":" << endl;
    cout << "  Start unused memory offset = " << (m_metadata->next_available_unused_chunk_offset * c_chunk_size_bytes) << endl;
    cout << "  Unused memory size = " << get_unused_memory_size() << endl;
    cout << c_debug_output_separator_line_end << endl;
}

} // namespace memory_manager
} // namespace db
} // namespace gaia<|MERGE_RESOLUTION|>--- conflicted
+++ resolved
@@ -140,11 +140,7 @@
         {
             size_t found_index = find_first_unset_bit(
                 m_metadata->allocated_chunks_bitmap,
-<<<<<<< HEAD
-                memory_manager_metadata_t::c_chunk_bitmap_words_size,
-=======
                 memory_manager_metadata_t::c_chunk_bitmap_size_words,
->>>>>>> 1823329f
                 first_unused_chunk_offset);
 
             if (found_index == c_max_bit_index)
@@ -210,11 +206,7 @@
 {
     safe_set_bit_value(
         m_metadata->allocated_chunks_bitmap,
-<<<<<<< HEAD
-        memory_manager_metadata_t::c_chunk_bitmap_words_size,
-=======
         memory_manager_metadata_t::c_chunk_bitmap_size_words,
->>>>>>> 1823329f
         chunk_offset, is_allocated);
 }
 
