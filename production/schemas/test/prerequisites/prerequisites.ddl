--- conflicted
+++ resolved
@@ -72,7 +72,6 @@
     log_name string,
     log_hours int32,
     log_reg_id string
-<<<<<<< HEAD
 );
 
 table major (
@@ -83,8 +82,6 @@
     major.courses -> course[],
     course.course_major -> major
 );
-=======
-)
 
 table floor (
     num int32 unique,
@@ -106,5 +103,4 @@
 
 table pick_action ()
 
-table move_action ()
->>>>>>> 522de8df
+table move_action ()