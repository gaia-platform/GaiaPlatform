---------------------------------------------
-- Copyright (c) Gaia Platform LLC
-- All rights reserved.
---------------------------------------------

<<<<<<< HEAD
create database if not exists prerequisites;

use prerequisites;

create table if not exists student (
=======
database prerequisites

table student (
>>>>>>> f7ed756a
    student_id string,
    surname string,
    age int32,
    total_hours int32,
    gpa float
);

<<<<<<< HEAD
create table if not exists parents (
=======
table parents (
>>>>>>> f7ed756a
    name_father string,
    name_mother string
);

<<<<<<< HEAD
create relationship if not exists student_parents (
    student.parents -> parents,
    parents.student -> student
);

create table if not exists course (
=======
table course (
>>>>>>> f7ed756a
    course_id string,
    name string,
    hours int32
);

<<<<<<< HEAD
create table if not exists registration (
=======
table registration (
>>>>>>> f7ed756a
    reg_id string,
    status string,
    grade float
);

create relationship if not exists student_reg (
    student.registrations -> registration[],
    registration.registered_student -> student
);

<<<<<<< HEAD
create relationship if not exists course_reg (
=======
relationship course_reg (
>>>>>>> f7ed756a
    course.registrations -> registration[],
    registration.registered_course -> course
);

<<<<<<< HEAD
create table if not exists prereq (
=======
table prereq (
>>>>>>> f7ed756a
    prereq_id string,
    min_grade float
);

<<<<<<< HEAD
create relationship if not exists prereq_course (
=======
relationship prereq_course (
>>>>>>> f7ed756a
    course.required_by -> prereq[],
    prereq.prereq -> course
);

<<<<<<< HEAD
create relationship if not exists course_prereq (
=======
relationship course_prereq (
>>>>>>> f7ed756a
    course.requires -> prereq[],
    prereq.course -> course
);

table enrollment_log (
    log_student_id string,
    log_surname string,
    log_age int32,
    log_course_id string,
    log_name string,
    log_hours int32,
    log_reg_id string
)<|MERGE_RESOLUTION|>--- conflicted
+++ resolved
@@ -3,17 +3,9 @@
 -- All rights reserved.
 ---------------------------------------------
 
-<<<<<<< HEAD
-create database if not exists prerequisites;
-
-use prerequisites;
-
-create table if not exists student (
-=======
 database prerequisites
 
 table student (
->>>>>>> f7ed756a
     student_id string,
     surname string,
     age int32,
@@ -21,77 +13,49 @@
     gpa float
 );
 
-<<<<<<< HEAD
-create table if not exists parents (
-=======
 table parents (
->>>>>>> f7ed756a
     name_father string,
     name_mother string
 );
 
-<<<<<<< HEAD
 create relationship if not exists student_parents (
     student.parents -> parents,
     parents.student -> student
 );
 
-create table if not exists course (
-=======
 table course (
->>>>>>> f7ed756a
     course_id string,
     name string,
     hours int32
 );
 
-<<<<<<< HEAD
-create table if not exists registration (
-=======
 table registration (
->>>>>>> f7ed756a
     reg_id string,
     status string,
     grade float
 );
 
-create relationship if not exists student_reg (
+relationship student_reg (
     student.registrations -> registration[],
     registration.registered_student -> student
 );
 
-<<<<<<< HEAD
-create relationship if not exists course_reg (
-=======
 relationship course_reg (
->>>>>>> f7ed756a
     course.registrations -> registration[],
     registration.registered_course -> course
 );
 
-<<<<<<< HEAD
-create table if not exists prereq (
-=======
 table prereq (
->>>>>>> f7ed756a
     prereq_id string,
     min_grade float
 );
 
-<<<<<<< HEAD
-create relationship if not exists prereq_course (
-=======
 relationship prereq_course (
->>>>>>> f7ed756a
     course.required_by -> prereq[],
     prereq.prereq -> course
 );
 
-<<<<<<< HEAD
-create relationship if not exists course_prereq (
-=======
 relationship course_prereq (
->>>>>>> f7ed756a
     course.requires -> prereq[],
     prereq.course -> course
 );
