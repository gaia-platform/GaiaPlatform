---------------------------------------------
-- Copyright (c) Gaia Platform LLC
-- All rights reserved.
---------------------------------------------

create table if not exists airport
(
    name string,
    city string,
    iata string
);

create table if not exists flight
(
    number int32,
    miles_flown_by_quarter int32[]
);

create table if not exists segment
(
    miles int32,
    status int8,
<<<<<<< HEAD
    luggage_weight int32
);

create relationship if not exists segment_flight
(
    flight.segments -> segment[],
    segment.flight -> flight
);

create relationship if not exists segments_from
(
    airport.segments_from -> segment[],
    segment.src -> airport
);

create relationship if not exists segments_to
(
    airport.segments_to -> segment[],
    segment.dst -> airport
);

create table if not exists trip_segment
(
    who string
);

create relationship if not exists segment_trip
(
    segment.trip -> trip_segment,
    trip_segment.segment -> segment
=======
    luggage_weight int32,
    references flight,
    src references airport,
    dst references airport
>>>>>>> cd504767
);<|MERGE_RESOLUTION|>--- conflicted
+++ resolved
@@ -20,7 +20,6 @@
 (
     miles int32,
     status int8,
-<<<<<<< HEAD
     luggage_weight int32
 );
 
@@ -51,10 +50,4 @@
 (
     segment.trip -> trip_segment,
     trip_segment.segment -> segment
-=======
-    luggage_weight int32,
-    references flight,
-    src references airport,
-    dst references airport
->>>>>>> cd504767
 );