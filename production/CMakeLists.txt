--- conflicted
+++ resolved
@@ -33,7 +33,8 @@
 
 option(DISABLE_ASSERTS "Disable assertions" OFF)
 
-<<<<<<< HEAD
+option(DISABLE_CCACHE "Disable ccache unconditionally" OFF)
+
 option(ENABLE_CLANG_TIDY "Enable Clang-Tidy to be specified externally")
 
 if (NOT ENABLE_CLANG_TIDY)
@@ -42,14 +43,6 @@
   else()
     option(ENABLE_CLANG_TIDY "Enable clang tidy" OFF)
   endif()
-=======
-option(DISABLE_CCACHE "Disable ccache unconditionally" OFF)
-
-if(CMAKE_BUILD_TYPE STREQUAL "Debug")
-  option(ENABLE_CLANG_TIDY "Enable clang tidy" ON)
-else()
-  option(ENABLE_CLANG_TIDY "Enable clang tidy" OFF)
->>>>>>> 39dc0840
 endif()
 
 # Sets the Gaia build architecture which is the SDK target architecture.
