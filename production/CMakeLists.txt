--- conflicted
+++ resolved
@@ -31,7 +31,8 @@
 
 option(EXPORT_SYMBOLS "Export symbols by default from shared libraries" OFF)
 
-<<<<<<< HEAD
+option(DISABLE_ASSERTS "Disable assertions" OFF)
+
 option(ENABLE_CLANG_TIDY "Enable Clang-Tidy to be specified externally")
 
 if (NOT ENABLE_CLANG_TIDY)
@@ -40,14 +41,6 @@
   else()
     option(ENABLE_CLANG_TIDY "Enable clang tidy" OFF)
   endif()
-=======
-option(DISABLE_ASSERTS "Disable assertions" OFF)
-
-if(CMAKE_BUILD_TYPE STREQUAL "Debug")
-  option(ENABLE_CLANG_TIDY "Enable clang tidy" ON)
-else()
-  option(ENABLE_CLANG_TIDY "Enable clang tidy" OFF)
->>>>>>> c8184d0f
 endif()
 
 # Sets the Gaia build architecture which is the SDK target architecture.
