[apt]
git
debhelper
rpm
{enable_if('ubuntu:20.04')}flatbuffers-compiler
libcap-dev
openjdk-8-jdk
python3-dev
cppcheck
shellcheck

[env]
GAIA_VERSION=0.3.3
GAIA_PRE_RELEASE=beta

[gaia]
# FIXME production/sql/src has a dependency on demos/airport_q1.
production/cmake
production/sql
third_party/production/backward
third_party/production/bison
third_party/production/cmake
third_party/production/daemonize
third_party/production/flatbuffers
third_party/production/googletest
third_party/production/libexplain
third_party/production/json
third_party/production/postgresql
#third_party/production/pybind11
third_party/production/rocksdb
third_party/production/cpptoml
third_party/production/tabulate
third_party/production/liburing

# The bundle directory contains opensource project modified by Gaia.
third_party/bundle/gaia_spdlog
third_party/bundle/gaia_spdlog_setup

# The third third_party projects build and wrap into a library
# the content of the corresponding bundle folder.
third_party/production/gaia_spdlog
third_party/production/gaia_spdlog_setup

{enable_if_any('GaiaRelease','GaiaLLVMTests')}third_party/production/TranslationEngineLLVM
third_party/production/CPackDebHelper
dev_tools/hooks
dev_tools/github-actions

[pip]
{enable_if('GaiaLLVMTests')}psutil
pre-commit

[pre_run]
# This ensures that Python scripts work as expected.
update-alternatives --install "/usr/bin/python" "python" "/usr/bin/python3.8" 10
update-alternatives --install "/usr/bin/python3" "python3" "/usr/bin/python3.8" 10

# Enable the Postgres FDW to run under AddressSanitizer.
# We can't put this in third_party/production/postgresql/gdev.cfg because clang-13 isn't yet available when that is run.
mkdir -p /etc/postgresql/12/main
echo "LD_PRELOAD = '$(clang-10 -print-file-name=libclang_rt.asan-$(uname -m).so)'" >> /etc/postgresql/12/main/environment
echo "ASAN_OPTIONS = 'detect_leaks=0'" >> /etc/postgresql/12/main/environment

# Ubuntu 18.04 still defaults python to Python2. We want to detect python as Python3.
{enable_if('ubuntu:18.04')}update-alternatives --install /usr/bin/python python /usr/bin/python3.6 10

# Default persistent store location.
mkdir -p /var/lib/gaia/db
#{enable_if('CI_GitHub')}chmod -R 666 /var/lib/gaia/db
#{enable_if('CI_GitHub')}$GAIA_REPO/dev_tools/github-actions/set_product_version.py --directory "$GAIA_REPO" --version "$GAIA_VERSION" --pre-release "$GAIA_PRE_RELEASE" --build-number "${{ github.run_id }}"

# The cmake generator is set in the third_party/production/cmake subproject via the CMAKE_GENERATOR env.
{enable_if_not('SkipBuild')}[run]
mkdir -p /build/production
cd /build/production
CC=$CC CPP=$CPP CXX=$CXX LDFLAGS="$LDFLAGS" \
cmake \
    --log-level=VERBOSE -Wno-dev \
    {enable_if('CI_GitHub')}-DGIT_HEAD_HASH=$GITHUB_SHA -DGIT_MASTER_HASH=not-found \
    {enable_if('CI_GitHub')}-DENABLE_CLANG_TIDY=ON \
    {enable_if('CI_GitHub')}-DCMAKE_EXPORT_COMPILE_COMMANDS=ON \
    {enable_if('Coverage')}-DCMAKE_BUILD_TYPE=RelWithDebInfo \
    {enable_if('Coverage')}-DCMAKE_CXX_FLAGS="-fprofile-arcs -ftest-coverage -DCOVERAGE_RUN=1" \
    {enable_if('Coverage')}-DCMAKE_C_FLAGS="-fprofile-arcs -ftest-coverage -DCOVERAGE_RUN=1" \
    {enable_if('Debug')}-DCMAKE_BUILD_TYPE=Debug \
    {enable_if('GaiaRelease')}-DCMAKE_MODULE_PATH=/usr/local/lib/cmake/CPackDebHelper \
    {enable_if('GaiaLLVMTests')}-DBUILD_GAIA_LLVM_TESTS=ON \
    {enable_if_any('GaiaRelease','GaiaLLVMTests')}-DBUILD_GAIA_RELEASE=ON \
    {source_dir('production')}

# LSAN will cause failures during docker build time since we cannot allow the
# build context to have privileged information about the host system.  Doing so
# would make it impossible to make these builds repeatable. It only needs to be
# disabled during `gdev build` (`docker build` under the hood), but the same is
# not true while inside a container built by `gdev run` (`docker run` under the
# hood) since we do enable privileged information about the host system in that
# context.
export ASAN_OPTIONS=detect_leaks=0

# Using $(nproc) to define the number of jobs to avoid OOM in TeamCity.
{enable_if_not('GaiaLLVMTests')}bash -c "cmake --build . --target all --parallel $(nproc) 1> >(tee /build/production/make-out.log) 2> >(tee /build/production/make-err.log >&2)"
{enable_if('GaiaLLVMTests')}bash -c "cmake --build . --target check-all --parallel $(nproc) 1> >(tee /build/production/make-out.log) 2> >(tee /build/production/make-err.log >&2)"

# Database needs to be in well-known path for tests to pass.
<<<<<<< HEAD
{enable_if_not('GaiaLLVMTests')cmake --install db/core
=======
{enable_if_not('GaiaLLVMTests')}ninja install db/core/all
>>>>>>> 3806fc0d

# Create a package if in the release build.
{enable_if('GaiaRelease')}cd /build/production
{enable_if('GaiaRelease')}ninja package
{enable_if('GaiaRelease')}mkdir -p /build/output/package
{enable_if('GaiaRelease')}cp *.deb /build/output/package<|MERGE_RESOLUTION|>--- conflicted
+++ resolved
@@ -102,11 +102,7 @@
 {enable_if('GaiaLLVMTests')}bash -c "cmake --build . --target check-all --parallel $(nproc) 1> >(tee /build/production/make-out.log) 2> >(tee /build/production/make-err.log >&2)"
 
 # Database needs to be in well-known path for tests to pass.
-<<<<<<< HEAD
 {enable_if_not('GaiaLLVMTests')cmake --install db/core
-=======
-{enable_if_not('GaiaLLVMTests')}ninja install db/core/all
->>>>>>> 3806fc0d
 
 # Create a package if in the release build.
 {enable_if('GaiaRelease')}cd /build/production
