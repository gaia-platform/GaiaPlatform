--- conflicted
+++ resolved
@@ -95,34 +95,17 @@
 # not true while inside a container built by `gdev run` (`docker run` under the
 # hood) since we do enable privileged information about the host system in that
 # context.
-{enable_if_not('GaiaLLVMTests')}bash -c "ASAN_OPTIONS=detect_leaks=0 ninja 1> >(tee /build/production/make-out.log) 2> >(tee /build/production/make-err.log >&2)"
-{enable_if('GaiaLLVMTests')}bash -c "ASAN_OPTIONS=detect_leaks=0 ninja check-all 1> >(tee /build/production/make-out.log) 2> >(tee /build/production/make-err.log >&2)"
+export ASAN_OPTIONS=detect_leaks=0
 
-<<<<<<< HEAD
+# Using $(nproc) to define the number of jobs to avoid OOM in TeamCity.
+{enable_if_not('GaiaLLVMTests')}bash -c "cmake --build . --target all --parallel $(nproc) 1> >(tee /build/production/make-out.log) 2> >(tee /build/production/make-err.log >&2)"
+{enable_if('GaiaLLVMTests')}bash -c "cmake --build . --target check-all --parallel $(nproc) 1> >(tee /build/production/make-out.log) 2> >(tee /build/production/make-err.log >&2)"
+
 # Database needs to be in well-known path for tests to pass.
-{enable_if_none('GaiaLLVMTests', 'CI_GitHub')}ninja install db/core/all
+{enable_if_not('GaiaLLVMTests')cmake --install db/core
 
+# Create a package if in the release build.
 {enable_if('GaiaRelease')}cd /build/production
 {enable_if('GaiaRelease')}ninja package
 {enable_if('GaiaRelease')}mkdir -p /build/output/package
-{enable_if('GaiaRelease')}cp *.deb /build/output/package
-
-#
-# Below this point is configuration that only applies to creating GitHub Actions files.
-#
-
-{enable_if('GaiaRelease')}[package]
-produces:/build/production/gaia-${{ env.GAIA_VERSION }}-${{ github.run_id }}_amd64.deb
-cd /build/production
-ninja package
-cp gaia-${{ env.GAIA_VERSION }}_amd64.deb gaia-${{ env.GAIA_VERSION }}-${{ github.run_id }}_amd64.deb
-ls -la /build/production/*.deb
-=======
-# Using $(nproc) to define the number of jobs to avoid OOM in TeamCity.
-{enable_if_not('GaiaLLVMTests')}cmake --build . --target all --parallel $(nproc)
-
-{enable_if('GaiaLLVMTests')}cmake --build . --target check-all --parallel $(nproc)
-
-# Database needs to be in well-known path for tests to pass.
-{enable_if_not('GaiaLLVMTests')}cmake --install db/core
->>>>>>> 39dc0840
+{enable_if('GaiaRelease')}cp *.deb /build/output/package