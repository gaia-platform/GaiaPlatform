--- conflicted
+++ resolved
@@ -4,12 +4,8 @@
 libstdc++-10-dev
 openjdk-8-jdk
 python3-dev
-<<<<<<< HEAD
-rpm
-=======
 clang-tidy
 clang-format
->>>>>>> 56dff4b3
 
 [gaia]
 # FIXME production/sql/src has a dependency on demos/airport_q1.
