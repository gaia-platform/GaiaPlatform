--- conflicted
+++ resolved
@@ -24,28 +24,11 @@
     }
 
     void SetUp() override {
-<<<<<<< HEAD
         gaia::db::begin_session();
     }
 
     void TearDown() override {
         gaia::db::end_session();
-    }
-
-    static void SetUpTestSuite() {
-        gaia::db::start_server();
-    }
-
-    static void TearDownTestSuite() {
-        gaia::db::stop_server();
-=======
-        begin_session();
-    }
-
-    void TearDown() override {
-        catalog_manager_t::get().reset();
-        end_session();
->>>>>>> a67741de
     }
 };
 
