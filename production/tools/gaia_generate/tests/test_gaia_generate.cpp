--- conflicted
+++ resolved
@@ -23,13 +23,8 @@
 TEST_F(gaia_generate_test, use_create_table) {
     create_database("airport_test");
     ddl::field_def_list_t fields;
-<<<<<<< HEAD
-    fields.push_back(unique_ptr<ddl::field_definition_t>(new ddl::field_definition_t{"name", data_type_t::e_string, 1}));
+    fields.emplace_back(make_unique<ddl::field_definition_t>("name", data_type_t::e_string, 1));
     create_table("airport_test", "airport", fields);
-=======
-    fields.push_back(make_unique<ddl::field_definition_t>("name", data_type_t::e_string, 1));
-    create_table("airport", "airport", fields);
->>>>>>> 3acfd288
 
     auto header_str = gaia_generate("airport_test");
     EXPECT_NE(0, header_str.find("struct airport_t"));
