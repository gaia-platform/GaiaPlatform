--- conflicted
+++ resolved
@@ -181,10 +181,6 @@
     gaia::db::commit_transaction();
 }
 
-<<<<<<< HEAD
-
-=======
->>>>>>> 8ee73a41
 TEST_F(DISABLED_translation_engine_test, test_navigation_looping)
 {
     init_storage();
