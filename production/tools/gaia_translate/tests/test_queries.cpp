--- conflicted
+++ resolved
@@ -514,8 +514,6 @@
     EXPECT_EQ(test_error_result_t::e_none, g_onupdate_result) << "OnUpdate failure";
 }
 
-<<<<<<< HEAD
-=======
 TEST_F(test_queries_code, while_stmt)
 {
     populate_db();
@@ -543,7 +541,6 @@
     EXPECT_EQ(g_string_value, "stu001reg002cou004 stu001reg001cou002 ") << "Incorrect result";
 }
 
->>>>>>> d523bf24
 TEST_F(test_queries_code, nomatch_stmt)
 {
     populate_db();
