/////////////////////////////////////////////
// Copyright (c) Gaia Platform LLC
// All rights reserved.
/////////////////////////////////////////////

#include <string>
#include <cstring>
#include <atomic>

#include "test_rulesets.hpp"

bool g_oninsert_called;
bool g_oninsert2_called;
bool g_oninsert3_called;
bool g_onchange_called;
bool g_onchange2_called;
bool g_onupdate_called;
bool g_onupdate2_called;
bool g_onupdate3_called;
bool g_onupdate4_called;
test_error_result_t g_oninsert_result;
test_error_result_t g_oninsert2_result;
test_error_result_t g_oninsert3_result;
test_error_result_t g_onchange_result;
test_error_result_t g_onchange2_result;
test_error_result_t g_onupdate_result;
test_error_result_t g_onupdate2_result;
test_error_result_t g_onupdate3_result;
test_error_result_t g_onupdate4_result;
int32_t g_oninsert_value;
int32_t g_oninsert2_value;
int32_t g_oninsert3_value;
int32_t g_onupdate_value;
int32_t g_onupdate3_value;
std::string g_string_value;

std::atomic<int32_t> g_insert_count;

ruleset test_tags
{
    // test_tags_code.oninsert
    // test_tags_code.multi_inserts
    OnInsert(student)
    {
        g_insert_count++;
        g_oninsert_result = test_error_result_t::e_none;
        g_oninsert_called = true;
    }

    // test_tags_code.oninsert
    OnInsert(S:student)
    {
        g_oninsert2_value = S.age;
        g_oninsert2_result = test_error_result_t::e_none;
        g_oninsert2_called = true;
    }

    // test_tags_code.basic_tags
    OnInsert(R:registration)
    {
        // Check common field references.
        if (strcmp(R.reg_id, reg_id) != 0)
        {
            g_oninsert3_result = test_error_result_t::e_tag_field_mismatch;
        }
        else if (strcmp(reg_id, registration.reg_id) != 0)
        {
            g_oninsert3_result = test_error_result_t::e_tag_field_mismatch;
        }
        else {
            g_oninsert3_result = test_error_result_t::e_none;
        }
        g_oninsert3_called = true;
    }

    // test_tags_code.oninsert
    // test_tags_code.onchange
    // test_tags_code.onupdate
    OnChange(student)
    {
        g_onchange_result = test_error_result_t::e_none;
        g_onchange_called = true;
    }

    // test_tags_code.oninsert
    // test_tags_code.onupdate
    OnChange(student.age)
    {
        g_onchange2_result = test_error_result_t::e_none;
        g_onchange2_called = true;
    }

    // test_tags_code.onchange
    // test_tags_code.onupdate
    OnUpdate(student)
    {
        g_onupdate_result = test_error_result_t::e_none;
        g_onupdate_called = true;
    }

    // test_tags_code.onchange
    OnUpdate(student.surname)
    {
        g_onupdate2_result = test_error_result_t::e_none;
        g_onupdate2_called = true;
    }

    // test_tags_code.onupdate
    OnUpdate(student.age)
    {
        g_onupdate3_value = age;
        g_onupdate3_result = test_error_result_t::e_none;
        g_onupdate3_called = true;
    }

    // test_tags_code.onchange
    // test_tags_code.onupdate
    OnUpdate(student.age, student.surname)
    {
        g_onupdate4_result = test_error_result_t::e_none;
        g_onupdate4_called = true;
    }
}

ruleset test_queries
{
    // This rule is patterned after an example in the document "Paths and
    // Tags in Declarative Rules". Pseudo-code will be used until the
    // translator is done.

    // test_queries_code.new_registration
    OnInsert(R:registration)
    {
        // printf("OnInsert(registration) = %s\n", registration.reg_id);
        // printf("course name=%s\n", course.name);
        status = "Ineligible";
        // Has this student taken all prerequisites?
        //>for (course.requires->prereq.prereq->PC:course) {
        //>    bool taken = false;
        //>    for (student->registration->TC:course) {
        //>        if (TC.courseId == PC.courseId) {
        //>            taken = true;
        //>            break;
        //>        }
        //>    }
        //>    if (!taken) {
        //>        printf("student has not taken course %s\n", PC.courseId);
        //>        return;
        //>    }
        //>}
        //
        // Has this student passed all prerequisites with minimum grades?
        //>for (course.requires->P:prereq.required_by->course->R:registration->S:student) {
        //>    if (student_id == S.student_id) {
        //>    if (R:Grade < P.MinGrade) {
        //>        return;
        //>    }
        //>}
        status = "Eligible";

        g_insert_count++;
        g_oninsert_result = test_error_result_t::e_none;
        g_oninsert_called = true;
    }

    // test_queries_code.sum_of_ages
    OnInsert(S:student)
    {
        int32_t age_sum = 0;
        age_sum += /student.age;
        g_oninsert2_value = age_sum;
        g_oninsert2_result = test_error_result_t::e_none;
        g_oninsert2_called = true;
    }

    // test_queries_code.basic_implicit_navigation
    // test_queries_code.basic_implicit_fork
    OnUpdate(S:student)
    {
        // Implicit query from student to course.
        // Result should be the total of hours for all courses taken by student.
        int32_t hours_total = 0;
        hours_total += hours;
        g_onupdate_value = hours_total;
        g_onupdate_result = test_error_result_t::e_none;
        g_onupdate_called = true;
    }

    OnUpdate (registration)
    {
        g_onupdate_value = total_hours + hours;
        g_onupdate_called = true;
    }
}

ruleset test_query_1
{
    // test_queries_code.sum_of_hours
    // Auto-sum of student hours.
    OnInsert(registration)
    {
        total_hours = 0;
        // Both 'total_hours' and 'hours' are single-cardinality implicit test_queries
        // from the registration row.
        total_hours += hours;
        g_oninsert_value = total_hours;
        g_oninsert_result = test_error_result_t::e_none;
        g_oninsert_called = true;
    }
}

ruleset test_query_2
{
    // test_queries_code.sum_of_all_hours
    // Auto-sum of student hours.
    OnInsert(registration)
    {
        total_hours = 0;
        // Visit all courses in which the student is registered.
        total_hours += student->registration->course.hours;
        g_oninsert_value = total_hours;
        g_oninsert_result = test_error_result_t::e_none;
        g_oninsert_called = true;
    }
}

// GAIAPLAT-950
ruleset test_query_3
{
    // test_queries_code.tag_define_use
    OnInsert(registration)
    {
        // Visit all courses in which the student is registered. Use the tags.
        S:student->R:registration->C:course.hours = S.total_hours + C.hours;

        g_oninsert_value = 0;
        g_oninsert_result = test_error_result_t::e_none;
        g_oninsert_called = true;
    }
}

ruleset test_query_4
{
    // test_queries_code.if_stmt
    OnInsert(student)
    {
        int a = 0;
        if (total_hours > 10)
        {
            a += age;
        }
        g_oninsert_value = a;
        g_oninsert_result = test_error_result_t::e_none;
        g_oninsert_called = true;
    }

    // test_queries_code.if_stmt2
    // Forward chaining rule. Stops when hours are 1.
    {
        if (@hours > 1)
        {
            hours -= 1;
            total_hours += 1;
        }
        else
        {
            // This should only happen the last time.
            g_onupdate_result = test_error_result_t::e_none;
            g_onupdate_called = true;
        }
        g_onupdate_value++;
    }

    // test_queries_code.if_stmt3
    {
        if (strcmp(@student->G:registration.grade, "C") == 0)
        {
            student.gpa *= 1.1;
        }
        else
        {
            student.gpa *= 0.9;
        }
        nomatch
        {
            student.gpa = 0.0;
        }
        g_onupdate_value = int(10*student.gpa);
        g_onupdate_result = test_error_result_t::e_none;
        g_onupdate_called = true;
    }
}

ruleset test_query_5
{
    OnUpdate(student)
    {
<<<<<<< HEAD
#ifdef TEST_FAILURES
// GAIAPLAT-989
        while (student->R:registration->C:course.hours > 0)
=======
// GAIAPLAT-989
        while (S:student->R:registration->C:course.hours > 0)
>>>>>>> 5564fc07
        {
            g_string_value += std::string(S.student_id) + std::string(R.reg_id) + std::string(C.course_id) + " ";
        }
        g_onupdate_result = test_error_result_t::e_none;
        g_onupdate_called = true;
    }
}
// NOTE: alter above to
//        while (S:student->R:registration->C:course.hours > 0)
//        {
//            g_string_value += std::string(S.student_id) + std::string(R.reg_id) + std::string(C.course_id) + " ";

ruleset test_query_6
{
    OnUpdate(student)
    {
<<<<<<< HEAD
        g_onupdate_value = 0;
#ifdef TEST_FAILURES
        if (student->registration->course.hours > 3)
        {
            g_onupdate_value += 1;
        }
        else
        {
            g_onupdate_value += 10;
        }
        nomatch {
            g_onupdate_value = -1;;
        }
#endif
=======
        if (strcmp(surname, "Richard") == 0)
        {
            g_string_value = std::string("found Richard");
        }
        else
        {
            g_string_value = std::string("failure");
        }
        nomatch
        {
            g_string_value = std::string("nomatch failure");
        }
        g_onupdate_result = test_error_result_t::e_none;
        g_onupdate_called = true;
    }

    OnInsert(student)
    {
        if (student->registration->course.hours > 0)
        {
            g_string_value = std::string("found hours > 0");
        }
        else
        {
            g_string_value = std::string("found hours <= 0");
        }
        nomatch
        {
            g_string_value = std::string("nomatch success");
        }
>>>>>>> 5564fc07
        g_onupdate_result = test_error_result_t::e_none;
        g_onupdate_called = true;
    }
}<|MERGE_RESOLUTION|>--- conflicted
+++ resolved
@@ -295,14 +295,8 @@
 {
     OnUpdate(student)
     {
-<<<<<<< HEAD
-#ifdef TEST_FAILURES
-// GAIAPLAT-989
-        while (student->R:registration->C:course.hours > 0)
-=======
 // GAIAPLAT-989
         while (S:student->R:registration->C:course.hours > 0)
->>>>>>> 5564fc07
         {
             g_string_value += std::string(S.student_id) + std::string(R.reg_id) + std::string(C.course_id) + " ";
         }
@@ -319,53 +313,36 @@
 {
     OnUpdate(student)
     {
-<<<<<<< HEAD
-        g_onupdate_value = 0;
-#ifdef TEST_FAILURES
-        if (student->registration->course.hours > 3)
-        {
-            g_onupdate_value += 1;
+        if (strcmp(surname, "Richard") == 0)
+        {
+            g_string_value = std::string("found Richard");
         }
         else
         {
-            g_onupdate_value += 10;
-        }
-        nomatch {
-            g_onupdate_value = -1;;
-        }
-#endif
-=======
-        if (strcmp(surname, "Richard") == 0)
-        {
-            g_string_value = std::string("found Richard");
+            g_string_value = std::string("failure");
+        }
+        nomatch
+        {
+            g_string_value = std::string("nomatch failure");
+        }
+        g_onupdate_result = test_error_result_t::e_none;
+        g_onupdate_called = true;
+    }
+
+    OnInsert(student)
+    {
+        if (student->registration->course.hours > 0)
+        {
+            g_string_value = std::string("found hours > 0");
         }
         else
         {
-            g_string_value = std::string("failure");
+            g_string_value = std::string("found hours <= 0");
         }
         nomatch
         {
-            g_string_value = std::string("nomatch failure");
-        }
-        g_onupdate_result = test_error_result_t::e_none;
-        g_onupdate_called = true;
-    }
-
-    OnInsert(student)
-    {
-        if (student->registration->course.hours > 0)
-        {
-            g_string_value = std::string("found hours > 0");
-        }
-        else
-        {
-            g_string_value = std::string("found hours <= 0");
-        }
-        nomatch
-        {
             g_string_value = std::string("nomatch success");
         }
->>>>>>> 5564fc07
         g_onupdate_result = test_error_result_t::e_none;
         g_onupdate_called = true;
     }
