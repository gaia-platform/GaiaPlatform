--- conflicted
+++ resolved
@@ -807,7 +807,6 @@
     }
 }
 
-<<<<<<< HEAD
 ruleset test_connect_child_parent_1_1
 {
     on_insert(parents)
@@ -852,7 +851,7 @@
         course.course_major.clear();
     }
 };
-=======
+
 //GAIAPLAT-1906
 ruleset vlr_rules
 {
@@ -889,5 +888,4 @@
     {
         gaia_log::app().info("Moving...");
     }
-}
->>>>>>> 522de8df
+}