#include "gaia/logger.hpp"
#include "gaia/events.hpp"

// #define TEST_FAILURES

int g_rule_called = 0;
int g_insert_called = 0;
int g_update_called = 0;
int g_actuator_rule_called = 0;

ruleset test
{
    OnUpdate(incubator.min_temp)
    {
        gaia_log::app().warn("[rule-1] begin {} {} {} {}", rule_context.ruleset_name, rule_context.rule_name, rule_context.event_type, rule_context.gaia_type);

        max_temp = sensor.value + min_temp;
        max_temp = sensor.value + 4;
        if (actuator.value > 0)
        {
            g_actuator_rule_called++;
        }

        if (sensor.value > 5)
        {
            actuator.value = 1000;
        }
        g_update_called++;
        g_rule_called++;
    }

    OnChange(s:sensor.value)
    {
        gaia_log::app().warn("[rule-1] begin {} {} {} {}", rule_context.ruleset_name, rule_context.rule_name, rule_context.event_type, rule_context.gaia_type);

        max_temp = s.value + min_temp;
        max_temp = s.value + 4;
        if (actuator.value > 0)
        {
            g_actuator_rule_called++;
        }

        if ((const gaia::db::triggers::event_type_t)rule_context.event_type == gaia::db::triggers::event_type_t::row_insert)
        {
            g_insert_called++;
        }

        if ((const gaia::db::triggers::event_type_t)rule_context.event_type == gaia::db::triggers::event_type_t::row_update)
        {
            if (s.value > 5)
            {
                actuator.value = 1000;
            }
            g_update_called++;
        }
        g_rule_called++;
    }
}

ruleset test2
{
}

void use_string(const char* name)
{

}

ruleset test3
{
    OnUpdate(S:sensor, T:sensor)
    {
        use_string(S.name);
        use_string(T.name);
    }
}

#ifdef TEST_FAILURES
ruleset testE13
{
    OnInsert(sensor)
    {
        float daily = 0;
        daily += /sensor.value;
    }
}

ruleset test21
{
    OnInsert(I:incubator)
    {
        I->actuator.value += 1.0;
    }
}
<<<<<<< HEAD

void use_float(float f)
{
}

ruleset testE21
{
    OnUpdate(incubator)
    {
        if (I:incubator.max_temp == 100.0)
        {
            use_float(I.min_temp);
        }
    }
}

ruleset test15
{
    OnChange(incubator)
    {
        S:sensor.value = S.value * 1.01;
    }
}
=======
#endif
>>>>>>> 4ef30ee5
<|MERGE_RESOLUTION|>--- conflicted
+++ resolved
@@ -75,7 +75,6 @@
     }
 }
 
-#ifdef TEST_FAILURES
 ruleset testE13
 {
     OnInsert(sensor)
@@ -92,7 +91,6 @@
         I->actuator.value += 1.0;
     }
 }
-<<<<<<< HEAD
 
 void use_float(float f)
 {
@@ -115,7 +113,4 @@
     {
         S:sensor.value = S.value * 1.01;
     }
-}
-=======
-#endif
->>>>>>> 4ef30ee5
+}