#include "gaia/logger.hpp"

int g_rule_called = 0;
int g_insert_called = 0;
int g_update_called = 0;
int g_actuator_rule_called = 0;
int g_delete_called = 0;
bool correct_gaia_id = false;

ruleset test
{
    {
<<<<<<< HEAD
        gaia_log::app().warn("[rule-1] begin {} {} {}", "str", 1, 1.0);

        max_temp = sensor.value + 4;
        if (@actuator.value > 0)
        {
            g_actuator_rule_called++;
        }

        if (sensor.LastOperation == INSERT)
        {
            g_insert_called++;
        }

=======
        max_temp = sensor.value + 4;
        if (@actuator.value > 0)
        {
            g_actuator_rule_called++;
        }

        if (sensor.LastOperation == INSERT)
        {
            g_insert_called++;
        }

>>>>>>> 1ad42465
        if (sensor.LastOperation == UPDATE)
        {
            if (sensor.value > 5)
            {
                actuator.value = 1000;
            }
            g_update_called++;
        }
        g_rule_called++;
    }
}

ruleset test1
{
    {
        switch (sensor.LastOperation)
        {
        case DELETE:
            g_delete_called++;
            break;
        default:
            break;
        }
<<<<<<< HEAD
=======
        correct_gaia_id = sensor.gaia_id() != 0;
>>>>>>> 1ad42465
    }
}

ruleset test2
{
}<|MERGE_RESOLUTION|>--- conflicted
+++ resolved
@@ -10,7 +10,6 @@
 ruleset test
 {
     {
-<<<<<<< HEAD
         gaia_log::app().warn("[rule-1] begin {} {} {}", "str", 1, 1.0);
 
         max_temp = sensor.value + 4;
@@ -24,19 +23,6 @@
             g_insert_called++;
         }
 
-=======
-        max_temp = sensor.value + 4;
-        if (@actuator.value > 0)
-        {
-            g_actuator_rule_called++;
-        }
-
-        if (sensor.LastOperation == INSERT)
-        {
-            g_insert_called++;
-        }
-
->>>>>>> 1ad42465
         if (sensor.LastOperation == UPDATE)
         {
             if (sensor.value > 5)
@@ -60,10 +46,7 @@
         default:
             break;
         }
-<<<<<<< HEAD
-=======
         correct_gaia_id = sensor.gaia_id() != 0;
->>>>>>> 1ad42465
     }
 }
 
