
int g_rule_called = 0;
int g_insert_called = 0;
int g_update_called = 0;
int g_actuator_rule_called = 0;
int g_delete_called = 0;
bool correct_gaia_id = false;

ruleset test
{
    {
        max_temp = sensor.value + 4;
        if (@actuator.value > 0)
        {
            g_actuator_rule_called++;
        }

        if (sensor.LastOperation == INSERT)
        {
            g_insert_called++;
        }

        if (sensor.LastOperation == UPDATE)
        {
            if (sensor.value > 5)
            {
                actuator.value = 1000;
            }
            g_update_called++;
        }
        g_rule_called++;
    }
}

ruleset test1
{
<<<<<<< HEAD
  {
   switch (sensor.LastOperation )
   {
     case DELETE:
      g_delete_called ++;
      break;
      default:
      break;
   }
   correct_gaia_id = sensor.gaia_id() != 0;
  }
=======
    {
        switch (sensor.LastOperation)
        {
        case DELETE:
            g_delete_called++;
            break;
        default:
            break;
        }
    }
>>>>>>> a10a232a
}

ruleset test2
{
}<|MERGE_RESOLUTION|>--- conflicted
+++ resolved
@@ -34,19 +34,6 @@
 
 ruleset test1
 {
-<<<<<<< HEAD
-  {
-   switch (sensor.LastOperation )
-   {
-     case DELETE:
-      g_delete_called ++;
-      break;
-      default:
-      break;
-   }
-   correct_gaia_id = sensor.gaia_id() != 0;
-  }
-=======
     {
         switch (sensor.LastOperation)
         {
@@ -56,8 +43,8 @@
         default:
             break;
         }
+        correct_gaia_id = sensor.gaia_id() != 0;
     }
->>>>>>> a10a232a
 }
 
 ruleset test2
