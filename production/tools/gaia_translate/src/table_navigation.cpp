#include "table_navigation.h"

#include <climits>

#include <iostream>
#include <random>

using namespace std;
using namespace gaia::translation;

static const char c_nolint_range_copy[] = "// NOLINTNEXTLINE(performance-for-range-copy)";
static const int c_variable_length = 15;

bool table_navigation_t::m_is_initialized = false;
unordered_map<string, table_data_t> table_navigation_t::m_table_data;
unordered_multimap<string, table_navigation_t::table_link_data_t> table_navigation_t::m_table_relationship_1;
unordered_multimap<string, table_navigation_t::table_link_data_t> table_navigation_t::m_table_relationship_n;

// Function that generates code to navigate between tables when explicit navigation path is specified.
<<<<<<< HEAD
navigation_code_data_t table_navigation_t::generate_explicit_navigation_code(const string& anchor_table, explicit_path_data_t path_data)
=======
navigation_code_data_t table_navigation_t::generate_explicit_navigation_code(string anchor_table, explicit_path_data_t path_data)
>>>>>>> d7929c27
{
    string last_variable_name;
    ensure_initialization();
    navigation_code_data_t return_value;
    if (m_table_data.empty() || path_data.path_components.empty())
    {
        return navigation_code_data_t();
    }
    bool first_component = true;
    string source_table;
    string source_field;
    string source_table_type;
    // Iterate through explicit navigation path components
    for (const auto& path_component : path_data.path_components)
    {
        string table, field;
        auto dot_position = path_component.find('.');
        if (dot_position != string::npos)
        {
            table = path_component.substr(0, dot_position);
            field = path_component.substr(dot_position + 1);
        }
        else
        {
            table = path_component;
        }
<<<<<<< HEAD
        if (path_component == path_data.path_components.back() && !path_data.variable_name.empty())
        {
            last_variable_name =  path_data.variable_name;
        }
        else
        {
            last_variable_name = get_variable_name(table, path_data.tag_table_map);

            if (last_variable_name != table)
            {
                // Path component is not a tag defined earlier. Check if it is a tag defined in the path
                auto defined_tag_iterator = path_data.defined_tags.find(table);
                if (defined_tag_iterator != path_data.defined_tags.end())
                {
                    last_variable_name = defined_tag_iterator->second;
                }
            }
            else
            {
                table =  path_data.tag_table_map[table];
            }
        }

=======
>>>>>>> d7929c27
        if (first_component)
        {
            if (path_data.is_absolute_path)
            {
<<<<<<< HEAD
=======
                if (path_data.path_components.size() == 1)
                {
                    last_variable_name = path_data.variable_name;
                }
                else
                {
                    last_variable_name = get_variable_name(table, path_data.tag_table_map);

                    if (last_variable_name != table)
                    {
                        // Path component is not a tag defined earlier. Check if it is a tag defined in the path
                        auto defined_tag_iterator = path_data.defined_tags.find(table);
                        if (defined_tag_iterator != path_data.defined_tags.end())
                        {
                            last_variable_name = defined_tag_iterator->second;
                        }
                    }
                }
                // It is a tag. Find the real table name.
                if (last_variable_name == table)
                {
                    table = path_data.tag_table_map[table];
                }
>>>>>>> d7929c27
                auto table_data_itr = m_table_data.find(table);
                if (table_data_itr == m_table_data.end())
                {
                    return navigation_code_data_t();
                }
                return_value.prefix
                    .append("\n{\n")
                    .append(c_nolint_range_copy)
                    .append("\nfor (auto ")
                    .append(last_variable_name)
                    .append(" : gaia::")
                    .append(table_data_itr->second.db_name)
                    .append("::")
                    .append(table)
                    .append("_t::")
                    .append("list())\n{\n");

                return_value.postfix = "\n}\n}\n";
            }
            else
            {
<<<<<<< HEAD
                return_value = generate_navigation_code(anchor_table, path_data.used_tables, path_data.tag_table_map, last_variable_name);
=======
                if (path_data.path_components.size() == 1)
                {
                    last_variable_name = path_data.variable_name;
                    return_value = generate_navigation_code(anchor_table, path_data.used_tables, path_data.tag_table_map, last_variable_name);
                }
                else
                {
                    last_variable_name = get_variable_name(table, path_data.tag_table_map);
                    if (last_variable_name != table)
                    {
                        // Path component is not a tag defined earlier. Check if it is a tag defined in the path
                        auto defined_tag_iterator = path_data.defined_tags.find(table);
                        if (defined_tag_iterator != path_data.defined_tags.end())
                        {
                            last_variable_name = defined_tag_iterator->second;
                        }
                    }
                    unordered_map<string, string> path_tags;
                    if (!path_data.variable_name.empty() && path_data.tag_table_map.find(path_data.variable_name) != path_data.tag_table_map.end())
                    {
                        path_tags[path_data.variable_name] = path_data.tag_table_map[path_data.variable_name];
                    }
                    if (path_data.tag_table_map.find(table) != path_data.tag_table_map.end())
                    {
                        path_tags[table] = path_data.tag_table_map[table];
                        table = path_data.tag_table_map[table];
                    }
                    return_value = generate_navigation_code(anchor_table, {table}, path_data.tag_table_map, last_variable_name);
                }
>>>>>>> d7929c27
            }
            first_component = false;
        }
        else
        {
<<<<<<< HEAD
=======
            if (path_data.variable_name.empty() ||
                    path_data.tag_table_map.find(path_data.variable_name) == path_data.tag_table_map.end())
            {
                last_variable_name = get_variable_name(table, path_data.tag_table_map);
            }
            else
            {
                last_variable_name =  path_data.variable_name;
            }
            if (last_variable_name == table)
            {
                table =  path_data.tag_table_map[table];
            }
            else
            {
                // Path component is not a tag defined earlier. Check if it is a tag defined in the path
                auto defined_tag_iterator = path_data.defined_tags.find(table);
                if (defined_tag_iterator != path_data.defined_tags.end())
                {
                    last_variable_name = defined_tag_iterator->second;
                }
            }
>>>>>>> d7929c27
            if (!generate_navigation_step(source_table_type, source_field, table, source_table, last_variable_name, return_value))
            {
                return navigation_code_data_t();
            }
        }
        source_table_type = table;
        source_table = last_variable_name;
        source_field = field;

    }

    return return_value;
}

// Function that generates  code to navigate between anchor table and set of tables and return more data about the generated path.
<<<<<<< HEAD
navigation_code_data_t table_navigation_t::generate_navigation_code(const string& anchor_table, const unordered_set<string>& tables,
    const unordered_map<string, string>& tags, string& last_variable_name)
=======
navigation_code_data_t table_navigation_t::generate_navigation_code(string anchor_table, unordered_set<string> tables, unordered_map<string, string> tags, string& last_variable_name)
>>>>>>> d7929c27
{
    ensure_initialization();
    navigation_code_data_t return_value;
    if (m_table_data.empty() || tables.empty())
    {
        return navigation_code_data_t();
    }
    string anchor_table_name = anchor_table;
    string variable_name = get_variable_name(anchor_table, tags);
<<<<<<< HEAD

    if (variable_name == anchor_table)
    {
        auto tag_iterator = tags.find(anchor_table);
        anchor_table_name = tag_iterator->second;
=======
    if (variable_name == anchor_table)
    {
        anchor_table_name = tags[anchor_table];
>>>>>>> d7929c27
    }
    auto anchor_table_data_itr = m_table_data.find(anchor_table);
    if (anchor_table_data_itr == m_table_data.end())
    {
        return navigation_code_data_t();
    }

    string table_name = *tables.begin();
    const auto table_iterator = tags.find(table_name);
    if (table_iterator != tags.end())
    {
        table_name = table_iterator->second;
    }

    if (tables.size() == 1 && table_name == anchor_table_name)
    {
        variable_name = last_variable_name;
    }
    return_value.prefix
        .append("\n{\nauto ")
        .append(variable_name)
        .append(" = gaia::")
        .append(anchor_table_data_itr->second.db_name)
        .append("::")
        .append(anchor_table)
        .append("_t::get(context->record);\n");
    return_value.postfix = "\n}\n";

    if (tables.size() == 1 && table_name == anchor_table_name)
    {
        return return_value;
    }
    if (m_table_relationship_1.find(anchor_table_name) == m_table_relationship_1.end()
        && m_table_relationship_n.find(anchor_table_name) == m_table_relationship_n.end())
    {
        cerr << "No path between '" << anchor_table << "' and other tables." << endl;
        return navigation_code_data_t();
    }
    auto parent_itr = m_table_relationship_1.equal_range(anchor_table_name);
    auto child_itr = m_table_relationship_n.equal_range(anchor_table_name);
    unordered_set<string> processed_tables;
    // Iterate through list of destination tables
    for (const string& table : tables)
    {
        string table_name = table;
        const auto table_iterator = tags.find(table);
        if (table_iterator != tags.end())
        {
            table_name = table_iterator->second;
        }
        if (table_name == anchor_table_name)
        {
            continue;
        }

        if (processed_tables.find(table) != processed_tables.end())
        {
            continue;
        }

        bool is_1_relationship = false, is_n_relationship = false;

        string linking_field;
        for (auto it = parent_itr.first; it != parent_itr.second; ++it)
        {
            if (it != m_table_relationship_1.end() && it->second.table == table_name)
            {
                if (is_1_relationship)
                {
                    cerr << "There is more than one field that links '" << anchor_table << "' and '" << table << "'." << endl;
                    return navigation_code_data_t();
                }
                is_1_relationship = true;
                linking_field = it->second.field;
            }
        }

        for (auto it = child_itr.first; it != child_itr.second; ++it)
        {
            if (it != m_table_relationship_n.end() && it->second.table == table_name)
            {
                if (is_n_relationship)
                {
                    cerr << "There is more than one field that links '" << anchor_table << "' and '" << table << "'." << endl;
                    return navigation_code_data_t();
                }
                is_n_relationship = true;
                linking_field = it->second.field;
            }
        }

        if (is_1_relationship && is_n_relationship)
        {
            cerr << "Both relationships exist between tables '" << anchor_table << "' and '" << table << "'." << endl;
            return navigation_code_data_t();
        }

        if (!is_1_relationship && !is_n_relationship)
        {
            vector<navigation_data_t> path;
            // Find topographically shortest path between anchor table and destination table.
            if (find_navigation_path(anchor_table_name, table_name, path))
            {
                string source_table = variable_name;
                string source_table_type = anchor_table_name;
                // Generate code for the path.
                for (const auto& p : path)
                {
                    if (p.name == anchor_table_name)
                    {
                        variable_name = anchor_table;
                    }
                    else if (p.name == table_name)
                    {
                        variable_name = last_variable_name;
                    }
                    else
                    {
                        variable_name = get_variable_name(p.name, tags);
                    }
                    if (!generate_navigation_step(source_table_type, "", p.name, source_table, variable_name, return_value))
                    {
                        return navigation_code_data_t();
                    }
                    source_table_type = p.name;
                    source_table = variable_name;
                }
                last_variable_name = variable_name;
            }
            else
            {
                cerr << "No path between tables '" << anchor_table << "' and '" << table << "'." << endl;
                return navigation_code_data_t();
            }
        }
        else
        {
            if (!generate_navigation_step(anchor_table_name, "", table_name, variable_name, last_variable_name, return_value))
            {
                return navigation_code_data_t();
            }
        }
        processed_tables.insert(last_variable_name);
    }

    return return_value;
}

// Fill internal data from catalog.
void table_navigation_t::fill_table_data()
{
    try
    {
        db_monitor_t monitor;

        for (const auto& field : catalog::gaia_field_t::list())
        {
            catalog::gaia_table_t table = field.table();
            if (!table)
            {
                cerr << "Incorrect table for field '" << field.name() << "'." << endl;
                m_table_data.clear();
                return;
            }

            table_data_t table_data = m_table_data[table.name()];
            if (table_data.field_data.find(field.name()) != table_data.field_data.end())
            {
                cerr << "Duplicate field '" << field.name() << "'." << endl;
                m_table_data.clear();
                return;
            }
            field_data_t field_data;
            field_data.is_active = field.active();
            field_data.position = field.position();
            field_data.is_deprecated = field.deprecated();
            table_data.db_name = table.database().name();
            table_data.field_data[field.name()] = field_data;
            m_table_data[table.name()] = table_data;
        }

        for (const auto& relationship : catalog::gaia_relationship_t::list())
        {
            catalog::gaia_table_t child_table = relationship.child();
            if (!child_table)
            {
                cerr << "Incorrect child table in the relationship '" << relationship.name() << "'." << endl;
                m_table_data.clear();
                return;
            }

            catalog::gaia_table_t parent_table = relationship.parent();
            if (!parent_table)
            {
                cerr << "Incorrect parent table in the relationship '" << relationship.name() << "'." << endl;
                m_table_data.clear();
                return;
            }
            table_link_data_t link_data_1;
            link_data_1.table = parent_table.name();
            link_data_1.field = relationship.to_parent_link_name();
            table_link_data_t link_data_n;
            link_data_n.table = child_table.name();
            link_data_n.field = relationship.to_child_link_name();

            m_table_relationship_1.emplace(child_table.name(), link_data_1);
            m_table_relationship_n.emplace(parent_table.name(), link_data_n);
        }
    }
    catch (const exception& e)
    {
        cerr << "An exception has occurred while processing the catalog: '" << e.what() << "'." << endl;
        m_table_data.clear();
        return;
    }
}

// Auxilary function find topologically closest table.
string table_navigation_t::get_closest_table(const unordered_map<string, int>& table_distance)
{
    int min_distance = INT_MAX;
    string return_value;
    for (const auto& d : table_distance)
    {
        if (d.second < min_distance)
        {
            min_distance = d.second;
            return_value = d.first;
        }
    }

    return return_value;
}

// Find shortest navigation path between 2 tables.
bool table_navigation_t::find_navigation_path(const string& src, const string& dst, vector<navigation_data_t>& current_path)
{
    if (src == dst)
    {
        return true;
    }

    unordered_map<string, int> table_distance;
    unordered_map<string, string> table_prev;
    unordered_map<string, navigation_data_t> table_navigation;

    for (const auto& table_description : m_table_data)
    {
        table_distance[table_description.first] = INT_MAX;
    }
    table_distance[src] = 0;

    string closest_table;

    while (closest_table != dst)
    {
        closest_table = get_closest_table(table_distance);
        if (closest_table == "")
        {
            return false;
        }

        if (closest_table == dst)
        {
            break;
        }

        int distance = table_distance[closest_table];

        table_distance.erase(closest_table);

        auto parent_itr = m_table_relationship_1.equal_range(closest_table);
        for (auto it = parent_itr.first; it != parent_itr.second; ++it)
        {
            if (it != m_table_relationship_1.end())
            {
                string tbl = it->second.table;
                if (table_distance.find(tbl) != table_distance.end())
                {
                    if (table_distance[tbl] > distance + 1)
                    {
                        table_distance[tbl] = distance + 1;
                        table_prev[tbl] = closest_table;
                        table_navigation[tbl] = {tbl, it->second.field, true};
                    }
                }
            }
        }

        auto child_itr = m_table_relationship_n.equal_range(closest_table);
        for (auto it = child_itr.first; it != child_itr.second; ++it)
        {
            if (it != m_table_relationship_n.end())
            {
                string tbl = it->second.table;
                if (table_distance.find(tbl) != table_distance.end())
                {
                    if (table_distance[tbl] > distance + 1)
                    {
                        table_distance[tbl] = distance + 1;
                        table_prev[tbl] = closest_table;
                        table_navigation[tbl] = {tbl, it->second.field, false};
                    }
                }
            }
        }
    }

    // NOLINTNEXTLINE(performance-unnecessary-copy-initialization)
    string tbl = dst;
    while (table_prev[tbl] != "")
    {
        current_path.insert(current_path.begin(), table_navigation[tbl]);
        tbl = table_prev[tbl];
    }
    return true;
}

// Get variable name for navigation code
string table_navigation_t::get_variable_name(const string& variable, const unordered_map<string, string>& tags)
{
    if (tags.find(variable) == tags.end())
    {
        return "_" + variable + "_" + generate_random_string(c_variable_length);
    }
    else
    {
        return variable;
    }
}

string table_navigation_t::generate_random_string(string::size_type length)
{
    const char chrs[] = "ABCDEFGHIJKLMNOPQRSTUVWXYZ_"
                        "abcdefghijklmnopqrstuvwxyz0123456789";

    random_device rd;
    mt19937_64 gen(rd());
    uniform_int_distribution<string::size_type> dis;

    string s;

    s.reserve(length);
    while (length--)
    {
        s += chrs[dis(gen) % (sizeof(chrs) - 1)];
    }

    return s;
}
// Function that generates a single navigation step code.
bool table_navigation_t::generate_navigation_step(const string& source_table, const string& source_field, const string& destination_table, const string& source_variable_name, const string& variable_name, navigation_code_data_t& navigation_data)
{
    auto parent_itr = m_table_relationship_1.equal_range(source_table);
    auto child_itr = m_table_relationship_n.equal_range(source_table);

    bool is_1_relationship = false, is_n_relationship = false;

    string linking_field = source_field;
    for (auto it = parent_itr.first; it != parent_itr.second; ++it)
    {
        if (it != m_table_relationship_1.end() && it->second.table == destination_table)
        {
            if (!source_field.empty())
            {
                if (it->second.field == source_field)
                {
                    is_1_relationship = true;
                    break;
                }
            }
            else
            {
                if (is_1_relationship)
                {
                    cerr << "There is more than one field that links '" << source_table << "' and '" << destination_table << "'." << endl;
                    return false;
                }
                is_1_relationship = true;
                linking_field = it->second.field;
            }
        }
    }

    for (auto it = child_itr.first; it != child_itr.second; ++it)
    {
        if (it != m_table_relationship_n.end() && it->second.table == destination_table)
        {
            if (!source_field.empty())
            {
                if (it->second.field == source_field)
                {
                    is_n_relationship = true;
                    break;
                }
            }
            else
            {
                if (is_n_relationship || is_1_relationship)
                {
                    cerr << "There is more than one field that links '" << source_table << "' and '" << destination_table << "'." << endl;
                    return false;
                }
                is_n_relationship = true;
                linking_field = it->second.field;
            }
        }
    }

    if (!is_n_relationship && !is_1_relationship)
    {
        cerr << "No relationship between '" << source_table << "' and '" << destination_table << "'." << endl;
        return false;
    }
    if (is_1_relationship)
    {
        navigation_data.prefix
            .append("auto ")
            .append(variable_name)
            .append(" = ")
            .append(source_variable_name)
            .append(".")
            .append(linking_field)
            .append("();\n");
    }
    else
    {
        navigation_data.prefix
            .append(c_nolint_range_copy)
            .append("\nfor (auto ")
            .append(variable_name)
            .append(" : ")
            .append(source_variable_name)
            .append(".")
            .append(linking_field)
            .append("())\n{\n");
        navigation_data.postfix.append("}\n");
    }
    return true;
}

void table_navigation_t::ensure_initialization()
{
    if (!m_is_initialized)
    {
        fill_table_data();
        m_is_initialized = true;
    }
}<|MERGE_RESOLUTION|>--- conflicted
+++ resolved
@@ -17,11 +17,7 @@
 unordered_multimap<string, table_navigation_t::table_link_data_t> table_navigation_t::m_table_relationship_n;
 
 // Function that generates code to navigate between tables when explicit navigation path is specified.
-<<<<<<< HEAD
 navigation_code_data_t table_navigation_t::generate_explicit_navigation_code(const string& anchor_table, explicit_path_data_t path_data)
-=======
-navigation_code_data_t table_navigation_t::generate_explicit_navigation_code(string anchor_table, explicit_path_data_t path_data)
->>>>>>> d7929c27
 {
     string last_variable_name;
     ensure_initialization();
@@ -48,7 +44,6 @@
         {
             table = path_component;
         }
-<<<<<<< HEAD
         if (path_component == path_data.path_components.back() && !path_data.variable_name.empty())
         {
             last_variable_name =  path_data.variable_name;
@@ -72,38 +67,10 @@
             }
         }
 
-=======
->>>>>>> d7929c27
         if (first_component)
         {
             if (path_data.is_absolute_path)
             {
-<<<<<<< HEAD
-=======
-                if (path_data.path_components.size() == 1)
-                {
-                    last_variable_name = path_data.variable_name;
-                }
-                else
-                {
-                    last_variable_name = get_variable_name(table, path_data.tag_table_map);
-
-                    if (last_variable_name != table)
-                    {
-                        // Path component is not a tag defined earlier. Check if it is a tag defined in the path
-                        auto defined_tag_iterator = path_data.defined_tags.find(table);
-                        if (defined_tag_iterator != path_data.defined_tags.end())
-                        {
-                            last_variable_name = defined_tag_iterator->second;
-                        }
-                    }
-                }
-                // It is a tag. Find the real table name.
-                if (last_variable_name == table)
-                {
-                    table = path_data.tag_table_map[table];
-                }
->>>>>>> d7929c27
                 auto table_data_itr = m_table_data.find(table);
                 if (table_data_itr == m_table_data.end())
                 {
@@ -125,69 +92,12 @@
             }
             else
             {
-<<<<<<< HEAD
                 return_value = generate_navigation_code(anchor_table, path_data.used_tables, path_data.tag_table_map, last_variable_name);
-=======
-                if (path_data.path_components.size() == 1)
-                {
-                    last_variable_name = path_data.variable_name;
-                    return_value = generate_navigation_code(anchor_table, path_data.used_tables, path_data.tag_table_map, last_variable_name);
-                }
-                else
-                {
-                    last_variable_name = get_variable_name(table, path_data.tag_table_map);
-                    if (last_variable_name != table)
-                    {
-                        // Path component is not a tag defined earlier. Check if it is a tag defined in the path
-                        auto defined_tag_iterator = path_data.defined_tags.find(table);
-                        if (defined_tag_iterator != path_data.defined_tags.end())
-                        {
-                            last_variable_name = defined_tag_iterator->second;
-                        }
-                    }
-                    unordered_map<string, string> path_tags;
-                    if (!path_data.variable_name.empty() && path_data.tag_table_map.find(path_data.variable_name) != path_data.tag_table_map.end())
-                    {
-                        path_tags[path_data.variable_name] = path_data.tag_table_map[path_data.variable_name];
-                    }
-                    if (path_data.tag_table_map.find(table) != path_data.tag_table_map.end())
-                    {
-                        path_tags[table] = path_data.tag_table_map[table];
-                        table = path_data.tag_table_map[table];
-                    }
-                    return_value = generate_navigation_code(anchor_table, {table}, path_data.tag_table_map, last_variable_name);
-                }
->>>>>>> d7929c27
             }
             first_component = false;
         }
         else
         {
-<<<<<<< HEAD
-=======
-            if (path_data.variable_name.empty() ||
-                    path_data.tag_table_map.find(path_data.variable_name) == path_data.tag_table_map.end())
-            {
-                last_variable_name = get_variable_name(table, path_data.tag_table_map);
-            }
-            else
-            {
-                last_variable_name =  path_data.variable_name;
-            }
-            if (last_variable_name == table)
-            {
-                table =  path_data.tag_table_map[table];
-            }
-            else
-            {
-                // Path component is not a tag defined earlier. Check if it is a tag defined in the path
-                auto defined_tag_iterator = path_data.defined_tags.find(table);
-                if (defined_tag_iterator != path_data.defined_tags.end())
-                {
-                    last_variable_name = defined_tag_iterator->second;
-                }
-            }
->>>>>>> d7929c27
             if (!generate_navigation_step(source_table_type, source_field, table, source_table, last_variable_name, return_value))
             {
                 return navigation_code_data_t();
@@ -203,12 +113,8 @@
 }
 
 // Function that generates  code to navigate between anchor table and set of tables and return more data about the generated path.
-<<<<<<< HEAD
 navigation_code_data_t table_navigation_t::generate_navigation_code(const string& anchor_table, const unordered_set<string>& tables,
     const unordered_map<string, string>& tags, string& last_variable_name)
-=======
-navigation_code_data_t table_navigation_t::generate_navigation_code(string anchor_table, unordered_set<string> tables, unordered_map<string, string> tags, string& last_variable_name)
->>>>>>> d7929c27
 {
     ensure_initialization();
     navigation_code_data_t return_value;
@@ -218,17 +124,11 @@
     }
     string anchor_table_name = anchor_table;
     string variable_name = get_variable_name(anchor_table, tags);
-<<<<<<< HEAD
 
     if (variable_name == anchor_table)
     {
         auto tag_iterator = tags.find(anchor_table);
         anchor_table_name = tag_iterator->second;
-=======
-    if (variable_name == anchor_table)
-    {
-        anchor_table_name = tags[anchor_table];
->>>>>>> d7929c27
     }
     auto anchor_table_data_itr = m_table_data.find(anchor_table);
     if (anchor_table_data_itr == m_table_data.end())
