/////////////////////////////////////////////
// Copyright (c) Gaia Platform LLC
// All rights reserved.
/////////////////////////////////////////////

#include <algorithm>
#include <string>
#include <unordered_set>
#include <vector>

#pragma clang diagnostic push
#pragma clang diagnostic ignored "-Wunused-parameter"
#include "clang/AST/ASTConsumer.h"
#include "clang/AST/ASTContext.h"
#include "clang/AST/Attr.h"
#include "clang/AST/RecursiveASTVisitor.h"
#include "clang/ASTMatchers/ASTMatchFinder.h"
#include "clang/ASTMatchers/ASTMatchers.h"
#include "clang/Basic/DiagnosticOptions.h"
#include "clang/Basic/DiagnosticSema.h"
#include "clang/Driver/Options.h"
#include "clang/Frontend/CompilerInstance.h"
#include "clang/Frontend/FrontendAction.h"
#include "clang/Frontend/TextDiagnosticPrinter.h"
#include "clang/Rewrite/Core/Rewriter.h"
#include "clang/Tooling/CommonOptionsParser.h"
#include "clang/Tooling/Tooling.h"
#pragma clang diagnostic pop

#include "gaia_internal/common/gaia_version.hpp"
#include "gaia_internal/common/scope_guard.hpp"
#include "gaia_internal/db/db_client_config.hpp"
#include "gaia_internal/db/gaia_db_internal.hpp"

#include "diagnostics.h"
#include "table_navigation.h"

using namespace std;
using namespace clang;
using namespace clang::driver;
using namespace clang::tooling;
using namespace llvm;
using namespace clang::ast_matchers;
using namespace gaia;
using namespace gaia::common;
using namespace gaia::translation;

cl::OptionCategory g_translation_engine_category("Translation engine options");

cl::opt<string> g_translation_engine_output_option("output", cl::desc("output file name"), cl::init(""), cl::cat(g_translation_engine_category));

cl::alias g_translation_engine_output_option_alias("o", cl::desc("Alias for -output"), cl::aliasopt(g_translation_engine_output_option), cl::NotHidden, cl::cat(g_translation_engine_category));

// An alias cannot be made for the -help option,
// so instead this cl::opt pretends to be the cl::alias for -help.
cl::opt<bool> g_help_option_alias("h", cl::desc("Alias for -help"), cl::ValueDisallowed, cl::cat(g_translation_engine_category));

// This should be "Required" instead of "ZeroOrMore", but its error message is not user-friendly:
// "gaiat: Not enough positional command line arguments specified! Must specify at least 1 positional argument: See: ./gaiat -help"
// Single-option statements like gaiat -h would print that error because the "Required" positional argument is missing.
// The number of source files is enforced manually instead of using llvm::cl parameters.
cl::list<std::string> g_source_files(cl::Positional, cl::desc("<sourceFile>"), cl::ZeroOrMore, cl::cat(g_translation_engine_category));

cl::opt<std::string> g_instance_name("n", cl::desc("DB instance name"), cl::Optional, cl::cat(g_translation_engine_category));

std::string g_current_ruleset;
std::string g_current_ruleset_serial_group;
bool g_is_generation_error = false;
int g_current_ruleset_rule_number = 1;
unsigned int g_current_ruleset_rule_line_number = 1;
constexpr int c_declaration_to_ruleset_offset = -2;
bool g_is_rule_context_rule_name_referenced = false;
SourceRange g_rule_attribute_source_range;
bool g_is_rule_prolog_specified = false;
constexpr int c_encoding_shift = 16;
constexpr int c_encoding_mask = 0xFFFF;

constexpr char c_connect_keyword[] = "connect";
constexpr char c_disconnect_keyword[] = "disconnect";

vector<string> g_rulesets;
unordered_map<string, unordered_set<string>> g_active_fields;
unordered_set<string> g_insert_tables;
unordered_set<string> g_update_tables;
unordered_map<string, string> g_attribute_tag_map;

namespace std
{
template <>
struct hash<SourceRange>
{
    std::size_t operator()(SourceRange const& range) const noexcept
    {
        return std::hash<unsigned int>{}(
            (range.getBegin().getRawEncoding() << c_encoding_shift) | (range.getEnd().getRawEncoding() & c_encoding_mask));
    }
};
template <>
struct hash<SourceLocation>
{
    std::size_t operator()(SourceLocation const& location) const noexcept
    {
        return std::hash<unsigned int>{}(location.getRawEncoding());
    }
};
} // namespace std

unordered_set<SourceLocation> g_insert_call_locations;

unordered_map<SourceRange, vector<explicit_path_data_t>> g_expression_explicit_path_data;

unordered_set<string> g_used_dbs;

const FunctionDecl* g_current_rule_declaration = nullptr;

string g_current_ruleset_subscription;
string g_generated_subscription_code;
string g_current_ruleset_unsubscription;

// We use this to report the rule location when reporting diagnostics.
// In the best caese, we'll update the location to report the exact
// line number and column for an error.  In some cases, however, we
// don't have this information so the least we can do here is point to
// the rule where the error occurred.  Note also that errors can occur
// when the translation engine starts generating code.  Code generation
// for rule N happens when we encounter rule N+1 or the end of file
// for the last rule.  So we need to save off this context.
SourceLocation g_last_rule_location;

enum rewriter_operation_t
{
    replace_text,
    insert_text_after_token,
    remove_text,
    insert_text_before,
};

struct rewriter_history_t
{
    SourceRange range;
    string string_argument;
    rewriter_operation_t operation;
};

// Data structure to hold data for code generation for insert function calls.
struct insert_data_t
{
    SourceRange expression_range;
    string table_name;
    unordered_map<string, SourceRange> argument_map;
    unordered_map<SourceRange, string> argument_replacement_map;
};

// Vector to contain all the data to properly generate code for insert function call.
// The generation deferred to allow proper code generation for declarative references as arguments for insert call.
vector<insert_data_t> g_insert_data;
vector<rewriter_history_t> g_rewriter_history;
unordered_map<SourceRange, string> g_variable_declaration_location;
unordered_set<SourceRange> g_variable_declaration_init_location;
vector<SourceRange> g_nomatch_location_list;
unordered_map<SourceRange, string> g_break_label_map;
unordered_map<SourceRange, string> g_continue_label_map;

// Suppress these clang-tidy warnings for now.
static const char c_nolint_identifier_naming[] = "// NOLINTNEXTLINE(readability-identifier-naming)";
static const char c_ident[] = "    ";

static void print_version(raw_ostream& stream)
{
    // Note that the clang::raw_ostream does not support 'endl'.
    stream << c_gaiat << " " << gaia_full_version() << "\n";
    stream << c_copyright << "\n";
}

// Get location of a token before the current location.
SourceLocation get_previous_token_location(SourceLocation location, const Rewriter& rewriter)
{
    Token token;
    token.setLocation(SourceLocation());
    token.setKind(tok::unknown);
    location = location.getLocWithOffset(-1);
    auto start_of_file = rewriter.getSourceMgr().getLocForStartOfFile(rewriter.getSourceMgr().getFileID(location));
    while (location != start_of_file)
    {
        location = Lexer::GetBeginningOfToken(location, rewriter.getSourceMgr(), rewriter.getLangOpts());
        if (!Lexer::getRawToken(location, token, rewriter.getSourceMgr(), rewriter.getLangOpts()) && token.isNot(tok::comment))
        {
            break;
        }
        location = location.getLocWithOffset(-1);
    }
    return token.getLocation();
}

SourceRange get_statement_source_range(const Stmt* expression, const SourceManager& source_manager, const LangOptions& options, bool is_nomatch = false)
{
    if (expression == nullptr)
    {
        return SourceRange();
    }
    SourceRange return_value = expression->getSourceRange();
    if (dyn_cast<CompoundStmt>(expression) == nullptr || is_nomatch)
    {
        SourceLocation end_location = Lexer::findLocationAfterToken(return_value.getEnd(), tok::semi, source_manager, options, true);
        if (end_location.isValid())
        {
            return_value.setEnd(end_location.getLocWithOffset(-1));
        }
    }
    return return_value;
}

void get_variable_name(string& variable_name, string& table_name, explicit_path_data_t& explicit_path_data)
{
    const auto& table_iterator = explicit_path_data.tag_table_map.find(variable_name);
    if (table_iterator == explicit_path_data.tag_table_map.end())
    {
        table_name = variable_name;
    }
    else
    {
        table_name = table_iterator->second;
    }
    auto defined_tag_iterator = explicit_path_data.defined_tags.find(variable_name);
    if (defined_tag_iterator != explicit_path_data.defined_tags.end())
    {
        variable_name = defined_tag_iterator->second;
    }
    if (table_name != variable_name)
    {
        explicit_path_data.tag_table_map[variable_name] = table_name;
    }

    if (explicit_path_data.path_components.size() > 1 && table_name == variable_name)
    {
        variable_name = table_navigation_t::get_variable_name(table_name, explicit_path_data.tag_table_map);
    }

    if (explicit_path_data.tag_table_map.find(variable_name) == explicit_path_data.tag_table_map.end())
    {
        explicit_path_data.tag_table_map[variable_name] = table_name;
    }
    explicit_path_data.variable_name = variable_name;
}

bool is_range_contained_in_another_range(const SourceRange& range1, const SourceRange& range2)
{
    if (range1 == range2)
    {
        return true;
    }

    if (range1.getBegin() == range2.getBegin() && range2.getEnd() < range1.getEnd())
    {
        return true;
    }
    if (range1.getBegin() < range2.getBegin() && range1.getEnd() == range2.getEnd())
    {
        return true;
    }
    if (range1.getBegin() < range2.getBegin() && range2.getEnd() < range1.getEnd())
    {
        return true;
    }
    return false;
}

string get_table_from_expression(const string& expression)
{
    size_t dot_position = expression.find('.');
    if (dot_position != string::npos)
    {
        return expression.substr(0, dot_position);
    }
    else
    {
        return expression;
    }
}

bool is_tag_defined(const unordered_map<string, string>& tag_map, const string& tag)
{
    for (const auto& defined_tag_iterator : tag_map)
    {
        if (defined_tag_iterator.second == tag)
        {
            return true;
        }
    }
    return false;
}

void optimize_path(vector<explicit_path_data_t>& path, explicit_path_data_t& path_segment)
{
    string first_table = get_table_from_expression(path_segment.path_components.front());
    for (auto& path_iterator : path)
    {
        if (is_tag_defined(path_iterator.defined_tags, first_table))
        {
            path_segment.skip_implicit_path_generation = true;
            return;
        }
        if (is_tag_defined(path_segment.defined_tags, get_table_from_expression(path_iterator.path_components.front())))
        {
            path_iterator.skip_implicit_path_generation = true;
        }
    }
}

bool is_path_segment_contained_in_another_path(
    const vector<explicit_path_data_t>& path,
    const explicit_path_data_t& path_segment)
{
    unordered_set<string> tag_container, table_container;

    if (!path_segment.defined_tags.empty())
    {
        return false;
    }

    for (const auto& path_iterator : path)
    {
        for (const auto& table_iterator : path_iterator.path_components)
        {
            string table_name = get_table_from_expression(table_iterator);
            auto tag_iterator = path_iterator.defined_tags.find(table_name);
            if (tag_iterator != path_iterator.defined_tags.end())
            {
                table_name = tag_iterator->second;
            }
            table_container.insert(table_name);
        }
        for (const auto& tag_iterator : path_iterator.tag_table_map)
        {
            tag_container.insert(tag_iterator.first);
        }
    }

    for (const auto& tag_map_iterator : path_segment.tag_table_map)
    {
        if (tag_container.find(tag_map_iterator.first) == tag_container.end())
        {
            return false;
        }
    }

    for (const auto& table_iterator : path_segment.path_components)
    {
        if (table_container.find(get_table_from_expression(table_iterator)) == table_container.end())
        {
            return false;
        }
    }

    return true;
}

void validate_table_data()
{
    if (table_navigation_t::get_table_data().empty())
    {
        g_is_generation_error = true;
        return;
    }
}

string generate_general_subscription_code()
{
    string return_value;
    return_value
        .append("namespace gaia\n")
        .append("{\n")
        .append("namespace rules\n")
        .append("{\n")
        .append("extern \"C\" void subscribe_ruleset(const char* ruleset_name)\n")
        .append("{\n");

    for (const string& ruleset : g_rulesets)
    {
        return_value
            .append(c_ident)
            .append("if (strcmp(ruleset_name, \"")
            .append(ruleset)
            .append("\") == 0)\n")
            .append(c_ident)
            .append("{\n")
            .append(c_ident)
            .append(c_ident)
            .append("::")
            .append(ruleset)
            .append("::subscribe_ruleset_")
            .append(ruleset)
            .append("();\n")
            .append(c_ident)
            .append(c_ident)
            .append("return;\n")
            .append(c_ident)
            .append("}\n");
    }

    return_value
        .append(c_ident)
        .append("throw gaia::rules::ruleset_not_found(ruleset_name);\n")
        .append("}\n")
        .append("extern \"C\" void unsubscribe_ruleset(const char* ruleset_name)\n")
        .append("{\n");

    for (const string& ruleset : g_rulesets)
    {
        return_value
            .append(c_ident)
            .append("if (strcmp(ruleset_name, \"")
            .append(ruleset)
            .append("\") == 0)\n")
            .append(c_ident)
            .append("{\n")
            .append(c_ident)
            .append(c_ident)
            .append("::")
            .append(ruleset)
            .append("::unsubscribe_ruleset_")
            .append(ruleset)
            .append("();\n")
            .append(c_ident)
            .append(c_ident)
            .append("return;\n")
            .append(c_ident)
            .append("}\n");
    }

    return_value
        .append(c_ident)
        .append("throw ruleset_not_found(ruleset_name);\n")
        .append("}\n")
        .append("extern \"C\" void initialize_rules()\n")
        .append("{\n");

    for (const string& ruleset : g_rulesets)
    {
        return_value
            .append(c_ident)
            .append("::" + ruleset)
            .append("::subscribe_ruleset_" + ruleset + "();\n");
    }
    return_value
        .append("}\n")
        .append("} // namespace rules\n")
        .append("} // namespace gaia\n");

    return return_value;
}

string get_serial_group(const Decl* decl)
{
    const RulesetSerialGroupAttr* serial_attr = decl->getAttr<RulesetSerialGroupAttr>();
    if (serial_attr != nullptr)
    {
        if (serial_attr->group_size() == 1)
        {
            const IdentifierInfo* id = *(serial_attr->group_begin());
            return id->getName().str();
        }

        // If we see the serial_group attribute without an argument
        // then we just use the ruleset name as the serial_group name.
        // This is guaranteed to be unique as we do not allow duplicate
        // ruleset names.
        return g_current_ruleset;
    }

    // No serial_group() attribute so return an empty string
    return "";
}

string get_table_name(const Decl* decl)
{
    const FieldTableAttr* table_attr = decl->getAttr<FieldTableAttr>();
    if (table_attr != nullptr)
    {
        return table_attr->getTable()->getName().str();
    }
    return "";
}

// The function parses a rule  attribute e.g.
// Employee
// Employee.name_last
// E:Employee
// E:Employee.name_last
bool parse_attribute(const string& attribute, string& table, string& field, string& tag)
{
    string tagless_attribute;
    size_t tag_position = attribute.find(':');
    if (tag_position != string::npos)
    {
        tag = attribute.substr(0, tag_position);
        tagless_attribute = attribute.substr(tag_position + 1);
    }
    else
    {
        tagless_attribute = attribute;
    }
    size_t dot_position = tagless_attribute.find('.');
    // Handle fully qualified reference.
    if (dot_position != string::npos)
    {
        table = tagless_attribute.substr(0, dot_position);
        field = tagless_attribute.substr(dot_position + 1);
        return true;
    }
    validate_table_data();

    if (table_navigation_t::get_table_data().find(tagless_attribute) == table_navigation_t::get_table_data().end())
    {
        // Might be a field.
        for (const auto& tbl : table_navigation_t::get_table_data())
        {
            if (tbl.second.field_data.find(tagless_attribute) != tbl.second.field_data.end())
            {
                table = tbl.first;
                field = tagless_attribute;
                return true;
            }
        }
        return false;
    }
    table = tagless_attribute;
    field.clear();
    return true;
}

// This function adds a field to active fields list if it is marked as active in the catalog;
// it returns true if there was no error and false otherwise.
bool validate_and_add_active_field(const string& table_name, const string& field_name, bool is_active_from_field = false)
{
    if (g_is_rule_prolog_specified && is_active_from_field)
    {
        gaiat::diag().emit(diag::err_active_field_not_supported);
        g_is_generation_error = true;
        return false;
    }

    validate_table_data();

    if (g_is_generation_error)
    {
        return false;
    }

    if (table_navigation_t::get_table_data().find(table_name) == table_navigation_t::get_table_data().end())
    {
        gaiat::diag().emit(diag::err_table_not_found) << table_name;
        g_is_generation_error = true;
        return false;
    }

    auto fields = table_navigation_t::get_table_data().find(table_name)->second.field_data;

    if (fields.find(field_name) == fields.end())
    {
        gaiat::diag().emit(diag::err_field_not_found) << field_name << table_name;
        g_is_generation_error = true;
        return false;
    }

    if (fields[field_name].is_deprecated)
    {
        gaiat::diag().emit(diag::err_field_deprecated) << field_name << table_name;
        g_is_generation_error = true;
        return false;
    }

    // TODO[GAIAPLAT-622] If we ever add a "strict" mode to the database, then we
    // should reinstate checking for active fields.

    g_active_fields[table_name].insert(field_name);
    return true;
}

string get_table_name(const string& table, const unordered_map<string, string>& tag_map)
{
    auto tag_iterator = tag_map.find(table);
    if (tag_iterator == tag_map.end())
    {
        tag_iterator = g_attribute_tag_map.find(table);
        if (tag_iterator != g_attribute_tag_map.end())
        {
            return tag_iterator->second;
        }
    }
    else
    {
        return tag_iterator->second;
    }

    return table;
}

string db_namespace(const string& db_name)
{
    return db_name == catalog::c_empty_db_name ? "" : db_name + "::";
}

void generate_navigation(const string& anchor_table, Rewriter& rewriter)
{
    if (g_is_generation_error)
    {
        return;
    }

    for (auto& insert_data : g_insert_data)
    {
        string class_qualification_string = "gaia::";
        class_qualification_string
            .append(db_namespace(table_navigation_t::get_table_data().find(insert_data.table_name)->second.db_name))
            .append(insert_data.table_name)
            .append("_t::");
        string replacement_string = class_qualification_string;
        replacement_string
            .append("get(")
            .append(class_qualification_string)
            .append("insert_row(");
        vector<string> function_arguments = table_navigation_t::get_table_fields(insert_data.table_name);
        const auto table_data_iterator = table_navigation_t::get_table_data().find(insert_data.table_name);
        // Generate call arguments.
        for (const auto& call_argument : function_arguments)
        {
            const auto argument_map_iterator = insert_data.argument_map.find(call_argument);
            if (argument_map_iterator == insert_data.argument_map.end())
            {
                // Provide default parameter value.
                const auto field_data_iterator = table_data_iterator->second.field_data.find(call_argument);
                switch (static_cast<data_type_t>(field_data_iterator->second.field_type))
                {
                case data_type_t::e_bool:
                    replacement_string.append("false,");
                    break;
                case data_type_t::e_int8:
                case data_type_t::e_uint8:
                case data_type_t::e_int16:
                case data_type_t::e_uint16:
                case data_type_t::e_int32:
                case data_type_t::e_uint32:
                case data_type_t::e_int64:
                case data_type_t::e_uint64:
                case data_type_t::e_float:
                case data_type_t::e_double:
                    replacement_string.append("0,");
                    break;
                case data_type_t::e_string:
                    replacement_string.append("\"\",");
                    break;
                }
            }
            else
            {
                // Provide value from the code.
                replacement_string.append(insert_data.argument_replacement_map[argument_map_iterator->second]).append(",");
            }
        }
        replacement_string.resize(replacement_string.size() - 1);
        replacement_string.append("))");

        rewriter.ReplaceText(insert_data.expression_range, replacement_string);
    }

    for (const auto& explicit_path_data_iterator : g_expression_explicit_path_data)
    {
        SourceRange nomatch_range;
        // Find correct nomatch segment for a current declarative expression.
        // This segment will be used later to inject nomatch code at
        // the end of navigation code wrapping the declarative expression.
        for (const auto& nomatch_source_range : g_nomatch_location_list)
        {
            if (explicit_path_data_iterator.first.getEnd() == nomatch_source_range.getEnd())
            {
                nomatch_range = nomatch_source_range;
                break;
            }
        }
        const auto break_label_iterator = g_break_label_map.find(explicit_path_data_iterator.first);
        const auto continue_label_iterator = g_continue_label_map.find(explicit_path_data_iterator.first);
        string break_label;
        string continue_label;
        if (break_label_iterator != g_break_label_map.end())
        {
            break_label = break_label_iterator->second;
        }
        if (continue_label_iterator != g_continue_label_map.end())
        {
            continue_label = continue_label_iterator->second;
        }
        for (auto data_iterator = explicit_path_data_iterator.second.rbegin(); data_iterator != explicit_path_data_iterator.second.rend(); data_iterator++)
        {
            string anchor_table_name = get_table_name(
                get_table_from_expression(anchor_table), data_iterator->tag_table_map);

            SourceRange variable_declaration_range;
            for (const auto& variable_declaration_range_iterator : g_variable_declaration_location)
            {
                string variable_name = variable_declaration_range_iterator.second;

                if (is_range_contained_in_another_range(
                        explicit_path_data_iterator.first, variable_declaration_range_iterator.first))
                {
                    if (data_iterator->tag_table_map.find(variable_name) != data_iterator->tag_table_map.end()
                        || is_tag_defined(data_iterator->defined_tags, variable_name))
                    {
                        gaiat::diag().emit(variable_declaration_range_iterator.first.getBegin(), diag::err_tag_hidden) << variable_name;
                        g_is_generation_error = true;
                        return;
                    }

                    if (g_variable_declaration_init_location.find(variable_declaration_range_iterator.first)
                        != g_variable_declaration_init_location.end())
                    {
                        string table_name = get_table_name(
                            get_table_from_expression(
                                data_iterator->path_components.front()),
                            data_iterator->tag_table_map);

                        if (data_iterator->path_components.size() == 1
                            && table_name == anchor_table_name && !data_iterator->is_absolute_path)
                        {
                            auto declaration_source_range_size = variable_declaration_range_iterator.first.getEnd().getRawEncoding() - variable_declaration_range_iterator.first.getBegin().getRawEncoding();
                            auto min_declaration_source_range_size = variable_declaration_range.getEnd().getRawEncoding() - variable_declaration_range.getBegin().getRawEncoding();
                            if (variable_declaration_range.isInvalid() || declaration_source_range_size < min_declaration_source_range_size)
                            {
                                variable_declaration_range = variable_declaration_range_iterator.first;
                            }
                        }
                        else
                        {
                            gaiat::diag().emit(diag::err_edc_init);
                            g_is_generation_error = true;
                            return;
                        }
                    }
                }
            }

            if (variable_declaration_range.isValid())
            {
                continue;
            }

            if (data_iterator->skip_implicit_path_generation && data_iterator->path_components.size() == 1)
            {
                continue;
            }

            // Set the source location to print out diagnostics on a line close to where an error
            // might be reported.
            gaiat::diag().set_location(explicit_path_data_iterator.first.getBegin());
            navigation_code_data_t navigation_code = table_navigation_t::generate_explicit_navigation_code(
                anchor_table, *data_iterator);
            if (navigation_code.prefix.empty())
            {
                g_is_generation_error = true;
                return;
            }

            // The following code
            // l1:if (x.value>5)
            //  break l1;
            // else
            //  continue l1;
            // .............
            // is translated into
            // ..........Navigation code for x
            // l1:if (x.value()>5)
            //  goto l1_break;
            // else
            //  goto l1_continue;
            // ..........................
            // l1_continue:
            //...............Navigation code for x
            // l1_break:

            if (!break_label.empty() && &(*data_iterator) == &explicit_path_data_iterator.second.back())
            {
                navigation_code.postfix += "\n" + break_label + ":;\n";
            }
            if (!continue_label.empty() && &(*data_iterator) == &explicit_path_data_iterator.second.back())
            {
                navigation_code.postfix = "\n" + continue_label + ":;\n" + navigation_code.postfix;
            }

            if (nomatch_range.isValid())
            {
                string variable_name = table_navigation_t::get_variable_name("", unordered_map<string, string>());
                string nomatch_prefix = "{\nbool " + variable_name + " = false;\n";
                rewriter.InsertTextBefore(explicit_path_data_iterator.first.getBegin(), nomatch_prefix + navigation_code.prefix);
                rewriter.InsertTextAfter(explicit_path_data_iterator.first.getBegin(), variable_name + " = true;\n");
                rewriter.RemoveText(SourceRange(get_previous_token_location(nomatch_range.getBegin(), rewriter), nomatch_range.getBegin().getLocWithOffset(-1)));
                rewriter.InsertTextBefore(nomatch_range.getBegin(), navigation_code.postfix + "\nif (!" + variable_name + ")\n");
                rewriter.InsertTextAfterToken(nomatch_range.getEnd(), "}\n");
                nomatch_range = SourceRange();
            }
            else
            {
                rewriter.InsertTextBefore(explicit_path_data_iterator.first.getBegin(), navigation_code.prefix);
                rewriter.InsertTextAfterToken(explicit_path_data_iterator.first.getEnd(), navigation_code.postfix);
            }
        }
    }
}

void generate_table_subscription(
    const string& table,
    const string& field_subscription_code,
    int rule_count,
    bool subscribe_update,
    unordered_map<uint32_t, string>& rule_line_numbers,
    Rewriter& rewriter)
{
    string common_subscription_code;
    if (table_navigation_t::get_table_data().find(table) == table_navigation_t::get_table_data().end())
    {
        gaiat::diag().emit(diag::err_table_not_found) << table;
        g_is_generation_error = true;
        return;
    }
    string rule_name
        = g_current_ruleset + "_" + g_current_rule_declaration->getName().str() + "_" + to_string(rule_count);
    string rule_name_log = to_string(g_current_ruleset_rule_number);
    rule_name_log.append("_").append(table);

    string rule_line_var = rule_line_numbers[g_current_ruleset_rule_number];

    string serial_group = "nullptr";
    if (!g_current_ruleset_serial_group.empty())
    {
        serial_group = "\"";
        serial_group.append(g_current_ruleset_serial_group);
        serial_group.append("\"");
    }

    // Declare a constant for the line number of the rule if this is the first
    // time we've seen this rule.  Note that we may see a rule multiple times if
    // the rule has multiple anchor rows.
    if (rule_line_var.empty())
    {
        rule_line_var = "c_rule_line_";
        rule_line_var.append(to_string(g_current_ruleset_rule_number));
        rule_line_numbers[g_current_ruleset_rule_number] = rule_line_var;

        common_subscription_code
            .append(c_ident)
            .append("const uint32_t ")
            .append(rule_line_var)
            .append(" = ")
            .append(to_string(g_current_ruleset_rule_line_number))
            .append(";\n");
    }

    common_subscription_code
        .append(c_ident)
        .append(c_nolint_identifier_naming)
        .append("\n")
        .append(c_ident)
        .append("gaia::rules::rule_binding_t ")
        .append(rule_name)
        .append("binding(\"")
        .append(g_current_ruleset)
        .append("\",\"")
        .append(rule_name_log)
        .append("\",")
        .append(g_current_ruleset)
        .append("::")
        .append(rule_name)
        .append(",")
        .append(rule_line_var)
        .append(",")
        .append(serial_group)
        .append(");\n");

    g_current_ruleset_subscription += common_subscription_code;
    g_current_ruleset_unsubscription += common_subscription_code;

    if (field_subscription_code.empty())
    {
        g_current_ruleset_subscription
            .append(c_ident)
            .append("gaia::rules::subscribe_rule(gaia::")
            .append(db_namespace(table_navigation_t::get_table_data().find(table)->second.db_name))
            .append(table);
        if (subscribe_update)
        {
            g_current_ruleset_subscription.append(
                "_t::s_gaia_type, gaia::db::triggers::event_type_t::row_update, gaia::rules::empty_fields,");
        }
        else
        {
            g_current_ruleset_subscription.append(
                "_t::s_gaia_type, gaia::db::triggers::event_type_t::row_insert, gaia::rules::empty_fields,");
        }
        g_current_ruleset_subscription
            .append(rule_name)
            .append("binding);\n");

        g_current_ruleset_unsubscription
            .append(c_ident)
            .append("gaia::rules::unsubscribe_rule(gaia::")
            .append(db_namespace(table_navigation_t::get_table_data().find(table)->second.db_name))
            .append(table)
            .append("_t::s_gaia_type, gaia::db::triggers::event_type_t::row_insert, gaia::rules::empty_fields,")
            .append(rule_name)
            .append("binding);\n");
    }
    else
    {
        g_current_ruleset_subscription
            .append(field_subscription_code)
            .append(c_ident)
            .append("gaia::rules::subscribe_rule(gaia::")
            .append(db_namespace(table_navigation_t::get_table_data().find(table)->second.db_name))
            .append(table)
            .append("_t::s_gaia_type, gaia::db::triggers::event_type_t::row_update, fields_")
            .append(rule_name)
            .append(",")
            .append(rule_name)
            .append("binding);\n");
        g_current_ruleset_unsubscription
            .append(field_subscription_code)
            .append(c_ident)
            .append("gaia::rules::unsubscribe_rule(gaia::")
            .append(db_namespace(table_navigation_t::get_table_data().find(table)->second.db_name))
            .append(table)
            .append("_t::s_gaia_type, gaia::db::triggers::event_type_t::row_update, fields_")
            .append(rule_name)
            .append(",")
            .append(rule_name)
            .append("binding);\n");
    }

    string function_prologue = string("\n")
                                   .append(c_nolint_identifier_naming)
                                   .append("\nvoid ")
                                   .append(rule_name);
    bool is_absolute_path_only = true;
    for (const auto& explicit_path_data_iterator : g_expression_explicit_path_data)
    {
        if (!is_absolute_path_only)
        {
            break;
        }
        for (const auto& data_iterator : explicit_path_data_iterator.second)
        {
            if (!data_iterator.is_absolute_path)
            {
                string first_component_table = get_table_from_expression(data_iterator.path_components.front());
                const auto tag_iterator = data_iterator.tag_table_map.find(first_component_table);
                if (tag_iterator == data_iterator.tag_table_map.end() || tag_iterator->first == tag_iterator->second || is_tag_defined(data_iterator.defined_tags, first_component_table) || g_attribute_tag_map.find(first_component_table) != g_attribute_tag_map.end())
                {
                    is_absolute_path_only = false;
                    break;
                }
            }
        }
    }

    bool is_anchor_generation_required = true;
    if (!g_is_rule_context_rule_name_referenced && (is_absolute_path_only || g_expression_explicit_path_data.empty()))
    {
        function_prologue.append("(const gaia::rules::rule_context_t*)\n");
        is_anchor_generation_required = false;
    }
    else
    {
        function_prologue.append("(const gaia::rules::rule_context_t* context)\n");
    }

    if (rule_count == 1)
    {
        if (g_is_rule_context_rule_name_referenced)
        {
            rewriter.InsertTextAfterToken(
                g_current_rule_declaration->getLocation(),
                "\nstatic const char gaia_rule_name[] = \"" + rule_name_log + "\";\n");
        }
        if (is_anchor_generation_required)
        {
            const auto& table_data = table_navigation_t::get_table_data();
            auto anchor_table_data_itr = table_data.find(table);

            if (anchor_table_data_itr == table_data.end())
            {
                return;
            }
            string anchor_code = string("\nauto ")
                                     .append(table)
                                     .append(" = gaia::")
                                     .append(db_namespace(anchor_table_data_itr->second.db_name))
                                     .append(table)
                                     .append("_t::get(context->record);\n")
                                     .append("{\n");
            for (const auto& attribute_tag_iterator : g_attribute_tag_map)
            {
                anchor_code.append("auto ")
                    .append(attribute_tag_iterator.first)
                    .append(" = ")
                    .append(table)
                    .append(";\n");
            }
            rewriter.InsertTextAfterToken(g_current_rule_declaration->getLocation(), anchor_code);
            rewriter.InsertTextBefore(g_current_rule_declaration->getEndLoc(), "\n}\n");
        }
        if (g_rule_attribute_source_range.isValid())
        {
            rewriter.ReplaceText(g_rule_attribute_source_range, function_prologue);
        }
        else
        {
            rewriter.InsertText(g_current_rule_declaration->getLocation(), function_prologue);
        }

        generate_navigation(table, rewriter);
    }
    else
    {
        Rewriter copy_rewriter = Rewriter(rewriter.getSourceMgr(), rewriter.getLangOpts());

        for (const auto& history_item : g_rewriter_history)
        {
            switch (history_item.operation)
            {
            case replace_text:
                copy_rewriter.ReplaceText(history_item.range, history_item.string_argument);
                break;
            case insert_text_after_token:
                copy_rewriter.InsertTextAfterToken(history_item.range.getBegin(), history_item.string_argument);
                break;
            case remove_text:
                copy_rewriter.RemoveText(history_item.range);
                break;
            case insert_text_before:
                copy_rewriter.InsertTextBefore(history_item.range.getBegin(), history_item.string_argument);
                break;
            default:
                break;
            }
        }
        if (g_is_rule_context_rule_name_referenced)
        {
            copy_rewriter.InsertTextAfterToken(
                g_current_rule_declaration->getLocation(),
                "\nstatic const char gaia_rule_name[] = \"" + rule_name_log + "\";\n");
        }

        generate_navigation(table, copy_rewriter);

        if (g_rule_attribute_source_range.isValid())
        {
            copy_rewriter.RemoveText(g_rule_attribute_source_range);
            rewriter.InsertTextBefore(
                g_rule_attribute_source_range.getBegin(),
                function_prologue + copy_rewriter.getRewrittenText(g_current_rule_declaration->getSourceRange()));
        }
        else
        {
            rewriter.InsertTextBefore(
                g_current_rule_declaration->getLocation(),
                function_prologue + copy_rewriter.getRewrittenText(g_current_rule_declaration->getSourceRange()));
        }
    }
}

void optimize_subscription(const string& table, int rule_count)
{
    // This is to reuse the same rule function and rule_binding_t
    // for the same table in case update and insert operation.
    if (g_insert_tables.find(table) != g_insert_tables.end())
    {
        string rule_name
            = g_current_ruleset + "_" + g_current_rule_declaration->getName().str() + "_" + to_string(rule_count);
        g_current_ruleset_subscription
            .append(c_ident)
            .append("gaia::rules::subscribe_rule(gaia::")
            .append(db_namespace(table_navigation_t::get_table_data().find(table)->second.db_name))
            .append(table)
            .append("_t::s_gaia_type, gaia::db::triggers::event_type_t::row_insert, gaia::rules::empty_fields,")
            .append(rule_name)
            .append("binding);\n");

        g_current_ruleset_unsubscription
            .append(c_ident)
            .append("gaia::rules::unsubscribe_rule(gaia::")
            .append(db_namespace(table_navigation_t::get_table_data().find(table)->second.db_name))
            .append(table)
            .append("_t::s_gaia_type, gaia::db::triggers::event_type_t::row_insert, gaia::rules::empty_fields,")
            .append(rule_name)
            .append("binding);\n");

        g_insert_tables.erase(table);
    }
}

// [GAIAPLAT-799]:  For the preview release we do not allow a rule to have
// multiple anchor rows. They are not allowed to reference more than a single table or
// reference fields from multiple tables.  Note that the g_active_fields map is a
// map of <table, field_list> so the number of entries in the map is the number of unique
// tables used by all active fields.
bool has_multiple_anchors()
{
    if (g_insert_tables.size() > 1 || g_update_tables.size() > 1)
    {
        gaiat::diag().emit(g_last_rule_location, diag::err_multi_anchor_tables);
        return true;
    }

    if (g_active_fields.size() > 1)
    {
        gaiat::diag().emit(g_last_rule_location, diag::err_multi_anchor_fields);
        return true;
    }

    // Handle the special case of on_update(table1, table2.field)
    if (g_active_fields.size() == 1
        && g_update_tables.size() == 1
        && g_active_fields.find(*(g_update_tables.begin())) == g_active_fields.end())
    {
        gaiat::diag().emit(g_last_rule_location, diag::err_multi_anchor_tables);
        return true;
    }

    return false;
}

void generate_rules(Rewriter& rewriter)
{
    validate_table_data();
    if (g_is_generation_error)
    {
        return;
    }
    if (g_current_rule_declaration == nullptr)
    {
        return;
    }
    if (g_active_fields.empty() && g_update_tables.empty() && g_insert_tables.empty())
    {
        gaiat::diag().emit(g_last_rule_location, diag::err_no_active_fields);
        g_is_generation_error = true;
        return;
    }
    int rule_count = 1;
    unordered_map<uint32_t, string> rule_line_numbers;

    // Optimize active fields by removing field subscriptions
    // if entire table was subscribed in rule prolog.
    for (const auto& table : g_update_tables)
    {
        g_active_fields.erase(table);
    }

    if (has_multiple_anchors())
    {
        g_is_generation_error = true;
        return;
    }

    for (const auto& field_description : g_active_fields)
    {
        if (g_is_generation_error)
        {
            return;
        }

        string table = field_description.first;

        if (field_description.second.empty())
        {
            gaiat::diag().emit(diag::err_no_fields_referenced_by_table) << table;
            g_is_generation_error = true;
            return;
        }

        string field_subscription_code;
        string rule_name
            = g_current_ruleset + "_" + g_current_rule_declaration->getName().str() + "_" + to_string(rule_count);

        field_subscription_code
            .append(c_ident)
            .append(c_nolint_identifier_naming)
            .append("\n")
            .append(c_ident)
            .append("gaia::common::field_position_list_t fields_")
            .append(rule_name)
            .append(";\n");

        auto fields = table_navigation_t::get_table_data().find(table)->second.field_data;

        for (const auto& field : field_description.second)
        {
            if (fields.find(field) == fields.end())
            {
                gaiat::diag().emit(diag::err_field_not_found) << field << table;
                g_is_generation_error = true;
                return;
            }
            field_subscription_code
                .append(c_ident)
                .append("fields_")
                .append(rule_name)
                .append(".push_back(")
                .append(to_string(fields[field].position))
                .append(");\n");
        }

        generate_table_subscription(table, field_subscription_code, rule_count, true, rule_line_numbers, rewriter);

        optimize_subscription(table, rule_count);

        rule_count++;
    }

    for (const auto& table : g_update_tables)
    {
        if (g_is_generation_error)
        {
            return;
        }

        generate_table_subscription(table, "", rule_count, true, rule_line_numbers, rewriter);

        optimize_subscription(table, rule_count);

        rule_count++;
    }

    for (const auto& table : g_insert_tables)
    {
        if (g_is_generation_error)
        {
            return;
        }

        generate_table_subscription(table, "", rule_count, false, rule_line_numbers, rewriter);
        rule_count++;
    }
}

void update_expression_location(SourceRange& source, SourceLocation start, SourceLocation end)
{
    if (source.isInvalid())
    {
        source.setBegin(start);
        source.setEnd(end);
        return;
    }

    if (start < source.getBegin())
    {
        source.setBegin(start);
    }

    if (source.getEnd() < end)
    {
        source.setEnd(end);
    }
}

SourceRange get_expression_source_range(ASTContext* context, const Stmt& node, const SourceRange& source_range, Rewriter& rewriter)
{
    SourceRange return_value(source_range.getBegin(), source_range.getEnd());
    if (g_is_generation_error)
    {
        return return_value;
    }
    auto node_parents = context->getParents(node);

    for (const auto& node_parents_iterator : node_parents)
    {
        if (node_parents_iterator.get<CompoundStmt>())
        {
            return return_value;
        }
        else if (node_parents_iterator.get<FunctionDecl>())
        {
            return return_value;
        }
        else if (const auto* expression = node_parents_iterator.get<CXXOperatorCallExpr>())
        {
            SourceRange source_range = get_statement_source_range(expression, rewriter.getSourceMgr(), rewriter.getLangOpts());
            update_expression_location(return_value, source_range.getBegin(), source_range.getEnd());
            return get_expression_source_range(context, *expression, return_value, rewriter);
        }
        else if (const auto* expression = node_parents_iterator.get<BinaryOperator>())
        {
            SourceRange source_range = get_statement_source_range(expression, rewriter.getSourceMgr(), rewriter.getLangOpts());
            update_expression_location(return_value, source_range.getBegin(), source_range.getEnd());
            return get_expression_source_range(context, *expression, return_value, rewriter);
        }
        else if (const auto* expression = node_parents_iterator.get<UnaryOperator>())
        {
            SourceRange source_range = get_statement_source_range(expression, rewriter.getSourceMgr(), rewriter.getLangOpts());
            update_expression_location(return_value, source_range.getBegin(), source_range.getEnd());
            return get_expression_source_range(context, *expression, return_value, rewriter);
        }
        else if (const auto* expression = node_parents_iterator.get<ConditionalOperator>())
        {
            SourceRange source_range = get_statement_source_range(expression, rewriter.getSourceMgr(), rewriter.getLangOpts());
            update_expression_location(return_value, source_range.getBegin(), source_range.getEnd());
            return get_expression_source_range(context, *expression, return_value, rewriter);
        }
        else if (const auto* expression = node_parents_iterator.get<BinaryConditionalOperator>())
        {
            SourceRange source_range = get_statement_source_range(expression, rewriter.getSourceMgr(), rewriter.getLangOpts());
            update_expression_location(return_value, source_range.getBegin(), source_range.getEnd());
            return get_expression_source_range(context, *expression, return_value, rewriter);
        }
        else if (const auto* expression = node_parents_iterator.get<CompoundAssignOperator>())
        {
            SourceRange source_range = get_statement_source_range(expression, rewriter.getSourceMgr(), rewriter.getLangOpts());
            update_expression_location(return_value, source_range.getBegin(), source_range.getEnd());
            return get_expression_source_range(context, *expression, return_value, rewriter);
        }
        else if (const auto* expression = node_parents_iterator.get<CXXMemberCallExpr>())
        {
            SourceRange source_range = get_statement_source_range(expression, rewriter.getSourceMgr(), rewriter.getLangOpts());
            update_expression_location(return_value, source_range.getBegin(), source_range.getEnd());
            return get_expression_source_range(context, *expression, return_value, rewriter);
        }
        else if (const auto* expression = node_parents_iterator.get<CallExpr>())
        {
            SourceRange source_range = get_statement_source_range(expression, rewriter.getSourceMgr(), rewriter.getLangOpts());
            update_expression_location(return_value, source_range.getBegin(), source_range.getEnd());
            return get_expression_source_range(context, *expression, return_value, rewriter);
        }
        else if (const auto* expression = node_parents_iterator.get<IfStmt>())
        {
            if (is_range_contained_in_another_range(expression->getCond()->getSourceRange(), return_value)
                || is_range_contained_in_another_range(return_value, expression->getCond()->getSourceRange()))
            {
                SourceRange source_range = get_statement_source_range(expression, rewriter.getSourceMgr(), rewriter.getLangOpts());
                update_expression_location(return_value, source_range.getBegin(), source_range.getEnd());
            }
            return return_value;
        }
        else if (const auto* expression = node_parents_iterator.get<SwitchStmt>())
        {
            SourceRange source_range = get_statement_source_range(expression, rewriter.getSourceMgr(), rewriter.getLangOpts());
            update_expression_location(return_value, source_range.getBegin(), source_range.getEnd());
            return return_value;
        }
        else if (const auto* expression = node_parents_iterator.get<WhileStmt>())
        {
            if (is_range_contained_in_another_range(expression->getCond()->getSourceRange(), return_value)
                || is_range_contained_in_another_range(return_value, expression->getCond()->getSourceRange()))
            {
                SourceRange source_range = get_statement_source_range(expression, rewriter.getSourceMgr(), rewriter.getLangOpts());
                update_expression_location(return_value, source_range.getBegin(), source_range.getEnd());
            }
            return return_value;
        }
        else if (const auto* expression = node_parents_iterator.get<DoStmt>())
        {
            if (is_range_contained_in_another_range(expression->getCond()->getSourceRange(), return_value)
                || is_range_contained_in_another_range(return_value, expression->getCond()->getSourceRange()))
            {
                SourceRange source_range = get_statement_source_range(expression, rewriter.getSourceMgr(), rewriter.getLangOpts());
                update_expression_location(return_value, source_range.getBegin(), source_range.getEnd());
            }
            return return_value;
        }
        else if (const auto* expression = node_parents_iterator.get<ForStmt>())
        {
            if (is_range_contained_in_another_range(expression->getCond()->getSourceRange(), return_value)
                || is_range_contained_in_another_range(expression->getInit()->getSourceRange(), return_value)
                || is_range_contained_in_another_range(expression->getInc()->getSourceRange(), return_value)
                || is_range_contained_in_another_range(return_value, expression->getCond()->getSourceRange())
                || is_range_contained_in_another_range(return_value, expression->getInit()->getSourceRange())
                || is_range_contained_in_another_range(return_value, expression->getInc()->getSourceRange()))
            {
                SourceRange source_range = get_statement_source_range(expression, rewriter.getSourceMgr(), rewriter.getLangOpts());
                update_expression_location(return_value, source_range.getBegin(), source_range.getEnd());
            }
            return return_value;
        }
        else if (const auto* expression = node_parents_iterator.get<GaiaForStmt>())
        {
            SourceRange for_condition_source_range = SourceRange(expression->getLParenLoc().getLocWithOffset(1), expression->getRParenLoc().getLocWithOffset(-1));
<<<<<<< HEAD
            if (is_range_contained_in_another_range(for_condition_source_range, return_value) || is_range_contained_in_another_range(return_value, for_condition_source_range))
=======
            if (is_range_contained_in_another_range(for_condition_source_range, return_value)
                || is_range_contained_in_another_range(return_value, for_condition_source_range))
>>>>>>> 4d189def
            {
                SourceRange for_source_range = get_statement_source_range(expression, rewriter.getSourceMgr(), rewriter.getLangOpts());
                update_expression_location(return_value, for_source_range.getBegin(), for_source_range.getEnd());
            }
            return return_value;
        }
        else if (const auto* declaration = node_parents_iterator.get<VarDecl>())
        {
            return_value.setBegin(declaration->getBeginLoc());
            return_value.setEnd(declaration->getEndLoc());

            SourceLocation end_location = Lexer::findLocationAfterToken(return_value.getEnd(), tok::semi, rewriter.getSourceMgr(), rewriter.getLangOpts(), true);
            if (end_location.isValid())
            {
                return_value.setEnd(end_location.getLocWithOffset(-1));
            }
            auto node_parents = context->getParents(*declaration);
            return get_expression_source_range(context, *(node_parents[0].get<DeclStmt>()), return_value, rewriter);
        }
        else if (const auto* expression = node_parents_iterator.get<Stmt>())
        {
            return get_expression_source_range(context, *expression, return_value, rewriter);
        }
    }
    return return_value;
}

bool is_expression_from_body(ASTContext* context, const Stmt& node)
{
    auto node_parents = context->getParents(node);
    for (const auto& node_parents_iterator : node_parents)
    {
        if (const auto* expression = node_parents_iterator.get<IfStmt>())
        {
            return !is_range_contained_in_another_range(expression->getCond()->getSourceRange(), node.getSourceRange());
        }
        else if (const auto* expression = node_parents_iterator.get<WhileStmt>())
        {
            return !is_range_contained_in_another_range(expression->getCond()->getSourceRange(), node.getSourceRange());
        }
        else if (const auto* expression = node_parents_iterator.get<DoStmt>())
        {
            return !is_range_contained_in_another_range(expression->getCond()->getSourceRange(), node.getSourceRange());
        }
        else if (const auto* expression = node_parents_iterator.get<ForStmt>())
        {
            return !(
                is_range_contained_in_another_range(expression->getInit()->getSourceRange(), node.getSourceRange())
                || is_range_contained_in_another_range(expression->getCond()->getSourceRange(), node.getSourceRange())
                || is_range_contained_in_another_range(expression->getInc()->getSourceRange(), node.getSourceRange()));
        }
        else if (const auto* expression = node_parents_iterator.get<GaiaForStmt>())
        {
            return !is_range_contained_in_another_range(
                SourceRange(expression->getLParenLoc().getLocWithOffset(1), expression->getRParenLoc().getLocWithOffset(-1)),
                node.getSourceRange());
        }
        else if (const auto* declaration = node_parents_iterator.get<VarDecl>())
        {
            auto node_parents = context->getParents(*declaration);
            return is_expression_from_body(context, *(node_parents[0].get<DeclStmt>()));
        }
        else if (const auto* expression = node_parents_iterator.get<Stmt>())
        {
            return is_expression_from_body(context, *expression);
        }
    }
    return false;
}

bool should_expression_location_be_merged(ASTContext* context, const Stmt& node, bool special_parent = false)
{
    auto node_parents = context->getParents(node);
    for (const auto& node_parents_iterator : node_parents)
    {
        if (const auto* expression = node_parents_iterator.get<IfStmt>())
        {
            if (special_parent)
            {
                return false;
            }
            else
            {
                return should_expression_location_be_merged(context, *expression, true);
            }
        }
        else if (const auto* expression = node_parents_iterator.get<WhileStmt>())
        {
            if (special_parent)
            {
                return false;
            }
            else
            {
                return should_expression_location_be_merged(context, *expression, true);
            }
        }
        else if (const auto* expression = node_parents_iterator.get<DoStmt>())
        {
            if (special_parent)
            {
                return false;
            }
            else
            {
                return should_expression_location_be_merged(context, *expression, true);
            }
        }
        else if (const auto* expression = node_parents_iterator.get<ForStmt>())
        {
            if (special_parent)
            {
                return false;
            }
            else
            {
                return should_expression_location_be_merged(context, *expression, true);
            }
        }
        else if (const auto* expression = node_parents_iterator.get<GaiaForStmt>())
        {
            if (special_parent)
            {
                return false;
            }
            else
            {
                return should_expression_location_be_merged(context, *expression, true);
            }
        }
        else if (const auto* declaration = node_parents_iterator.get<VarDecl>())
        {
            auto node_parents = context->getParents(*declaration);
            return should_expression_location_be_merged(context, *(node_parents[0].get<DeclStmt>()));
        }
        else if (const auto* expression = node_parents_iterator.get<Stmt>())
        {
            return should_expression_location_be_merged(context, *expression, special_parent);
        }
    }
    return true;
}

bool can_path_be_optimized(const string& path_first_component, const vector<explicit_path_data_t>& path_data)
{
    for (const auto& path_iterator : path_data)
    {
        if (is_tag_defined(path_iterator.defined_tags, path_first_component))
        {
            return true;
        }
        if (path_iterator.tag_table_map.find(path_first_component) != path_iterator.tag_table_map.end())
        {
            return true;
        }
    }

    return false;
}

void update_expression_explicit_path_data(
    ASTContext* context,
    const Stmt* node,
    explicit_path_data_t data,
    const SourceRange& source_range,
    Rewriter& rewriter)
{
    if (node == nullptr || data.path_components.empty())
    {
        return;
    }
    vector<explicit_path_data_t> path_data;
    SourceRange expression_source_range = get_expression_source_range(context, *node, source_range, rewriter);
    if (expression_source_range.isInvalid())
    {
        return;
    }
    auto explicit_path_data_iterator = g_expression_explicit_path_data.find(expression_source_range);
    for (auto& expression_explicit_path_data_iterator : g_expression_explicit_path_data)
    {
        if (is_range_contained_in_another_range(expression_explicit_path_data_iterator.first, expression_source_range))
        {
            if (!is_expression_from_body(context, *node))
            {
                if (is_path_segment_contained_in_another_path(expression_explicit_path_data_iterator.second, data))
                {
                    return;
                }
                optimize_path(expression_explicit_path_data_iterator.second, data);
                if (expression_explicit_path_data_iterator.first == expression_source_range
                    || should_expression_location_be_merged(context, *node))
                {
                    expression_explicit_path_data_iterator.second.push_back(data);
                    return;
                }
            }
            else
            {
                string first_component = get_table_from_expression(data.path_components.front());
                const auto tag_iterator = data.tag_table_map.find(first_component);
                if (tag_iterator != data.tag_table_map.end()
                    && (tag_iterator->second != tag_iterator->first
                        || (explicit_path_data_iterator != g_expression_explicit_path_data.end()
                            && can_path_be_optimized(first_component, expression_explicit_path_data_iterator.second))))
                {
                    data.skip_implicit_path_generation = true;
                }
                for (const auto& defined_tag_iterator : expression_explicit_path_data_iterator.second.front().defined_tags)
                {
                    data.tag_table_map[defined_tag_iterator.second] = defined_tag_iterator.first;
                    if (first_component == defined_tag_iterator.second)
                    {
                        data.skip_implicit_path_generation = true;
                    }
                }
            }
        }
    }
    path_data.push_back(data);

    if (explicit_path_data_iterator == g_expression_explicit_path_data.end())
    {
        g_expression_explicit_path_data[expression_source_range] = path_data;
    }
    else
    {
        explicit_path_data_iterator->second.insert(explicit_path_data_iterator->second.end(), path_data.begin(), path_data.end());
    }
}

void update_expression_used_tables(
    ASTContext* context,
    const Stmt* node,
    const string& table,
    const string& variable_name,
    const SourceRange& source_range,
    Rewriter& rewriter)
{
    explicit_path_data_t path_data;
    string table_name = get_table_from_expression(table);
    path_data.is_absolute_path = false;
    path_data.path_components.push_back(table);
    path_data.tag_table_map[variable_name] = table_name;
    path_data.used_tables.insert(table_name);
    path_data.variable_name = variable_name;
    update_expression_explicit_path_data(context, node, path_data, source_range, rewriter);
}

bool get_explicit_path_data(const Decl* decl, explicit_path_data_t& data, SourceRange& path_source_range)
{
    if (decl == nullptr)
    {
        return false;
    }
    const GaiaExplicitPathAttr* explicit_path_attribute = decl->getAttr<GaiaExplicitPathAttr>();
    if (explicit_path_attribute == nullptr)
    {
        return false;
    }
    data.is_absolute_path = explicit_path_attribute->getPath().startswith("/") || explicit_path_attribute->getPath().startswith("@/");
    path_source_range.setBegin(SourceLocation::getFromRawEncoding(explicit_path_attribute->getPathStart()));
    path_source_range.setEnd(SourceLocation::getFromRawEncoding(explicit_path_attribute->getPathEnd()));
    vector<string> path_components;
    unordered_map<string, string> tag_map;
    for (const auto& path_component_iterator : explicit_path_attribute->pathComponents())
    {
        data.path_components.push_back(path_component_iterator);
    }

    data.used_tables.insert(get_table_from_expression(data.path_components.front()));
    const GaiaExplicitPathTagKeysAttr* explicit_path_tag_key_attribute = decl->getAttr<GaiaExplicitPathTagKeysAttr>();
    const GaiaExplicitPathTagValuesAttr* explicit_path_tag_value_attribute = decl->getAttr<GaiaExplicitPathTagValuesAttr>();

    const GaiaExplicitPathDefinedTagKeysAttr* explicit_path_defined_tag_key_attribute
        = decl->getAttr<GaiaExplicitPathDefinedTagKeysAttr>();
    const GaiaExplicitPathDefinedTagValuesAttr* explicit_path_defined_tag_value_attribute
        = decl->getAttr<GaiaExplicitPathDefinedTagValuesAttr>();

    if (explicit_path_tag_key_attribute->tagMapKeys_size() != explicit_path_tag_value_attribute->tagMapValues_size())
    {
        g_is_generation_error = true;
        return false;
    }
    vector<string> tag_map_keys, tag_map_values, defined_tag_map_keys, defined_tag_map_values;

    for (const auto& tag_map_keys_iterator : explicit_path_tag_key_attribute->tagMapKeys())
    {
        tag_map_keys.push_back(tag_map_keys_iterator);
    }

    for (const auto& tag_map_values_iterator : explicit_path_tag_value_attribute->tagMapValues())
    {
        tag_map_values.push_back(tag_map_values_iterator);
    }

    if (explicit_path_defined_tag_key_attribute != nullptr)
    {
        for (const auto& tag_map_keys_iterator : explicit_path_defined_tag_key_attribute->tagMapKeys())
        {
            defined_tag_map_keys.push_back(tag_map_keys_iterator);
        }

        for (const auto& tag_map_values_iterator : explicit_path_defined_tag_value_attribute->tagMapValues())
        {
            defined_tag_map_values.push_back(tag_map_values_iterator);
        }
    }

    for (unsigned int tag_index = 0; tag_index < tag_map_keys.size(); ++tag_index)
    {
        data.tag_table_map[tag_map_keys[tag_index]] = tag_map_values[tag_index];
    }

    for (unsigned int tag_index = 0; tag_index < defined_tag_map_keys.size(); ++tag_index)
    {
        data.defined_tags[defined_tag_map_keys[tag_index]] = defined_tag_map_values[tag_index];
    }

    for (const auto& attribute_tag_map_iterator : g_attribute_tag_map)
    {
        data.tag_table_map[attribute_tag_map_iterator.first] = attribute_tag_map_iterator.second;
    }
    return true;
}

void update_used_dbs(const explicit_path_data_t& explicit_path_data)
{
    for (const auto& component : explicit_path_data.path_components)
    {
        string table_name = get_table_from_expression(component);

        auto tag_table_iterator = explicit_path_data.tag_table_map.find(table_name);
        if (tag_table_iterator != explicit_path_data.tag_table_map.end())
        {
            table_name = tag_table_iterator->second;
        }
        g_used_dbs.insert(table_navigation_t::get_table_data().find(table_name)->second.db_name);
    }
}

class field_get_match_handler_t : public MatchFinder::MatchCallback
{
public:
    explicit field_get_match_handler_t(Rewriter& r)
        : m_rewriter(r)
    {
    }
    void run(const MatchFinder::MatchResult& result) override
    {
        validate_table_data();
        if (g_is_generation_error)
        {
            return;
        }
        const auto* expression = result.Nodes.getNodeAs<DeclRefExpr>("fieldGet");
        const auto* member_expression = result.Nodes.getNodeAs<MemberExpr>("tableFieldGet");
        string table_name;
        string field_name;
        string variable_name;
        SourceRange expression_source_range;
        explicit_path_data_t explicit_path_data;
        bool explicit_path_present = true;
        if (expression != nullptr)
        {
            const ValueDecl* decl = expression->getDecl();
            if (decl->getType()->isStructureType())
            {
                return;
            }
            table_name = get_table_name(decl);
            field_name = decl->getName().str();
            variable_name = expression->getNameInfo().getAsString();
            if (!get_explicit_path_data(decl, explicit_path_data, expression_source_range))
            {
                variable_name = table_name;
                explicit_path_present = false;
                expression_source_range = SourceRange(expression->getLocation(), expression->getEndLoc());
                g_used_dbs.insert(table_navigation_t::get_table_data().find(table_name)->second.db_name);
            }
            else
            {
                variable_name = get_table_from_expression(explicit_path_data.path_components.back());
                get_variable_name(variable_name, table_name, explicit_path_data);
                update_used_dbs(explicit_path_data);
                expression_source_range.setEnd(expression->getEndLoc());
            }
            if (decl->hasAttr<GaiaFieldValueAttr>())
            {
                if (!explicit_path_present)
                {
                    expression_source_range
                        = SourceRange(expression_source_range.getBegin().getLocWithOffset(-1), expression_source_range.getEnd());
                }
                gaiat::diag().set_location(decl->getBeginLoc());
                if (!validate_and_add_active_field(table_name, field_name, true))
                {
                    return;
                }
            }
        }
        else if (member_expression != nullptr)
        {
            auto* declaration_expression = dyn_cast<DeclRefExpr>(member_expression->getBase());
            if (declaration_expression != nullptr)
            {
                field_name = member_expression->getMemberNameInfo().getName().getAsString();
                table_name = get_table_name(declaration_expression->getDecl());
                variable_name = declaration_expression->getNameInfo().getAsString();
                const ValueDecl* decl = declaration_expression->getDecl();

                if (!get_explicit_path_data(decl, explicit_path_data, expression_source_range))
                {
                    explicit_path_present = false;
                    expression_source_range
                        = SourceRange(
                            member_expression->getBeginLoc(),
                            member_expression->getEndLoc());
                    g_used_dbs.insert(table_navigation_t::get_table_data().find(table_name)->second.db_name);
                }
                else
                {
                    variable_name = get_table_from_expression(explicit_path_data.path_components.back());
                    get_variable_name(variable_name, table_name, explicit_path_data);
                    update_used_dbs(explicit_path_data);
                    expression_source_range.setEnd(member_expression->getEndLoc());
                }

                if (decl->hasAttr<GaiaFieldValueAttr>())
                {
                    if (!explicit_path_present)
                    {
                        expression_source_range
                            = SourceRange(
                                expression_source_range.getBegin().getLocWithOffset(-1), expression_source_range.getEnd());
                    }
                    gaiat::diag().set_location(expression_source_range.getBegin());
                    if (!validate_and_add_active_field(table_name, field_name, true))
                    {
                        return;
                    }
                }
            }
            else
            {
                gaiat::diag().emit(member_expression->getBeginLoc(), diag::err_incorrect_base_type);
                g_is_generation_error = true;
                return;
            }
        }
        else
        {
            gaiat::diag().emit(diag::err_incorrect_matched_expression);
            g_is_generation_error = true;
            return;
        }
        if (expression_source_range.isValid())
        {
            string replacement = variable_name + "." + field_name + "()";
            for (auto& insert_data : g_insert_data)
            {
                for (auto& insert_data_argument_range_iterator : insert_data.argument_replacement_map)
                {
                    if (is_range_contained_in_another_range(expression_source_range, insert_data_argument_range_iterator.first))
                    {
                        insert_data_argument_range_iterator.second = replacement;
                    }
                }
            }
            g_used_dbs.insert(table_navigation_t::get_table_data().find(table_name)->second.db_name);
            m_rewriter.ReplaceText(expression_source_range, replacement);
            g_rewriter_history.push_back({expression_source_range, replacement, replace_text});
            auto offset
                = Lexer::MeasureTokenLength(
                      expression_source_range.getEnd(), m_rewriter.getSourceMgr(), m_rewriter.getLangOpts())
                + 1;
            if (!explicit_path_present)
            {
                update_expression_used_tables(
                    result.Context,
                    expression,
                    table_name,
                    variable_name,
                    SourceRange(expression_source_range.getBegin(), expression_source_range.getEnd().getLocWithOffset(offset)),
                    m_rewriter);
                update_expression_used_tables(
                    result.Context,
                    member_expression,
                    table_name,
                    variable_name,
                    SourceRange(expression_source_range.getBegin(), expression_source_range.getEnd().getLocWithOffset(offset)),
                    m_rewriter);
            }
            else
            {
                update_expression_explicit_path_data(
                    result.Context,
                    expression,
                    explicit_path_data,
                    SourceRange(expression_source_range.getBegin(), expression_source_range.getEnd().getLocWithOffset(offset)),
                    m_rewriter);
                update_expression_explicit_path_data(
                    result.Context,
                    member_expression,
                    explicit_path_data,
                    SourceRange(expression_source_range.getBegin(), expression_source_range.getEnd().getLocWithOffset(offset)),
                    m_rewriter);
            }
        }
    }

private:
    Rewriter& m_rewriter;
};

class field_set_match_handler_t : public MatchFinder::MatchCallback
{
public:
    explicit field_set_match_handler_t(Rewriter& r)
        : m_rewriter(r)
    {
    }
    void run(const MatchFinder::MatchResult& result) override
    {
        validate_table_data();
        if (g_is_generation_error)
        {
            return;
        }
        const auto* op = result.Nodes.getNodeAs<BinaryOperator>("fieldSet");
        if (op == nullptr)
        {
            // TODO:  Can we find a better location here?  If we don't have
            // our operator, then we'll just report the rule location.
            gaiat::diag().emit(g_last_rule_location, diag::err_incorrect_matched_operator);
            g_is_generation_error = true;
            return;
        }
        const Expr* operator_expression = op->getLHS();
        if (operator_expression == nullptr)
        {
            gaiat::diag().emit(op->getExprLoc(), diag::err_incorrect_operator_expression);
            g_is_generation_error = true;
            return;
        }
        const auto* left_declaration_expression = dyn_cast<DeclRefExpr>(operator_expression);
        const auto* member_expression = dyn_cast<MemberExpr>(operator_expression);

        explicit_path_data_t explicit_path_data;
        bool explicit_path_present = true;

        string table_name;
        string field_name;
        string variable_name;
        SourceRange set_source_range;
        if (left_declaration_expression == nullptr && member_expression == nullptr)
        {
            gaiat::diag().emit(operator_expression->getExprLoc(), diag::err_incorrect_operator_expression_type);
            g_is_generation_error = true;
            return;
        }
        if (left_declaration_expression != nullptr)
        {
            const ValueDecl* operator_declaration = left_declaration_expression->getDecl();
            if (operator_declaration->getType()->isStructureType())
            {
                return;
            }
            table_name = get_table_name(operator_declaration);
            field_name = operator_declaration->getName().str();
            variable_name = table_name;
            if (!get_explicit_path_data(operator_declaration, explicit_path_data, set_source_range))
            {
                explicit_path_present = false;
                set_source_range.setBegin(left_declaration_expression->getLocation());
                g_used_dbs.insert(table_navigation_t::get_table_data().find(table_name)->second.db_name);
            }
            else
            {
                variable_name = get_table_from_expression(explicit_path_data.path_components.back());
                get_variable_name(variable_name, table_name, explicit_path_data);
                update_used_dbs(explicit_path_data);
            }
            if (operator_declaration->hasAttr<GaiaFieldValueAttr>())
            {
                if (!explicit_path_present)
                {
                    set_source_range = SourceRange(set_source_range.getBegin().getLocWithOffset(-1), set_source_range.getEnd());
                }
                gaiat::diag().set_location(set_source_range.getBegin());
                if (!validate_and_add_active_field(table_name, field_name, true))
                {
                    return;
                }
            }
        }
        else
        {
            auto* declaration_expression = dyn_cast<DeclRefExpr>(member_expression->getBase());
            if (declaration_expression == nullptr)
            {
                gaiat::diag().emit(member_expression->getExprLoc(), diag::err_incorrect_base_type);
                g_is_generation_error = true;
                return;
            }
            const ValueDecl* decl = declaration_expression->getDecl();
            field_name = member_expression->getMemberNameInfo().getName().getAsString();
            table_name = get_table_name(decl);
            variable_name = declaration_expression->getNameInfo().getAsString();

            if (!get_explicit_path_data(decl, explicit_path_data, set_source_range))
            {
                explicit_path_present = false;
                set_source_range.setBegin(member_expression->getBeginLoc());
                g_used_dbs.insert(table_navigation_t::get_table_data().find(table_name)->second.db_name);
            }
            else
            {
                variable_name = get_table_from_expression(explicit_path_data.path_components.back());
                get_variable_name(variable_name, table_name, explicit_path_data);
                update_used_dbs(explicit_path_data);
            }
            if (decl->hasAttr<GaiaFieldValueAttr>())
            {
                if (!explicit_path_present)
                {
                    set_source_range = SourceRange(set_source_range.getBegin().getLocWithOffset(-1), set_source_range.getEnd());
                }
                gaiat::diag().set_location(set_source_range.getBegin());
                if (!validate_and_add_active_field(table_name, field_name, true))
                {
                    return;
                }
            }
        }
        tok::TokenKind token_kind;
        string writer_variable = table_navigation_t::get_variable_name("writer", unordered_map<string, string>());
        string replacement_text = "[&]() mutable {auto " + writer_variable + " = " + variable_name + ".writer(); " + writer_variable + "." + field_name;

        switch (op->getOpcode())
        {
        case BO_Assign:
        {
            token_kind = tok::equal;
            break;
        }
        case BO_MulAssign:
        {
            token_kind = tok::starequal;
            break;
        }
        case BO_DivAssign:
        {
            token_kind = tok::slashequal;
            break;
        }
        case BO_RemAssign:
        {
            token_kind = tok::percentequal;
            break;
        }
        case BO_AddAssign:
        {
            token_kind = tok::plusequal;
            break;
        }
        case BO_SubAssign:
        {
            token_kind = tok::minusequal;
            break;
        }
        case BO_ShlAssign:
        {
            token_kind = tok::lesslessequal;
            break;
        }
        case BO_ShrAssign:
        {
            token_kind = tok::greatergreaterequal;
            break;
        }
        case BO_AndAssign:
        {
            token_kind = tok::ampequal;
            break;
        }
        case BO_XorAssign:
        {
            token_kind = tok::caretequal;
            break;
        }
        case BO_OrAssign:
        {
            token_kind = tok::pipeequal;
            break;
        }
        default:
            gaiat::diag().emit(op->getOperatorLoc(), diag::err_incorrect_operator_type);
            g_is_generation_error = true;
            return;
        }

        replacement_text += convert_compound_binary_opcode(op);

        if (left_declaration_expression != nullptr)
        {
            set_source_range.setEnd(Lexer::findLocationAfterToken(
                                        set_source_range.getBegin(), token_kind, m_rewriter.getSourceMgr(),
                                        m_rewriter.getLangOpts(), true)
                                        .getLocWithOffset(-1));
        }
        else
        {
            set_source_range.setEnd(Lexer::findLocationAfterToken(
                                        member_expression->getExprLoc(), token_kind, m_rewriter.getSourceMgr(),
                                        m_rewriter.getLangOpts(), true)
                                        .getLocWithOffset(-1));
        }
        m_rewriter.ReplaceText(set_source_range, replacement_text);
        g_rewriter_history.push_back({set_source_range, replacement_text, replace_text});
        replacement_text = "; " + writer_variable + ".update_row(); return " + writer_variable + "." + field_name + ";}()";
        m_rewriter.InsertTextAfterToken(op->getEndLoc(), replacement_text);
        g_rewriter_history.push_back({SourceRange(op->getEndLoc()), replacement_text, insert_text_after_token});

        auto offset = Lexer::MeasureTokenLength(op->getEndLoc(), m_rewriter.getSourceMgr(), m_rewriter.getLangOpts()) + 1;
        if (!explicit_path_present)
        {
            update_expression_used_tables(
                result.Context,
                op,
                table_name,
                variable_name,
                SourceRange(set_source_range.getBegin(), op->getEndLoc().getLocWithOffset(offset)),
                m_rewriter);
        }
        else
        {
            update_expression_explicit_path_data(
                result.Context,
                op,
                explicit_path_data,
                SourceRange(set_source_range.getBegin(), op->getEndLoc().getLocWithOffset(offset)),
                m_rewriter);
        }
    }

private:
    string convert_compound_binary_opcode(const BinaryOperator* op)
    {

        switch (op->getOpcode())
        {
        case BO_Assign:
            return "=";
        case BO_MulAssign:
            return "*=";
        case BO_DivAssign:
            return "/=";
        case BO_RemAssign:
            return "%=";
        case BO_AddAssign:
            return "+=";
        case BO_SubAssign:
            return "-=";
        case BO_ShlAssign:
            return "<<=";
        case BO_ShrAssign:
            return ">>=";
        case BO_AndAssign:
            return "&=";
        case BO_XorAssign:
            return "^=";
        case BO_OrAssign:
            return "|=";
        default:
            gaiat::diag().emit(op->getOperatorLoc(), diag::err_incorrect_operator_code) << op->getOpcode();
            g_is_generation_error = true;
            return "";
        }
    }

    Rewriter& m_rewriter;
};

class field_unary_operator_match_handler_t : public MatchFinder::MatchCallback
{
public:
    explicit field_unary_operator_match_handler_t(Rewriter& r)
        : m_rewriter(r)
    {
    }
    void run(const MatchFinder::MatchResult& result) override
    {
        validate_table_data();
        if (g_is_generation_error)
        {
            return;
        }
        const auto* op = result.Nodes.getNodeAs<UnaryOperator>("fieldUnaryOp");
        if (op == nullptr)
        {
            gaiat::diag().emit(g_last_rule_location, diag::err_incorrect_matched_operator);
            g_is_generation_error = true;
            return;
        }
        const Expr* operator_expression = op->getSubExpr();
        if (operator_expression == nullptr)
        {
            gaiat::diag().emit(op->getExprLoc(), diag::err_incorrect_operator_expression);
            g_is_generation_error = true;
            return;
        }
        const auto* declaration_expression = dyn_cast<DeclRefExpr>(operator_expression);
        const auto* member_expression = dyn_cast<MemberExpr>(operator_expression);

        if (declaration_expression == nullptr && member_expression == nullptr)
        {
            gaiat::diag().emit(operator_expression->getExprLoc(), diag::err_incorrect_operator_expression_type);
            g_is_generation_error = true;
            return;
        }
        explicit_path_data_t explicit_path_data;
        bool explicit_path_present = true;
        string replace_string;
        string table_name;
        string field_name;
        string variable_name;
        SourceRange operator_source_range;

        if (declaration_expression != nullptr)
        {
            const ValueDecl* operator_declaration = declaration_expression->getDecl();
            if (operator_declaration->getType()->isStructureType())
            {
                return;
            }

            table_name = get_table_name(operator_declaration);
            field_name = operator_declaration->getName().str();
            variable_name = declaration_expression->getNameInfo().getAsString();
            if (!get_explicit_path_data(operator_declaration, explicit_path_data, operator_source_range))
            {
                variable_name = table_name;
                explicit_path_present = false;
                g_used_dbs.insert(table_navigation_t::get_table_data().find(table_name)->second.db_name);
            }
            else
            {
                variable_name = get_table_from_expression(explicit_path_data.path_components.back());
                get_variable_name(variable_name, table_name, explicit_path_data);
                update_used_dbs(explicit_path_data);
            }
        }
        else
        {
            auto* declaration_expression = dyn_cast<DeclRefExpr>(member_expression->getBase());
            if (declaration_expression == nullptr)
            {
                gaiat::diag().emit(member_expression->getExprLoc(), diag::err_incorrect_base_type);
                g_is_generation_error = true;
                return;
            }
            const ValueDecl* operator_declaration = declaration_expression->getDecl();
            field_name = member_expression->getMemberNameInfo().getName().getAsString();
            table_name = get_table_name(operator_declaration);
            variable_name = declaration_expression->getNameInfo().getAsString();
            if (!get_explicit_path_data(operator_declaration, explicit_path_data, operator_source_range))
            {
                explicit_path_present = false;
                g_used_dbs.insert(table_navigation_t::get_table_data().find(table_name)->second.db_name);
            }
            else
            {
                variable_name = get_table_from_expression(explicit_path_data.path_components.back());
                get_variable_name(variable_name, table_name, explicit_path_data);
                update_used_dbs(explicit_path_data);
            }
        }
        string writer_variable = table_navigation_t::get_variable_name("writer", unordered_map<string, string>());
        if (op->isPostfix())
        {
            string temp_variable = table_navigation_t::get_variable_name("temp", unordered_map<string, string>());
            if (op->isIncrementOp())
            {
                replace_string
                    = "[&]() mutable {auto " + temp_variable + " = "
                    + variable_name + "." + field_name + "(); auto " + writer_variable + " = "
                    + variable_name + ".writer(); " + writer_variable + "." + field_name + "++; "
                    + writer_variable + ".update_row(); return " + temp_variable + ";}()";
            }
            else if (op->isDecrementOp())
            {
                replace_string
                    = "[&]() mutable {auto " + temp_variable + " = "
                    + variable_name + "." + field_name + "(); auto " + writer_variable + " = "
                    + variable_name + ".writer(); " + writer_variable + "." + field_name + "--; "
                    + writer_variable + ".update_row(); return " + temp_variable + ";}()";
            }
        }
        else
        {
            if (op->isIncrementOp())
            {
                replace_string
                    = "[&]() mutable {auto " + writer_variable + " = " + variable_name
                    + ".writer(); ++ " + writer_variable + "." + field_name
                    + ";" + writer_variable + ".update_row(); return " + writer_variable
                    + "." + field_name + ";}()";
            }
            else if (op->isDecrementOp())
            {
                replace_string
                    = "[&]() mutable {auto " + writer_variable + " = " + variable_name
                    + ".writer(); -- " + writer_variable + "." + field_name
                    + ";" + writer_variable + ".update_row(); return " + writer_variable
                    + "." + field_name + ";}()";
            }
        }

        for (auto& insert_data : g_insert_data)
        {
            for (auto& insert_data_argument_range_iterator : insert_data.argument_replacement_map)
            {
                if (is_range_contained_in_another_range(SourceRange(op->getBeginLoc().getLocWithOffset(-1), op->getEndLoc().getLocWithOffset(1)), insert_data_argument_range_iterator.first))
                {
                    insert_data_argument_range_iterator.second = replace_string;
                }
            }
        }

        m_rewriter.ReplaceText(
            SourceRange(op->getBeginLoc().getLocWithOffset(-1), op->getEndLoc().getLocWithOffset(1)),
            replace_string);
        g_rewriter_history.push_back(
            {SourceRange(op->getBeginLoc().getLocWithOffset(-1), op->getEndLoc().getLocWithOffset(1)),
             replace_string, replace_text});
        auto offset = Lexer::MeasureTokenLength(op->getEndLoc(), m_rewriter.getSourceMgr(), m_rewriter.getLangOpts()) + 1;

        if (!explicit_path_present)
        {
            update_expression_used_tables(
                result.Context,
                op,
                table_name,
                variable_name,
                SourceRange(op->getBeginLoc().getLocWithOffset(-1), op->getEndLoc().getLocWithOffset(offset)),
                m_rewriter);
        }
        else
        {
            if (op->isPrefix())
            {
                offset += 1;
            }
            update_expression_explicit_path_data(
                result.Context,
                op,
                explicit_path_data,
                SourceRange(op->getBeginLoc().getLocWithOffset(-1), op->getEndLoc().getLocWithOffset(offset)),
                m_rewriter);
        }
    }

private:
    Rewriter& m_rewriter;
};

class rule_match_handler_t : public MatchFinder::MatchCallback
{
public:
    explicit rule_match_handler_t(Rewriter& r)
        : m_rewriter(r)
    {
    }
    void run(const MatchFinder::MatchResult& result) override
    {
        if (g_is_generation_error)
        {
            return;
        }

        const auto* rule_declaration = result.Nodes.getNodeAs<FunctionDecl>("ruleDecl");
        g_last_rule_location = rule_declaration->getSourceRange().getBegin();
        const GaiaOnUpdateAttr* update_attribute = rule_declaration->getAttr<GaiaOnUpdateAttr>();
        const GaiaOnInsertAttr* insert_attribute = rule_declaration->getAttr<GaiaOnInsertAttr>();
        const GaiaOnChangeAttr* change_attribute = rule_declaration->getAttr<GaiaOnChangeAttr>();
        gaiat::diag().set_location(rule_declaration->getSourceRange().getBegin());
        generate_rules(m_rewriter);
        if (g_is_generation_error)
        {
            return;
        }

        if (g_current_rule_declaration)
        {
            g_current_ruleset_rule_number++;
        }

        g_current_rule_declaration = rule_declaration;

        SourceRange rule_range = g_current_rule_declaration->getSourceRange();
        g_current_ruleset_rule_line_number = m_rewriter.getSourceMgr().getSpellingLineNumber(rule_range.getBegin());
        g_expression_explicit_path_data.clear();
        g_insert_tables.clear();
        g_update_tables.clear();
        g_active_fields.clear();
        g_attribute_tag_map.clear();
        g_rewriter_history.clear();
        g_nomatch_location_list.clear();
        g_insert_data.clear();
        g_variable_declaration_location.clear();
        g_variable_declaration_init_location.clear();
        g_is_rule_prolog_specified = false;
        g_rule_attribute_source_range = SourceRange();
        g_is_rule_context_rule_name_referenced = false;

        if (update_attribute != nullptr)
        {
            g_rule_attribute_source_range = update_attribute->getRange();
            g_is_rule_prolog_specified = true;
            gaiat::diag().set_location(g_rule_attribute_source_range.getBegin());
            for (const auto& table_iterator : update_attribute->tables())
            {
                string table, field, tag;
                if (parse_attribute(table_iterator, table, field, tag))
                {
                    if (field.empty())
                    {
                        g_update_tables.insert(table);
                    }
                    else
                    {
                        if (!validate_and_add_active_field(table, field))
                        {
                            return;
                        }
                    }

                    if (!tag.empty())
                    {
                        g_attribute_tag_map[tag] = table;
                    }
                }
            }
        }

        if (insert_attribute != nullptr)
        {
            g_is_rule_prolog_specified = true;
            g_rule_attribute_source_range = insert_attribute->getRange();
            for (const auto& table_iterator : insert_attribute->tables())
            {
                string table, field, tag;
                if (parse_attribute(table_iterator, table, field, tag))
                {
                    if (!field.empty())
                    {
                        gaiat::diag().emit(diag::err_illegal_field_reference);
                        g_is_generation_error = true;
                        return;
                    }
                    g_insert_tables.insert(table);
                    if (!tag.empty())
                    {
                        g_attribute_tag_map[tag] = table;
                    }
                }
            }
        }

        if (change_attribute != nullptr)
        {
            g_is_rule_prolog_specified = true;
            g_rule_attribute_source_range = change_attribute->getRange();
            gaiat::diag().set_location(g_rule_attribute_source_range.getBegin());
            for (const auto& table_iterator : change_attribute->tables())
            {
                string table, field, tag;
                if (parse_attribute(table_iterator, table, field, tag))
                {
                    g_insert_tables.insert(table);
                    if (field.empty())
                    {
                        g_update_tables.insert(table);
                    }
                    else
                    {
                        if (!validate_and_add_active_field(table, field))
                        {
                            return;
                        }
                    }
                    if (!tag.empty())
                    {
                        g_attribute_tag_map[tag] = table;
                    }
                }
            }
        }
    }

private:
    Rewriter& m_rewriter;
};

class ruleset_match_handler_t : public MatchFinder::MatchCallback
{
public:
    explicit ruleset_match_handler_t(Rewriter& r)
        : m_rewriter(r)
    {
    }
    void run(const MatchFinder::MatchResult& result) override
    {
        if (g_is_generation_error)
        {
            return;
        }
        const auto* ruleset_declaration = result.Nodes.getNodeAs<RulesetDecl>("rulesetDecl");
        if (ruleset_declaration)
        {
            gaiat::diag().set_location(ruleset_declaration->getBeginLoc());
        }
        generate_rules(m_rewriter);
        if (g_is_generation_error)
        {
            return;
        }
        g_current_rule_declaration = nullptr;
        g_expression_explicit_path_data.clear();
        g_active_fields.clear();
        g_insert_tables.clear();
        g_update_tables.clear();
        g_attribute_tag_map.clear();
        g_rewriter_history.clear();
        g_nomatch_location_list.clear();
        g_insert_data.clear();
        g_variable_declaration_location.clear();
        g_variable_declaration_init_location.clear();
        g_is_rule_prolog_specified = false;
        g_rule_attribute_source_range = SourceRange();

        if (ruleset_declaration == nullptr)
        {
            return;
        }
        if (!g_current_ruleset.empty())
        {
            g_generated_subscription_code
                += "\nnamespace " + g_current_ruleset
                + "{\nvoid subscribe_ruleset_" + g_current_ruleset
                + "()\n{\n" + g_current_ruleset_subscription
                + "}\nvoid unsubscribe_ruleset_" + g_current_ruleset
                + "()\n{\n" + g_current_ruleset_unsubscription + "}\n}\n";
        }
        g_current_ruleset = ruleset_declaration->getName().str();
        g_current_ruleset_serial_group = get_serial_group(ruleset_declaration);

        // Make sure each new ruleset name is unique.
        for (const auto& r : g_rulesets)
        {
            if (r == g_current_ruleset)
            {
                gaiat::diag().emit(ruleset_declaration->getBeginLoc(), diag::err_duplicate_ruleset) << g_current_ruleset;
                g_is_generation_error = true;
                return;
            }
        }

        g_rulesets.push_back(g_current_ruleset);
        g_current_ruleset_subscription.clear();
        g_current_ruleset_unsubscription.clear();
        g_current_ruleset_rule_number = 1;
        if (*(ruleset_declaration->decls_begin()) == nullptr)
        {
            // Empty ruleset so it doesn't make sense to process any possible attributes
            m_rewriter.ReplaceText(
                SourceRange(
                    ruleset_declaration->getBeginLoc(),
                    ruleset_declaration->getEndLoc()),
                "namespace " + g_current_ruleset
                    + "\n{\n} // namespace " + g_current_ruleset + "\n");
            g_rewriter_history.push_back(
                {SourceRange(ruleset_declaration->getBeginLoc(), ruleset_declaration->getEndLoc()),
                 "namespace " + g_current_ruleset + "\n{\n} // namespace " + g_current_ruleset + "\n",
                 replace_text});
        }
        else
        {
            // Replace ruleset declaration that may include attributes with namespace declaration
            m_rewriter.ReplaceText(
                SourceRange(
                    ruleset_declaration->getBeginLoc(),
                    ruleset_declaration->decls_begin()->getBeginLoc().getLocWithOffset(c_declaration_to_ruleset_offset)),
                "namespace " + g_current_ruleset + "\n{\n");

            // Replace closing brace with namespace comment.
            m_rewriter.ReplaceText(SourceRange(ruleset_declaration->getEndLoc()), "} // namespace " + g_current_ruleset + "\n");

            g_rewriter_history.push_back(
                {SourceRange(ruleset_declaration->getBeginLoc(), ruleset_declaration->decls_begin()->getBeginLoc().getLocWithOffset(c_declaration_to_ruleset_offset)),
                 "namespace " + g_current_ruleset + "\n{\n", replace_text});
            g_rewriter_history.push_back(
                {SourceRange(ruleset_declaration->getEndLoc()),
                 "} // namespace " + g_current_ruleset + "\n", replace_text});
        }
    }

private:
    Rewriter& m_rewriter;
};

class variable_declaration_match_handler_t : public MatchFinder::MatchCallback
{
public:
    void run(const MatchFinder::MatchResult& result) override
    {
        if (g_is_generation_error)
        {
            return;
        }
        validate_table_data();
        const auto* variable_declaration = result.Nodes.getNodeAs<VarDecl>("varDeclaration");
        const auto* variable_declaration_init = result.Nodes.getNodeAs<VarDecl>("varDeclarationInit");
        if (variable_declaration_init != nullptr)
        {
            g_variable_declaration_init_location.insert(variable_declaration_init->getSourceRange());
        }
        if (variable_declaration == nullptr)
        {
            return;
        }
        const auto variable_name = variable_declaration->getNameAsString();
        if (variable_name != "")
        {
            g_variable_declaration_location[variable_declaration->getSourceRange()] = variable_name;
            gaiat::diag().set_location(variable_declaration->getSourceRange().getBegin());
            if (table_navigation_t::get_table_data().find(variable_name) != table_navigation_t::get_table_data().end())
            {
                gaiat::diag().emit(diag::warn_table_hidden) << variable_name;
                return;
            }

            for (auto table_data : table_navigation_t::get_table_data())
            {
                if (table_data.second.field_data.find(variable_name) != table_data.second.field_data.end())
                {
                    gaiat::diag().emit(diag::warn_field_hidden) << variable_name;
                    return;
                }
            }

            if (g_attribute_tag_map.find(variable_name) != g_attribute_tag_map.end())
            {
                gaiat::diag().emit(diag::err_tag_hidden) << variable_name;
                g_is_generation_error = true;
                return;
            }
        }
    }
};

class rule_context_rule_match_handler_t : public MatchFinder::MatchCallback
{
public:
    explicit rule_context_rule_match_handler_t(Rewriter& r)
        : m_rewriter(r)
    {
    }
    void run(const MatchFinder::MatchResult& result) override
    {
        if (g_is_generation_error)
        {
            return;
        }

        const auto* rule_expression = result.Nodes.getNodeAs<MemberExpr>("rule_name");
        const auto* ruleset_expression = result.Nodes.getNodeAs<MemberExpr>("ruleset_name");
        const auto* event_expression = result.Nodes.getNodeAs<MemberExpr>("event_type");
        const auto* type_expression = result.Nodes.getNodeAs<MemberExpr>("gaia_type");

        string replacement_text;
        SourceRange expression_source_range;

        if (ruleset_expression != nullptr)
        {
            expression_source_range = SourceRange(ruleset_expression->getBeginLoc(), ruleset_expression->getEndLoc());
            replacement_text = "\"" + g_current_ruleset + "\"";
        }

        if (rule_expression != nullptr)
        {
            expression_source_range = SourceRange(rule_expression->getBeginLoc(), rule_expression->getEndLoc());
            replacement_text = "gaia_rule_name";
            g_is_rule_context_rule_name_referenced = true;
        }

        if (event_expression != nullptr)
        {
            expression_source_range = SourceRange(event_expression->getBeginLoc(), event_expression->getEndLoc());
            replacement_text = "context->event_type";
        }

        if (type_expression != nullptr)
        {
            expression_source_range = SourceRange(type_expression->getBeginLoc(), type_expression->getEndLoc());
            replacement_text = "context->gaia_type";
        }

        if (expression_source_range.isValid())
        {
            m_rewriter.ReplaceText(expression_source_range, replacement_text);
            g_rewriter_history.push_back(
                {expression_source_range, replacement_text, replace_text});

            for (auto& insert_data : g_insert_data)
            {
                for (auto& insert_data_argument_range_iterator : insert_data.argument_replacement_map)
                {
                    if (is_range_contained_in_another_range(expression_source_range, insert_data_argument_range_iterator.first))
                    {
                        insert_data_argument_range_iterator.second = replacement_text;
                    }
                }
            }
        }
    }

private:
    Rewriter& m_rewriter;
};

// AST handler that called when a table or a tag is an argument for a function call.
class table_call_match_handler_t : public MatchFinder::MatchCallback
{
public:
    explicit table_call_match_handler_t(Rewriter& r)
        : m_rewriter(r)
    {
    }
    void run(const MatchFinder::MatchResult& result) override
    {
        validate_table_data();
        if (g_is_generation_error)
        {
            return;
        }
        const auto* expression = result.Nodes.getNodeAs<DeclRefExpr>("tableCall");
        if (expression == nullptr)
        {
            gaiat::diag().emit(g_last_rule_location, diag::err_incorrect_matched_expression);
            g_is_generation_error = true;
            return;
        }
        string table_name;
        SourceRange expression_source_range;
        explicit_path_data_t explicit_path_data;
        bool explicit_path_present = true;
        string variable_name;
        const ValueDecl* decl = expression->getDecl();
        if (!decl->getType()->isStructureType())
        {
            return;
        }
        table_name = get_table_name(decl);
        variable_name = decl->getNameAsString();
        if (!get_explicit_path_data(decl, explicit_path_data, expression_source_range))
        {
            explicit_path_present = false;
            expression_source_range = SourceRange(expression->getLocation(), expression->getEndLoc());
            g_used_dbs.insert(table_navigation_t::get_table_data().find(table_name)->second.db_name);
        }
        else
        {
            variable_name = get_table_from_expression(explicit_path_data.path_components.back());
            get_variable_name(variable_name, table_name, explicit_path_data);
            update_used_dbs(explicit_path_data);
            expression_source_range
                = SourceRange(expression_source_range.getBegin(), expression_source_range.getEnd().getLocWithOffset(-1));
        }

        if (decl->hasAttr<GaiaFieldValueAttr>())
        {
            expression_source_range
                = SourceRange(expression_source_range.getBegin().getLocWithOffset(-1), expression_source_range.getEnd());
        }

        if (expression_source_range.isValid())
        {
            if (g_insert_call_locations.find(expression->getBeginLoc()) != g_insert_call_locations.end())
            {
                gaiat::diag().set_location(expression->getBeginLoc());
                if (explicit_path_present)
                {
                    gaiat::diag().emit(diag::err_insert_with_explicit_nav);
                    g_is_generation_error = true;
                    return;
                }

                if (table_name != variable_name)
                {
                    gaiat::diag().emit(diag::err_insert_with_tag);
                    g_is_generation_error = true;
                    return;
                }
                return;
            }
            m_rewriter.ReplaceText(expression_source_range, variable_name);
            g_rewriter_history.push_back({expression_source_range, variable_name, replace_text});

            auto offset
                = Lexer::MeasureTokenLength(expression_source_range.getEnd(), m_rewriter.getSourceMgr(), m_rewriter.getLangOpts()) + 1;
            if (explicit_path_present)
            {
                update_expression_explicit_path_data(
                    result.Context,
                    expression,
                    explicit_path_data,
                    SourceRange(expression_source_range.getBegin(), expression_source_range.getEnd().getLocWithOffset(offset)),
                    m_rewriter);
            }
            else
            {
                update_expression_used_tables(
                    result.Context,
                    expression,
                    table_name,
                    variable_name,
                    SourceRange(expression_source_range.getBegin(), expression_source_range.getEnd().getLocWithOffset(offset)),
                    m_rewriter);
            }
        }
    }

private:
    Rewriter& m_rewriter;
};

// AST handler that called when a nomatch is used with if.
class if_nomatch_match_handler_t : public MatchFinder::MatchCallback
{
public:
    explicit if_nomatch_match_handler_t(Rewriter& r)
        : m_rewriter(r)
    {
    }

    void run(const MatchFinder::MatchResult& result) override
    {
        if (g_is_generation_error)
        {
            return;
        }
        const auto* expression = result.Nodes.getNodeAs<IfStmt>("NoMatchIf");
        if (expression != nullptr)
        {
            SourceRange nomatch_location = get_statement_source_range(expression->getNoMatch(), m_rewriter.getSourceMgr(), m_rewriter.getLangOpts(), true);
            if (nomatch_location.isValid())
            {
                g_nomatch_location_list.push_back(nomatch_location);
            }
        }
        else
        {
            gaiat::diag().emit(g_last_rule_location, diag::err_incorrect_matched_expression);
            g_is_generation_error = true;
        }
    }

private:
    Rewriter& m_rewriter;
};

// AST handler that is called when Delete function is invoked on a table.
class declarative_delete_handler_t : public MatchFinder::MatchCallback
{
public:
    explicit declarative_delete_handler_t(Rewriter& r)
        : m_rewriter(r)
    {
    }
    void run(const MatchFinder::MatchResult& result) override
    {
        if (g_is_generation_error)
        {
            return;
        }
        const auto* expression = result.Nodes.getNodeAs<CXXMemberCallExpr>("removeCall");
        if (expression != nullptr)
        {
            m_rewriter.ReplaceText(SourceRange(expression->getExprLoc(), expression->getEndLoc()), "delete_row()");
            g_rewriter_history.push_back({SourceRange(expression->getExprLoc(), expression->getEndLoc()), "delete_row()", replace_text});
        }
        else
        {
            gaiat::diag().emit(g_last_rule_location, diag::err_incorrect_matched_expression);
            g_is_generation_error = true;
        }
    }

private:
    Rewriter& m_rewriter;
};

// AST handler that is called when Insert function is invoked on a table.
class declarative_insert_handler_t : public MatchFinder::MatchCallback
{
public:
    explicit declarative_insert_handler_t(Rewriter& r)
        : m_rewriter(r)
    {
    }
    void run(const MatchFinder::MatchResult& result) override
    {
        if (g_is_generation_error)
        {
            return;
        }
        const auto* expression = result.Nodes.getNodeAs<CXXMemberCallExpr>("insertCall");
        const auto* expression_declaration = result.Nodes.getNodeAs<DeclRefExpr>("tableCall");
        if (expression == nullptr || expression_declaration == nullptr)
        {
            gaiat::diag().emit(g_last_rule_location, diag::err_incorrect_matched_expression);
            g_is_generation_error = true;
            return;
        }
        insert_data_t insert_data;
        insert_data.expression_range = SourceRange(expression->getBeginLoc(), expression->getEndLoc());
        SourceLocation argument_start_location;
        const ValueDecl* decl = expression_declaration->getDecl();
        insert_data.table_name = get_table_name(decl);
        // Parse insert call arguments to build name value map.
        for (auto argument : expression->arguments())
        {
            argument_start_location = get_previous_token_location(
                get_previous_token_location(argument->getSourceRange().getBegin(), m_rewriter), m_rewriter);

            string raw_argument_name = m_rewriter.getRewrittenText(
                SourceRange(argument_start_location, argument->getSourceRange().getEnd()));
            size_t argument_name_end_position = raw_argument_name.find(':');
            string argument_name = raw_argument_name.substr(0, argument_name_end_position);
            // Trim the argument name of whitespaces.
            argument_name.erase(
                argument_name.begin(),
                find_if(argument_name.begin(), argument_name.end(), [](unsigned char ch) { return !isspace(ch); }));
            argument_name.erase(
                find_if(argument_name.rbegin(), argument_name.rend(), [](unsigned char ch) { return !isspace(ch); }).base(),
                argument_name.end());
            insert_data.argument_map[argument_name] = argument->getSourceRange();
            insert_data.argument_replacement_map[argument->getSourceRange()] = m_rewriter.getRewrittenText(argument->getSourceRange());
        }
        g_insert_data.push_back(insert_data);
        g_insert_call_locations.insert(expression->getBeginLoc());
    }

private:
    Rewriter& m_rewriter;
};

// AST handler that is called when a declarative for.
class declarative_for_match_handler_t : public MatchFinder::MatchCallback
{
public:
    explicit declarative_for_match_handler_t(Rewriter& r)
        : m_rewriter(r)
    {
    }
    void run(const MatchFinder::MatchResult& result) override
    {
        if (g_is_generation_error)
        {
            return;
        }
        const auto* expression = result.Nodes.getNodeAs<GaiaForStmt>("DeclFor");
        if (expression == nullptr)
        {
            gaiat::diag().emit(g_last_rule_location, diag::err_incorrect_matched_expression);
            g_is_generation_error = true;
            return;
        }

        string table_name;
        string variable_name;
        SourceRange expression_source_range;
        explicit_path_data_t explicit_path_data;
        bool explicit_path_present = true;

        gaiat::diag().set_location(expression->getBeginLoc());

        const auto* path = dyn_cast<DeclRefExpr>(expression->getPath());
        if (path == nullptr)
        {
            gaiat::diag().emit(diag::err_incorrect_for_expression);
            g_is_generation_error = true;
            return;
        }
        const ValueDecl* decl = path->getDecl();
        table_name = get_table_name(decl);
        if (!get_explicit_path_data(decl, explicit_path_data, expression_source_range))
        {
            g_used_dbs.insert(table_navigation_t::get_table_data().find(table_name)->second.db_name);
            explicit_path_present = false;
            expression_source_range.setBegin(expression->getLParenLoc().getLocWithOffset(1));
        }
        else
        {
            variable_name = get_table_from_expression(explicit_path_data.path_components.back());
            get_variable_name(variable_name, table_name, explicit_path_data);
            update_used_dbs(explicit_path_data);
        }
        expression_source_range.setEnd(expression->getRParenLoc().getLocWithOffset(-1));

        if (expression_source_range.isValid())
        {
            if (explicit_path_present)
            {
                update_expression_explicit_path_data(
                    result.Context,
                    path,
                    explicit_path_data,
                    expression_source_range,
                    m_rewriter);
            }
            else
            {
                update_expression_used_tables(
                    result.Context,
                    path,
                    table_name,
                    variable_name,
                    expression_source_range,
                    m_rewriter);
            }
        }
        m_rewriter.RemoveText(SourceRange(expression->getForLoc(), expression->getRParenLoc()));
        g_rewriter_history.push_back({SourceRange(expression->getForLoc(), expression->getRParenLoc()), "", remove_text});
        SourceRange nomatch_location = get_statement_source_range(expression->getNoMatch(), m_rewriter.getSourceMgr(), m_rewriter.getLangOpts(), true);
        if (nomatch_location.isValid())
        {
            g_nomatch_location_list.push_back(nomatch_location);
        }
    }

private:
    Rewriter& m_rewriter;
};

// AST handler that is called when declarative break or continue are used in the rule.
class declarative_break_continue_handler_t : public MatchFinder::MatchCallback
{
public:
    explicit declarative_break_continue_handler_t(Rewriter& r)
        : m_rewriter(r)
    {
    }
    void run(const MatchFinder::MatchResult& result) override
    {
        if (g_is_generation_error)
        {
            return;
        }
        const auto* break_expression = result.Nodes.getNodeAs<BreakStmt>("DeclBreak");
        const auto* continue_expression = result.Nodes.getNodeAs<ContinueStmt>("DeclContinue");
        if (break_expression == nullptr && continue_expression == nullptr)
        {
            gaiat::diag().emit(g_last_rule_location, diag::err_incorrect_matched_expression);
            g_is_generation_error = true;
            return;
        }
        LabelDecl* decl;
        SourceRange expression_source_range;
        if (break_expression != nullptr)
        {
            decl = break_expression->getLabel();
            expression_source_range = break_expression->getSourceRange();
        }
        else
        {
            decl = continue_expression->getLabel();
            expression_source_range = continue_expression->getSourceRange();
        }

        // Handle non-declarative break/continue.
        if (decl == nullptr)
        {
            return;
        }

        const LabelStmt* label_statement = decl->getStmt();
        if (label_statement == nullptr)
        {
            g_is_generation_error = true;
            return;
        }

        const Stmt* statement = label_statement->getSubStmt();
        if (statement == nullptr)
        {
            g_is_generation_error = true;
            return;
        }
        SourceRange statement_source_range = get_statement_source_range(statement, m_rewriter.getSourceMgr(), m_rewriter.getLangOpts());

        string label_name;
        if (break_expression != nullptr)
        {
            auto break_label_iterator = g_break_label_map.find(statement_source_range);
            if (break_label_iterator == g_break_label_map.end())
            {
                label_name = table_navigation_t::get_variable_name("break", unordered_map<string, string>());
                g_break_label_map[statement_source_range] = label_name;
            }
            else
            {
                label_name = break_label_iterator->second;
            }
        }
        else
        {
            auto continue_label_iterator = g_continue_label_map.find(statement_source_range);
            if (continue_label_iterator == g_continue_label_map.end())
            {
                label_name = table_navigation_t::get_variable_name("continue", unordered_map<string, string>());
                g_continue_label_map[statement_source_range] = label_name;
            }
            else
            {
                label_name = continue_label_iterator->second;
            }
        }

        auto offset
            = Lexer::MeasureTokenLength(expression_source_range.getEnd(), m_rewriter.getSourceMgr(), m_rewriter.getLangOpts()) + 1;
        expression_source_range.setEnd(expression_source_range.getEnd().getLocWithOffset(offset));
        string replacement_string = "goto " + label_name;
        m_rewriter.ReplaceText(expression_source_range, replacement_string);
        g_rewriter_history.push_back({expression_source_range, replacement_string, replace_text});
    }

private:
    Rewriter& m_rewriter;
};

// Handles the connect/disconnect calls. Mostly the code figures out what link is between
// table1.connect(table2) and inserts it: table1.link().connect(table2)
class declarative_connect_disconnect_handler_t : public MatchFinder::MatchCallback
{
public:
    explicit declarative_connect_disconnect_handler_t(Rewriter& r)
        : m_rewriter(r){};

    void run(const MatchFinder::MatchResult& result) override
    {
        if (g_is_generation_error)
        {
            return;
        }

        string src_table_name;
        string dest_table_name;
        string link_name;
        bool need_link_field = false;

        const auto* method_call_expr = result.Nodes.getNodeAs<CXXMemberCallExpr>("connectDisconnectCall");

        const auto* table_call = result.Nodes.getNodeAs<DeclRefExpr>("tableCall");
        src_table_name = get_table_name(table_call->getDecl());

        const auto* param = result.Nodes.getNodeAs<DeclRefExpr>("connectDisconnectParam");
        const auto* table_attr = param->getType()->getAsRecordDecl()->getAttr<GaiaTableAttr>();
        dest_table_name = table_attr->getTable()->getName().str();

        const auto* link_expr = result.Nodes.getNodeAs<MemberExpr>("tableFieldGet");

        unordered_map<string, table_data_t> table_data = table_navigation_t::get_table_data();

        gaiat::diag().set_location(table_call->getLocation());

        auto src_table_iter = table_data.find(src_table_name);
        if (src_table_iter == table_data.end())
        {
            gaiat::diag().emit(diag::err_table_not_found) << src_table_name;
            g_is_generation_error = true;
            return;
        }
        table_data_t src_table_data = src_table_iter->second;

        auto dest_table_iter = table_data.find(dest_table_name);
        if (dest_table_iter == table_data.end())
        {
            gaiat::diag().emit(param->getLocation(), diag::err_table_not_found) << dest_table_name;
            g_is_generation_error = true;
            return;
        }
        table_data_t dest_table_data = dest_table_iter->second;

        // If the link_expr is not null this is a call in the form table.link.connect()
        // hence we don't need to look up the name. Otherwise, this is in the form
        // table.connect() and we have to infer the link name from the catalog.
        if (link_expr)
        {
            link_name = link_expr->getMemberNameInfo().getName().getAsString();
        }
        else
        {
            // Search what link connect src_table to dest_table.
            // We can assume that the link is unique because the check
            // has already been performed in SemaGaia.
            for (const auto& link_data_pair : src_table_data.link_data)
            {
                if (link_data_pair.second.target_table == dest_table_name)
                {
                    link_name = link_data_pair.first;
                }
            }

            // We will need to add the field name.
            need_link_field = true;
        }

        if (link_name.empty())
        {
            gaiat::diag().emit(diag::err_no_path) << src_table_name << dest_table_name;
            g_is_generation_error = true;
            return;
        }

        auto link_data_iter = src_table_data.link_data.find(link_name);
        if (link_data_iter == src_table_data.link_data.end())
        {
            gaiat::diag().emit(diag::err_no_link) << src_table_name << link_name;
            g_is_generation_error = true;
            return;
        }

        link_data_t link_data = link_data_iter->second;

        if (need_link_field)
        {
            // Inserts the link name between the table name and the connect/disconnect method:
            // table.link_name().connect().
            m_rewriter.InsertTextBefore(method_call_expr->getExprLoc(), link_name + "().");
        }
    }

private:
    Rewriter& m_rewriter;
};

class unused_label_handler_t : public MatchFinder::MatchCallback
{
public:
    explicit unused_label_handler_t(Rewriter& r)
        : m_rewriter(r){};

    void run(const MatchFinder::MatchResult& result) override
    {
        if (g_is_generation_error)
        {
            return;
        }

        const auto* label_statement = result.Nodes.getNodeAs<LabelStmt>("labelDeclaration");
        if (label_statement == nullptr)
        {
            gaiat::diag().emit(diag::err_incorrect_matched_expression);
            g_is_generation_error = true;
            return;
        }

        const auto* label_declaration = label_statement->getDecl();
        if (label_declaration == nullptr)
        {
            gaiat::diag().emit(diag::err_incorrect_matched_expression);
            g_is_generation_error = true;
            return;
        }

        if (!label_declaration->isUsed())
        {
            SourceRange label_source_range = label_declaration->getSourceRange();
            SourceLocation end_location = Lexer::findLocationAfterToken(label_source_range.getEnd(), tok::colon, m_rewriter.getSourceMgr(), m_rewriter.getLangOpts(), true);
            if (end_location.isValid())
            {
                label_source_range.setEnd(end_location.getLocWithOffset(-1));
            }
            m_rewriter.RemoveText(label_source_range);
        }
    }

private:
    Rewriter& m_rewriter;
};

class translation_engine_consumer_t : public clang::ASTConsumer
{
public:
    explicit translation_engine_consumer_t(ASTContext*, Rewriter& r)
        : m_field_get_match_handler(r)
        , m_field_set_match_handler(r)
        , m_rule_match_handler(r)
        , m_ruleset_match_handler(r)
        , m_field_unary_operator_match_handler(r)
        , m_rule_context_match_handler(r)
        , m_table_call_match_handler(r)
        , m_if_nomatch_match_handler(r)
        , m_declarative_for_match_handler(r)
        , m_declarative_break_continue_handler(r)
        , m_declarative_delete_handler(r)
        , m_declarative_insert_handler(r)
        , m_declarative_connect_disconnect_handler(r)
        , m_unused_label_handler(r)
    {
        DeclarationMatcher ruleset_matcher = rulesetDecl().bind("rulesetDecl");
        DeclarationMatcher rule_matcher
            = functionDecl(allOf(
                               hasAncestor(ruleset_matcher),
                               hasAttr(attr::Rule)))
                  .bind("ruleDecl");
        StatementMatcher ruleset_name_matcher
            = memberExpr(
                  hasAncestor(ruleset_matcher),
                  hasDescendant(gaiaRuleContextExpr()),
                  member(hasName("ruleset_name")))
                  .bind("ruleset_name");
        StatementMatcher rule_name_matcher
            = memberExpr(
                  hasAncestor(ruleset_matcher),
                  hasDescendant(gaiaRuleContextExpr()),
                  member(hasName("rule_name")))
                  .bind("rule_name");
        StatementMatcher event_type_matcher
            = memberExpr(
                  hasAncestor(ruleset_matcher),
                  hasDescendant(gaiaRuleContextExpr()),
                  member(hasName("event_type")))
                  .bind("event_type");
        StatementMatcher gaia_type_matcher
            = memberExpr(
                  hasAncestor(ruleset_matcher),
                  hasDescendant(gaiaRuleContextExpr()),
                  member(hasName("gaia_type")))
                  .bind("gaia_type");

        DeclarationMatcher variable_declaration_matcher = varDecl(hasAncestor(rule_matcher)).bind("varDeclaration");

        StatementMatcher field_get_matcher
            = declRefExpr(to(varDecl(
                              anyOf(
                                  hasAttr(attr::GaiaField),
                                  hasAttr(attr::FieldTable),
                                  hasAttr(attr::GaiaFieldValue)),
                              unless(hasAttr(attr::GaiaFieldLValue)))))
                  .bind("fieldGet");
        StatementMatcher table_call_matcher
            = declRefExpr(allOf(
                              to(varDecl(
                                  anyOf(
                                      hasAttr(attr::GaiaField),
                                      hasAttr(attr::FieldTable),
                                      hasAttr(attr::GaiaFieldValue)),
                                  unless(hasAttr(attr::GaiaFieldLValue)))),
                              allOf(
                                  unless(
                                      hasAncestor(
                                          memberExpr(
                                              member(
                                                  allOf(
                                                      hasAttr(attr::GaiaField), unless(hasAttr(attr::GaiaFieldLValue))))))),
                                  anyOf(
                                      hasAncestor(callExpr()), hasAncestor(cxxMemberCallExpr())))))
                  .bind("tableCall");

        StatementMatcher field_set_matcher
            = binaryOperator(
                  allOf(
                      hasAncestor(ruleset_matcher),
                      isAssignmentOperator(),
                      hasLHS(declRefExpr(to(varDecl(hasAttr(attr::GaiaFieldLValue)))))))
                  .bind("fieldSet");
        StatementMatcher field_unary_operator_matcher
            = unaryOperator(
                  allOf(
                      hasAncestor(ruleset_matcher),
                      anyOf(
                          hasOperatorName("++"),
                          hasOperatorName("--")),
                      hasUnaryOperand(declRefExpr(to(varDecl(hasAttr(attr::GaiaFieldLValue)))))))
                  .bind("fieldUnaryOp");

        StatementMatcher table_field_get_matcher
            = memberExpr(
                  member(
                      allOf(
                          hasAttr(attr::GaiaField),
                          unless(hasAttr(attr::GaiaFieldLValue)))),
                  hasDescendant(declRefExpr(
                                    to(varDecl(
                                        anyOf(
                                            hasAttr(attr::GaiaField),
                                            hasAttr(attr::FieldTable),
                                            hasAttr(attr::GaiaFieldValue)),
                                        unless(hasAttr(attr::GaiaFieldLValue)))))
                                    .bind("tableCall")))
                  .bind("tableFieldGet");

        StatementMatcher table_field_set_matcher
            = binaryOperator(
                  allOf(
                      hasAncestor(ruleset_matcher),
                      isAssignmentOperator(),
                      hasLHS(
                          memberExpr(
                              hasDescendant(
                                  declRefExpr(
                                      to(varDecl(hasAttr(attr::GaiaFieldLValue)))))))))
                  .bind("fieldSet");

        StatementMatcher table_field_unary_operator_matcher
            = unaryOperator(
                  allOf(
                      hasAncestor(ruleset_matcher),
                      anyOf(
                          hasOperatorName("++"),
                          hasOperatorName("--")),
                      hasUnaryOperand(
                          memberExpr(
                              hasDescendant(
                                  declRefExpr(
                                      to(varDecl(hasAttr(attr::GaiaFieldLValue)))))))))
                  .bind("fieldUnaryOp");

        StatementMatcher if_no_match_matcher
            = ifStmt(allOf(
                         hasAncestor(rule_matcher),
                         hasNoMatch(anything())))
                  .bind("NoMatchIf");

        StatementMatcher declarative_for_matcher
            = gaiaForStmt().bind("DeclFor");

        DeclarationMatcher variable_declaration_init_matcher
            = varDecl(allOf(
                          hasAncestor(rule_matcher),
                          hasInitializer(anyOf(
                              hasDescendant(field_get_matcher),
                              hasDescendant(field_unary_operator_matcher),
                              hasDescendant(table_field_get_matcher),
                              hasDescendant(table_field_unary_operator_matcher)))))
                  .bind("varDeclarationInit");

        StatementMatcher declarative_break_matcher = breakStmt().bind("DeclBreak");
        StatementMatcher declarative_continue_matcher = continueStmt().bind("DeclContinue");
        StatementMatcher declarative_delete_matcher
            = cxxMemberCallExpr(
                  hasAncestor(ruleset_matcher),
                  callee(cxxMethodDecl(hasName("remove"))),
                  hasDescendant(table_call_matcher))
                  .bind("removeCall");

        StatementMatcher declarative_insert_matcher
            = cxxMemberCallExpr(
                  hasAncestor(ruleset_matcher),
                  callee(cxxMethodDecl(hasName("insert"))),
                  hasDescendant(table_call_matcher))
                  .bind("insertCall");

        // Matches an expression in the form: table.connect().
        StatementMatcher declarative_table_connect_disconnect_matcher
            = cxxMemberCallExpr(
                  hasAncestor(ruleset_matcher),
                  callee(cxxMethodDecl(
                      anyOf(
                          hasName(c_connect_keyword),
                          hasName(c_disconnect_keyword)))),
                  hasArgument(
                      0,
                      anyOf(
                          // table.connect(s1)
                          declRefExpr().bind("connectDisconnectParam"),
                          // table.connect(table2.insert())
                          hasDescendant(declRefExpr().bind("connectDisconnectParam")))),
                  on(table_call_matcher))
                  .bind("connectDisconnectCall");

        // Matches an expression in the form: table.link.connect().
        StatementMatcher declarative_link_connect_disconnect_matcher
            = cxxMemberCallExpr(
                  hasAncestor(ruleset_matcher),
                  callee(cxxMethodDecl(
                      anyOf(
                          hasName(c_connect_keyword),
                          hasName(c_disconnect_keyword)))),
                  hasArgument(
                      0,
                      anyOf(
                          // table.link.connect(s1)
                          declRefExpr().bind("connectDisconnectParam"),
                          // table.link.connect(table2.insert())
                          hasDescendant(declRefExpr().bind("connectDisconnectParam")))),
                  on(table_field_get_matcher))
                  .bind("connectDisconnectCall");

        StatementMatcher unused_label_matcher = labelStmt(hasAncestor(rule_matcher)).bind("labelDeclaration");

        m_matcher.addMatcher(field_get_matcher, &m_field_get_match_handler);
        m_matcher.addMatcher(table_field_get_matcher, &m_field_get_match_handler);

        m_matcher.addMatcher(field_set_matcher, &m_field_set_match_handler);
        m_matcher.addMatcher(table_field_set_matcher, &m_field_set_match_handler);

        m_matcher.addMatcher(rule_matcher, &m_rule_match_handler);
        m_matcher.addMatcher(ruleset_matcher, &m_ruleset_match_handler);
        m_matcher.addMatcher(field_unary_operator_matcher, &m_field_unary_operator_match_handler);

        m_matcher.addMatcher(table_field_unary_operator_matcher, &m_field_unary_operator_match_handler);

        m_matcher.addMatcher(variable_declaration_matcher, &m_variable_declaration_match_handler);
        m_matcher.addMatcher(variable_declaration_init_matcher, &m_variable_declaration_match_handler);
        m_matcher.addMatcher(ruleset_name_matcher, &m_rule_context_match_handler);
        m_matcher.addMatcher(rule_name_matcher, &m_rule_context_match_handler);
        m_matcher.addMatcher(event_type_matcher, &m_rule_context_match_handler);
        m_matcher.addMatcher(gaia_type_matcher, &m_rule_context_match_handler);
        m_matcher.addMatcher(table_call_matcher, &m_table_call_match_handler);
        m_matcher.addMatcher(if_no_match_matcher, &m_if_nomatch_match_handler);
        m_matcher.addMatcher(declarative_for_matcher, &m_declarative_for_match_handler);
        m_matcher.addMatcher(declarative_break_matcher, &m_declarative_break_continue_handler);
        m_matcher.addMatcher(declarative_continue_matcher, &m_declarative_break_continue_handler);
        m_matcher.addMatcher(declarative_delete_matcher, &m_declarative_delete_handler);
        m_matcher.addMatcher(declarative_insert_matcher, &m_declarative_insert_handler);

        m_matcher.addMatcher(declarative_table_connect_disconnect_matcher, &m_declarative_connect_disconnect_handler);
        m_matcher.addMatcher(declarative_link_connect_disconnect_matcher, &m_declarative_connect_disconnect_handler);
        m_matcher.addMatcher(unused_label_matcher, &m_unused_label_handler);
    }

    void HandleTranslationUnit(clang::ASTContext& context) override
    {
        m_matcher.matchAST(context);
    }

private:
    MatchFinder m_matcher;
    field_get_match_handler_t m_field_get_match_handler;
    field_set_match_handler_t m_field_set_match_handler;
    rule_match_handler_t m_rule_match_handler;
    ruleset_match_handler_t m_ruleset_match_handler;
    field_unary_operator_match_handler_t m_field_unary_operator_match_handler;
    variable_declaration_match_handler_t m_variable_declaration_match_handler;
    rule_context_rule_match_handler_t m_rule_context_match_handler;
    table_call_match_handler_t m_table_call_match_handler;
    if_nomatch_match_handler_t m_if_nomatch_match_handler;
    declarative_for_match_handler_t m_declarative_for_match_handler;
    declarative_break_continue_handler_t m_declarative_break_continue_handler;
    declarative_delete_handler_t m_declarative_delete_handler;
    declarative_insert_handler_t m_declarative_insert_handler;
    declarative_connect_disconnect_handler_t m_declarative_connect_disconnect_handler;
    unused_label_handler_t m_unused_label_handler;
};

// This class allows us to generate diagnostics with source file information
// right up to the point where we are about to call EndSourceFile() for the DiagnosticConsumer.
// The Translation Engine will generate code for the last rule when it gets a
// ASTFrontEndAction::EndSourceFileAction() call.  Unfortunately, this callback occurs after the DiagnosticConsumer
// EndSourceFile() gets called so we were losing all source line information for the last
// ruleset.  By creating a diagnostic consumer, we can override the EndSourceFile() call,
// generate the code for the last rule, and ensure we have good source info.
// See DiagnosticConsumer.h for information on BeginSourceFile and EndSourceFile.
class gaiat_diagnostic_consumer_t : public clang::TextDiagnosticPrinter
{
public:
    gaiat_diagnostic_consumer_t()
        : TextDiagnosticPrinter(llvm::errs(), new DiagnosticOptions())
    {
    }

    void set_rewriter(Rewriter* rewriter)
    {
        m_rewriter = rewriter;
    }

    void EndSourceFile() override
    {
        if (!g_translation_engine_output_option.empty())
        {
            std::remove(g_translation_engine_output_option.c_str());
        }
        Rewriter& rewriter = *m_rewriter;

        // Always call the TextDiagnosticPrinter's EndSourceFile() method.
        auto call_end_source_file = gaia::common::scope_guard::make_scope_guard(
            [this] { TextDiagnosticPrinter::EndSourceFile(); });

        generate_rules(rewriter);
        if (g_is_generation_error)
        {
            return;
        }

        g_generated_subscription_code
            += "namespace " + g_current_ruleset
            + "{\nvoid subscribe_ruleset_" + g_current_ruleset + "()\n{\n" + g_current_ruleset_subscription + "}\n"
            + "void unsubscribe_ruleset_" + g_current_ruleset + "()\n{\n" + g_current_ruleset_unsubscription + "}\n"
            + "} // namespace " + g_current_ruleset + "\n"
            + generate_general_subscription_code();

        if (!m_rewriter->getSourceMgr().getDiagnostics().hasErrorOccurred() && !g_is_generation_error && !g_translation_engine_output_option.empty())
        {
            std::error_code error_code;
            llvm::raw_fd_ostream output_file(g_translation_engine_output_option, error_code, llvm::sys::fs::F_None);

            if (!output_file.has_error())
            {
                output_file << "#include <cstring>\n";
                output_file << "\n";
                output_file << "#include \"gaia/common.hpp\"\n";
                output_file << "#include \"gaia/events.hpp\"\n";
                output_file << "#include \"gaia/rules/rules.hpp\"\n";
                output_file << "\n";
                for (const string& db : g_used_dbs)
                {
                    if (db == catalog::c_empty_db_name)
                    {
                        output_file << "#include \"gaia.h\"\n";
                    }
                    else
                    {
                        output_file << "#include \"gaia_" << db << ".h\"\n";
                    }
                }

                m_rewriter->getEditBuffer(m_rewriter->getSourceMgr().getMainFileID())
                    .write(output_file);
                output_file << g_generated_subscription_code;
            }

            output_file.close();
        }
    }

private:
    // Pointer to the Rewriter instance owned by the
    // translation_engine_action_t class. Do not free.
    // It is guaranteed to live until EndSourceFileAction() which
    // occurs after EndSourceFile().
    Rewriter* m_rewriter;
};

gaiat_diagnostic_consumer_t g_diagnostic_consumer;

class translation_engine_action_t : public clang::ASTFrontendAction
{
public:
    std::unique_ptr<clang::ASTConsumer> CreateASTConsumer(
        clang::CompilerInstance& compiler, llvm::StringRef) override
    {
        m_rewriter.setSourceMgr(compiler.getSourceManager(), compiler.getLangOpts());
        g_diagnostic_consumer.set_rewriter(&m_rewriter);
        g_diag_ptr = std::make_unique<diagnostic_context_t>(compiler.getSourceManager().getDiagnostics());
        return std::unique_ptr<clang::ASTConsumer>(
            new translation_engine_consumer_t(&compiler.getASTContext(), m_rewriter));
    }

private:
    Rewriter m_rewriter;
};

int main(int argc, const char** argv)
{
    cl::SetVersionPrinter(print_version);
    cl::ResetAllOptionOccurrences();
    cl::HideUnrelatedOptions(g_translation_engine_category);

    std::string error_msg;

    // This loads compilation commands after "--" in the command line: gaiat <sourceFile> -- <compileCommands>
    // Errors in these commands will be visible later when the ClangTool is run.
    std::unique_ptr<CompilationDatabase> compilation_database
        = FixedCompilationDatabase::loadFromCommandLine(argc, argv, error_msg);

    llvm::raw_string_ostream error_msg_stream(error_msg);

    if (!cl::ParseCommandLineOptions(argc, argv, "A tool to generate C++ rule and rule subscription code from declarative rulesets.", &error_msg_stream))
    {
        // Since the ClangTool has not run yet, we must show errors from FixedCompilationDatabase::loadFromCommandLine()
        // and cl::ParseCommandLineOptions() or else errors from the former will be invisible.
        error_msg_stream.flush();
        llvm::errs() << error_msg;
        return EXIT_FAILURE;
    }

    cl::PrintOptionValues();

    if (g_help_option_alias)
    {
        // -help-list is omitted from the output because the categorized mode of PrintHelpMessage() behaves the same as -help-list.
        // This is the only way -h and -help differ.
        cl::PrintHelpMessage(false, true);
        return EXIT_SUCCESS;
    }

    if (g_source_files.empty())
    {
        // This is considered success instead of failure because it happens if a new user explores gaiat by
        // typing "gaiat" into their terminal with no file arguments. They didn't do anything bad
        // to deserve an EXIT_FAILURE.
        cl::PrintHelpMessage();
        return EXIT_SUCCESS;
    }

    if (g_source_files.size() > 1)
    {
        llvm::errs() << c_err_multiple_ruleset_files;
        return EXIT_FAILURE;
    }

    if (!g_instance_name.empty())
    {
        gaia::db::config::session_options_t session_options = gaia::db::config::get_default_session_options();
        session_options.db_instance_name = g_instance_name.getValue();
        session_options.skip_catalog_integrity_check = false;
        gaia::db::config::set_default_session_options(session_options);
    }

    if (!compilation_database)
    {
        compilation_database = llvm::make_unique<clang::tooling::FixedCompilationDatabase>(
            ".", std::vector<std::string>());
    }

    // Create a new Clang Tool instance (a LibTooling environment).
    ClangTool tool(*compilation_database, g_source_files);
    tool.setDiagnosticConsumer(&g_diagnostic_consumer);

    tool.appendArgumentsAdjuster(getInsertArgumentAdjuster("-fgaia-extensions"));
    int result = tool.run(newFrontendActionFactory<translation_engine_action_t>().get());
    if (result == 0 && !g_is_generation_error)
    {
        return EXIT_SUCCESS;
    }
    else
    {
        return EXIT_FAILURE;
    }
}<|MERGE_RESOLUTION|>--- conflicted
+++ resolved
@@ -1381,12 +1381,8 @@
         else if (const auto* expression = node_parents_iterator.get<GaiaForStmt>())
         {
             SourceRange for_condition_source_range = SourceRange(expression->getLParenLoc().getLocWithOffset(1), expression->getRParenLoc().getLocWithOffset(-1));
-<<<<<<< HEAD
-            if (is_range_contained_in_another_range(for_condition_source_range, return_value) || is_range_contained_in_another_range(return_value, for_condition_source_range))
-=======
             if (is_range_contained_in_another_range(for_condition_source_range, return_value)
                 || is_range_contained_in_another_range(return_value, for_condition_source_range))
->>>>>>> 4d189def
             {
                 SourceRange for_source_range = get_statement_source_range(expression, rewriter.getSourceMgr(), rewriter.getLangOpts());
                 update_expression_location(return_value, for_source_range.getBegin(), for_source_range.getEnd());
