/////////////////////////////////////////////
// Copyright (c) Gaia Platform LLC
// All rights reserved.
/////////////////////////////////////////////

#include <algorithm>
#include <iostream>
#include <string>
#include <unordered_set>
#include <vector>

#pragma clang diagnostic push
#pragma clang diagnostic ignored "-Wunused-parameter"
#include "clang/AST/ASTConsumer.h"
#include "clang/AST/ASTContext.h"
#include "clang/AST/Attr.h"
#include "clang/AST/RecursiveASTVisitor.h"
#include "clang/ASTMatchers/ASTMatchFinder.h"
#include "clang/ASTMatchers/ASTMatchers.h"
#include "clang/Driver/Options.h"
#include "clang/Frontend/CompilerInstance.h"
#include "clang/Frontend/FrontendAction.h"
#include "clang/Rewrite/Core/Rewriter.h"
#include "clang/Tooling/CommonOptionsParser.h"
#include "clang/Tooling/Tooling.h"
#pragma clang diagnostic pop

#include "gaia_internal/common/gaia_version.hpp"
#include "gaia_internal/common/system_error.hpp"
#include "gaia_internal/db/db_client_config.hpp"
#include "gaia_internal/db/gaia_db_internal.hpp"

#include "table_navigation.h"

using namespace std;
using namespace clang;
using namespace clang::driver;
using namespace clang::tooling;
using namespace llvm;
using namespace clang::ast_matchers;
using namespace gaia;
using namespace gaia::common;
using namespace gaia::translation;

cl::OptionCategory g_translation_engine_category("Use translation engine options");
cl::opt<string> g_translation_engine_output_option(
    "output", cl::init(""), cl::desc("output file name"), cl::cat(g_translation_engine_category));

std::string g_current_ruleset;
bool g_is_generation_error = false;
int g_current_ruleset_rule_number = 1;
unsigned int g_current_ruleset_rule_line_number = 1;
constexpr int c_declaration_to_ruleset_offset = -2;
bool g_is_rule_context_rule_name_referenced = false;
SourceRange g_rule_attribute_source_range;
bool g_is_rule_prolog_specified = false;
constexpr int c_encoding_shift = 16;
constexpr int c_encoding_mask = 0xFFFF;

vector<string> g_rulesets;
unordered_map<string, unordered_set<string>> g_active_fields;
unordered_set<string> g_insert_tables;
unordered_set<string> g_update_tables;
unordered_map<string, string> g_attribute_tag_map;

namespace std
{
template <>
struct hash<SourceRange>
{
    std::size_t operator()(SourceRange const& range) const noexcept
    {
        return std::hash<unsigned int>{}(
            (range.getBegin().getRawEncoding() << c_encoding_shift) | (range.getEnd().getRawEncoding() & c_encoding_mask));
    }
};
template <>
struct hash<SourceLocation>
{
    std::size_t operator()(SourceLocation const& location) const noexcept
    {
        return std::hash<unsigned int>{}(location.getRawEncoding());
    }
};
} // namespace std

unordered_set<SourceLocation> g_insert_call_locations;

unordered_map<SourceRange, vector<explicit_path_data_t>> g_expression_explicit_path_data;

unordered_set<string> g_used_dbs;

const FunctionDecl* g_current_rule_declaration = nullptr;

string g_current_ruleset_subscription;
string g_generated_subscription_code;
string g_current_ruleset_unsubscription;

enum rewriter_operation_t
{
    replace_text,
    insert_text_after_token,
    remove_text,
    insert_text_before,
};

struct rewriter_history_t
{
    SourceRange range;
    string string_argument;
    rewriter_operation_t operation;
};

vector<rewriter_history_t> g_rewriter_history;
vector<SourceRange> g_nomatch_location;
unordered_map<SourceRange, string> g_variable_declaration_location;
unordered_set<SourceRange> g_variable_declaration_init_location;
unordered_map<SourceRange, SourceLocation> g_nomatch_location_map;
unordered_map<SourceRange, string> g_break_label_map;
unordered_map<SourceRange, string> g_continue_label_map;

// Suppress these clang-tidy warnings for now.
static const char c_nolint_identifier_naming[] = "// NOLINTNEXTLINE(readability-identifier-naming)";
static const char c_ident[] = "    ";

static void print_version(raw_ostream& stream)
{
    stream << "Gaia Translation Engine " << gaia_full_version() << "\nCopyright (c) Gaia Platform LLC\n";
}

SourceRange get_statement_source_range(const Stmt* expression, const SourceManager& source_manager, const LangOptions& options)
{
    if (expression == nullptr)
    {
        return SourceRange();
    }
    SourceRange return_value = expression->getSourceRange();
    if (dyn_cast<CompoundStmt>(expression) == nullptr)
    {
<<<<<<< HEAD
        SourceLocation end_location = Lexer::findLocationAfterToken(return_value.getEnd(), tok::semi, source_manager, options, true);
=======
        SourceLocation end_location = Lexer::findLocationAfterToken(
            return_value.getEnd(), tok::semi, source_manager, options, true);
>>>>>>> 7736a976
        if (end_location.isValid())
        {
            return_value.setEnd(end_location.getLocWithOffset(-1));
        }
    }
    return return_value;
}

SourceRange get_if_statement_source_range(const IfStmt* expression, const SourceManager& source_manager, const LangOptions& options)
{
    if (expression == nullptr)
    {
        return SourceRange();
    }
    SourceRange return_value = expression->getSourceRange();
    SourceRange nomatch_source_range = get_statement_source_range(expression->getNoMatch(), source_manager, options);
    SourceRange else_source_range = get_statement_source_range(expression->getElse(), source_manager, options);
    SourceRange then_source_range = get_statement_source_range(expression->getThen(), source_manager, options);
    if (nomatch_source_range.isValid())
    {
        return_value.setEnd(nomatch_source_range.getEnd());
    }
    else if (else_source_range.isValid())
    {
        return_value.setEnd(else_source_range.getEnd());
    }
    else
    {
        return_value.setEnd(then_source_range.getEnd());
    }
    return return_value;
}

void get_variable_name(string& variable_name, string& table_name, explicit_path_data_t& explicit_path_data)
{
    const auto& table_iterator = explicit_path_data.tag_table_map.find(variable_name);
    if (table_iterator == explicit_path_data.tag_table_map.end())
    {
        table_name = variable_name;
    }
    else
    {
        table_name = table_iterator->second;
    }
    auto defined_tag_iterator = explicit_path_data.defined_tags.find(variable_name);
    if (defined_tag_iterator != explicit_path_data.defined_tags.end())
    {
        variable_name = defined_tag_iterator->second;
    }
    if (table_name != variable_name)
    {
        explicit_path_data.tag_table_map[variable_name] = table_name;
    }

    if (explicit_path_data.tag_table_map.find(variable_name) == explicit_path_data.tag_table_map.end())
    {
        variable_name = table_navigation_t::get_variable_name(table_name, explicit_path_data.tag_table_map);
        explicit_path_data.tag_table_map[variable_name] = table_name;
    }
    explicit_path_data.variable_name = variable_name;
}

bool is_range_contained_in_another_range(const SourceRange& range1, const SourceRange& range2)
{
    if (range1 == range2)
    {
        return true;
    }

    if (range1.getBegin() == range2.getBegin() && range2.getEnd() < range1.getEnd())
    {
        return true;
    }
    if (range1.getBegin() < range2.getBegin() && range1.getEnd() == range2.getEnd())
    {
        return true;
    }
    if (range1.getBegin() < range2.getBegin() && range2.getEnd() < range1.getEnd())
    {
        return true;
    }
    return false;
}

string get_table_from_expression(const string& expression)
{
    size_t dot_position = expression.find('.');
    if (dot_position != string::npos)
    {
        return expression.substr(0, dot_position);
    }
    else
    {
        return expression;
    }
}

bool is_tag_defined(const unordered_map<string, string>& tag_map, const string& tag)
{
    for (const auto& defined_tag_iterator : tag_map)
    {
        if (defined_tag_iterator.second == tag)
        {
            return true;
        }
    }
    return false;
}

bool optimize_path(vector<explicit_path_data_t>& path, explicit_path_data_t& path_segment)
{
    string first_table = get_table_from_expression(path_segment.path_components.front());
    for (auto& path_iterator : path)
    {
        if (is_tag_defined(path_iterator.defined_tags, first_table))
        {
            path_segment.skip_implicit_path_generation = true;
            path.insert(path.begin(), path_segment);
            return true;
        }
        if (is_tag_defined(path_segment.defined_tags, get_table_from_expression(path_iterator.path_components.front())))
        {
            path_iterator.skip_implicit_path_generation = true;
        }
    }
    return false;
}

bool is_path_segment_contained_in_another_path(
    const vector<explicit_path_data_t>& path,
    const explicit_path_data_t& path_segment)
{
    unordered_set<string> tag_container, table_container;

    if (!path_segment.defined_tags.empty())
    {
        return false;
    }

    for (const auto& path_iterator : path)
    {
        for (const auto& table_iterator : path_iterator.path_components)
        {
            string table_name = get_table_from_expression(table_iterator);
            auto tag_iterator = path_iterator.defined_tags.find(table_name);
            if (tag_iterator != path_iterator.defined_tags.end())
            {
                table_name = tag_iterator->second;
            }
            table_container.insert(table_name);
        }
        for (const auto& tag_iterator : path_iterator.tag_table_map)
        {
            tag_container.insert(tag_iterator.first);
        }
    }

    for (const auto& tag_map_iterator : path_segment.tag_table_map)
    {
        if (tag_container.find(tag_map_iterator.first) == tag_container.end())
        {
            return false;
        }
    }

    for (const auto& table_iterator : path_segment.path_components)
    {
        if (table_container.find(get_table_from_expression(table_iterator)) == table_container.end())
        {
            return false;
        }
    }

    return true;
}

void validate_table_data()
{
    if (table_navigation_t::get_table_data().empty())
    {
        g_is_generation_error = true;
        return;
    }
}

string generate_general_subscription_code()
{
    string return_value;
    return_value
        .append("namespace gaia\n")
        .append("{\n")
        .append("namespace rules\n")
        .append("{\n")
        .append("extern \"C\" void subscribe_ruleset(const char* ruleset_name)\n")
        .append("{\n");

    for (const string& ruleset : g_rulesets)
    {
        return_value
            .append(c_ident)
            .append("if (strcmp(ruleset_name, \"")
            .append(ruleset)
            .append("\") == 0)\n")
            .append(c_ident)
            .append("{\n")
            .append(c_ident)
            .append(c_ident)
            .append("::")
            .append(ruleset)
            .append("::subscribe_ruleset_")
            .append(ruleset)
            .append("();\n")
            .append(c_ident)
            .append(c_ident)
            .append("return;\n")
            .append(c_ident)
            .append("}\n");
    }

    return_value
        .append(c_ident)
        .append("throw gaia::rules::ruleset_not_found(ruleset_name);\n")
        .append("}\n")
        .append("extern \"C\" void unsubscribe_ruleset(const char* ruleset_name)\n")
        .append("{\n");

    for (const string& ruleset : g_rulesets)
    {
        return_value
            .append(c_ident)
            .append("if (strcmp(ruleset_name, \"")
            .append(ruleset)
            .append("\") == 0)\n")
            .append(c_ident)
            .append("{\n")
            .append(c_ident)
            .append(c_ident)
            .append("::")
            .append(ruleset)
            .append("::unsubscribe_ruleset_")
            .append(ruleset)
            .append("();\n")
            .append(c_ident)
            .append(c_ident)
            .append("return;\n")
            .append(c_ident)
            .append("}\n");
    }

    return_value
        .append(c_ident)
        .append("throw ruleset_not_found(ruleset_name);\n")
        .append("}\n")
        .append("extern \"C\" void initialize_rules()\n")
        .append("{\n");

    for (const string& ruleset : g_rulesets)
    {
        return_value
            .append(c_ident)
            .append("::" + ruleset)
            .append("::subscribe_ruleset_" + ruleset + "();\n");
    }
    return_value
        .append("}\n")
        .append("} // namespace rules\n")
        .append("} // namespace gaia\n");

    return return_value;
}

string get_table_name(const Decl* decl)
{
    const FieldTableAttr* table_attr = decl->getAttr<FieldTableAttr>();
    if (table_attr != nullptr)
    {
        return table_attr->getTable()->getName().str();
    }
    return "";
}

// The function parses a rule  attribute e.g.
// Employee
// Employee.name_last
// E:Employee
// E:Employee.name_last
bool parse_attribute(const string& attribute, string& table, string& field, string& tag)
{
    string tagless_attribute;
    size_t tag_position = attribute.find(':');
    if (tag_position != string::npos)
    {
        tag = attribute.substr(0, tag_position);
        tagless_attribute = attribute.substr(tag_position + 1);
    }
    else
    {
        tagless_attribute = attribute;
    }
    size_t dot_position = tagless_attribute.find('.');
    // Handle fully qualified reference.
    if (dot_position != string::npos)
    {
        table = tagless_attribute.substr(0, dot_position);
        field = tagless_attribute.substr(dot_position + 1);
        return true;
    }
    validate_table_data();

    if (table_navigation_t::get_table_data().find(tagless_attribute) == table_navigation_t::get_table_data().end())
    {
        // Might be a field.
        for (const auto& tbl : table_navigation_t::get_table_data())
        {
            if (tbl.second.field_data.find(tagless_attribute) != tbl.second.field_data.end())
            {
                table = tbl.first;
                field = tagless_attribute;
                return true;
            }
        }
        return false;
    }
    table = tagless_attribute;
    field.clear();
    return true;
}

// This function adds a field to active fields list if it is marked as active in the catalog;
// it returns true if there was no error and false otherwise.
bool validate_and_add_active_field(const string& table_name, const string& field_name, bool is_active_from_field = false)
{
    if (g_is_rule_prolog_specified && is_active_from_field)
    {
        cerr << "Since a rule attribute was provided, specifying active fields inside the rule is not supported." << endl;
        g_is_generation_error = true;
        return false;
    }

    validate_table_data();

    if (g_is_generation_error)
    {
        return false;
    }

    if (table_navigation_t::get_table_data().find(table_name) == table_navigation_t::get_table_data().end())
    {
        cerr << "Table '" << table_name << "' was not found in the catalog." << endl;
        g_is_generation_error = true;
        return false;
    }

    auto fields = table_navigation_t::get_table_data().find(table_name)->second.field_data;

    if (fields.find(field_name) == fields.end())
    {
        cerr << "Field '" << field_name << "' of table '" << table_name << "' was not found in the catalog." << endl;
        g_is_generation_error = true;
        return false;
    }

    if (fields[field_name].is_deprecated)
    {
        cerr << "Field '" << field_name << "' of table '" << table_name << "' is deprecated in the catalog." << endl;
        g_is_generation_error = true;
        return false;
    }

    // TODO[GAIAPLAT-622] If we ever add a "strict" mode to the database, then we
    // should reinstate checking for active fields.

    g_active_fields[table_name].insert(field_name);
    return true;
}

string get_table_name(const string& table, const unordered_map<string, string>& tag_map)
{
    auto tag_iterator = tag_map.find(table);
    if (tag_iterator == tag_map.end())
    {
        tag_iterator = g_attribute_tag_map.find(table);
        if (tag_iterator != g_attribute_tag_map.end())
        {
            return tag_iterator->second;
        }
    }
    else
    {
        return tag_iterator->second;
    }

    return table;
}

void generate_navigation(const string& anchor_table, Rewriter& rewriter)
{
    if (g_is_generation_error)
    {
        return;
    }

    for (const auto& explicit_path_data_iterator : g_expression_explicit_path_data)
    {
        SourceRange nomatch_range;
        for (const auto& nomatch_source_range : g_nomatch_location)
        {
            if (explicit_path_data_iterator.first.getEnd() == nomatch_source_range.getEnd())
            {
                nomatch_range = nomatch_source_range;
                break;
            }
        }
        const auto break_label_iterator = g_break_label_map.find(explicit_path_data_iterator.first);
        const auto continue_label_iterator = g_continue_label_map.find(explicit_path_data_iterator.first);
        string break_label;
        string continue_label;
        if (break_label_iterator != g_break_label_map.end())
        {
            break_label = break_label_iterator->second;
        }
        if (continue_label_iterator != g_continue_label_map.end())
        {
            continue_label = continue_label_iterator->second;
        }
        for (const auto& data_iterator : explicit_path_data_iterator.second)
        {
            string anchor_table_name = get_table_name(
                get_table_from_expression(anchor_table), data_iterator.tag_table_map);

            SourceRange variable_declaration_range;
            for (const auto& variable_declaration_range_iterator : g_variable_declaration_location)
            {
                string variable_name = variable_declaration_range_iterator.second;
                if (g_attribute_tag_map.find(variable_name) != g_attribute_tag_map.end())
                {
                    cerr << "Local variable declaration '" << variable_name
                         << "' hides a tag of the same name." << endl;
                }
                if (is_range_contained_in_another_range(
                        explicit_path_data_iterator.first, variable_declaration_range_iterator.first))
                {
                    if (data_iterator.tag_table_map.find(variable_name) != data_iterator.tag_table_map.end()
                        || is_tag_defined(data_iterator.defined_tags, variable_name))
                    {
                        cerr << "Local variable declaration '" << variable_name
                             << "' hides a tag of the same name." << endl;
                    }

                    if (g_variable_declaration_init_location.find(variable_declaration_range_iterator.first)
                        != g_variable_declaration_init_location.end())
                    {
                        string table_name = get_table_name(
                            get_table_from_expression(
                                data_iterator.path_components.front()),
                            data_iterator.tag_table_map);

                        if (data_iterator.path_components.size() == 1
                            && table_name == anchor_table_name && !data_iterator.is_absolute_path)
                        {
<<<<<<< HEAD
                            auto declaration_source_range_size = variable_declaration_range_iterator.first.getEnd().getRawEncoding() - variable_declaration_range_iterator.first.getBegin().getRawEncoding();
                            auto min_declaration_source_range_size = variable_declaration_range.getEnd().getRawEncoding() - variable_declaration_range.getBegin().getRawEncoding();
=======
                            auto declaration_source_range_size = variable_declaration_range_iterator.first.getEnd().getRawEncoding()
                                - variable_declaration_range_iterator.first.getBegin().getRawEncoding();
                            auto min_declaration_source_range_size = variable_declaration_range.getEnd().getRawEncoding()
                                - variable_declaration_range.getBegin().getRawEncoding();
>>>>>>> 7736a976
                            if (variable_declaration_range.isInvalid() || declaration_source_range_size < min_declaration_source_range_size)
                            {
                                variable_declaration_range = variable_declaration_range_iterator.first;
                            }
                        }
                        else
                        {
                            cerr << "Initialization of declared variable with EDC objects is not supported." << endl;
                            g_is_generation_error = true;
                            return;
                        }
                    }
                }
            }

            if (variable_declaration_range.isValid())
            {
                string declaration_code = rewriter.getRewrittenText(variable_declaration_range);
                if (!declaration_code.empty())
                {
                    size_t start_position = declaration_code.find(data_iterator.variable_name);
                    if (start_position != std::string::npos)
                    {
                        const auto& table_data = table_navigation_t::get_table_data();
                        auto anchor_table_data_itr = table_data.find(anchor_table_name);

                        if (anchor_table_data_itr == table_data.end())
                        {
                            return;
                        }

                        string replacement_code
                            = string("gaia::")
                                  .append(anchor_table_data_itr->second.db_name)
                                  .append("::")
                                  .append(anchor_table_name)
                                  .append("_t::get(context->record)");

                        declaration_code.replace(start_position, data_iterator.variable_name.length(), replacement_code);
                        rewriter.ReplaceText(variable_declaration_range, declaration_code);
                        continue;
                    }
                }
            }

            if (data_iterator.skip_implicit_path_generation && data_iterator.path_components.size() == 1)
            {
                continue;
            }

            navigation_code_data_t navigation_code = table_navigation_t::generate_explicit_navigation_code(
                anchor_table, data_iterator);
            if (navigation_code.prefix.empty())
            {
                g_is_generation_error = true;
                return;
            }

            if (!break_label.empty())
            {
                navigation_code.postfix += "\n" + break_label + ":\n";
            }
            if (!continue_label.empty())
            {
                navigation_code.postfix = "\n" + continue_label + ":\n" + navigation_code.postfix;
            }

            if (nomatch_range.isValid())
            {
                string variable_name = table_navigation_t::get_variable_name("", unordered_map<string, string>());
                string nomatch_prefix = "{\nbool " + variable_name + " = false;\n";
                rewriter.InsertTextBefore(
                    explicit_path_data_iterator.first.getBegin(),
                    nomatch_prefix + navigation_code.prefix);
                rewriter.InsertTextAfter(explicit_path_data_iterator.first.getBegin(), variable_name + " = true;\n");
                rewriter.ReplaceText(
                    SourceRange(g_nomatch_location_map[nomatch_range], nomatch_range.getEnd()),
                    navigation_code.postfix + "\nif (!" + variable_name + ")\n" + rewriter.getRewrittenText(nomatch_range) + "}\n");
            }
            else
            {
                rewriter.InsertTextBefore(
                    explicit_path_data_iterator.first.getBegin(),
                    navigation_code.prefix);
                rewriter.InsertTextAfterToken(
                    explicit_path_data_iterator.first.getEnd(),
                    navigation_code.postfix);
            }
        }
    }
}

void generate_table_subscription(
    const string& table,
    const string& field_subscription_code,
    int rule_count,
    bool subscribe_update,
    unordered_map<uint32_t, string>& rule_line_numbers,
    Rewriter& rewriter)
{
    string common_subscription_code;
    if (table_navigation_t::get_table_data().find(table) == table_navigation_t::get_table_data().end())
    {
        cerr << "Table '" << table << "' was not found in the catalog." << endl;
        g_is_generation_error = true;
        return;
    }
    string rule_name
        = g_current_ruleset + "_" + g_current_rule_declaration->getName().str() + "_" + to_string(rule_count);
    string rule_name_log = to_string(g_current_ruleset_rule_number);
    rule_name_log.append("_").append(table);

    string rule_line_var = rule_line_numbers[g_current_ruleset_rule_number];

    // Declare a constant for the line number of the rule if this is the first
    // time we've seen this rule.  Note that we may see a rule multiple times if
    // the rule has multiple anchor rows.
    if (rule_line_var.empty())
    {
        rule_line_var = "c_rule_line_";
        rule_line_var.append(to_string(g_current_ruleset_rule_number));
        rule_line_numbers[g_current_ruleset_rule_number] = rule_line_var;

        common_subscription_code
            .append(c_ident)
            .append("const uint32_t ")
            .append(rule_line_var)
            .append(" = ")
            .append(to_string(g_current_ruleset_rule_line_number))
            .append(";\n");
    }

    common_subscription_code
        .append(c_ident)
        .append(c_nolint_identifier_naming)
        .append("\n")
        .append(c_ident)
        .append("gaia::rules::rule_binding_t ")
        .append(rule_name)
        .append("binding(\"")
        .append(g_current_ruleset)
        .append("\",\"")
        .append(rule_name_log)
        .append("\",")
        .append(g_current_ruleset)
        .append("::")
        .append(rule_name)
        .append(",")
        .append(rule_line_var)
        .append(");\n");

    g_current_ruleset_subscription += common_subscription_code;
    g_current_ruleset_unsubscription += common_subscription_code;

    if (field_subscription_code.empty())
    {
        g_current_ruleset_subscription
            .append(c_ident)
            .append("gaia::rules::subscribe_rule(gaia::")
            .append(table_navigation_t::get_table_data().find(table)->second.db_name)
            .append("::")
            .append(table);
        if (subscribe_update)
        {
            g_current_ruleset_subscription.append(
                "_t::s_gaia_type, gaia::db::triggers::event_type_t::row_update, gaia::rules::empty_fields,");
        }
        else
        {
            g_current_ruleset_subscription.append(
                "_t::s_gaia_type, gaia::db::triggers::event_type_t::row_insert, gaia::rules::empty_fields,");
        }
        g_current_ruleset_subscription
            .append(rule_name)
            .append("binding);\n");

        g_current_ruleset_unsubscription
            .append(c_ident)
            .append("gaia::rules::unsubscribe_rule(gaia::")
            .append(table_navigation_t::get_table_data().find(table)->second.db_name)
            .append("::")
            .append(table)
            .append("_t::s_gaia_type, gaia::db::triggers::event_type_t::row_insert, gaia::rules::empty_fields,")
            .append(rule_name)
            .append("binding);\n");
    }
    else
    {
        g_current_ruleset_subscription
            .append(field_subscription_code)
            .append(c_ident)
            .append("gaia::rules::subscribe_rule(gaia::")
            .append(table_navigation_t::get_table_data().find(table)->second.db_name)
            .append("::")
            .append(table)
            .append("_t::s_gaia_type, gaia::db::triggers::event_type_t::row_update, fields_")
            .append(rule_name)
            .append(",")
            .append(rule_name)
            .append("binding);\n");
        g_current_ruleset_unsubscription
            .append(field_subscription_code)
            .append(c_ident)
            .append("gaia::rules::unsubscribe_rule(gaia::")
            .append(table_navigation_t::get_table_data().find(table)->second.db_name)
            .append("::")
            .append(table)
            .append("_t::s_gaia_type, gaia::db::triggers::event_type_t::row_update, fields_")
            .append(rule_name)
            .append(",")
            .append(rule_name)
            .append("binding);\n");
    }

    string function_prologue = string("\n")
                                   .append(c_nolint_identifier_naming)
                                   .append("\nvoid ")
                                   .append(rule_name);
    bool is_absoute_path_only = true;
    for (const auto& explicit_path_data_iterator : g_expression_explicit_path_data)
    {
        if (!is_absoute_path_only)
        {
            break;
        }
        for (const auto& data_iterator : explicit_path_data_iterator.second)
        {
            if (!data_iterator.is_absolute_path)
            {
                is_absoute_path_only = false;
                break;
            }
        }
    }

    if (!g_is_rule_context_rule_name_referenced && (is_absoute_path_only || g_expression_explicit_path_data.empty()))
    {
        function_prologue.append("(const gaia::rules::rule_context_t*)\n");
    }
    else
    {
        function_prologue.append("(const gaia::rules::rule_context_t* context)\n");
    }

    if (rule_count == 1)
    {
        if (g_is_rule_context_rule_name_referenced)
        {
            rewriter.InsertTextAfterToken(
                g_current_rule_declaration->getLocation(),
                "\nstatic const char gaia_rule_name[] = \"" + rule_name_log + "\";\n");
        }
        if (g_rule_attribute_source_range.isValid())
        {
            rewriter.ReplaceText(g_rule_attribute_source_range, function_prologue);
        }
        else
        {
            rewriter.InsertText(g_current_rule_declaration->getLocation(), function_prologue);
        }

        generate_navigation(table, rewriter);
    }
    else
    {
        Rewriter copy_rewriter = Rewriter(rewriter.getSourceMgr(), rewriter.getLangOpts());

        for (const auto& history_item : g_rewriter_history)
        {
            switch (history_item.operation)
            {
            case replace_text:
                copy_rewriter.ReplaceText(history_item.range, history_item.string_argument);
                break;
            case insert_text_after_token:
                copy_rewriter.InsertTextAfterToken(history_item.range.getBegin(), history_item.string_argument);
                break;
            case remove_text:
                copy_rewriter.RemoveText(history_item.range);
                break;
            case insert_text_before:
                copy_rewriter.InsertTextBefore(history_item.range.getBegin(), history_item.string_argument);
                break;
            default:
                break;
            }
        }
        if (g_is_rule_context_rule_name_referenced)
        {
            copy_rewriter.InsertTextAfterToken(
                g_current_rule_declaration->getLocation(),
                "\nstatic const char gaia_rule_name[] = \"" + rule_name_log + "\";\n");
        }

        generate_navigation(table, copy_rewriter);

        if (g_rule_attribute_source_range.isValid())
        {
            copy_rewriter.RemoveText(g_rule_attribute_source_range);
            rewriter.InsertTextBefore(
                g_rule_attribute_source_range.getBegin(),
                function_prologue + copy_rewriter.getRewrittenText(g_current_rule_declaration->getSourceRange()));
        }
        else
        {
            rewriter.InsertTextBefore(
                g_current_rule_declaration->getLocation(),
                function_prologue + copy_rewriter.getRewrittenText(g_current_rule_declaration->getSourceRange()));
        }
    }
}

void optimize_subscription(const string& table, int rule_count)
{
    // This is to reuse the same rule function and rule_binding_t
    // for the same table in case update and insert operation.
    if (g_insert_tables.find(table) != g_insert_tables.end())
    {
        string rule_name
            = g_current_ruleset + "_" + g_current_rule_declaration->getName().str() + "_" + to_string(rule_count);
        g_current_ruleset_subscription
            .append(c_ident)
            .append("gaia::rules::subscribe_rule(gaia::")
            .append(table_navigation_t::get_table_data().find(table)->second.db_name)
            .append("::")
            .append(table)
            .append("_t::s_gaia_type, gaia::db::triggers::event_type_t::row_insert, gaia::rules::empty_fields,")
            .append(rule_name)
            .append("binding);\n");

        g_current_ruleset_unsubscription
            .append(c_ident)
            .append("gaia::rules::unsubscribe_rule(gaia::")
            .append(table_navigation_t::get_table_data().find(table)->second.db_name)
            .append("::")
            .append(table)
            .append("_t::s_gaia_type, gaia::db::triggers::event_type_t::row_insert, gaia::rules::empty_fields,")
            .append(rule_name)
            .append("binding);\n");

        g_insert_tables.erase(table);
    }
}

// [GAIAPLAT-799]:  For the preview release we do not allow a rule to have
// multiple anchor rows. They are not allowed to reference more than a single table or
// reference fields from multiple tables.  Note that the g_active_fields map is a
// map of <table, field_list> so the number of entries in the map is the number of unique
// tables used by all active fields.
bool has_multiple_anchors()
{
    static const char* c_multi_anchor_tables = "Multiple anchor rows: A rule may not specify multiple tables or active fields from different tables in "
                                               "'OnInsert', 'OnChange', or 'OnUpdate'.";
    static const char* c_multi_anchor_fields = "Multiple anchor rows: A rule may not specify active fields "
                                               "from different tables.";

    if (g_insert_tables.size() > 1 || g_update_tables.size() > 1)
    {
        cerr << c_multi_anchor_tables << endl;
        return true;
    }

    if (g_active_fields.size() > 1)
    {
        cerr << c_multi_anchor_fields << endl;
        return true;
    }

    // Handle the special case of OnUpdate(table1, table2.field)
    if (g_active_fields.size() == 1
        && g_update_tables.size() == 1
        && g_active_fields.find(*(g_update_tables.begin())) == g_active_fields.end())
    {
        cerr << c_multi_anchor_tables << endl;
        return true;
    }

    return false;
}

void generate_rules(Rewriter& rewriter)
{
    validate_table_data();
    if (g_is_generation_error)
    {
        return;
    }
    if (g_current_rule_declaration == nullptr)
    {
        return;
    }
    if (g_active_fields.empty() && g_update_tables.empty() && g_insert_tables.empty())
    {
        cerr << "No active fields for the rule." << endl;
        g_is_generation_error = true;
        return;
    }
    int rule_count = 1;
    unordered_map<uint32_t, string> rule_line_numbers;

    // Optimize active fields by removing field subscriptions
    // if entire table was subscribed in rule prolog.
    for (const auto& table : g_update_tables)
    {
        g_active_fields.erase(table);
    }

    if (has_multiple_anchors())
    {
        g_is_generation_error = true;
        return;
    }

    for (const auto& field_description : g_active_fields)
    {
        if (g_is_generation_error)
        {
            return;
        }

        string table = field_description.first;

        if (field_description.second.empty())
        {
            cerr << "No fields referenced by table '" << table << "'." << endl;
            g_is_generation_error = true;
            return;
        }

        string field_subscription_code;
        string rule_name
            = g_current_ruleset + "_" + g_current_rule_declaration->getName().str() + "_" + to_string(rule_count);

        field_subscription_code
            .append(c_ident)
            .append(c_nolint_identifier_naming)
            .append("\n")
            .append(c_ident)
            .append("gaia::common::field_position_list_t fields_")
            .append(rule_name)
            .append(";\n");

        auto fields = table_navigation_t::get_table_data().find(table)->second.field_data;

        for (const auto& field : field_description.second)
        {
            if (fields.find(field) == fields.end())
            {
                cerr << "Field '" << field << "' of table '" << table << "' was not found in the catalog." << endl;
                g_is_generation_error = true;
                return;
            }
            field_subscription_code
                .append(c_ident)
                .append("fields_")
                .append(rule_name)
                .append(".push_back(")
                .append(to_string(fields[field].position))
                .append(");\n");
        }

        generate_table_subscription(table, field_subscription_code, rule_count, true, rule_line_numbers, rewriter);

        optimize_subscription(table, rule_count);

        rule_count++;
    }

    for (const auto& table : g_update_tables)
    {
        if (g_is_generation_error)
        {
            return;
        }

        generate_table_subscription(table, "", rule_count, true, rule_line_numbers, rewriter);

        optimize_subscription(table, rule_count);

        rule_count++;
    }

    for (const auto& table : g_insert_tables)
    {
        if (g_is_generation_error)
        {
            return;
        }

        generate_table_subscription(table, "", rule_count, false, rule_line_numbers, rewriter);
        rule_count++;
    }
}

void update_expression_location(SourceRange& source, SourceLocation start, SourceLocation end)
{
    if (source.isInvalid())
    {
        source.setBegin(start);
        source.setEnd(end);
        return;
    }

    if (start < source.getBegin())
    {
        source.setBegin(start);
    }

    if (source.getEnd() < end)
    {
        source.setEnd(end);
    }
}

SourceRange get_expression_source_range(ASTContext* context, const Stmt& node, const SourceRange& source_range, Rewriter& rewriter)
{
    SourceRange return_value(source_range.getBegin(), source_range.getEnd());
    if (g_is_generation_error)
    {
        return return_value;
    }
    auto node_parents = context->getParents(node);

    for (const auto& node_parents_iterator : node_parents)
    {
        if (node_parents_iterator.get<CompoundStmt>())
        {
            return return_value;
        }
        else if (node_parents_iterator.get<FunctionDecl>())
        {
            return return_value;
        }
        else if (const auto* expression = node_parents_iterator.get<CXXOperatorCallExpr>())
        {
            auto offset = Lexer::MeasureTokenLength(expression->getEndLoc(), rewriter.getSourceMgr(), rewriter.getLangOpts()) + 1;
            update_expression_location(return_value, expression->getBeginLoc(), expression->getEndLoc().getLocWithOffset(offset));
            return get_expression_source_range(context, *expression, return_value, rewriter);
        }
        else if (const auto* expression = node_parents_iterator.get<BinaryOperator>())
        {
            auto offset = Lexer::MeasureTokenLength(expression->getEndLoc(), rewriter.getSourceMgr(), rewriter.getLangOpts()) + 1;
            update_expression_location(return_value, expression->getBeginLoc(), expression->getEndLoc().getLocWithOffset(offset));
            return get_expression_source_range(context, *expression, return_value, rewriter);
        }
        else if (const auto* expression = node_parents_iterator.get<UnaryOperator>())
        {
            auto offset = Lexer::MeasureTokenLength(expression->getEndLoc(), rewriter.getSourceMgr(), rewriter.getLangOpts()) + 1;
            update_expression_location(return_value, expression->getBeginLoc(), expression->getEndLoc().getLocWithOffset(offset));
            return get_expression_source_range(context, *expression, return_value, rewriter);
        }
        else if (const auto* expression = node_parents_iterator.get<ConditionalOperator>())
        {
            auto offset = Lexer::MeasureTokenLength(expression->getEndLoc(), rewriter.getSourceMgr(), rewriter.getLangOpts()) + 1;
            update_expression_location(return_value, expression->getBeginLoc(), expression->getEndLoc().getLocWithOffset(offset));
            return get_expression_source_range(context, *expression, return_value, rewriter);
        }
        else if (const auto* expression = node_parents_iterator.get<BinaryConditionalOperator>())
        {
            auto offset = Lexer::MeasureTokenLength(expression->getEndLoc(), rewriter.getSourceMgr(), rewriter.getLangOpts()) + 1;
            update_expression_location(return_value, expression->getBeginLoc(), expression->getEndLoc().getLocWithOffset(offset));
            return get_expression_source_range(context, *expression, return_value, rewriter);
        }
        else if (const auto* expression = node_parents_iterator.get<CompoundAssignOperator>())
        {
            auto offset = Lexer::MeasureTokenLength(expression->getEndLoc(), rewriter.getSourceMgr(), rewriter.getLangOpts()) + 1;
            update_expression_location(return_value, expression->getBeginLoc(), expression->getEndLoc().getLocWithOffset(offset));
            return get_expression_source_range(context, *expression, return_value, rewriter);
        }
        else if (const auto* expression = node_parents_iterator.get<CXXMemberCallExpr>())
        {
            auto offset = Lexer::MeasureTokenLength(expression->getEndLoc(), rewriter.getSourceMgr(), rewriter.getLangOpts()) + 1;
            update_expression_location(return_value, expression->getBeginLoc(), expression->getEndLoc().getLocWithOffset(offset));
            return get_expression_source_range(context, *expression, return_value, rewriter);
        }
        else if (const auto* expression = node_parents_iterator.get<CallExpr>())
        {
            auto offset = Lexer::MeasureTokenLength(expression->getEndLoc(), rewriter.getSourceMgr(), rewriter.getLangOpts()) + 1;
            update_expression_location(return_value, expression->getBeginLoc(), expression->getEndLoc().getLocWithOffset(offset));
            return get_expression_source_range(context, *expression, return_value, rewriter);
        }
        else if (const auto* expression = node_parents_iterator.get<IfStmt>())
        {
            if (is_range_contained_in_another_range(expression->getCond()->getSourceRange(), return_value)
                || is_range_contained_in_another_range(return_value, expression->getCond()->getSourceRange()))
            {
                SourceRange if_source_range = get_if_statement_source_range(expression, rewriter.getSourceMgr(), rewriter.getLangOpts());
                update_expression_location(return_value, if_source_range.getBegin(), if_source_range.getEnd());
            }
            return return_value;
        }
        else if (const auto* expression = node_parents_iterator.get<SwitchStmt>())
        {
            auto offset = Lexer::MeasureTokenLength(expression->getEndLoc(), rewriter.getSourceMgr(), rewriter.getLangOpts()) + 1;
            update_expression_location(return_value, expression->getBeginLoc(), expression->getEndLoc().getLocWithOffset(offset));
            return return_value;
        }
        else if (const auto* expression = node_parents_iterator.get<WhileStmt>())
        {
            if (is_range_contained_in_another_range(expression->getCond()->getSourceRange(), return_value)
                || is_range_contained_in_another_range(return_value, expression->getCond()->getSourceRange()))
            {
                auto offset
                    = Lexer::MeasureTokenLength(expression->getEndLoc(), rewriter.getSourceMgr(), rewriter.getLangOpts()) + 1;
                update_expression_location(
                    return_value, expression->getBeginLoc(), expression->getEndLoc().getLocWithOffset(offset));
            }
            return return_value;
        }
        else if (const auto* expression = node_parents_iterator.get<DoStmt>())
        {
            if (is_range_contained_in_another_range(expression->getCond()->getSourceRange(), return_value)
                || is_range_contained_in_another_range(return_value, expression->getCond()->getSourceRange()))
            {
                auto offset
                    = Lexer::MeasureTokenLength(expression->getEndLoc(), rewriter.getSourceMgr(), rewriter.getLangOpts()) + 1;
                update_expression_location(
                    return_value, expression->getBeginLoc(), expression->getEndLoc().getLocWithOffset(offset));
            }
            return return_value;
        }
        else if (const auto* expression = node_parents_iterator.get<ForStmt>())
        {
            if (is_range_contained_in_another_range(expression->getCond()->getSourceRange(), return_value)
                || is_range_contained_in_another_range(expression->getInit()->getSourceRange(), return_value)
                || is_range_contained_in_another_range(expression->getInc()->getSourceRange(), return_value)
                || is_range_contained_in_another_range(return_value, expression->getCond()->getSourceRange())
                || is_range_contained_in_another_range(return_value, expression->getInit()->getSourceRange())
                || is_range_contained_in_another_range(return_value, expression->getInc()->getSourceRange()))
            {
                auto offset
                    = Lexer::MeasureTokenLength(expression->getEndLoc(), rewriter.getSourceMgr(), rewriter.getLangOpts()) + 1;
                update_expression_location(
                    return_value, expression->getBeginLoc(), expression->getEndLoc().getLocWithOffset(offset));
            }
            return return_value;
        }
        else if (const auto* expression = node_parents_iterator.get<GaiaForStmt>())
        {
            if (is_range_contained_in_another_range(
                    SourceRange(expression->getLParenLoc().getLocWithOffset(1), expression->getRParenLoc().getLocWithOffset(-1)),
                    return_value))
            {
                SourceRange for_source_range = expression->getSourceRange();
                SourceRange nomatch_source_range = get_statement_source_range(expression->getNoMatch(), rewriter.getSourceMgr(), rewriter.getLangOpts());

                if (nomatch_source_range.isValid())
                {
                    for_source_range.setEnd(nomatch_source_range.getEnd());
                }
                update_expression_location(
                    return_value, for_source_range.getBegin(), for_source_range.getEnd());
            }
            return return_value;
        }
        else if (const auto* declaration = node_parents_iterator.get<VarDecl>())
        {
            auto offset
                = Lexer::MeasureTokenLength(declaration->getEndLoc(), rewriter.getSourceMgr(), rewriter.getLangOpts()) + 1;
            update_expression_location(
                return_value, declaration->getBeginLoc(), declaration->getEndLoc().getLocWithOffset(offset));
            return_value.setEnd(declaration->getEndLoc().getLocWithOffset(offset));
            return_value.setBegin(declaration->getBeginLoc());
            auto node_parents = context->getParents(*declaration);
            return get_expression_source_range(context, *(node_parents[0].get<DeclStmt>()), return_value, rewriter);
        }
        else if (const auto* expression = node_parents_iterator.get<Stmt>())
        {
            return get_expression_source_range(context, *expression, return_value, rewriter);
        }
    }
    return return_value;
}

bool is_expression_from_body(ASTContext* context, const Stmt& node)
{
    auto node_parents = context->getParents(node);
    for (const auto& node_parents_iterator : node_parents)
    {
        if (const auto* expression = node_parents_iterator.get<IfStmt>())
        {
            return !is_range_contained_in_another_range(expression->getCond()->getSourceRange(), node.getSourceRange());
        }
        else if (const auto* expression = node_parents_iterator.get<WhileStmt>())
        {
            return !is_range_contained_in_another_range(expression->getCond()->getSourceRange(), node.getSourceRange());
        }
        else if (const auto* expression = node_parents_iterator.get<DoStmt>())
        {
            return !is_range_contained_in_another_range(expression->getCond()->getSourceRange(), node.getSourceRange());
        }
        else if (const auto* expression = node_parents_iterator.get<ForStmt>())
        {
            return !(
                is_range_contained_in_another_range(expression->getInit()->getSourceRange(), node.getSourceRange())
                || is_range_contained_in_another_range(expression->getCond()->getSourceRange(), node.getSourceRange())
                || is_range_contained_in_another_range(expression->getInc()->getSourceRange(), node.getSourceRange()));
        }
        else if (const auto* expression = node_parents_iterator.get<GaiaForStmt>())
        {
            return !is_range_contained_in_another_range(
                SourceRange(expression->getLParenLoc().getLocWithOffset(1), expression->getRParenLoc().getLocWithOffset(-1)),
                node.getSourceRange());
        }
        else if (const auto* declaration = node_parents_iterator.get<VarDecl>())
        {
            auto node_parents = context->getParents(*declaration);
            return is_expression_from_body(context, *(node_parents[0].get<DeclStmt>()));
        }
        else if (const auto* expression = node_parents_iterator.get<Stmt>())
        {
            return is_expression_from_body(context, *expression);
        }
    }
    return false;
}

bool should_expression_location_be_merged(ASTContext* context, const Stmt& node, bool special_parent = false)
{
    auto node_parents = context->getParents(node);
    for (const auto& node_parents_iterator : node_parents)
    {
        if (const auto* expression = node_parents_iterator.get<IfStmt>())
        {
            if (special_parent)
            {
                return false;
            }
            else
            {
                return should_expression_location_be_merged(context, *expression, true);
            }
        }
        else if (const auto* expression = node_parents_iterator.get<WhileStmt>())
        {
            if (special_parent)
            {
                return false;
            }
            else
            {
                return should_expression_location_be_merged(context, *expression, true);
            }
        }
        else if (const auto* expression = node_parents_iterator.get<DoStmt>())
        {
            if (special_parent)
            {
                return false;
            }
            else
            {
                return should_expression_location_be_merged(context, *expression, true);
            }
        }
        else if (const auto* expression = node_parents_iterator.get<ForStmt>())
        {
            if (special_parent)
            {
                return false;
            }
            else
            {
                return should_expression_location_be_merged(context, *expression, true);
            }
        }
        else if (const auto* expression = node_parents_iterator.get<GaiaForStmt>())
        {
            if (special_parent)
            {
                return false;
            }
            else
            {
                return should_expression_location_be_merged(context, *expression, true);
            }
        }
        else if (const auto* declaration = node_parents_iterator.get<VarDecl>())
        {
            auto node_parents = context->getParents(*declaration);
            return should_expression_location_be_merged(context, *(node_parents[0].get<DeclStmt>()));
        }
        else if (const auto* expression = node_parents_iterator.get<Stmt>())
        {
            return should_expression_location_be_merged(context, *expression, special_parent);
        }
    }
    return true;
}

void update_expression_explicit_path_data(
    ASTContext* context,
    const Stmt* node,
    explicit_path_data_t data,
    const SourceRange& source_range,
    Rewriter& rewriter)
{
    if (node == nullptr || data.path_components.empty())
    {
        return;
    }
    vector<explicit_path_data_t> path_data;
    SourceRange expression_source_range = get_expression_source_range(context, *node, source_range, rewriter);
    if (expression_source_range.isInvalid())
    {
        return;
    }
    for (auto& expression_explicit_path_data_iterator : g_expression_explicit_path_data)
    {
        if (is_range_contained_in_another_range(expression_explicit_path_data_iterator.first, expression_source_range))
        {
            if (!is_expression_from_body(context, *node))
            {
                if (is_path_segment_contained_in_another_path(expression_explicit_path_data_iterator.second, data))
                {
                    return;
                }
                if (optimize_path(expression_explicit_path_data_iterator.second, data))
                {
                    return;
                }
                if (expression_explicit_path_data_iterator.first == expression_source_range
                    || should_expression_location_be_merged(context, *node))
                {
                    expression_explicit_path_data_iterator.second.push_back(data);
                    return;
                }
            }
            else
            {
                string first_component = get_table_from_expression(data.path_components.front());
                for (const auto& defined_tag_iterator : expression_explicit_path_data_iterator.second.front().defined_tags)
                {
                    data.tag_table_map[defined_tag_iterator.second] = defined_tag_iterator.first;
                    if (first_component == defined_tag_iterator.second)
                    {
                        data.skip_implicit_path_generation = true;
                    }
                }
            }
        }
    }
    path_data.push_back(data);

    auto explicit_path_data_iterator = g_expression_explicit_path_data.find(expression_source_range);
    if (explicit_path_data_iterator == g_expression_explicit_path_data.end())
    {
        g_expression_explicit_path_data[expression_source_range] = path_data;
    }
    else
    {
        explicit_path_data_iterator->second.insert(explicit_path_data_iterator->second.end(), path_data.begin(), path_data.end());
    }
}

void update_expression_used_tables(
    ASTContext* context,
    const Stmt* node,
    const string& table,
    const string& variable_name,
    const SourceRange& source_range,
    Rewriter& rewriter)
{
    explicit_path_data_t path_data;
    string table_name = get_table_from_expression(table);
    path_data.is_absolute_path = false;
    path_data.path_components.push_back(table);
    path_data.tag_table_map[variable_name] = table_name;
    path_data.used_tables.insert(table_name);
    path_data.variable_name = variable_name;
    update_expression_explicit_path_data(context, node, path_data, source_range, rewriter);
}

bool get_explicit_path_data(const Decl* decl, explicit_path_data_t& data, SourceRange& path_source_range)
{
    if (decl == nullptr)
    {
        return false;
    }
    const GaiaExplicitPathAttr* explicit_path_attribute = decl->getAttr<GaiaExplicitPathAttr>();
    if (explicit_path_attribute == nullptr)
    {
        return false;
    }
    data.is_absolute_path = explicit_path_attribute->getPath().startswith("/");
    path_source_range.setBegin(SourceLocation::getFromRawEncoding(explicit_path_attribute->getPathStart()));
    path_source_range.setEnd(SourceLocation::getFromRawEncoding(explicit_path_attribute->getPathEnd()));
    vector<string> path_components;
    unordered_map<string, string> tag_map;
    for (const auto& path_component_iterator : explicit_path_attribute->pathComponents())
    {
        data.path_components.push_back(path_component_iterator);
    }

    data.used_tables.insert(get_table_from_expression(data.path_components.front()));
    const GaiaExplicitPathTagKeysAttr* explicit_path_tag_key_attribute = decl->getAttr<GaiaExplicitPathTagKeysAttr>();
    const GaiaExplicitPathTagValuesAttr* explicit_path_tag_value_attribute = decl->getAttr<GaiaExplicitPathTagValuesAttr>();

    const GaiaExplicitPathDefinedTagKeysAttr* explicit_path_defined_tag_key_attribute
        = decl->getAttr<GaiaExplicitPathDefinedTagKeysAttr>();
    const GaiaExplicitPathDefinedTagValuesAttr* explicit_path_defined_tag_value_attribute
        = decl->getAttr<GaiaExplicitPathDefinedTagValuesAttr>();

    if (explicit_path_tag_key_attribute->tagMapKeys_size() != explicit_path_tag_value_attribute->tagMapValues_size())
    {
        g_is_generation_error = true;
        return false;
    }
    vector<string> tag_map_keys, tag_map_values, defined_tag_map_keys, defined_tag_map_values;

    for (const auto& tag_map_keys_iterator : explicit_path_tag_key_attribute->tagMapKeys())
    {
        tag_map_keys.push_back(tag_map_keys_iterator);
    }

    for (const auto& tag_map_values_iterator : explicit_path_tag_value_attribute->tagMapValues())
    {
        tag_map_values.push_back(tag_map_values_iterator);
    }

    if (explicit_path_defined_tag_key_attribute != nullptr)
    {
        for (const auto& tag_map_keys_iterator : explicit_path_defined_tag_key_attribute->tagMapKeys())
        {
            defined_tag_map_keys.push_back(tag_map_keys_iterator);
        }

        for (const auto& tag_map_values_iterator : explicit_path_defined_tag_value_attribute->tagMapValues())
        {
            defined_tag_map_values.push_back(tag_map_values_iterator);
        }
    }

    for (unsigned int tag_index = 0; tag_index < tag_map_keys.size(); ++tag_index)
    {
        data.tag_table_map[tag_map_keys[tag_index]] = tag_map_values[tag_index];
    }

    for (unsigned int tag_index = 0; tag_index < defined_tag_map_keys.size(); ++tag_index)
    {
        data.defined_tags[defined_tag_map_keys[tag_index]] = defined_tag_map_values[tag_index];
    }

    for (const auto& attribute_tag_map_iterator : g_attribute_tag_map)
    {
        data.tag_table_map[attribute_tag_map_iterator.first] = attribute_tag_map_iterator.second;
    }
    return true;
}

void update_used_dbs(const explicit_path_data_t& explicit_path_data)
{
    for (const auto& component : explicit_path_data.path_components)
    {
        string table_name = get_table_from_expression(component);

        auto tag_table_iterator = explicit_path_data.tag_table_map.find(table_name);
        if (tag_table_iterator != explicit_path_data.tag_table_map.end())
        {
            table_name = tag_table_iterator->second;
        }
        g_used_dbs.insert(table_navigation_t::get_table_data().find(table_name)->second.db_name);
    }
}

class field_get_match_handler_t : public MatchFinder::MatchCallback
{
public:
    explicit field_get_match_handler_t(Rewriter& r)
        : m_rewriter(r)
    {
    }
    void run(const MatchFinder::MatchResult& result) override
    {
        validate_table_data();
        if (g_is_generation_error)
        {
            return;
        }
        const auto* expression = result.Nodes.getNodeAs<DeclRefExpr>("fieldGet");
        const auto* member_expression = result.Nodes.getNodeAs<MemberExpr>("tableFieldGet");
        string table_name;
        string field_name;
        string variable_name;
        SourceRange expression_source_range;
        explicit_path_data_t explicit_path_data;
        bool explicit_path_present = true;
        if (expression != nullptr)
        {
            const ValueDecl* decl = expression->getDecl();
            if (decl->getType()->isStructureType())
            {
                return;
            }
            table_name = get_table_name(decl);
            field_name = decl->getName().str();
            variable_name = expression->getNameInfo().getAsString();
            if (!get_explicit_path_data(decl, explicit_path_data, expression_source_range))
            {
                variable_name = table_navigation_t::get_variable_name(table_name, explicit_path_data.tag_table_map);
                explicit_path_present = false;
                expression_source_range = SourceRange(expression->getLocation(), expression->getEndLoc());
                g_used_dbs.insert(table_navigation_t::get_table_data().find(table_name)->second.db_name);
            }
            else
            {
                variable_name = get_table_from_expression(explicit_path_data.path_components.back());
                get_variable_name(variable_name, table_name, explicit_path_data);
                update_used_dbs(explicit_path_data);
                expression_source_range.setEnd(expression->getEndLoc());
            }
            if (decl->hasAttr<GaiaFieldValueAttr>())
            {
                if (!explicit_path_present)
                {
                    expression_source_range
                        = SourceRange(expression_source_range.getBegin().getLocWithOffset(-1), expression_source_range.getEnd());
                }

                if (!validate_and_add_active_field(table_name, field_name, true))
                {
                    return;
                }
            }
        }
        else if (member_expression != nullptr)
        {
            auto* declaration_expression = dyn_cast<DeclRefExpr>(member_expression->getBase());
            if (declaration_expression != nullptr)
            {
                field_name = member_expression->getMemberNameInfo().getName().getAsString();
                table_name = get_table_name(declaration_expression->getDecl());
                variable_name = declaration_expression->getNameInfo().getAsString();
                const ValueDecl* decl = declaration_expression->getDecl();

                if (!get_explicit_path_data(decl, explicit_path_data, expression_source_range))
                {
                    variable_name = table_navigation_t::get_variable_name(variable_name, explicit_path_data.tag_table_map);
                    explicit_path_present = false;
                    expression_source_range
                        = SourceRange(
                            member_expression->getBeginLoc(),
                            member_expression->getEndLoc());
                    g_used_dbs.insert(table_navigation_t::get_table_data().find(table_name)->second.db_name);
                }
                else
                {
                    variable_name = get_table_from_expression(explicit_path_data.path_components.back());
                    get_variable_name(variable_name, table_name, explicit_path_data);
                    update_used_dbs(explicit_path_data);
                    expression_source_range.setEnd(member_expression->getEndLoc());
                }

                if (decl->hasAttr<GaiaFieldValueAttr>())
                {
                    if (!explicit_path_present)
                    {
                        expression_source_range
                            = SourceRange(
                                expression_source_range.getBegin().getLocWithOffset(-1), expression_source_range.getEnd());
                    }

                    if (!validate_and_add_active_field(table_name, field_name, true))
                    {
                        return;
                    }
                }
            }
            else
            {
                cerr << "Incorrect base type of generated type." << endl;
                g_is_generation_error = true;
                return;
            }
        }
        else
        {
            cerr << "Incorrect matched expression." << endl;
            g_is_generation_error = true;
            return;
        }
        if (expression_source_range.isValid())
        {
            g_used_dbs.insert(table_navigation_t::get_table_data().find(table_name)->second.db_name);
            m_rewriter.ReplaceText(expression_source_range, variable_name + "." + field_name + "()");
            g_rewriter_history.push_back({expression_source_range, variable_name + "." + field_name + "()", replace_text});
            auto offset
                = Lexer::MeasureTokenLength(
                      expression_source_range.getEnd(), m_rewriter.getSourceMgr(), m_rewriter.getLangOpts())
                + 1;
            if (!explicit_path_present)
            {
                update_expression_used_tables(
                    result.Context,
                    expression,
                    table_name,
                    variable_name,
                    SourceRange(expression_source_range.getBegin(), expression_source_range.getEnd().getLocWithOffset(offset)),
                    m_rewriter);
                update_expression_used_tables(
                    result.Context,
                    member_expression,
                    table_name,
                    variable_name,
                    SourceRange(expression_source_range.getBegin(), expression_source_range.getEnd().getLocWithOffset(offset)),
                    m_rewriter);
            }
            else
            {
                update_expression_explicit_path_data(
                    result.Context,
                    expression,
                    explicit_path_data,
                    SourceRange(expression_source_range.getBegin(), expression_source_range.getEnd().getLocWithOffset(offset)),
                    m_rewriter);
                update_expression_explicit_path_data(
                    result.Context,
                    member_expression,
                    explicit_path_data,
                    SourceRange(expression_source_range.getBegin(), expression_source_range.getEnd().getLocWithOffset(offset)),
                    m_rewriter);
            }
        }
    }

private:
    Rewriter& m_rewriter;
};

class field_set_match_handler_t : public MatchFinder::MatchCallback
{
public:
    explicit field_set_match_handler_t(Rewriter& r)
        : m_rewriter(r)
    {
    }
    void run(const MatchFinder::MatchResult& result) override
    {
        validate_table_data();
        if (g_is_generation_error)
        {
            return;
        }
        const auto* op = result.Nodes.getNodeAs<BinaryOperator>("fieldSet");
        if (op == nullptr)
        {
            cerr << "Incorrect matched operator." << endl;
            g_is_generation_error = true;
            return;
        }
        const Expr* operator_expression = op->getLHS();
        if (operator_expression == nullptr)
        {
            cerr << "Incorrect operator expression" << endl;
            g_is_generation_error = true;
            return;
        }
        const auto* left_declaration_expression = dyn_cast<DeclRefExpr>(operator_expression);
        const auto* member_expression = dyn_cast<MemberExpr>(operator_expression);

        explicit_path_data_t explicit_path_data;
        bool explicit_path_present = true;

        string table_name;
        string field_name;
        string variable_name;
        SourceRange set_source_range;
        if (left_declaration_expression == nullptr && member_expression == nullptr)
        {
            cerr << "Incorrect operator expression type." << endl;
            g_is_generation_error = true;
            return;
        }
        if (left_declaration_expression != nullptr)
        {
            const ValueDecl* operator_declaration = left_declaration_expression->getDecl();
            if (operator_declaration->getType()->isStructureType())
            {
                return;
            }
            table_name = get_table_name(operator_declaration);
            field_name = operator_declaration->getName().str();
            variable_name = table_navigation_t::get_variable_name(table_name, unordered_map<string, string>());
            if (!get_explicit_path_data(operator_declaration, explicit_path_data, set_source_range))
            {
                explicit_path_present = false;
                set_source_range.setBegin(left_declaration_expression->getLocation());
                g_used_dbs.insert(table_navigation_t::get_table_data().find(table_name)->second.db_name);
            }
            else
            {
                variable_name = get_table_from_expression(explicit_path_data.path_components.back());
                get_variable_name(variable_name, table_name, explicit_path_data);
                update_used_dbs(explicit_path_data);
            }
        }
        else
        {
            auto* declaration_expression = dyn_cast<DeclRefExpr>(member_expression->getBase());
            if (declaration_expression == nullptr)
            {
                cerr << "Incorrect base type of generated type." << endl;
                g_is_generation_error = true;
                return;
            }
            const ValueDecl* decl = declaration_expression->getDecl();
            field_name = member_expression->getMemberNameInfo().getName().getAsString();
            table_name = get_table_name(decl);
            variable_name = declaration_expression->getNameInfo().getAsString();

            if (!get_explicit_path_data(decl, explicit_path_data, set_source_range))
            {
                variable_name = table_navigation_t::get_variable_name(variable_name, explicit_path_data.tag_table_map);
                explicit_path_present = false;
                set_source_range.setBegin(member_expression->getBeginLoc());
                g_used_dbs.insert(table_navigation_t::get_table_data().find(table_name)->second.db_name);
            }
            else
            {
                variable_name = get_table_from_expression(explicit_path_data.path_components.back());
                get_variable_name(variable_name, table_name, explicit_path_data);
                update_used_dbs(explicit_path_data);
            }
        }
        tok::TokenKind token_kind;
        string replacement_text = "[&]() mutable {auto w = " + variable_name + ".writer(); w." + field_name;

        switch (op->getOpcode())
        {
        case BO_Assign:
        {
            token_kind = tok::equal;
            break;
        }
        case BO_MulAssign:
        {
            token_kind = tok::starequal;
            break;
        }
        case BO_DivAssign:
        {
            token_kind = tok::slashequal;
            break;
        }
        case BO_RemAssign:
        {
            token_kind = tok::percentequal;
            break;
        }
        case BO_AddAssign:
        {
            token_kind = tok::plusequal;
            break;
        }
        case BO_SubAssign:
        {
            token_kind = tok::minusequal;
            break;
        }
        case BO_ShlAssign:
        {
            token_kind = tok::lesslessequal;
            break;
        }
        case BO_ShrAssign:
        {
            token_kind = tok::greatergreaterequal;
            break;
        }
        case BO_AndAssign:
        {
            token_kind = tok::ampequal;
            break;
        }
        case BO_XorAssign:
        {
            token_kind = tok::caretequal;
            break;
        }
        case BO_OrAssign:
        {
            token_kind = tok::pipeequal;
            break;
        }
        default:
            cerr << "Incorrect operator type." << endl;
            g_is_generation_error = true;
            return;
        }

        replacement_text += convert_compound_binary_opcode(op->getOpcode());

        if (left_declaration_expression != nullptr)
        {
            set_source_range.setEnd(Lexer::findLocationAfterToken(
                                        set_source_range.getBegin(), token_kind, m_rewriter.getSourceMgr(),
                                        m_rewriter.getLangOpts(), true)
                                        .getLocWithOffset(-1));
        }
        else
        {
            set_source_range.setEnd(Lexer::findLocationAfterToken(
                                        member_expression->getExprLoc(), token_kind, m_rewriter.getSourceMgr(),
                                        m_rewriter.getLangOpts(), true)
                                        .getLocWithOffset(-1));
        }
        m_rewriter.ReplaceText(set_source_range, replacement_text);
        g_rewriter_history.push_back({set_source_range, replacement_text, replace_text});
        m_rewriter.InsertTextAfterToken(
            op->getEndLoc(), "; w.update_row(); return w." + field_name + ";}()");
        g_rewriter_history.push_back(
            {SourceRange(op->getEndLoc()), "; w.update_row(); return w." + field_name + ";}()",
             insert_text_after_token});

        auto offset = Lexer::MeasureTokenLength(op->getEndLoc(), m_rewriter.getSourceMgr(), m_rewriter.getLangOpts()) + 1;
        if (!explicit_path_present)
        {
            update_expression_used_tables(
                result.Context,
                op,
                table_name,
                variable_name,
                SourceRange(set_source_range.getBegin(), op->getEndLoc().getLocWithOffset(offset)),
                m_rewriter);
        }
        else
        {
            update_expression_explicit_path_data(
                result.Context,
                op,
                explicit_path_data,
                SourceRange(set_source_range.getBegin(), op->getEndLoc().getLocWithOffset(offset)),
                m_rewriter);
        }
    }

private:
    string convert_compound_binary_opcode(BinaryOperator::Opcode op_code)
    {
        switch (op_code)
        {
        case BO_Assign:
            return "=";
        case BO_MulAssign:
            return "*=";
        case BO_DivAssign:
            return "/=";
        case BO_RemAssign:
            return "%=";
        case BO_AddAssign:
            return "+=";
        case BO_SubAssign:
            return "-=";
        case BO_ShlAssign:
            return "<<=";
        case BO_ShrAssign:
            return ">>=";
        case BO_AndAssign:
            return "&=";
        case BO_XorAssign:
            return "^=";
        case BO_OrAssign:
            return "|=";
        default:
            cerr << "Incorrect operator code " << op_code << "." << endl;
            g_is_generation_error = true;
            return "";
        }
    }

    Rewriter& m_rewriter;
};

class field_unary_operator_match_handler_t : public MatchFinder::MatchCallback
{
public:
    explicit field_unary_operator_match_handler_t(Rewriter& r)
        : m_rewriter(r)
    {
    }
    void run(const MatchFinder::MatchResult& result) override
    {
        validate_table_data();
        if (g_is_generation_error)
        {
            return;
        }
        const auto* op = result.Nodes.getNodeAs<UnaryOperator>("fieldUnaryOp");
        if (op == nullptr)
        {
            cerr << "Incorrect matched operator." << endl;
            g_is_generation_error = true;
            return;
        }
        const Expr* operator_expression = op->getSubExpr();
        if (operator_expression == nullptr)
        {
            cerr << "Incorrect operator expression." << endl;
            g_is_generation_error = true;
            return;
        }
        const auto* declaration_expression = dyn_cast<DeclRefExpr>(operator_expression);
        const auto* member_expression = dyn_cast<MemberExpr>(operator_expression);

        if (declaration_expression == nullptr && member_expression == nullptr)
        {
            cerr << "Incorrect operator expression type." << endl;
            g_is_generation_error = true;
            return;
        }
        explicit_path_data_t explicit_path_data;
        bool explicit_path_present = true;
        string replace_string;
        string table_name;
        string field_name;
        string variable_name;
        SourceRange operator_source_range;

        if (declaration_expression != nullptr)
        {
            const ValueDecl* operator_declaration = declaration_expression->getDecl();
            if (operator_declaration->getType()->isStructureType())
            {
                return;
            }

            table_name = get_table_name(operator_declaration);
            field_name = operator_declaration->getName().str();
            variable_name = declaration_expression->getNameInfo().getAsString();
            if (!get_explicit_path_data(operator_declaration, explicit_path_data, operator_source_range))
            {
                variable_name = table_navigation_t::get_variable_name(table_name, explicit_path_data.tag_table_map);
                explicit_path_present = false;
                g_used_dbs.insert(table_navigation_t::get_table_data().find(table_name)->second.db_name);
            }
            else
            {
                variable_name = get_table_from_expression(explicit_path_data.path_components.back());
                get_variable_name(variable_name, table_name, explicit_path_data);
                update_used_dbs(explicit_path_data);
            }
        }
        else
        {
            auto* declaration_expression = dyn_cast<DeclRefExpr>(member_expression->getBase());
            if (declaration_expression == nullptr)
            {
                cerr << "Incorrect base type of generated type." << endl;
                g_is_generation_error = true;
                return;
            }
            const ValueDecl* operator_declaration = declaration_expression->getDecl();
            field_name = member_expression->getMemberNameInfo().getName().getAsString();
            table_name = get_table_name(operator_declaration);
            variable_name = declaration_expression->getNameInfo().getAsString();
            if (!get_explicit_path_data(operator_declaration, explicit_path_data, operator_source_range))
            {
                variable_name = table_navigation_t::get_variable_name(variable_name, explicit_path_data.tag_table_map);
                explicit_path_present = false;
                g_used_dbs.insert(table_navigation_t::get_table_data().find(table_name)->second.db_name);
            }
            else
            {
                variable_name = get_table_from_expression(explicit_path_data.path_components.back());
                get_variable_name(variable_name, table_name, explicit_path_data);
                update_used_dbs(explicit_path_data);
            }
        }

        if (op->isPostfix())
        {
            if (op->isIncrementOp())
            {
                replace_string
                    = "[&]() mutable {auto t = "
                    + variable_name + "." + field_name + "(); auto w = "
                    + variable_name + ".writer(); w." + field_name + "++; w.update_row(); return t;}()";
            }
            else if (op->isDecrementOp())
            {
                replace_string
                    = "[&]() mutable {auto t =" + variable_name + "." + field_name + "(); auto w = "
                    + variable_name + ".writer(); w." + field_name + "--; w.update_row(); return t;}()";
            }
        }
        else
        {
            if (op->isIncrementOp())
            {
                replace_string
                    = "[&]() mutable {auto w = " + variable_name + ".writer(); ++ w." + field_name
                    + ";w.update_row(); return w." + field_name + ";}()";
            }
            else if (op->isDecrementOp())
            {
                replace_string
                    = "[&]() mutable {auto w = " + variable_name + ".writer(); -- w." + field_name
                    + ";w.update_row(); return w." + field_name + ";}()";
            }
        }
        m_rewriter.ReplaceText(
            SourceRange(op->getBeginLoc().getLocWithOffset(-1), op->getEndLoc().getLocWithOffset(1)),
            replace_string);
        g_rewriter_history.push_back(
            {SourceRange(op->getBeginLoc().getLocWithOffset(-1), op->getEndLoc().getLocWithOffset(1)),
             replace_string, replace_text});
        auto offset = Lexer::MeasureTokenLength(op->getEndLoc(), m_rewriter.getSourceMgr(), m_rewriter.getLangOpts()) + 1;

        if (!explicit_path_present)
        {
            update_expression_used_tables(
                result.Context,
                op,
                table_name,
                variable_name,
                SourceRange(op->getBeginLoc().getLocWithOffset(-1), op->getEndLoc().getLocWithOffset(offset)),
                m_rewriter);
        }
        else
        {
            if (op->isPrefix())
            {
                offset += 1;
            }
            update_expression_explicit_path_data(
                result.Context,
                op,
                explicit_path_data,
                SourceRange(op->getBeginLoc().getLocWithOffset(-1), op->getEndLoc().getLocWithOffset(offset)),
                m_rewriter);
        }
    }

private:
    Rewriter& m_rewriter;
};

class rule_match_handler_t : public MatchFinder::MatchCallback
{
public:
    explicit rule_match_handler_t(Rewriter& r)
        : m_rewriter(r)
    {
    }
    void run(const MatchFinder::MatchResult& result) override
    {
        if (g_is_generation_error)
        {
            return;
        }

        const auto* rule_declaration = result.Nodes.getNodeAs<FunctionDecl>("ruleDecl");
        const GaiaOnUpdateAttr* update_attribute = rule_declaration->getAttr<GaiaOnUpdateAttr>();
        const GaiaOnInsertAttr* insert_attribute = rule_declaration->getAttr<GaiaOnInsertAttr>();
        const GaiaOnChangeAttr* change_attribute = rule_declaration->getAttr<GaiaOnChangeAttr>();

        generate_rules(m_rewriter);
        if (g_is_generation_error)
        {
            return;
        }

        if (g_current_rule_declaration)
        {
            g_current_ruleset_rule_number++;
        }

        g_current_rule_declaration = rule_declaration;

        SourceRange rule_range = g_current_rule_declaration->getSourceRange();
        g_current_ruleset_rule_line_number = m_rewriter.getSourceMgr().getSpellingLineNumber(rule_range.getBegin());
        g_expression_explicit_path_data.clear();
        g_insert_tables.clear();
        g_update_tables.clear();
        g_active_fields.clear();
        g_attribute_tag_map.clear();
        g_rewriter_history.clear();
        g_nomatch_location.clear();
        g_nomatch_location_map.clear();
        g_variable_declaration_location.clear();
        g_variable_declaration_init_location.clear();
        g_is_rule_prolog_specified = false;
        g_rule_attribute_source_range = SourceRange();
        g_is_rule_context_rule_name_referenced = false;

        if (update_attribute != nullptr)
        {
            g_rule_attribute_source_range = update_attribute->getRange();
            g_is_rule_prolog_specified = true;
            for (const auto& table_iterator : update_attribute->tables())
            {
                string table, field, tag;
                if (parse_attribute(table_iterator, table, field, tag))
                {
                    if (field.empty())
                    {
                        g_update_tables.insert(table);
                    }
                    else
                    {
                        if (!validate_and_add_active_field(table, field))
                        {
                            return;
                        }
                    }

                    if (!tag.empty())
                    {
                        g_attribute_tag_map[tag] = table;
                    }
                }
            }
        }

        if (insert_attribute != nullptr)
        {
            g_is_rule_prolog_specified = true;
            g_rule_attribute_source_range = insert_attribute->getRange();
            for (const auto& table_iterator : insert_attribute->tables())
            {
                string table, field, tag;
                if (parse_attribute(table_iterator, table, field, tag))
                {
                    g_insert_tables.insert(table);
                    if (!tag.empty())
                    {
                        g_attribute_tag_map[tag] = table;
                    }
                }
            }
        }

        if (change_attribute != nullptr)
        {
            g_is_rule_prolog_specified = true;
            g_rule_attribute_source_range = change_attribute->getRange();
            for (const auto& table_iterator : change_attribute->tables())
            {
                string table, field, tag;
                if (parse_attribute(table_iterator, table, field, tag))
                {
                    g_insert_tables.insert(table);
                    if (field.empty())
                    {
                        g_update_tables.insert(table);
                    }
                    else
                    {
                        if (!validate_and_add_active_field(table, field))
                        {
                            return;
                        }
                    }
                    if (!tag.empty())
                    {
                        g_attribute_tag_map[tag] = table;
                    }
                }
            }
        }
    }

private:
    Rewriter& m_rewriter;
};

class ruleset_match_handler_t : public MatchFinder::MatchCallback
{
public:
    explicit ruleset_match_handler_t(Rewriter& r)
        : m_rewriter(r)
    {
    }
    void run(const MatchFinder::MatchResult& result) override
    {
        if (g_is_generation_error)
        {
            return;
        }
        generate_rules(m_rewriter);
        if (g_is_generation_error)
        {
            return;
        }
        g_current_rule_declaration = nullptr;
        g_expression_explicit_path_data.clear();
        g_active_fields.clear();
        g_insert_tables.clear();
        g_update_tables.clear();
        g_attribute_tag_map.clear();
        g_rewriter_history.clear();
        g_nomatch_location.clear();
        g_nomatch_location_map.clear();
        g_variable_declaration_location.clear();
        g_variable_declaration_init_location.clear();
        g_is_rule_prolog_specified = false;
        g_rule_attribute_source_range = SourceRange();

        const auto* ruleset_declaration = result.Nodes.getNodeAs<RulesetDecl>("rulesetDecl");
        if (ruleset_declaration == nullptr)
        {
            return;
        }
        if (!g_current_ruleset.empty())
        {
            g_generated_subscription_code
                += "\nnamespace " + g_current_ruleset
                + "{\nvoid subscribe_ruleset_" + g_current_ruleset
                + "()\n{\n" + g_current_ruleset_subscription
                + "}\nvoid unsubscribe_ruleset_" + g_current_ruleset
                + "()\n{\n" + g_current_ruleset_unsubscription + "}\n}\n";
        }
        g_current_ruleset = ruleset_declaration->getName().str();

        // Make sure each new ruleset name is unique.
        for (const auto& r : g_rulesets)
        {
            if (r == g_current_ruleset)
            {
                cerr << "Ruleset names must be unique - '"
                     << g_current_ruleset
                     << "' has been found multiple times." << endl;
                g_is_generation_error = true;
                return;
            }
        }

        g_rulesets.push_back(g_current_ruleset);
        g_current_ruleset_subscription.clear();
        g_current_ruleset_unsubscription.clear();
        g_current_ruleset_rule_number = 1;
        if (*(ruleset_declaration->decls_begin()) == nullptr)
        {
            // Empty ruleset so it doesn't make sense to process any possible attributes
            m_rewriter.ReplaceText(
                SourceRange(
                    ruleset_declaration->getBeginLoc(),
                    ruleset_declaration->getEndLoc()),
                "namespace " + g_current_ruleset
                    + "\n{\n} // namespace " + g_current_ruleset + "\n");
            g_rewriter_history.push_back(
                {SourceRange(ruleset_declaration->getBeginLoc(), ruleset_declaration->getEndLoc()),
                 "namespace " + g_current_ruleset + "\n{\n} // namespace " + g_current_ruleset + "\n",
                 replace_text});
        }
        else
        {
            // Replace ruleset declaration that may include attributes with namespace declaration
            m_rewriter.ReplaceText(
                SourceRange(
                    ruleset_declaration->getBeginLoc(),
                    ruleset_declaration->decls_begin()->getBeginLoc().getLocWithOffset(c_declaration_to_ruleset_offset)),
                "namespace " + g_current_ruleset + "\n{\n");

            // Replace closing brace with namespace comment.
            m_rewriter.ReplaceText(SourceRange(ruleset_declaration->getEndLoc()), "}// namespace " + g_current_ruleset);

            g_rewriter_history.push_back(
                {SourceRange(ruleset_declaration->getBeginLoc(), ruleset_declaration->decls_begin()->getBeginLoc().getLocWithOffset(c_declaration_to_ruleset_offset)),
                 "namespace " + g_current_ruleset + "\n{\n", replace_text});
            g_rewriter_history.push_back(
                {SourceRange(ruleset_declaration->getEndLoc()),
                 "}// namespace " + g_current_ruleset, replace_text});
        }
    }

private:
    Rewriter& m_rewriter;
};

class variable_declaration_match_handler_t : public MatchFinder::MatchCallback
{
public:
    void run(const MatchFinder::MatchResult& result) override
    {
        if (g_is_generation_error)
        {
            return;
        }
        validate_table_data();
        const auto* variable_declaration = result.Nodes.getNodeAs<VarDecl>("varDeclaration");
        const auto* variable_declaration_init = result.Nodes.getNodeAs<VarDecl>("varDeclarationInit");
        if (variable_declaration_init != nullptr)
        {
            g_variable_declaration_init_location.insert(variable_declaration_init->getSourceRange());
        }
        if (variable_declaration == nullptr)
        {
            return;
        }
        const auto variable_name = variable_declaration->getNameAsString();
        if (variable_name != "")
        {
            g_variable_declaration_location[variable_declaration->getSourceRange()] = variable_name;

            if (table_navigation_t::get_table_data().find(variable_name) != table_navigation_t::get_table_data().end())
            {
                cerr << "Local variable declaration '" << variable_name
                     << "' hides database table of the same name." << endl;
                return;
            }

            for (auto table_data : table_navigation_t::get_table_data())
            {
                if (table_data.second.field_data.find(variable_name) != table_data.second.field_data.end())
                {
                    cerr << "Local variable declaration '" << variable_name
                         << "' hides catalog field entity of the same name." << endl;
                    return;
                }
            }
        }
    }
};

class rule_context_rule_match_handler_t : public MatchFinder::MatchCallback
{
public:
    explicit rule_context_rule_match_handler_t(Rewriter& r)
        : m_rewriter(r)
    {
    }
    void run(const MatchFinder::MatchResult& result) override
    {
        if (g_is_generation_error)
        {
            return;
        }

        const auto* rule_expression = result.Nodes.getNodeAs<MemberExpr>("rule_name");
        const auto* ruleset_expression = result.Nodes.getNodeAs<MemberExpr>("ruleset_name");
        const auto* event_expression = result.Nodes.getNodeAs<MemberExpr>("event_type");
        const auto* type_expression = result.Nodes.getNodeAs<MemberExpr>("gaia_type");

        if (ruleset_expression != nullptr)
        {
            m_rewriter.ReplaceText(
                SourceRange(ruleset_expression->getBeginLoc(), ruleset_expression->getEndLoc()),
                "\"" + g_current_ruleset + "\"");
            g_rewriter_history.push_back(
                {SourceRange(ruleset_expression->getBeginLoc(), ruleset_expression->getEndLoc()),
                 "\"" + g_current_ruleset + "\"", replace_text});
        }

        if (rule_expression != nullptr)
        {
            m_rewriter.ReplaceText(
                SourceRange(rule_expression->getBeginLoc(), rule_expression->getEndLoc()),
                "gaia_rule_name");
            g_is_rule_context_rule_name_referenced = true;
            g_rewriter_history.push_back(
                {SourceRange(rule_expression->getBeginLoc(), rule_expression->getEndLoc()),
                 "gaia_rule_name", replace_text});
        }

        if (event_expression != nullptr)
        {
            m_rewriter.ReplaceText(
                SourceRange(event_expression->getBeginLoc(), event_expression->getEndLoc()),
                "context->event_type");
            g_rewriter_history.push_back(
                {SourceRange(event_expression->getBeginLoc(), event_expression->getEndLoc()),
                 "context->event_type", replace_text});
        }

        if (type_expression != nullptr)
        {
            m_rewriter.ReplaceText(
                SourceRange(type_expression->getBeginLoc(), type_expression->getEndLoc()),
                "context->gaia_type");
            g_rewriter_history.push_back(
                {SourceRange(type_expression->getBeginLoc(), type_expression->getEndLoc()),
                 "context->gaia_type", replace_text});
        }
    }

private:
    Rewriter& m_rewriter;
};

// AST handler that called when a table or a tag is an argument for a function call.
class table_call_match_handler_t : public MatchFinder::MatchCallback
{
public:
    explicit table_call_match_handler_t(Rewriter& r)
        : m_rewriter(r)
    {
    }
    void run(const MatchFinder::MatchResult& result) override
    {
        validate_table_data();
        if (g_is_generation_error)
        {
            return;
        }
        const auto* expression = result.Nodes.getNodeAs<DeclRefExpr>("tableCall");

        if (expression == nullptr)
        {
            cerr << "Incorrect matched expression." << endl;
            g_is_generation_error = true;
            return;
        }
        string table_name;
        SourceRange expression_source_range;
        explicit_path_data_t explicit_path_data;
        bool explicit_path_present = true;
        string variable_name;
        const ValueDecl* decl = expression->getDecl();
        if (!decl->getType()->isStructureType())
        {
            return;
        }
        table_name = get_table_name(decl);
        variable_name = decl->getNameAsString();
        if (!get_explicit_path_data(decl, explicit_path_data, expression_source_range))
        {
            variable_name = table_navigation_t::get_variable_name(table_name, explicit_path_data.tag_table_map);
            explicit_path_present = false;
            expression_source_range = SourceRange(expression->getLocation(), expression->getEndLoc());
            g_used_dbs.insert(table_navigation_t::get_table_data().find(table_name)->second.db_name);
        }
        else
        {
            variable_name = get_table_from_expression(explicit_path_data.path_components.back());
            get_variable_name(variable_name, table_name, explicit_path_data);
            update_used_dbs(explicit_path_data);
            expression_source_range
                = SourceRange(expression_source_range.getBegin(), expression_source_range.getEnd().getLocWithOffset(-1));
        }

        if (decl->hasAttr<GaiaFieldValueAttr>())
        {
            expression_source_range
                = SourceRange(expression_source_range.getBegin().getLocWithOffset(-1), expression_source_range.getEnd());
        }

        if (expression_source_range.isValid())
        {
            if (g_insert_call_locations.find(expression->getBeginLoc()) != g_insert_call_locations.end())
            {
                if (explicit_path_present)
                {
                    cerr << "Insert call cannot be used with navigation." << endl;
                    g_is_generation_error = true;
                    return;
                }

                if (table_name == variable_name)
                {
                    cerr << "Insert call cannot be used with tags." << endl;
                    g_is_generation_error = true;
                    return;
                }
                return;
            }
            m_rewriter.ReplaceText(expression_source_range, variable_name);
            g_rewriter_history.push_back({expression_source_range, variable_name, replace_text});

            auto offset
                = Lexer::MeasureTokenLength(expression_source_range.getEnd(), m_rewriter.getSourceMgr(), m_rewriter.getLangOpts()) + 1;
            if (explicit_path_present)
            {
                update_expression_explicit_path_data(
                    result.Context,
                    expression,
                    explicit_path_data,
                    SourceRange(expression_source_range.getBegin(), expression_source_range.getEnd().getLocWithOffset(offset)),
                    m_rewriter);
            }
            else
            {
                update_expression_used_tables(
                    result.Context,
                    expression,
                    table_name,
                    variable_name,
                    SourceRange(expression_source_range.getBegin(), expression_source_range.getEnd().getLocWithOffset(offset)),
                    m_rewriter);
            }
        }
    }

private:
    Rewriter& m_rewriter;
};

// AST handler that called when a nomatch is used with if.
class if_nomatch_match_handler_t : public MatchFinder::MatchCallback
{
public:
    explicit if_nomatch_match_handler_t(Rewriter& r)
        : m_rewriter(r)
    {
    }

    void run(const MatchFinder::MatchResult& result) override
    {
        if (g_is_generation_error)
        {
            return;
        }
        const auto* expression = result.Nodes.getNodeAs<IfStmt>("NoMatchIf");
        if (expression != nullptr)
        {
            SourceRange nomatch_location = get_statement_source_range(expression->getNoMatch(), m_rewriter.getSourceMgr(), m_rewriter.getLangOpts());
            g_nomatch_location_map[nomatch_location] = expression->getNoMatchLoc();
            g_nomatch_location.emplace_back(nomatch_location);
        }
        else
        {
            cerr << "Incorrect matched expression." << endl;
            g_is_generation_error = true;
        }
    }

private:
    Rewriter& m_rewriter;
};

// AST handler that is called when Delete function is invoked on a table.
class declarative_delete_handler_t : public MatchFinder::MatchCallback
{
public:
    explicit declarative_delete_handler_t(Rewriter& r)
        : m_rewriter(r)
    {
    }
    void run(const MatchFinder::MatchResult& result) override
    {
        if (g_is_generation_error)
        {
            return;
        }
        const auto* expression = result.Nodes.getNodeAs<CXXMemberCallExpr>("DeleteCall");
        if (expression != nullptr)
        {
            m_rewriter.ReplaceText(SourceRange(expression->getExprLoc(), expression->getEndLoc()), "delete_row()");
            g_rewriter_history.push_back({SourceRange(expression->getExprLoc(), expression->getEndLoc()), "delete_row()", replace_text});
        }
        else
        {
            cerr << "Incorrect matched expression." << endl;
            g_is_generation_error = true;
        }
    }

private:
    Rewriter& m_rewriter;
};

// AST handler that is called when Insert function is invoked on a table.
class declarative_insert_handler_t : public MatchFinder::MatchCallback
{
public:
    explicit declarative_insert_handler_t(Rewriter& r)
        : m_rewriter(r)
    {
    }
    void run(const MatchFinder::MatchResult& result) override
    {
        if (g_is_generation_error)
        {
            return;
        }
        const auto* expression = result.Nodes.getNodeAs<CXXMemberCallExpr>("InsertCall");
        const auto* expression_declaration = result.Nodes.getNodeAs<DeclRefExpr>("tableCall");
        if (expression == nullptr || expression_declaration == nullptr)
        {
            cerr << "Incorrect matched expression." << endl;
            g_is_generation_error = true;
            return;
        }
        SourceLocation argument_start_location = expression->getExprLoc();
        unordered_map<string, string> argument_map;
        const ValueDecl* decl = expression_declaration->getDecl();
        string table_name = get_table_name(decl);

        // Parse insert call arguments to buid name value map.
        for (auto argument : expression->arguments())
        {
            string raw_argument_name = m_rewriter.getRewrittenText(
                SourceRange(argument_start_location, argument->getSourceRange().getBegin().getLocWithOffset(-1)));
            size_t argument_name_start_position = raw_argument_name.find(',');
            if (argument_name_start_position == string::npos)
            {
                argument_name_start_position = raw_argument_name.find('(');
            }
            size_t argument_name_end_position = raw_argument_name.find(':');
            string argument_name = raw_argument_name.substr(
                argument_name_start_position + 1, argument_name_end_position - argument_name_start_position - 1);
            //Trim the argument name of whitespaces.
            argument_name.erase(argument_name.begin(), find_if(argument_name.begin(), argument_name.end(), [](unsigned char ch) { return !isspace(ch); }));
            argument_name.erase(find_if(argument_name.rbegin(), argument_name.rend(), [](unsigned char ch) { return !isspace(ch); }).base(), argument_name.end());
            argument_map[argument_name] = m_rewriter.getRewrittenText(argument->getSourceRange());

            argument_start_location = argument->getSourceRange().getEnd().getLocWithOffset(1);
        }
        string class_qualification_string = "gaia::";
        class_qualification_string
            .append(table_navigation_t::get_table_data().find(table_name)->second.db_name)
            .append("::")
            .append(table_name)
            .append("_t::");
        string replacement_string = class_qualification_string;
        replacement_string
            .append("get(")
            .append(class_qualification_string)
            .append("insert_row(");
        vector<string> function_arguments = table_navigation_t::get_table_fields(table_name);
        const auto table_data_iterator = table_navigation_t::get_table_data().find(table_name);
        // Generate call arguments.
        for (const auto& call_argument : function_arguments)
        {
            const auto argument_map_iterator = argument_map.find(call_argument);
            if (argument_map_iterator == argument_map.end())
            {
                // Provide default parameter value.
                const auto field_data_iterator = table_data_iterator->second.field_data.find(call_argument);
                switch (static_cast<data_type_t>(field_data_iterator->second.field_type))
                {
                case data_type_t::e_bool:
                    replacement_string.append("false,");
                    break;
                case data_type_t::e_int8:
                case data_type_t::e_uint8:
                case data_type_t::e_int16:
                case data_type_t::e_uint16:
                case data_type_t::e_int32:
                case data_type_t::e_uint32:
                case data_type_t::e_int64:
                case data_type_t::e_uint64:
                case data_type_t::e_float:
                case data_type_t::e_double:
                    replacement_string.append("0,");
                    break;
                case data_type_t::e_string:
                    replacement_string.append("\"\",");
                    break;
                }
            }
            else
            {
                // Provide value from the code.
                replacement_string.append(argument_map_iterator->second).append(",");
            }
        }
        replacement_string.resize(replacement_string.size() - 1);
        replacement_string.append("))");

        m_rewriter.ReplaceText(SourceRange(expression->getBeginLoc(), expression->getEndLoc()), replacement_string);
        g_rewriter_history.push_back({SourceRange(expression->getBeginLoc(), expression->getEndLoc()), replacement_string, replace_text});
        g_insert_call_locations.insert(expression->getBeginLoc());
    }

private:
    Rewriter& m_rewriter;
};

// AST handler that is called when a declarative for.
class declarative_for_match_handler_t : public MatchFinder::MatchCallback
{
public:
    explicit declarative_for_match_handler_t(Rewriter& r)
        : m_rewriter(r)
    {
    }
    void run(const MatchFinder::MatchResult& result) override
    {
        if (g_is_generation_error)
        {
            return;
        }
        const auto* expression = result.Nodes.getNodeAs<GaiaForStmt>("DeclFor");
        if (expression == nullptr)
        {
            cerr << "Incorrect matched expression." << endl;
            g_is_generation_error = true;
            return;
        }

        string table_name;
        string variable_name;
        SourceRange expression_source_range;
        explicit_path_data_t explicit_path_data;
        bool explicit_path_present = true;

        const auto* path = dyn_cast<DeclRefExpr>(expression->getPath());
        if (path == nullptr)
        {
            cerr << "Incorrect expression is used as a path in for statement." << endl;
            g_is_generation_error = true;
            return;
        }
        const ValueDecl* decl = path->getDecl();
        table_name = get_table_name(decl);
        if (!get_explicit_path_data(decl, explicit_path_data, expression_source_range))
        {
            variable_name = table_navigation_t::get_variable_name(table_name, explicit_path_data.tag_table_map);
            g_used_dbs.insert(table_navigation_t::get_table_data().find(table_name)->second.db_name);
            explicit_path_present = false;
            expression_source_range.setBegin(expression->getLParenLoc().getLocWithOffset(1));
        }
        else
        {
            variable_name = get_table_from_expression(explicit_path_data.path_components.back());
            get_variable_name(variable_name, table_name, explicit_path_data);
            update_used_dbs(explicit_path_data);
        }
        expression_source_range.setEnd(expression->getRParenLoc().getLocWithOffset(-1));

        if (expression_source_range.isValid())
        {
            if (explicit_path_present)
            {
                update_expression_explicit_path_data(
                    result.Context,
                    path,
                    explicit_path_data,
                    expression_source_range,
                    m_rewriter);
            }
            else
            {
                update_expression_used_tables(
                    result.Context,
                    path,
                    table_name,
                    variable_name,
                    expression_source_range,
                    m_rewriter);
            }
        }
        m_rewriter.RemoveText(SourceRange(expression->getForLoc(), expression->getRParenLoc()));
        g_rewriter_history.push_back({SourceRange(expression->getForLoc(), expression->getRParenLoc()), "", remove_text});
        if (expression->getNoMatch() != nullptr)
        {
            SourceRange nomatch_location = get_statement_source_range(expression->getNoMatch(), m_rewriter.getSourceMgr(), m_rewriter.getLangOpts());
            g_nomatch_location_map[nomatch_location] = expression->getNoMatchLoc();
            g_nomatch_location.emplace_back(nomatch_location);
        }
    }

private:
    Rewriter& m_rewriter;
};

<<<<<<< HEAD
// AST handler that is called when declarative break or continue are used in the rule.
class declarative_break_continue_handler_t : public MatchFinder::MatchCallback
{
public:
    explicit declarative_break_continue_handler_t(Rewriter& r)
        : m_rewriter(r)
    {
    }
    void run(const MatchFinder::MatchResult& result) override
    {
        if (g_is_generation_error)
        {
            return;
        }
        const auto* break_expression = result.Nodes.getNodeAs<BreakStmt>("DeclBreak");
        const auto* continue_expression = result.Nodes.getNodeAs<ContinueStmt>("DeclContinue");
        if (break_expression == nullptr && continue_expression == nullptr)
        {
            cerr << "Incorrect matched expression." << endl;
            g_is_generation_error = true;
            return;
        }
        LabelDecl* decl;
        SourceRange expression_source_range;
        if (break_expression != nullptr)
        {
            decl = break_expression->getLabel();
            expression_source_range = break_expression->getSourceRange();
        }
        else
        {
            decl = continue_expression->getLabel();
            expression_source_range = continue_expression->getSourceRange();
        }

        // Handle non-declarative break/continue.
        if (decl == nullptr)
        {
            return;
        }

        const LabelStmt* label_statement = decl->getStmt();
        if (label_statement == nullptr)
        {
            g_is_generation_error = true;
            return;
        }

        const Stmt* statement = label_statement->getSubStmt();
        if (statement == nullptr)
        {
            g_is_generation_error = true;
            return;
        }
        SourceRange statement_source_range = get_statement_source_range(statement, m_rewriter.getSourceMgr(), m_rewriter.getLangOpts());

        string label_name;
        if (break_expression != nullptr)
        {
            auto break_label_iterator = g_break_label_map.find(statement_source_range);
            if (break_label_iterator == g_break_label_map.end())
            {
                label_name = table_navigation_t::get_variable_name("break", unordered_map<string, string>());
                g_break_label_map[statement_source_range] = label_name;
            }
            else
            {
                label_name = break_label_iterator->second;
            }
        }
        else
        {
            auto continue_label_iterator = g_continue_label_map.find(statement_source_range);
            if (continue_label_iterator == g_continue_label_map.end())
            {
                label_name = table_navigation_t::get_variable_name("continue", unordered_map<string, string>());
                g_continue_label_map[statement_source_range] = label_name;
            }
            else
            {
                label_name = continue_label_iterator->second;
            }
        }

        auto offset
            = Lexer::MeasureTokenLength(expression_source_range.getEnd(), m_rewriter.getSourceMgr(), m_rewriter.getLangOpts()) + 1;
        expression_source_range.setEnd(expression_source_range.getEnd().getLocWithOffset(offset));
        string replacement_string = "goto " + label_name;
        m_rewriter.ReplaceText(expression_source_range, replacement_string);
        g_rewriter_history.push_back({expression_source_range, replacement_string, replace_text});
    }

private:
    Rewriter& m_rewriter;
};

=======
>>>>>>> 7736a976
class translation_engine_consumer_t : public clang::ASTConsumer
{
public:
    explicit translation_engine_consumer_t(ASTContext*, Rewriter& r)
        : m_field_get_match_handler(r)
        , m_field_set_match_handler(r)
        , m_rule_match_handler(r)
        , m_ruleset_match_handler(r)
        , m_field_unary_operator_match_handler(r)
        , m_rule_context_match_handler(r)
        , m_table_call_match_handler(r)
        , m_if_nomatch_match_handler(r)
        , m_declarative_for_match_handler(r)
        , m_declarative_break_continue_handler(r)
        , m_declarative_delete_handler(r)
        , m_declarative_insert_handler(r)
    {
        DeclarationMatcher ruleset_matcher = rulesetDecl().bind("rulesetDecl");
        DeclarationMatcher rule_matcher
            = functionDecl(allOf(
                               hasAncestor(ruleset_matcher),
                               hasAttr(attr::Rule)))
                  .bind("ruleDecl");
        StatementMatcher ruleset_name_matcher
            = memberExpr(
                  hasAncestor(ruleset_matcher),
                  hasDescendant(gaiaRuleContextExpr()),
                  member(hasName("ruleset_name")))
                  .bind("ruleset_name");
        StatementMatcher rule_name_matcher
            = memberExpr(
                  hasAncestor(ruleset_matcher),
                  hasDescendant(gaiaRuleContextExpr()),
                  member(hasName("rule_name")))
                  .bind("rule_name");
        StatementMatcher event_type_matcher
            = memberExpr(
                  hasAncestor(ruleset_matcher),
                  hasDescendant(gaiaRuleContextExpr()),
                  member(hasName("event_type")))
                  .bind("event_type");
        StatementMatcher gaia_type_matcher
            = memberExpr(
                  hasAncestor(ruleset_matcher),
                  hasDescendant(gaiaRuleContextExpr()),
                  member(hasName("gaia_type")))
                  .bind("gaia_type");

        DeclarationMatcher variable_declaration_matcher = varDecl(hasAncestor(rule_matcher)).bind("varDeclaration");

        StatementMatcher field_get_matcher
            = declRefExpr(to(varDecl(
                              anyOf(
                                  hasAttr(attr::GaiaField),
                                  hasAttr(attr::FieldTable),
                                  hasAttr(attr::GaiaFieldValue)),
                              unless(hasAttr(attr::GaiaFieldLValue)))))
                  .bind("fieldGet");
        StatementMatcher table_call_matcher
            = declRefExpr(allOf(
                              to(varDecl(
                                  anyOf(
                                      hasAttr(attr::GaiaField),
                                      hasAttr(attr::FieldTable),
                                      hasAttr(attr::GaiaFieldValue)),
                                  unless(hasAttr(attr::GaiaFieldLValue)))),
                              allOf(
                                  unless(
                                      hasAncestor(
                                          memberExpr(
                                              member(
                                                  allOf(
                                                      hasAttr(attr::GaiaField), unless(hasAttr(attr::GaiaFieldLValue))))))),
                                  anyOf(
                                      hasAncestor(callExpr()), hasAncestor(cxxMemberCallExpr())))))
                  .bind("tableCall");

        StatementMatcher field_set_matcher
            = binaryOperator(
                  allOf(
                      hasAncestor(ruleset_matcher),
                      isAssignmentOperator(),
                      hasLHS(declRefExpr(to(varDecl(hasAttr(attr::GaiaFieldLValue)))))))
                  .bind("fieldSet");
        StatementMatcher field_unary_operator_matcher
            = unaryOperator(
                  allOf(
                      hasAncestor(ruleset_matcher),
                      anyOf(
                          hasOperatorName("++"),
                          hasOperatorName("--")),
                      hasUnaryOperand(declRefExpr(to(varDecl(hasAttr(attr::GaiaFieldLValue)))))))
                  .bind("fieldUnaryOp");
        StatementMatcher table_field_get_matcher
            = memberExpr(
                  member(
                      allOf(
                          hasAttr(attr::GaiaField),
                          unless(hasAttr(attr::GaiaFieldLValue)))),
                  hasDescendant(declRefExpr(
                      to(varDecl(anyOf(
                          hasAttr(attr::GaiaField),
                          hasAttr(attr::FieldTable),
                          hasAttr(attr::GaiaFieldValue)))))))
                  .bind("tableFieldGet");
        StatementMatcher table_field_set_matcher
            = binaryOperator(
                  allOf(
                      hasAncestor(ruleset_matcher),
                      isAssignmentOperator(),
                      hasLHS(
                          memberExpr(
                              member(hasAttr(attr::GaiaFieldLValue))))))
                  .bind("fieldSet");
        StatementMatcher table_field_unary_operator_matcher
            = unaryOperator(allOf(
                                hasAncestor(ruleset_matcher),
                                anyOf(
                                    hasOperatorName("++"),
                                    hasOperatorName("--")),
                                hasUnaryOperand(memberExpr(member(hasAttr(attr::GaiaFieldLValue))))))
                  .bind("fieldUnaryOp");

        StatementMatcher if_no_match_matcher
            = ifStmt(allOf(
                         hasAncestor(rule_matcher),
                         hasNoMatch(anything())))
                  .bind("NoMatchIf");

        StatementMatcher declarative_for_matcher
            = gaiaForStmt().bind("DeclFor");

        DeclarationMatcher variable_declaration_init_matcher
            = varDecl(allOf(
                          hasAncestor(rule_matcher),
                          hasInitializer(anyOf(
                              hasDescendant(field_get_matcher),
                              hasDescendant(field_unary_operator_matcher),
                              hasDescendant(table_field_get_matcher),
                              hasDescendant(table_field_unary_operator_matcher)))))
                  .bind("varDeclarationInit");

        StatementMatcher declarative_break_matcher = breakStmt().bind("DeclBreak");
        StatementMatcher declarative_continue_matcher = continueStmt().bind("DeclContinue");
        StatementMatcher declarative_delete_matcher
            = cxxMemberCallExpr(
                  hasAncestor(ruleset_matcher),
                  callee(cxxMethodDecl(hasName("Delete"))),
                  hasDescendant(table_call_matcher))
                  .bind("DeleteCall");

        StatementMatcher declarative_insert_matcher
            = cxxMemberCallExpr(
                  hasAncestor(ruleset_matcher),
                  callee(cxxMethodDecl(hasName("Insert"))),
                  hasDescendant(table_call_matcher))
                  .bind("InsertCall");

        m_matcher.addMatcher(field_get_matcher, &m_field_get_match_handler);
        m_matcher.addMatcher(table_field_get_matcher, &m_field_get_match_handler);

        m_matcher.addMatcher(field_set_matcher, &m_field_set_match_handler);
        m_matcher.addMatcher(table_field_set_matcher, &m_field_set_match_handler);

        m_matcher.addMatcher(rule_matcher, &m_rule_match_handler);
        m_matcher.addMatcher(ruleset_matcher, &m_ruleset_match_handler);
        m_matcher.addMatcher(field_unary_operator_matcher, &m_field_unary_operator_match_handler);

        m_matcher.addMatcher(table_field_unary_operator_matcher, &m_field_unary_operator_match_handler);

        m_matcher.addMatcher(variable_declaration_matcher, &m_variable_declaration_match_handler);
        m_matcher.addMatcher(variable_declaration_init_matcher, &m_variable_declaration_match_handler);
        m_matcher.addMatcher(ruleset_name_matcher, &m_rule_context_match_handler);
        m_matcher.addMatcher(rule_name_matcher, &m_rule_context_match_handler);
        m_matcher.addMatcher(event_type_matcher, &m_rule_context_match_handler);
        m_matcher.addMatcher(gaia_type_matcher, &m_rule_context_match_handler);
        m_matcher.addMatcher(table_call_matcher, &m_table_call_match_handler);
        m_matcher.addMatcher(if_no_match_matcher, &m_if_nomatch_match_handler);
        m_matcher.addMatcher(declarative_for_matcher, &m_declarative_for_match_handler);
        m_matcher.addMatcher(declarative_break_matcher, &m_declarative_break_continue_handler);
        m_matcher.addMatcher(declarative_continue_matcher, &m_declarative_break_continue_handler);
        m_matcher.addMatcher(declarative_delete_matcher, &m_declarative_delete_handler);
        m_matcher.addMatcher(declarative_insert_matcher, &m_declarative_insert_handler);
    }

    void HandleTranslationUnit(clang::ASTContext& context) override
    {
        m_matcher.matchAST(context);
    }

private:
    MatchFinder m_matcher;
    field_get_match_handler_t m_field_get_match_handler;
    field_set_match_handler_t m_field_set_match_handler;
    rule_match_handler_t m_rule_match_handler;
    ruleset_match_handler_t m_ruleset_match_handler;
    field_unary_operator_match_handler_t m_field_unary_operator_match_handler;
    variable_declaration_match_handler_t m_variable_declaration_match_handler;
    rule_context_rule_match_handler_t m_rule_context_match_handler;
    table_call_match_handler_t m_table_call_match_handler;
    if_nomatch_match_handler_t m_if_nomatch_match_handler;
    declarative_for_match_handler_t m_declarative_for_match_handler;
    declarative_break_continue_handler_t m_declarative_break_continue_handler;
    declarative_delete_handler_t m_declarative_delete_handler;
    declarative_insert_handler_t m_declarative_insert_handler;
};

class translation_engine_action_t : public clang::ASTFrontendAction
{
public:
    std::unique_ptr<clang::ASTConsumer> CreateASTConsumer(
        clang::CompilerInstance& compiler, llvm::StringRef) override
    {
        m_rewriter.setSourceMgr(compiler.getSourceManager(), compiler.getLangOpts());
        return std::unique_ptr<clang::ASTConsumer>(
            new translation_engine_consumer_t(&compiler.getASTContext(), m_rewriter));
    }
    void EndSourceFileAction() override
    {
        if (!g_translation_engine_output_option.empty())
        {
            std::remove(g_translation_engine_output_option.c_str());
        }
        generate_rules(m_rewriter);
        if (g_is_generation_error)
        {
            return;
        }
        g_generated_subscription_code
            += "namespace " + g_current_ruleset
            + "{\nvoid subscribe_ruleset_" + g_current_ruleset + "()\n{\n" + g_current_ruleset_subscription + "}\n"
            + "void unsubscribe_ruleset_" + g_current_ruleset + "()\n{\n" + g_current_ruleset_unsubscription + "}\n"
            + "} // namespace " + g_current_ruleset + "\n"
            + generate_general_subscription_code();

        if (!shouldEraseOutputFiles() && !g_is_generation_error && !g_translation_engine_output_option.empty())
        {
            std::error_code error_code;
            llvm::raw_fd_ostream output_file(g_translation_engine_output_option, error_code, llvm::sys::fs::F_None);

            if (!output_file.has_error())
            {
                output_file << "#include <cstring>\n";
                output_file << "\n";
                output_file << "#include \"gaia/common.hpp\"\n";
                output_file << "#include \"gaia/events.hpp\"\n";
                output_file << "#include \"gaia/rules/rules.hpp\"\n";
                output_file << "\n";
                for (const string& db : g_used_dbs)
                {
                    output_file << "#include \"gaia_" << db << ".h\"\n";
                }

                m_rewriter.getEditBuffer(m_rewriter.getSourceMgr().getMainFileID())
                    .write(output_file);
                output_file << g_generated_subscription_code;
            }

            output_file.close();
        }
    }

private:
    Rewriter m_rewriter;
};

int main(int argc, const char** argv)
{
    cl::opt<bool> help("h", cl::desc("Alias for -help"), cl::Hidden);
    cl::list<std::string> source_files(
        cl::Positional, cl::desc("<sourceFile>"), cl::ZeroOrMore,
        cl::cat(g_translation_engine_category), cl::sub(*cl::AllSubCommands));
    cl::opt<std::string> instance_name(
        "n", cl::desc("DB instance name"), cl::Optional,
        cl::cat(g_translation_engine_category), cl::sub(*cl::AllSubCommands));

    cl::SetVersionPrinter(print_version);
    cl::ResetAllOptionOccurrences();
    cl::HideUnrelatedOptions(g_translation_engine_category);
    std::string error_message;
    llvm::raw_string_ostream stream(error_message);
    std::unique_ptr<CompilationDatabase> compilation_database
        = FixedCompilationDatabase::loadFromCommandLine(argc, argv, error_message);

    if (!cl::ParseCommandLineOptions(argc, argv, "A tool to generate C++ rule and rule subscription code from declarative rulesets", &stream))
    {
        stream.flush();
        return EXIT_FAILURE;
    }

    cl::PrintOptionValues();

    if (source_files.empty())
    {
        cl::PrintHelpMessage();
        return EXIT_SUCCESS;
    }

    if (source_files.size() > 1)
    {
        cerr << "Translation Engine does not support more than one source ruleset." << endl;
        return EXIT_FAILURE;
    }

    if (!instance_name.empty())
    {
        gaia::db::config::session_options_t session_options = gaia::db::config::get_default_session_options();
        session_options.db_instance_name = instance_name.getValue();
        gaia::db::config::set_default_session_options(session_options);
    }

    if (!compilation_database)
    {
        compilation_database = llvm::make_unique<clang::tooling::FixedCompilationDatabase>(
            ".", std::vector<std::string>());
    }

    // Create a new Clang Tool instance (a LibTooling environment).
    ClangTool tool(*compilation_database, source_files);

    // Run the entire translation process within a single transaction.
    int result = EXIT_FAILURE;

    try
    {
        gaia::db::begin_session();
        gaia::db::begin_transaction();

        tool.appendArgumentsAdjuster(getInsertArgumentAdjuster("-fgaia-extensions"));
        result = tool.run(newFrontendActionFactory<translation_engine_action_t>().get());

        gaia::db::commit_transaction();
        gaia::db::end_session();
    }
    catch (gaia::common::system_error& e)
    {
        cerr << "Can't connect to a running instance of the " << gaia::db::c_db_server_name << ": '" << e.what() << "'.\n"
             << "Start the Gaia database server and rerun gaiat."
             << endl;
    }

    if (result == 0 && !g_is_generation_error)
    {
        return EXIT_SUCCESS;
    }
    else
    {
        return EXIT_FAILURE;
    }
}<|MERGE_RESOLUTION|>--- conflicted
+++ resolved
@@ -137,12 +137,7 @@
     SourceRange return_value = expression->getSourceRange();
     if (dyn_cast<CompoundStmt>(expression) == nullptr)
     {
-<<<<<<< HEAD
         SourceLocation end_location = Lexer::findLocationAfterToken(return_value.getEnd(), tok::semi, source_manager, options, true);
-=======
-        SourceLocation end_location = Lexer::findLocationAfterToken(
-            return_value.getEnd(), tok::semi, source_manager, options, true);
->>>>>>> 7736a976
         if (end_location.isValid())
         {
             return_value.setEnd(end_location.getLocWithOffset(-1));
@@ -603,15 +598,8 @@
                         if (data_iterator.path_components.size() == 1
                             && table_name == anchor_table_name && !data_iterator.is_absolute_path)
                         {
-<<<<<<< HEAD
                             auto declaration_source_range_size = variable_declaration_range_iterator.first.getEnd().getRawEncoding() - variable_declaration_range_iterator.first.getBegin().getRawEncoding();
                             auto min_declaration_source_range_size = variable_declaration_range.getEnd().getRawEncoding() - variable_declaration_range.getBegin().getRawEncoding();
-=======
-                            auto declaration_source_range_size = variable_declaration_range_iterator.first.getEnd().getRawEncoding()
-                                - variable_declaration_range_iterator.first.getBegin().getRawEncoding();
-                            auto min_declaration_source_range_size = variable_declaration_range.getEnd().getRawEncoding()
-                                - variable_declaration_range.getBegin().getRawEncoding();
->>>>>>> 7736a976
                             if (variable_declaration_range.isInvalid() || declaration_source_range_size < min_declaration_source_range_size)
                             {
                                 variable_declaration_range = variable_declaration_range_iterator.first;
@@ -2859,7 +2847,6 @@
     Rewriter& m_rewriter;
 };
 
-<<<<<<< HEAD
 // AST handler that is called when declarative break or continue are used in the rule.
 class declarative_break_continue_handler_t : public MatchFinder::MatchCallback
 {
@@ -2956,8 +2943,6 @@
     Rewriter& m_rewriter;
 };
 
-=======
->>>>>>> 7736a976
 class translation_engine_consumer_t : public clang::ASTConsumer
 {
 public:
@@ -3278,27 +3263,8 @@
     // Create a new Clang Tool instance (a LibTooling environment).
     ClangTool tool(*compilation_database, source_files);
 
-    // Run the entire translation process within a single transaction.
-    int result = EXIT_FAILURE;
-
-    try
-    {
-        gaia::db::begin_session();
-        gaia::db::begin_transaction();
-
-        tool.appendArgumentsAdjuster(getInsertArgumentAdjuster("-fgaia-extensions"));
-        result = tool.run(newFrontendActionFactory<translation_engine_action_t>().get());
-
-        gaia::db::commit_transaction();
-        gaia::db::end_session();
-    }
-    catch (gaia::common::system_error& e)
-    {
-        cerr << "Can't connect to a running instance of the " << gaia::db::c_db_server_name << ": '" << e.what() << "'.\n"
-             << "Start the Gaia database server and rerun gaiat."
-             << endl;
-    }
-
+    tool.appendArgumentsAdjuster(getInsertArgumentAdjuster("-fgaia-extensions"));
+    int result = tool.run(newFrontendActionFactory<translation_engine_action_t>().get());
     if (result == 0 && !g_is_generation_error)
     {
         return EXIT_SUCCESS;
