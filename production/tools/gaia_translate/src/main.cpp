/////////////////////////////////////////////
// Copyright (c) Gaia Platform LLC
// All rights reserved.
/////////////////////////////////////////////

#include <algorithm>
#include <string>
#include <unordered_set>
#include <vector>

#pragma clang diagnostic push
#pragma clang diagnostic ignored "-Wunused-parameter"
#include "clang/AST/ASTConsumer.h"
#include "clang/AST/ASTContext.h"
#include "clang/AST/Attr.h"
#include "clang/AST/RecursiveASTVisitor.h"
#include "clang/ASTMatchers/ASTMatchFinder.h"
#include "clang/ASTMatchers/ASTMatchers.h"
#include "clang/Basic/DiagnosticOptions.h"
#include "clang/Basic/DiagnosticSema.h"
#include "clang/Driver/Options.h"
#include "clang/Frontend/CompilerInstance.h"
#include "clang/Frontend/FrontendAction.h"
#include "clang/Frontend/TextDiagnosticPrinter.h"
#include "clang/Rewrite/Core/Rewriter.h"
#include "clang/Tooling/CommonOptionsParser.h"
#include "clang/Tooling/Tooling.h"
#pragma clang diagnostic pop

#include "gaia_internal/common/gaia_version.hpp"
#include "gaia_internal/common/scope_guard.hpp"
#include "gaia_internal/db/db_client_config.hpp"
#include "gaia_internal/db/gaia_db_internal.hpp"

#include "diagnostics.h"
#include "table_navigation.h"

using namespace std;
using namespace clang;
using namespace clang::driver;
using namespace clang::tooling;
using namespace llvm;
using namespace clang::ast_matchers;
using namespace gaia;
using namespace gaia::common;
using namespace gaia::translation;

cl::OptionCategory g_translation_engine_category("Use translation engine options");

cl::opt<string> g_translation_engine_output_option("output", cl::desc("output file name"), cl::init(""), cl::cat(g_translation_engine_category));

cl::alias g_translation_engine_output_option_alias("o", cl::desc("Alias for -output"), cl::aliasopt(g_translation_engine_output_option), cl::NotHidden, cl::cat(g_translation_engine_category));

// An alias cannot be made for the -help option,
// so instead this cl::opt pretends to be the cl::alias for -help.
cl::opt<bool> g_help_option_alias("h", cl::desc("Alias for -help"), cl::ValueDisallowed, cl::cat(g_translation_engine_category));

// This should be "Required" instead of "ZeroOrMore", but its error message is not user-friendly:
// "gaiat: Not enough positional command line arguments specified! Must specify at least 1 positional argument: See: ./gaiat -help"
// Single-option statements like gaiat -h would print that error because the "Required" positional argument is missing.
// The number of source files is enforced manually instead of using llvm::cl parameters.
cl::list<std::string> g_source_files(cl::Positional, cl::desc("<sourceFile>"), cl::ZeroOrMore, cl::cat(g_translation_engine_category));

cl::opt<std::string> g_instance_name("n", cl::desc("DB instance name"), cl::Optional, cl::cat(g_translation_engine_category));

std::string g_current_ruleset;
bool g_is_generation_error = false;
int g_current_ruleset_rule_number = 1;
unsigned int g_current_ruleset_rule_line_number = 1;
constexpr int c_declaration_to_ruleset_offset = -2;
bool g_is_rule_context_rule_name_referenced = false;
SourceRange g_rule_attribute_source_range;
bool g_is_rule_prolog_specified = false;
constexpr int c_encoding_shift = 16;
constexpr int c_encoding_mask = 0xFFFF;

constexpr char c_connect_keyword[] = "connect";
constexpr char c_disconnect_keyword[] = "disconnect";
constexpr size_t c_connect_keyword_length = 7;
constexpr size_t c_disconnect_keyword_length = 10;

vector<string> g_rulesets;
unordered_map<string, unordered_set<string>> g_active_fields;
unordered_set<string> g_insert_tables;
unordered_set<string> g_update_tables;
unordered_map<string, string> g_attribute_tag_map;

namespace std
{
template <>
struct hash<SourceRange>
{
    std::size_t operator()(SourceRange const& range) const noexcept
    {
        return std::hash<unsigned int>{}(
            (range.getBegin().getRawEncoding() << c_encoding_shift) | (range.getEnd().getRawEncoding() & c_encoding_mask));
    }
};
template <>
struct hash<SourceLocation>
{
    std::size_t operator()(SourceLocation const& location) const noexcept
    {
        return std::hash<unsigned int>{}(location.getRawEncoding());
    }
};
} // namespace std

unordered_set<SourceLocation> g_insert_call_locations;

unordered_map<SourceRange, vector<explicit_path_data_t>> g_expression_explicit_path_data;

unordered_set<string> g_used_dbs;

const FunctionDecl* g_current_rule_declaration = nullptr;

string g_current_ruleset_subscription;
string g_generated_subscription_code;
string g_current_ruleset_unsubscription;

// We use this to report the rule location when reporting diagnostics.
// In the best caese, we'll update the location to report the exact
// line number and column for an error.  In some cases, however, we
// don't have this information so the least we can do here is point to
// the rule where the error occurred.  Note also that errors can occur
// when the translation engine starts generating code.  Code generation
// for rule N happens when we encounter rule N+1 or the end of file
// for the last rule.  So we need to save off this context.
SourceLocation g_last_rule_location;

enum rewriter_operation_t
{
    replace_text,
    insert_text_after_token,
    remove_text,
    insert_text_before,
};

struct rewriter_history_t
{
    SourceRange range;
    string string_argument;
    rewriter_operation_t operation;
};

// Data structure to hold data for code generation for insert function calls.
struct insert_data_t
{
    SourceRange expression_range;
    string table_name;
    unordered_map<string, SourceRange> argument_map;
    unordered_map<SourceRange, string> argument_replacement_map;
};

// Vector to contain all the data to properly generate code for insert function call.
// The generation deferred to allow proper code generation for declarative references as arguments for insert call.
vector<insert_data_t> g_insert_data;
vector<rewriter_history_t> g_rewriter_history;
vector<SourceRange> g_nomatch_location;
unordered_map<SourceRange, string> g_variable_declaration_location;
unordered_set<SourceRange> g_variable_declaration_init_location;
unordered_map<SourceRange, SourceLocation> g_nomatch_location_map;
unordered_map<SourceRange, string> g_break_label_map;
unordered_map<SourceRange, string> g_continue_label_map;

// Suppress these clang-tidy warnings for now.
static const char c_nolint_identifier_naming[] = "// NOLINTNEXTLINE(readability-identifier-naming)";
static const char c_ident[] = "    ";

static void print_version(raw_ostream& stream)
{
    // Note that the clang::raw_ostream does not support 'endl'.
    stream << c_gaiat << " " << gaia_full_version() << "\n";
    stream << c_copyright << "\n";
}

// Get location of a token before the current location.
SourceLocation get_previous_token_location(SourceLocation location, const Rewriter& rewriter)
{
    Token token;
    token.setLocation(SourceLocation());
    token.setKind(tok::unknown);
    location = location.getLocWithOffset(-1);
    auto start_of_file = rewriter.getSourceMgr().getLocForStartOfFile(rewriter.getSourceMgr().getFileID(location));
    while (location != start_of_file)
    {
        location = Lexer::GetBeginningOfToken(location, rewriter.getSourceMgr(), rewriter.getLangOpts());
        if (!Lexer::getRawToken(location, token, rewriter.getSourceMgr(), rewriter.getLangOpts()) && token.isNot(tok::comment))
        {
            break;
        }
        location = location.getLocWithOffset(-1);
    }
    return token.getLocation();
}

SourceRange get_statement_source_range(const Stmt* expression, const SourceManager& source_manager, const LangOptions& options)
{
    if (expression == nullptr)
    {
        return SourceRange();
    }
    SourceRange return_value = expression->getSourceRange();
    if (dyn_cast<CompoundStmt>(expression) == nullptr)
    {
        SourceLocation end_location = Lexer::findLocationAfterToken(return_value.getEnd(), tok::semi, source_manager, options, true);
        if (end_location.isValid())
        {
            return_value.setEnd(end_location.getLocWithOffset(-1));
        }
    }
    return return_value;
}

SourceRange get_if_statement_source_range(const IfStmt* expression, const SourceManager& source_manager, const LangOptions& options)
{
    if (expression == nullptr)
    {
        return SourceRange();
    }
    SourceRange return_value = expression->getSourceRange();
    SourceRange nomatch_source_range = get_statement_source_range(expression->getNoMatch(), source_manager, options);
    SourceRange else_source_range = get_statement_source_range(expression->getElse(), source_manager, options);
    SourceRange then_source_range = get_statement_source_range(expression->getThen(), source_manager, options);
    if (nomatch_source_range.isValid())
    {
        return_value.setEnd(nomatch_source_range.getEnd());
    }
    else if (else_source_range.isValid())
    {
        return_value.setEnd(else_source_range.getEnd());
    }
    else
    {
        return_value.setEnd(then_source_range.getEnd());
    }
    return return_value;
}

void get_variable_name(string& variable_name, string& table_name, explicit_path_data_t& explicit_path_data)
{
    const auto& table_iterator = explicit_path_data.tag_table_map.find(variable_name);
    if (table_iterator == explicit_path_data.tag_table_map.end())
    {
        table_name = variable_name;
    }
    else
    {
        table_name = table_iterator->second;
    }
    auto defined_tag_iterator = explicit_path_data.defined_tags.find(variable_name);
    if (defined_tag_iterator != explicit_path_data.defined_tags.end())
    {
        variable_name = defined_tag_iterator->second;
    }
    if (table_name != variable_name)
    {
        explicit_path_data.tag_table_map[variable_name] = table_name;
    }

    if (explicit_path_data.tag_table_map.find(variable_name) == explicit_path_data.tag_table_map.end())
    {
        explicit_path_data.tag_table_map[variable_name] = table_name;
    }
    explicit_path_data.variable_name = variable_name;
}

bool is_range_contained_in_another_range(const SourceRange& range1, const SourceRange& range2)
{
    if (range1 == range2)
    {
        return true;
    }

    if (range1.getBegin() == range2.getBegin() && range2.getEnd() < range1.getEnd())
    {
        return true;
    }
    if (range1.getBegin() < range2.getBegin() && range1.getEnd() == range2.getEnd())
    {
        return true;
    }
    if (range1.getBegin() < range2.getBegin() && range2.getEnd() < range1.getEnd())
    {
        return true;
    }
    return false;
}

string get_table_from_expression(const string& expression)
{
    size_t dot_position = expression.find('.');
    if (dot_position != string::npos)
    {
        return expression.substr(0, dot_position);
    }
    else
    {
        return expression;
    }
}

bool is_tag_defined(const unordered_map<string, string>& tag_map, const string& tag)
{
    for (const auto& defined_tag_iterator : tag_map)
    {
        if (defined_tag_iterator.second == tag)
        {
            return true;
        }
    }
    return false;
}

void optimize_path(vector<explicit_path_data_t>& path, explicit_path_data_t& path_segment)
{
    string first_table = get_table_from_expression(path_segment.path_components.front());
    for (auto& path_iterator : path)
    {
        if (is_tag_defined(path_iterator.defined_tags, first_table))
        {
            path_segment.skip_implicit_path_generation = true;
            return;
        }
        if (is_tag_defined(path_segment.defined_tags, get_table_from_expression(path_iterator.path_components.front())))
        {
            path_iterator.skip_implicit_path_generation = true;
        }
    }
}

bool is_path_segment_contained_in_another_path(
    const vector<explicit_path_data_t>& path,
    const explicit_path_data_t& path_segment)
{
    unordered_set<string> tag_container, table_container;

    if (!path_segment.defined_tags.empty())
    {
        return false;
    }

    for (const auto& path_iterator : path)
    {
        for (const auto& table_iterator : path_iterator.path_components)
        {
            string table_name = get_table_from_expression(table_iterator);
            auto tag_iterator = path_iterator.defined_tags.find(table_name);
            if (tag_iterator != path_iterator.defined_tags.end())
            {
                table_name = tag_iterator->second;
            }
            table_container.insert(table_name);
        }
        for (const auto& tag_iterator : path_iterator.tag_table_map)
        {
            tag_container.insert(tag_iterator.first);
        }
    }

    for (const auto& tag_map_iterator : path_segment.tag_table_map)
    {
        if (tag_container.find(tag_map_iterator.first) == tag_container.end())
        {
            return false;
        }
    }

    for (const auto& table_iterator : path_segment.path_components)
    {
        if (table_container.find(get_table_from_expression(table_iterator)) == table_container.end())
        {
            return false;
        }
    }

    return true;
}

void validate_table_data()
{
    if (table_navigation_t::get_table_data().empty())
    {
        g_is_generation_error = true;
        return;
    }
}

string generate_general_subscription_code()
{
    string return_value;
    return_value
        .append("namespace gaia\n")
        .append("{\n")
        .append("namespace rules\n")
        .append("{\n")
        .append("extern \"C\" void subscribe_ruleset(const char* ruleset_name)\n")
        .append("{\n");

    for (const string& ruleset : g_rulesets)
    {
        return_value
            .append(c_ident)
            .append("if (strcmp(ruleset_name, \"")
            .append(ruleset)
            .append("\") == 0)\n")
            .append(c_ident)
            .append("{\n")
            .append(c_ident)
            .append(c_ident)
            .append("::")
            .append(ruleset)
            .append("::subscribe_ruleset_")
            .append(ruleset)
            .append("();\n")
            .append(c_ident)
            .append(c_ident)
            .append("return;\n")
            .append(c_ident)
            .append("}\n");
    }

    return_value
        .append(c_ident)
        .append("throw gaia::rules::ruleset_not_found(ruleset_name);\n")
        .append("}\n")
        .append("extern \"C\" void unsubscribe_ruleset(const char* ruleset_name)\n")
        .append("{\n");

    for (const string& ruleset : g_rulesets)
    {
        return_value
            .append(c_ident)
            .append("if (strcmp(ruleset_name, \"")
            .append(ruleset)
            .append("\") == 0)\n")
            .append(c_ident)
            .append("{\n")
            .append(c_ident)
            .append(c_ident)
            .append("::")
            .append(ruleset)
            .append("::unsubscribe_ruleset_")
            .append(ruleset)
            .append("();\n")
            .append(c_ident)
            .append(c_ident)
            .append("return;\n")
            .append(c_ident)
            .append("}\n");
    }

    return_value
        .append(c_ident)
        .append("throw ruleset_not_found(ruleset_name);\n")
        .append("}\n")
        .append("extern \"C\" void initialize_rules()\n")
        .append("{\n");

    for (const string& ruleset : g_rulesets)
    {
        return_value
            .append(c_ident)
            .append("::" + ruleset)
            .append("::subscribe_ruleset_" + ruleset + "();\n");
    }
    return_value
        .append("}\n")
        .append("} // namespace rules\n")
        .append("} // namespace gaia\n");

    return return_value;
}

string get_table_name(const Decl* decl)
{
    const FieldTableAttr* table_attr = decl->getAttr<FieldTableAttr>();
    if (table_attr != nullptr)
    {
        return table_attr->getTable()->getName().str();
    }
    return "";
}

// The function parses a rule  attribute e.g.
// Employee
// Employee.name_last
// E:Employee
// E:Employee.name_last
bool parse_attribute(const string& attribute, string& table, string& field, string& tag)
{
    string tagless_attribute;
    size_t tag_position = attribute.find(':');
    if (tag_position != string::npos)
    {
        tag = attribute.substr(0, tag_position);
        tagless_attribute = attribute.substr(tag_position + 1);
    }
    else
    {
        tagless_attribute = attribute;
    }
    size_t dot_position = tagless_attribute.find('.');
    // Handle fully qualified reference.
    if (dot_position != string::npos)
    {
        table = tagless_attribute.substr(0, dot_position);
        field = tagless_attribute.substr(dot_position + 1);
        return true;
    }
    validate_table_data();

    if (table_navigation_t::get_table_data().find(tagless_attribute) == table_navigation_t::get_table_data().end())
    {
        // Might be a field.
        for (const auto& tbl : table_navigation_t::get_table_data())
        {
            if (tbl.second.field_data.find(tagless_attribute) != tbl.second.field_data.end())
            {
                table = tbl.first;
                field = tagless_attribute;
                return true;
            }
        }
        return false;
    }
    table = tagless_attribute;
    field.clear();
    return true;
}

// This function adds a field to active fields list if it is marked as active in the catalog;
// it returns true if there was no error and false otherwise.
bool validate_and_add_active_field(const string& table_name, const string& field_name, bool is_active_from_field = false)
{
    if (g_is_rule_prolog_specified && is_active_from_field)
    {
        gaiat::diag().emit(diag::err_active_field_not_supported);
        g_is_generation_error = true;
        return false;
    }

    validate_table_data();

    if (g_is_generation_error)
    {
        return false;
    }

    if (table_navigation_t::get_table_data().find(table_name) == table_navigation_t::get_table_data().end())
    {
        gaiat::diag().emit(diag::err_table_not_found) << table_name;
        g_is_generation_error = true;
        return false;
    }

    auto fields = table_navigation_t::get_table_data().find(table_name)->second.field_data;

    if (fields.find(field_name) == fields.end())
    {
        gaiat::diag().emit(diag::err_field_not_found) << field_name << table_name;
        g_is_generation_error = true;
        return false;
    }

    if (fields[field_name].is_deprecated)
    {
        gaiat::diag().emit(diag::err_field_deprecated) << field_name << table_name;
        g_is_generation_error = true;
        return false;
    }

    // TODO[GAIAPLAT-622] If we ever add a "strict" mode to the database, then we
    // should reinstate checking for active fields.

    g_active_fields[table_name].insert(field_name);
    return true;
}

string get_table_name(const string& table, const unordered_map<string, string>& tag_map)
{
    auto tag_iterator = tag_map.find(table);
    if (tag_iterator == tag_map.end())
    {
        tag_iterator = g_attribute_tag_map.find(table);
        if (tag_iterator != g_attribute_tag_map.end())
        {
            return tag_iterator->second;
        }
    }
    else
    {
        return tag_iterator->second;
    }

    return table;
}

void generate_navigation(const string& anchor_table, Rewriter& rewriter)
{
    if (g_is_generation_error)
    {
        return;
    }

    for (auto& insert_data : g_insert_data)
    {
        string class_qualification_string = "gaia::";
        class_qualification_string
            .append(table_navigation_t::get_table_data().find(insert_data.table_name)->second.db_name)
            .append("::")
            .append(insert_data.table_name)
            .append("_t::");
        string replacement_string = class_qualification_string;
        replacement_string
            .append("get(")
            .append(class_qualification_string)
            .append("insert_row(");
        vector<string> function_arguments = table_navigation_t::get_table_fields(insert_data.table_name);
        const auto table_data_iterator = table_navigation_t::get_table_data().find(insert_data.table_name);
        // Generate call arguments.
        for (const auto& call_argument : function_arguments)
        {
            const auto argument_map_iterator = insert_data.argument_map.find(call_argument);
            if (argument_map_iterator == insert_data.argument_map.end())
            {
                // Provide default parameter value.
                const auto field_data_iterator = table_data_iterator->second.field_data.find(call_argument);
                switch (static_cast<data_type_t>(field_data_iterator->second.field_type))
                {
                case data_type_t::e_bool:
                    replacement_string.append("false,");
                    break;
                case data_type_t::e_int8:
                case data_type_t::e_uint8:
                case data_type_t::e_int16:
                case data_type_t::e_uint16:
                case data_type_t::e_int32:
                case data_type_t::e_uint32:
                case data_type_t::e_int64:
                case data_type_t::e_uint64:
                case data_type_t::e_float:
                case data_type_t::e_double:
                    replacement_string.append("0,");
                    break;
                case data_type_t::e_string:
                    replacement_string.append("\"\",");
                    break;
                }
            }
            else
            {
                // Provide value from the code.
                replacement_string.append(insert_data.argument_replacement_map[argument_map_iterator->second]).append(",");
            }
        }
        replacement_string.resize(replacement_string.size() - 1);
        replacement_string.append("))");

        rewriter.ReplaceText(insert_data.expression_range, replacement_string);
    }

    for (const auto& explicit_path_data_iterator : g_expression_explicit_path_data)
    {
        SourceRange nomatch_range;
        // Find correct nomatch segment for a current declarative expression.
        // This segment will be used later to inject nomatch code at
        // the end of navigation code wrapping the declarative expression.
        for (const auto& nomatch_source_range : g_nomatch_location)
        {
            if (explicit_path_data_iterator.first.getEnd() == nomatch_source_range.getEnd())
            {
                nomatch_range = nomatch_source_range;
                break;
            }
        }
        const auto break_label_iterator = g_break_label_map.find(explicit_path_data_iterator.first);
        const auto continue_label_iterator = g_continue_label_map.find(explicit_path_data_iterator.first);
        string break_label;
        string continue_label;
        if (break_label_iterator != g_break_label_map.end())
        {
            break_label = break_label_iterator->second;
        }
        if (continue_label_iterator != g_continue_label_map.end())
        {
            continue_label = continue_label_iterator->second;
        }
        for (auto data_iterator = explicit_path_data_iterator.second.rbegin(); data_iterator != explicit_path_data_iterator.second.rend(); data_iterator++)
        {
            string anchor_table_name = get_table_name(
                get_table_from_expression(anchor_table), data_iterator->tag_table_map);

            SourceRange variable_declaration_range;
            for (const auto& variable_declaration_range_iterator : g_variable_declaration_location)
            {
                string variable_name = variable_declaration_range_iterator.second;
                if (g_attribute_tag_map.find(variable_name) != g_attribute_tag_map.end())
                {
                    gaiat::diag().emit(variable_declaration_range_iterator.first.getBegin(), diag::warn_tag_hidden) << variable_name;
                }
                if (is_range_contained_in_another_range(
                        explicit_path_data_iterator.first, variable_declaration_range_iterator.first))
                {
                    if (data_iterator->tag_table_map.find(variable_name) != data_iterator->tag_table_map.end()
                        || is_tag_defined(data_iterator->defined_tags, variable_name))
                    {
                        gaiat::diag().emit(variable_declaration_range_iterator.first.getBegin(), diag::warn_tag_hidden) << variable_name;
                    }

                    if (g_variable_declaration_init_location.find(variable_declaration_range_iterator.first)
                        != g_variable_declaration_init_location.end())
                    {
                        string table_name = get_table_name(
                            get_table_from_expression(
                                data_iterator->path_components.front()),
                            data_iterator->tag_table_map);

                        if (data_iterator->path_components.size() == 1
                            && table_name == anchor_table_name && !data_iterator->is_absolute_path)
                        {
                            auto declaration_source_range_size = variable_declaration_range_iterator.first.getEnd().getRawEncoding() - variable_declaration_range_iterator.first.getBegin().getRawEncoding();
                            auto min_declaration_source_range_size = variable_declaration_range.getEnd().getRawEncoding() - variable_declaration_range.getBegin().getRawEncoding();
                            if (variable_declaration_range.isInvalid() || declaration_source_range_size < min_declaration_source_range_size)
                            {
                                variable_declaration_range = variable_declaration_range_iterator.first;
                            }
                        }
                        else
                        {
                            gaiat::diag().emit(diag::err_edc_init);
                            g_is_generation_error = true;
                            return;
                        }
                    }
                }
            }

            if (variable_declaration_range.isValid())
            {
                continue;
            }

            if (data_iterator->skip_implicit_path_generation && data_iterator->path_components.size() == 1)
            {
                continue;
            }

            // Set the source location to print out diagnostics on a line close to where an error
            // might be reported.
            gaiat::diag().set_location(explicit_path_data_iterator.first.getBegin());
            navigation_code_data_t navigation_code = table_navigation_t::generate_explicit_navigation_code(
                anchor_table, *data_iterator);
            if (navigation_code.prefix.empty())
            {
                g_is_generation_error = true;
                return;
            }

            // The following code
            // l1:if (x.value>5)
            //  break l1;
            // else
            //  continue l1;
            // .............
            // is translated into
            // ..........Navigation code for x
            // l1:if (x.value()>5)
            //  goto l1_break;
            // else
            //  goto l1_continue;
            // ..........................
            // l1_continue:
            //...............Navigation code for x
            // l1_break:

            if (!break_label.empty() && &(*data_iterator) == &explicit_path_data_iterator.second.back())
            {
                navigation_code.postfix += "\n" + break_label + ":;\n";
            }
            if (!continue_label.empty() && &(*data_iterator) == &explicit_path_data_iterator.second.back())
            {
                navigation_code.postfix = "\n" + continue_label + ":;\n" + navigation_code.postfix;
            }

            if (nomatch_range.isValid())
            {
                string variable_name = table_navigation_t::get_variable_name("", unordered_map<string, string>());
                string nomatch_prefix = "{\nbool " + variable_name + " = false;\n";
                rewriter.InsertTextBefore(
                    explicit_path_data_iterator.first.getBegin(),
                    nomatch_prefix + navigation_code.prefix);
                rewriter.InsertTextAfter(explicit_path_data_iterator.first.getBegin(), variable_name + " = true;\n");
                rewriter.ReplaceText(
                    SourceRange(g_nomatch_location_map[nomatch_range], nomatch_range.getEnd()),
                    navigation_code.postfix + "\nif (!" + variable_name + ")\n" + rewriter.getRewrittenText(nomatch_range) + "}\n");
            }
            else
            {
                rewriter.InsertTextBefore(
                    explicit_path_data_iterator.first.getBegin(),
                    navigation_code.prefix);
                rewriter.InsertTextAfterToken(
                    explicit_path_data_iterator.first.getEnd(),
                    navigation_code.postfix);
            }
        }
    }
}

void generate_table_subscription(
    const string& table,
    const string& field_subscription_code,
    int rule_count,
    bool subscribe_update,
    unordered_map<uint32_t, string>& rule_line_numbers,
    Rewriter& rewriter)
{
    string common_subscription_code;
    if (table_navigation_t::get_table_data().find(table) == table_navigation_t::get_table_data().end())
    {
        gaiat::diag().emit(diag::err_table_not_found) << table;
        g_is_generation_error = true;
        return;
    }
    string rule_name
        = g_current_ruleset + "_" + g_current_rule_declaration->getName().str() + "_" + to_string(rule_count);
    string rule_name_log = to_string(g_current_ruleset_rule_number);
    rule_name_log.append("_").append(table);

    string rule_line_var = rule_line_numbers[g_current_ruleset_rule_number];

    // Declare a constant for the line number of the rule if this is the first
    // time we've seen this rule.  Note that we may see a rule multiple times if
    // the rule has multiple anchor rows.
    if (rule_line_var.empty())
    {
        rule_line_var = "c_rule_line_";
        rule_line_var.append(to_string(g_current_ruleset_rule_number));
        rule_line_numbers[g_current_ruleset_rule_number] = rule_line_var;

        common_subscription_code
            .append(c_ident)
            .append("const uint32_t ")
            .append(rule_line_var)
            .append(" = ")
            .append(to_string(g_current_ruleset_rule_line_number))
            .append(";\n");
    }

    common_subscription_code
        .append(c_ident)
        .append(c_nolint_identifier_naming)
        .append("\n")
        .append(c_ident)
        .append("gaia::rules::rule_binding_t ")
        .append(rule_name)
        .append("binding(\"")
        .append(g_current_ruleset)
        .append("\",\"")
        .append(rule_name_log)
        .append("\",")
        .append(g_current_ruleset)
        .append("::")
        .append(rule_name)
        .append(",")
        .append(rule_line_var)
        .append(");\n");

    g_current_ruleset_subscription += common_subscription_code;
    g_current_ruleset_unsubscription += common_subscription_code;

    if (field_subscription_code.empty())
    {
        g_current_ruleset_subscription
            .append(c_ident)
            .append("gaia::rules::subscribe_rule(gaia::")
            .append(table_navigation_t::get_table_data().find(table)->second.db_name)
            .append("::")
            .append(table);
        if (subscribe_update)
        {
            g_current_ruleset_subscription.append(
                "_t::s_gaia_type, gaia::db::triggers::event_type_t::row_update, gaia::rules::empty_fields,");
        }
        else
        {
            g_current_ruleset_subscription.append(
                "_t::s_gaia_type, gaia::db::triggers::event_type_t::row_insert, gaia::rules::empty_fields,");
        }
        g_current_ruleset_subscription
            .append(rule_name)
            .append("binding);\n");

        g_current_ruleset_unsubscription
            .append(c_ident)
            .append("gaia::rules::unsubscribe_rule(gaia::")
            .append(table_navigation_t::get_table_data().find(table)->second.db_name)
            .append("::")
            .append(table)
            .append("_t::s_gaia_type, gaia::db::triggers::event_type_t::row_insert, gaia::rules::empty_fields,")
            .append(rule_name)
            .append("binding);\n");
    }
    else
    {
        g_current_ruleset_subscription
            .append(field_subscription_code)
            .append(c_ident)
            .append("gaia::rules::subscribe_rule(gaia::")
            .append(table_navigation_t::get_table_data().find(table)->second.db_name)
            .append("::")
            .append(table)
            .append("_t::s_gaia_type, gaia::db::triggers::event_type_t::row_update, fields_")
            .append(rule_name)
            .append(",")
            .append(rule_name)
            .append("binding);\n");
        g_current_ruleset_unsubscription
            .append(field_subscription_code)
            .append(c_ident)
            .append("gaia::rules::unsubscribe_rule(gaia::")
            .append(table_navigation_t::get_table_data().find(table)->second.db_name)
            .append("::")
            .append(table)
            .append("_t::s_gaia_type, gaia::db::triggers::event_type_t::row_update, fields_")
            .append(rule_name)
            .append(",")
            .append(rule_name)
            .append("binding);\n");
    }

    string function_prologue = string("\n")
                                   .append(c_nolint_identifier_naming)
                                   .append("\nvoid ")
                                   .append(rule_name);
    bool is_absolute_path_only = true;
    for (const auto& explicit_path_data_iterator : g_expression_explicit_path_data)
    {
        if (!is_absolute_path_only)
        {
            break;
        }
        for (const auto& data_iterator : explicit_path_data_iterator.second)
        {
            if (!data_iterator.is_absolute_path)
            {
                string first_component_table = get_table_from_expression(data_iterator.path_components.front());
                const auto tag_iterator = data_iterator.tag_table_map.find(first_component_table);
                if (tag_iterator == data_iterator.tag_table_map.end() || tag_iterator->first == tag_iterator->second || is_tag_defined(data_iterator.defined_tags, first_component_table) || g_attribute_tag_map.find(first_component_table) != g_attribute_tag_map.end())
                {
                    is_absolute_path_only = false;
                    break;
                }
            }
        }
    }

<<<<<<< HEAD
    bool is_anchor_generation_required = true;
    if (!g_is_rule_context_rule_name_referenced && (is_absoute_path_only || g_expression_explicit_path_data.empty()))
=======
    if (!g_is_rule_context_rule_name_referenced && (is_absolute_path_only || g_expression_explicit_path_data.empty()))
>>>>>>> 7a4aaebc
    {
        function_prologue.append("(const gaia::rules::rule_context_t*)\n");
        is_anchor_generation_required = false;
    }
    else
    {
        function_prologue.append("(const gaia::rules::rule_context_t* context)\n");
    }

    if (rule_count == 1)
    {
        if (g_is_rule_context_rule_name_referenced)
        {
            rewriter.InsertTextAfterToken(
                g_current_rule_declaration->getLocation(),
                "\nstatic const char gaia_rule_name[] = \"" + rule_name_log + "\";\n");
        }
        if (is_anchor_generation_required)
        {
            const auto& table_data = table_navigation_t::get_table_data();
            auto anchor_table_data_itr = table_data.find(table);

            if (anchor_table_data_itr == table_data.end())
            {
                return;
            }
            string anchor_code = string("auto ")
                .append(table)
                .append(" = gaia::")
                .append(anchor_table_data_itr->second.db_name)
                .append("::")
                .append(table)
                .append("_t::get(context->record);\nif(")
                .append(table)
                .append(")\n{\n");
            for (const auto& attribute_tag_iterator : g_attribute_tag_map)
            {
                anchor_code.append("auto ")
                    .append(attribute_tag_iterator.first)
                    .append(" = ")
                    .append(table)
                    .append(";\n");
            }
            rewriter.InsertTextAfterToken(g_current_rule_declaration->getLocation(), anchor_code);
            rewriter.InsertTextBefore(g_current_rule_declaration->getEndLoc(), "\n}\n");
        }
        if (g_rule_attribute_source_range.isValid())
        {
            rewriter.ReplaceText(g_rule_attribute_source_range, function_prologue);
        }
        else
        {
            rewriter.InsertText(g_current_rule_declaration->getLocation(), function_prologue);
        }

        generate_navigation(table, rewriter);
    }
    else
    {
        Rewriter copy_rewriter = Rewriter(rewriter.getSourceMgr(), rewriter.getLangOpts());

        for (const auto& history_item : g_rewriter_history)
        {
            switch (history_item.operation)
            {
            case replace_text:
                copy_rewriter.ReplaceText(history_item.range, history_item.string_argument);
                break;
            case insert_text_after_token:
                copy_rewriter.InsertTextAfterToken(history_item.range.getBegin(), history_item.string_argument);
                break;
            case remove_text:
                copy_rewriter.RemoveText(history_item.range);
                break;
            case insert_text_before:
                copy_rewriter.InsertTextBefore(history_item.range.getBegin(), history_item.string_argument);
                break;
            default:
                break;
            }
        }
        if (g_is_rule_context_rule_name_referenced)
        {
            copy_rewriter.InsertTextAfterToken(
                g_current_rule_declaration->getLocation(),
                "\nstatic const char gaia_rule_name[] = \"" + rule_name_log + "\";\n");
        }

        generate_navigation(table, copy_rewriter);

        if (g_rule_attribute_source_range.isValid())
        {
            copy_rewriter.RemoveText(g_rule_attribute_source_range);
            rewriter.InsertTextBefore(
                g_rule_attribute_source_range.getBegin(),
                function_prologue + copy_rewriter.getRewrittenText(g_current_rule_declaration->getSourceRange()));
        }
        else
        {
            rewriter.InsertTextBefore(
                g_current_rule_declaration->getLocation(),
                function_prologue + copy_rewriter.getRewrittenText(g_current_rule_declaration->getSourceRange()));
        }
    }
}

void optimize_subscription(const string& table, int rule_count)
{
    // This is to reuse the same rule function and rule_binding_t
    // for the same table in case update and insert operation.
    if (g_insert_tables.find(table) != g_insert_tables.end())
    {
        string rule_name
            = g_current_ruleset + "_" + g_current_rule_declaration->getName().str() + "_" + to_string(rule_count);
        g_current_ruleset_subscription
            .append(c_ident)
            .append("gaia::rules::subscribe_rule(gaia::")
            .append(table_navigation_t::get_table_data().find(table)->second.db_name)
            .append("::")
            .append(table)
            .append("_t::s_gaia_type, gaia::db::triggers::event_type_t::row_insert, gaia::rules::empty_fields,")
            .append(rule_name)
            .append("binding);\n");

        g_current_ruleset_unsubscription
            .append(c_ident)
            .append("gaia::rules::unsubscribe_rule(gaia::")
            .append(table_navigation_t::get_table_data().find(table)->second.db_name)
            .append("::")
            .append(table)
            .append("_t::s_gaia_type, gaia::db::triggers::event_type_t::row_insert, gaia::rules::empty_fields,")
            .append(rule_name)
            .append("binding);\n");

        g_insert_tables.erase(table);
    }
}

// [GAIAPLAT-799]:  For the preview release we do not allow a rule to have
// multiple anchor rows. They are not allowed to reference more than a single table or
// reference fields from multiple tables.  Note that the g_active_fields map is a
// map of <table, field_list> so the number of entries in the map is the number of unique
// tables used by all active fields.
bool has_multiple_anchors()
{
    if (g_insert_tables.size() > 1 || g_update_tables.size() > 1)
    {
        gaiat::diag().emit(g_last_rule_location, diag::err_multi_anchor_tables);
        return true;
    }

    if (g_active_fields.size() > 1)
    {
        gaiat::diag().emit(g_last_rule_location, diag::err_multi_anchor_fields);
        return true;
    }

    // Handle the special case of on_update(table1, table2.field)
    if (g_active_fields.size() == 1
        && g_update_tables.size() == 1
        && g_active_fields.find(*(g_update_tables.begin())) == g_active_fields.end())
    {
        gaiat::diag().emit(g_last_rule_location, diag::err_multi_anchor_tables);
        return true;
    }

    return false;
}

void generate_rules(Rewriter& rewriter)
{
    validate_table_data();
    if (g_is_generation_error)
    {
        return;
    }
    if (g_current_rule_declaration == nullptr)
    {
        return;
    }
    if (g_active_fields.empty() && g_update_tables.empty() && g_insert_tables.empty())
    {
        gaiat::diag().emit(g_last_rule_location, diag::err_no_active_fields);
        g_is_generation_error = true;
        return;
    }
    int rule_count = 1;
    unordered_map<uint32_t, string> rule_line_numbers;

    // Optimize active fields by removing field subscriptions
    // if entire table was subscribed in rule prolog.
    for (const auto& table : g_update_tables)
    {
        g_active_fields.erase(table);
    }

    if (has_multiple_anchors())
    {
        g_is_generation_error = true;
        return;
    }

    for (const auto& field_description : g_active_fields)
    {
        if (g_is_generation_error)
        {
            return;
        }

        string table = field_description.first;

        if (field_description.second.empty())
        {
            gaiat::diag().emit(diag::err_no_fields_referenced_by_table) << table;
            g_is_generation_error = true;
            return;
        }

        string field_subscription_code;
        string rule_name
            = g_current_ruleset + "_" + g_current_rule_declaration->getName().str() + "_" + to_string(rule_count);

        field_subscription_code
            .append(c_ident)
            .append(c_nolint_identifier_naming)
            .append("\n")
            .append(c_ident)
            .append("gaia::common::field_position_list_t fields_")
            .append(rule_name)
            .append(";\n");

        auto fields = table_navigation_t::get_table_data().find(table)->second.field_data;

        for (const auto& field : field_description.second)
        {
            if (fields.find(field) == fields.end())
            {
                gaiat::diag().emit(diag::err_field_not_found) << field << table;
                g_is_generation_error = true;
                return;
            }
            field_subscription_code
                .append(c_ident)
                .append("fields_")
                .append(rule_name)
                .append(".push_back(")
                .append(to_string(fields[field].position))
                .append(");\n");
        }

        generate_table_subscription(table, field_subscription_code, rule_count, true, rule_line_numbers, rewriter);

        optimize_subscription(table, rule_count);

        rule_count++;
    }

    for (const auto& table : g_update_tables)
    {
        if (g_is_generation_error)
        {
            return;
        }

        generate_table_subscription(table, "", rule_count, true, rule_line_numbers, rewriter);

        optimize_subscription(table, rule_count);

        rule_count++;
    }

    for (const auto& table : g_insert_tables)
    {
        if (g_is_generation_error)
        {
            return;
        }

        generate_table_subscription(table, "", rule_count, false, rule_line_numbers, rewriter);
        rule_count++;
    }
}

void update_expression_location(SourceRange& source, SourceLocation start, SourceLocation end)
{
    if (source.isInvalid())
    {
        source.setBegin(start);
        source.setEnd(end);
        return;
    }

    if (start < source.getBegin())
    {
        source.setBegin(start);
    }

    if (source.getEnd() < end)
    {
        source.setEnd(end);
    }
}

SourceRange get_expression_source_range(ASTContext* context, const Stmt& node, const SourceRange& source_range, Rewriter& rewriter)
{
    SourceRange return_value(source_range.getBegin(), source_range.getEnd());
    if (g_is_generation_error)
    {
        return return_value;
    }
    auto node_parents = context->getParents(node);

    for (const auto& node_parents_iterator : node_parents)
    {
        if (node_parents_iterator.get<CompoundStmt>())
        {
            return return_value;
        }
        else if (node_parents_iterator.get<FunctionDecl>())
        {
            return return_value;
        }
        else if (const auto* expression = node_parents_iterator.get<CXXOperatorCallExpr>())
        {
            auto offset = Lexer::MeasureTokenLength(expression->getEndLoc(), rewriter.getSourceMgr(), rewriter.getLangOpts()) + 1;
            update_expression_location(return_value, expression->getBeginLoc(), expression->getEndLoc().getLocWithOffset(offset));
            return get_expression_source_range(context, *expression, return_value, rewriter);
        }
        else if (const auto* expression = node_parents_iterator.get<BinaryOperator>())
        {
            auto offset = Lexer::MeasureTokenLength(expression->getEndLoc(), rewriter.getSourceMgr(), rewriter.getLangOpts()) + 1;
            update_expression_location(return_value, expression->getBeginLoc(), expression->getEndLoc().getLocWithOffset(offset));
            return get_expression_source_range(context, *expression, return_value, rewriter);
        }
        else if (const auto* expression = node_parents_iterator.get<UnaryOperator>())
        {
            auto offset = Lexer::MeasureTokenLength(expression->getEndLoc(), rewriter.getSourceMgr(), rewriter.getLangOpts()) + 1;
            update_expression_location(return_value, expression->getBeginLoc(), expression->getEndLoc().getLocWithOffset(offset));
            return get_expression_source_range(context, *expression, return_value, rewriter);
        }
        else if (const auto* expression = node_parents_iterator.get<ConditionalOperator>())
        {
            auto offset = Lexer::MeasureTokenLength(expression->getEndLoc(), rewriter.getSourceMgr(), rewriter.getLangOpts()) + 1;
            update_expression_location(return_value, expression->getBeginLoc(), expression->getEndLoc().getLocWithOffset(offset));
            return get_expression_source_range(context, *expression, return_value, rewriter);
        }
        else if (const auto* expression = node_parents_iterator.get<BinaryConditionalOperator>())
        {
            auto offset = Lexer::MeasureTokenLength(expression->getEndLoc(), rewriter.getSourceMgr(), rewriter.getLangOpts()) + 1;
            update_expression_location(return_value, expression->getBeginLoc(), expression->getEndLoc().getLocWithOffset(offset));
            return get_expression_source_range(context, *expression, return_value, rewriter);
        }
        else if (const auto* expression = node_parents_iterator.get<CompoundAssignOperator>())
        {
            auto offset = Lexer::MeasureTokenLength(expression->getEndLoc(), rewriter.getSourceMgr(), rewriter.getLangOpts()) + 1;
            update_expression_location(return_value, expression->getBeginLoc(), expression->getEndLoc().getLocWithOffset(offset));
            return get_expression_source_range(context, *expression, return_value, rewriter);
        }
        else if (const auto* expression = node_parents_iterator.get<CXXMemberCallExpr>())
        {
            auto offset = Lexer::MeasureTokenLength(expression->getEndLoc(), rewriter.getSourceMgr(), rewriter.getLangOpts()) + 1;
            update_expression_location(return_value, expression->getBeginLoc(), expression->getEndLoc().getLocWithOffset(offset));
            return get_expression_source_range(context, *expression, return_value, rewriter);
        }
        else if (const auto* expression = node_parents_iterator.get<CallExpr>())
        {
            auto offset = Lexer::MeasureTokenLength(expression->getEndLoc(), rewriter.getSourceMgr(), rewriter.getLangOpts()) + 1;
            update_expression_location(return_value, expression->getBeginLoc(), expression->getEndLoc().getLocWithOffset(offset));
            return get_expression_source_range(context, *expression, return_value, rewriter);
        }
        else if (const auto* expression = node_parents_iterator.get<IfStmt>())
        {
            if (is_range_contained_in_another_range(expression->getCond()->getSourceRange(), return_value)
                || is_range_contained_in_another_range(return_value, expression->getCond()->getSourceRange()))
            {
                SourceRange if_source_range = get_if_statement_source_range(expression, rewriter.getSourceMgr(), rewriter.getLangOpts());
                update_expression_location(return_value, if_source_range.getBegin(), if_source_range.getEnd());
            }
            return return_value;
        }
        else if (const auto* expression = node_parents_iterator.get<SwitchStmt>())
        {
            auto offset = Lexer::MeasureTokenLength(expression->getEndLoc(), rewriter.getSourceMgr(), rewriter.getLangOpts()) + 1;
            update_expression_location(return_value, expression->getBeginLoc(), expression->getEndLoc().getLocWithOffset(offset));
            return return_value;
        }
        else if (const auto* expression = node_parents_iterator.get<WhileStmt>())
        {
            if (is_range_contained_in_another_range(expression->getCond()->getSourceRange(), return_value)
                || is_range_contained_in_another_range(return_value, expression->getCond()->getSourceRange()))
            {
                update_expression_location(
                    return_value, expression->getSourceRange().getBegin(), expression->getSourceRange().getEnd());
            }
            return return_value;
        }
        else if (const auto* expression = node_parents_iterator.get<DoStmt>())
        {
            if (is_range_contained_in_another_range(expression->getCond()->getSourceRange(), return_value)
                || is_range_contained_in_another_range(return_value, expression->getCond()->getSourceRange()))
            {
                auto offset
                    = Lexer::MeasureTokenLength(expression->getEndLoc(), rewriter.getSourceMgr(), rewriter.getLangOpts()) + 1;
                update_expression_location(
                    return_value, expression->getBeginLoc(), expression->getEndLoc().getLocWithOffset(offset));
            }
            return return_value;
        }
        else if (const auto* expression = node_parents_iterator.get<ForStmt>())
        {
            if (is_range_contained_in_another_range(expression->getCond()->getSourceRange(), return_value)
                || is_range_contained_in_another_range(expression->getInit()->getSourceRange(), return_value)
                || is_range_contained_in_another_range(expression->getInc()->getSourceRange(), return_value)
                || is_range_contained_in_another_range(return_value, expression->getCond()->getSourceRange())
                || is_range_contained_in_another_range(return_value, expression->getInit()->getSourceRange())
                || is_range_contained_in_another_range(return_value, expression->getInc()->getSourceRange()))
            {
                auto offset
                    = Lexer::MeasureTokenLength(expression->getEndLoc(), rewriter.getSourceMgr(), rewriter.getLangOpts()) + 1;
                update_expression_location(
                    return_value, expression->getBeginLoc(), expression->getEndLoc().getLocWithOffset(offset));
            }
            return return_value;
        }
        else if (const auto* expression = node_parents_iterator.get<GaiaForStmt>())
        {
            if (is_range_contained_in_another_range(
                    SourceRange(expression->getLParenLoc().getLocWithOffset(1), expression->getRParenLoc().getLocWithOffset(-1)),
                    return_value))
            {
                SourceRange for_source_range = expression->getSourceRange();
                SourceRange nomatch_source_range = get_statement_source_range(expression->getNoMatch(), rewriter.getSourceMgr(), rewriter.getLangOpts());

                if (nomatch_source_range.isValid())
                {
                    for_source_range.setEnd(nomatch_source_range.getEnd());
                }
                update_expression_location(
                    return_value, for_source_range.getBegin(), for_source_range.getEnd());
            }
            return return_value;
        }
        else if (const auto* declaration = node_parents_iterator.get<VarDecl>())
        {
            auto offset
                = Lexer::MeasureTokenLength(declaration->getEndLoc(), rewriter.getSourceMgr(), rewriter.getLangOpts()) + 1;
            update_expression_location(
                return_value, declaration->getBeginLoc(), declaration->getEndLoc().getLocWithOffset(offset));
            return_value.setEnd(declaration->getEndLoc().getLocWithOffset(offset));
            return_value.setBegin(declaration->getBeginLoc());
            auto node_parents = context->getParents(*declaration);
            return get_expression_source_range(context, *(node_parents[0].get<DeclStmt>()), return_value, rewriter);
        }
        else if (const auto* expression = node_parents_iterator.get<Stmt>())
        {
            return get_expression_source_range(context, *expression, return_value, rewriter);
        }
    }
    return return_value;
}

bool is_expression_from_body(ASTContext* context, const Stmt& node)
{
    auto node_parents = context->getParents(node);
    for (const auto& node_parents_iterator : node_parents)
    {
        if (const auto* expression = node_parents_iterator.get<IfStmt>())
        {
            return !is_range_contained_in_another_range(expression->getCond()->getSourceRange(), node.getSourceRange());
        }
        else if (const auto* expression = node_parents_iterator.get<WhileStmt>())
        {
            return !is_range_contained_in_another_range(expression->getCond()->getSourceRange(), node.getSourceRange());
        }
        else if (const auto* expression = node_parents_iterator.get<DoStmt>())
        {
            return !is_range_contained_in_another_range(expression->getCond()->getSourceRange(), node.getSourceRange());
        }
        else if (const auto* expression = node_parents_iterator.get<ForStmt>())
        {
            return !(
                is_range_contained_in_another_range(expression->getInit()->getSourceRange(), node.getSourceRange())
                || is_range_contained_in_another_range(expression->getCond()->getSourceRange(), node.getSourceRange())
                || is_range_contained_in_another_range(expression->getInc()->getSourceRange(), node.getSourceRange()));
        }
        else if (const auto* expression = node_parents_iterator.get<GaiaForStmt>())
        {
            return !is_range_contained_in_another_range(
                SourceRange(expression->getLParenLoc().getLocWithOffset(1), expression->getRParenLoc().getLocWithOffset(-1)),
                node.getSourceRange());
        }
        else if (const auto* declaration = node_parents_iterator.get<VarDecl>())
        {
            auto node_parents = context->getParents(*declaration);
            return is_expression_from_body(context, *(node_parents[0].get<DeclStmt>()));
        }
        else if (const auto* expression = node_parents_iterator.get<Stmt>())
        {
            return is_expression_from_body(context, *expression);
        }
    }
    return false;
}

bool should_expression_location_be_merged(ASTContext* context, const Stmt& node, bool special_parent = false)
{
    auto node_parents = context->getParents(node);
    for (const auto& node_parents_iterator : node_parents)
    {
        if (const auto* expression = node_parents_iterator.get<IfStmt>())
        {
            if (special_parent)
            {
                return false;
            }
            else
            {
                return should_expression_location_be_merged(context, *expression, true);
            }
        }
        else if (const auto* expression = node_parents_iterator.get<WhileStmt>())
        {
            if (special_parent)
            {
                return false;
            }
            else
            {
                return should_expression_location_be_merged(context, *expression, true);
            }
        }
        else if (const auto* expression = node_parents_iterator.get<DoStmt>())
        {
            if (special_parent)
            {
                return false;
            }
            else
            {
                return should_expression_location_be_merged(context, *expression, true);
            }
        }
        else if (const auto* expression = node_parents_iterator.get<ForStmt>())
        {
            if (special_parent)
            {
                return false;
            }
            else
            {
                return should_expression_location_be_merged(context, *expression, true);
            }
        }
        else if (const auto* expression = node_parents_iterator.get<GaiaForStmt>())
        {
            if (special_parent)
            {
                return false;
            }
            else
            {
                return should_expression_location_be_merged(context, *expression, true);
            }
        }
        else if (const auto* declaration = node_parents_iterator.get<VarDecl>())
        {
            auto node_parents = context->getParents(*declaration);
            return should_expression_location_be_merged(context, *(node_parents[0].get<DeclStmt>()));
        }
        else if (const auto* expression = node_parents_iterator.get<Stmt>())
        {
            return should_expression_location_be_merged(context, *expression, special_parent);
        }
    }
    return true;
}

void update_expression_explicit_path_data(
    ASTContext* context,
    const Stmt* node,
    explicit_path_data_t data,
    const SourceRange& source_range,
    Rewriter& rewriter)
{
    if (node == nullptr || data.path_components.empty())
    {
        return;
    }
    vector<explicit_path_data_t> path_data;
    SourceRange expression_source_range = get_expression_source_range(context, *node, source_range, rewriter);
    if (expression_source_range.isInvalid())
    {
        return;
    }
    for (auto& expression_explicit_path_data_iterator : g_expression_explicit_path_data)
    {
        if (is_range_contained_in_another_range(expression_explicit_path_data_iterator.first, expression_source_range))
        {
            if (!is_expression_from_body(context, *node))
            {
                if (is_path_segment_contained_in_another_path(expression_explicit_path_data_iterator.second, data))
                {
                    return;
                }
                optimize_path(expression_explicit_path_data_iterator.second, data);
                if (expression_explicit_path_data_iterator.first == expression_source_range
                    || should_expression_location_be_merged(context, *node))
                {
                    expression_explicit_path_data_iterator.second.push_back(data);
                    return;
                }
            }
            else
            {
                string first_component = get_table_from_expression(data.path_components.front());
                const auto tag_iterator = data.tag_table_map.find(first_component);
                if (tag_iterator != data.tag_table_map.end() && tag_iterator->second != tag_iterator->first)
                {
                    data.skip_implicit_path_generation = true;
                }
                for (const auto& defined_tag_iterator : expression_explicit_path_data_iterator.second.front().defined_tags)
                {
                    data.tag_table_map[defined_tag_iterator.second] = defined_tag_iterator.first;
                    if (first_component == defined_tag_iterator.second)
                    {
                        data.skip_implicit_path_generation = true;
                    }
                }
            }
        }
    }
    path_data.push_back(data);

    auto explicit_path_data_iterator = g_expression_explicit_path_data.find(expression_source_range);
    if (explicit_path_data_iterator == g_expression_explicit_path_data.end())
    {
        g_expression_explicit_path_data[expression_source_range] = path_data;
    }
    else
    {
        explicit_path_data_iterator->second.insert(explicit_path_data_iterator->second.end(), path_data.begin(), path_data.end());
    }
}

void update_expression_used_tables(
    ASTContext* context,
    const Stmt* node,
    const string& table,
    const string& variable_name,
    const SourceRange& source_range,
    Rewriter& rewriter)
{
    explicit_path_data_t path_data;
    string table_name = get_table_from_expression(table);
    path_data.is_absolute_path = false;
    path_data.path_components.push_back(table);
    path_data.tag_table_map[variable_name] = table_name;
    path_data.used_tables.insert(table_name);
    path_data.variable_name = variable_name;
    update_expression_explicit_path_data(context, node, path_data, source_range, rewriter);
}

bool get_explicit_path_data(const Decl* decl, explicit_path_data_t& data, SourceRange& path_source_range)
{
    if (decl == nullptr)
    {
        return false;
    }
    const GaiaExplicitPathAttr* explicit_path_attribute = decl->getAttr<GaiaExplicitPathAttr>();
    if (explicit_path_attribute == nullptr)
    {
        return false;
    }
    data.is_absolute_path = explicit_path_attribute->getPath().startswith("/") || explicit_path_attribute->getPath().startswith("@/");
    path_source_range.setBegin(SourceLocation::getFromRawEncoding(explicit_path_attribute->getPathStart()));
    path_source_range.setEnd(SourceLocation::getFromRawEncoding(explicit_path_attribute->getPathEnd()));
    vector<string> path_components;
    unordered_map<string, string> tag_map;
    for (const auto& path_component_iterator : explicit_path_attribute->pathComponents())
    {
        data.path_components.push_back(path_component_iterator);
    }

    data.used_tables.insert(get_table_from_expression(data.path_components.front()));
    const GaiaExplicitPathTagKeysAttr* explicit_path_tag_key_attribute = decl->getAttr<GaiaExplicitPathTagKeysAttr>();
    const GaiaExplicitPathTagValuesAttr* explicit_path_tag_value_attribute = decl->getAttr<GaiaExplicitPathTagValuesAttr>();

    const GaiaExplicitPathDefinedTagKeysAttr* explicit_path_defined_tag_key_attribute
        = decl->getAttr<GaiaExplicitPathDefinedTagKeysAttr>();
    const GaiaExplicitPathDefinedTagValuesAttr* explicit_path_defined_tag_value_attribute
        = decl->getAttr<GaiaExplicitPathDefinedTagValuesAttr>();

    if (explicit_path_tag_key_attribute->tagMapKeys_size() != explicit_path_tag_value_attribute->tagMapValues_size())
    {
        g_is_generation_error = true;
        return false;
    }
    vector<string> tag_map_keys, tag_map_values, defined_tag_map_keys, defined_tag_map_values;

    for (const auto& tag_map_keys_iterator : explicit_path_tag_key_attribute->tagMapKeys())
    {
        tag_map_keys.push_back(tag_map_keys_iterator);
    }

    for (const auto& tag_map_values_iterator : explicit_path_tag_value_attribute->tagMapValues())
    {
        tag_map_values.push_back(tag_map_values_iterator);
    }

    if (explicit_path_defined_tag_key_attribute != nullptr)
    {
        for (const auto& tag_map_keys_iterator : explicit_path_defined_tag_key_attribute->tagMapKeys())
        {
            defined_tag_map_keys.push_back(tag_map_keys_iterator);
        }

        for (const auto& tag_map_values_iterator : explicit_path_defined_tag_value_attribute->tagMapValues())
        {
            defined_tag_map_values.push_back(tag_map_values_iterator);
        }
    }

    for (unsigned int tag_index = 0; tag_index < tag_map_keys.size(); ++tag_index)
    {
        data.tag_table_map[tag_map_keys[tag_index]] = tag_map_values[tag_index];
    }

    for (unsigned int tag_index = 0; tag_index < defined_tag_map_keys.size(); ++tag_index)
    {
        data.defined_tags[defined_tag_map_keys[tag_index]] = defined_tag_map_values[tag_index];
    }

    for (const auto& attribute_tag_map_iterator : g_attribute_tag_map)
    {
        data.tag_table_map[attribute_tag_map_iterator.first] = attribute_tag_map_iterator.second;
    }
    return true;
}

void update_used_dbs(const explicit_path_data_t& explicit_path_data)
{
    for (const auto& component : explicit_path_data.path_components)
    {
        string table_name = get_table_from_expression(component);

        auto tag_table_iterator = explicit_path_data.tag_table_map.find(table_name);
        if (tag_table_iterator != explicit_path_data.tag_table_map.end())
        {
            table_name = tag_table_iterator->second;
        }
        g_used_dbs.insert(table_navigation_t::get_table_data().find(table_name)->second.db_name);
    }
}

class field_get_match_handler_t : public MatchFinder::MatchCallback
{
public:
    explicit field_get_match_handler_t(Rewriter& r)
        : m_rewriter(r)
    {
    }
    void run(const MatchFinder::MatchResult& result) override
    {
        validate_table_data();
        if (g_is_generation_error)
        {
            return;
        }
        const auto* expression = result.Nodes.getNodeAs<DeclRefExpr>("fieldGet");
        const auto* member_expression = result.Nodes.getNodeAs<MemberExpr>("tableFieldGet");
        string table_name;
        string field_name;
        string variable_name;
        SourceRange expression_source_range;
        explicit_path_data_t explicit_path_data;
        bool explicit_path_present = true;
        if (expression != nullptr)
        {
            const ValueDecl* decl = expression->getDecl();
            if (decl->getType()->isStructureType())
            {
                return;
            }
            table_name = get_table_name(decl);
            field_name = decl->getName().str();
            variable_name = expression->getNameInfo().getAsString();
            if (!get_explicit_path_data(decl, explicit_path_data, expression_source_range))
            {
                variable_name = table_name;
                explicit_path_present = false;
                expression_source_range = SourceRange(expression->getLocation(), expression->getEndLoc());
                g_used_dbs.insert(table_navigation_t::get_table_data().find(table_name)->second.db_name);
            }
            else
            {
                variable_name = get_table_from_expression(explicit_path_data.path_components.back());
                get_variable_name(variable_name, table_name, explicit_path_data);
                update_used_dbs(explicit_path_data);
                expression_source_range.setEnd(expression->getEndLoc());
            }
            if (decl->hasAttr<GaiaFieldValueAttr>())
            {
                if (!explicit_path_present)
                {
                    expression_source_range
                        = SourceRange(expression_source_range.getBegin().getLocWithOffset(-1), expression_source_range.getEnd());
                }
                gaiat::diag().set_location(decl->getBeginLoc());
                if (!validate_and_add_active_field(table_name, field_name, true))
                {
                    return;
                }
            }
        }
        else if (member_expression != nullptr)
        {
            auto* declaration_expression = dyn_cast<DeclRefExpr>(member_expression->getBase());
            if (declaration_expression != nullptr)
            {
                field_name = member_expression->getMemberNameInfo().getName().getAsString();
                table_name = get_table_name(declaration_expression->getDecl());
                variable_name = declaration_expression->getNameInfo().getAsString();
                const ValueDecl* decl = declaration_expression->getDecl();

                if (!get_explicit_path_data(decl, explicit_path_data, expression_source_range))
                {
                    explicit_path_present = false;
                    expression_source_range
                        = SourceRange(
                            member_expression->getBeginLoc(),
                            member_expression->getEndLoc());
                    g_used_dbs.insert(table_navigation_t::get_table_data().find(table_name)->second.db_name);
                }
                else
                {
                    variable_name = get_table_from_expression(explicit_path_data.path_components.back());
                    get_variable_name(variable_name, table_name, explicit_path_data);
                    update_used_dbs(explicit_path_data);
                    expression_source_range.setEnd(member_expression->getEndLoc());
                }

                if (decl->hasAttr<GaiaFieldValueAttr>())
                {
                    if (!explicit_path_present)
                    {
                        expression_source_range
                            = SourceRange(
                                expression_source_range.getBegin().getLocWithOffset(-1), expression_source_range.getEnd());
                    }
                    gaiat::diag().set_location(expression_source_range.getBegin());
                    if (!validate_and_add_active_field(table_name, field_name, true))
                    {
                        return;
                    }
                }
            }
            else
            {
                gaiat::diag().emit(member_expression->getBeginLoc(), diag::err_incorrect_base_type);
                g_is_generation_error = true;
                return;
            }
        }
        else
        {
            gaiat::diag().emit(diag::err_incorrect_matched_expression);
            g_is_generation_error = true;
            return;
        }
        if (expression_source_range.isValid())
        {
            string replacement = variable_name + "." + field_name + "()";
            for (auto& insert_data : g_insert_data)
            {
                for (auto& insert_data_argument_range_iterator : insert_data.argument_replacement_map)
                {
                    if (is_range_contained_in_another_range(expression_source_range, insert_data_argument_range_iterator.first))
                    {
                        insert_data_argument_range_iterator.second = replacement;
                    }
                }
            }
            g_used_dbs.insert(table_navigation_t::get_table_data().find(table_name)->second.db_name);
            m_rewriter.ReplaceText(expression_source_range, replacement);
            g_rewriter_history.push_back({expression_source_range, replacement, replace_text});
            auto offset
                = Lexer::MeasureTokenLength(
                      expression_source_range.getEnd(), m_rewriter.getSourceMgr(), m_rewriter.getLangOpts())
                + 1;
            if (!explicit_path_present)
            {
                update_expression_used_tables(
                    result.Context,
                    expression,
                    table_name,
                    variable_name,
                    SourceRange(expression_source_range.getBegin(), expression_source_range.getEnd().getLocWithOffset(offset)),
                    m_rewriter);
                update_expression_used_tables(
                    result.Context,
                    member_expression,
                    table_name,
                    variable_name,
                    SourceRange(expression_source_range.getBegin(), expression_source_range.getEnd().getLocWithOffset(offset)),
                    m_rewriter);
            }
            else
            {
                update_expression_explicit_path_data(
                    result.Context,
                    expression,
                    explicit_path_data,
                    SourceRange(expression_source_range.getBegin(), expression_source_range.getEnd().getLocWithOffset(offset)),
                    m_rewriter);
                update_expression_explicit_path_data(
                    result.Context,
                    member_expression,
                    explicit_path_data,
                    SourceRange(expression_source_range.getBegin(), expression_source_range.getEnd().getLocWithOffset(offset)),
                    m_rewriter);
            }
        }
    }

private:
    Rewriter& m_rewriter;
};

class field_set_match_handler_t : public MatchFinder::MatchCallback
{
public:
    explicit field_set_match_handler_t(Rewriter& r)
        : m_rewriter(r)
    {
    }
    void run(const MatchFinder::MatchResult& result) override
    {
        validate_table_data();
        if (g_is_generation_error)
        {
            return;
        }
        const auto* op = result.Nodes.getNodeAs<BinaryOperator>("fieldSet");
        if (op == nullptr)
        {
            // TODO:  Can we find a better location here?  If we don't have
            // our operator, then we'll just report the rule location.
            gaiat::diag().emit(g_last_rule_location, diag::err_incorrect_matched_operator);
            g_is_generation_error = true;
            return;
        }
        const Expr* operator_expression = op->getLHS();
        if (operator_expression == nullptr)
        {
            gaiat::diag().emit(op->getExprLoc(), diag::err_incorrect_operator_expression);
            g_is_generation_error = true;
            return;
        }
        const auto* left_declaration_expression = dyn_cast<DeclRefExpr>(operator_expression);
        const auto* member_expression = dyn_cast<MemberExpr>(operator_expression);

        explicit_path_data_t explicit_path_data;
        bool explicit_path_present = true;

        string table_name;
        string field_name;
        string variable_name;
        SourceRange set_source_range;
        if (left_declaration_expression == nullptr && member_expression == nullptr)
        {
            gaiat::diag().emit(operator_expression->getExprLoc(), diag::err_incorrect_operator_expression_type);
            g_is_generation_error = true;
            return;
        }
        if (left_declaration_expression != nullptr)
        {
            const ValueDecl* operator_declaration = left_declaration_expression->getDecl();
            if (operator_declaration->getType()->isStructureType())
            {
                return;
            }
            table_name = get_table_name(operator_declaration);
            field_name = operator_declaration->getName().str();
            variable_name = table_name;
            if (!get_explicit_path_data(operator_declaration, explicit_path_data, set_source_range))
            {
                explicit_path_present = false;
                set_source_range.setBegin(left_declaration_expression->getLocation());
                g_used_dbs.insert(table_navigation_t::get_table_data().find(table_name)->second.db_name);
            }
            else
            {
                variable_name = get_table_from_expression(explicit_path_data.path_components.back());
                get_variable_name(variable_name, table_name, explicit_path_data);
                update_used_dbs(explicit_path_data);
            }
        }
        else
        {
            auto* declaration_expression = dyn_cast<DeclRefExpr>(member_expression->getBase());
            if (declaration_expression == nullptr)
            {
                gaiat::diag().emit(member_expression->getExprLoc(), diag::err_incorrect_base_type);
                g_is_generation_error = true;
                return;
            }
            const ValueDecl* decl = declaration_expression->getDecl();
            field_name = member_expression->getMemberNameInfo().getName().getAsString();
            table_name = get_table_name(decl);
            variable_name = declaration_expression->getNameInfo().getAsString();

            if (!get_explicit_path_data(decl, explicit_path_data, set_source_range))
            {
                explicit_path_present = false;
                set_source_range.setBegin(member_expression->getBeginLoc());
                g_used_dbs.insert(table_navigation_t::get_table_data().find(table_name)->second.db_name);
            }
            else
            {
                variable_name = get_table_from_expression(explicit_path_data.path_components.back());
                get_variable_name(variable_name, table_name, explicit_path_data);
                update_used_dbs(explicit_path_data);
            }
        }
        tok::TokenKind token_kind;
        string replacement_text = "[&]() mutable {auto w = " + variable_name + ".writer(); w." + field_name;

        switch (op->getOpcode())
        {
        case BO_Assign:
        {
            token_kind = tok::equal;
            break;
        }
        case BO_MulAssign:
        {
            token_kind = tok::starequal;
            break;
        }
        case BO_DivAssign:
        {
            token_kind = tok::slashequal;
            break;
        }
        case BO_RemAssign:
        {
            token_kind = tok::percentequal;
            break;
        }
        case BO_AddAssign:
        {
            token_kind = tok::plusequal;
            break;
        }
        case BO_SubAssign:
        {
            token_kind = tok::minusequal;
            break;
        }
        case BO_ShlAssign:
        {
            token_kind = tok::lesslessequal;
            break;
        }
        case BO_ShrAssign:
        {
            token_kind = tok::greatergreaterequal;
            break;
        }
        case BO_AndAssign:
        {
            token_kind = tok::ampequal;
            break;
        }
        case BO_XorAssign:
        {
            token_kind = tok::caretequal;
            break;
        }
        case BO_OrAssign:
        {
            token_kind = tok::pipeequal;
            break;
        }
        default:
            gaiat::diag().emit(op->getOperatorLoc(), diag::err_incorrect_operator_type);
            g_is_generation_error = true;
            return;
        }

        replacement_text += convert_compound_binary_opcode(op);

        if (left_declaration_expression != nullptr)
        {
            set_source_range.setEnd(Lexer::findLocationAfterToken(
                                        set_source_range.getBegin(), token_kind, m_rewriter.getSourceMgr(),
                                        m_rewriter.getLangOpts(), true)
                                        .getLocWithOffset(-1));
        }
        else
        {
            set_source_range.setEnd(Lexer::findLocationAfterToken(
                                        member_expression->getExprLoc(), token_kind, m_rewriter.getSourceMgr(),
                                        m_rewriter.getLangOpts(), true)
                                        .getLocWithOffset(-1));
        }
        m_rewriter.ReplaceText(set_source_range, replacement_text);
        g_rewriter_history.push_back({set_source_range, replacement_text, replace_text});
        m_rewriter.InsertTextAfterToken(
            op->getEndLoc(), "; w.update_row(); return w." + field_name + ";}()");
        g_rewriter_history.push_back(
            {SourceRange(op->getEndLoc()), "; w.update_row(); return w." + field_name + ";}()",
             insert_text_after_token});

        auto offset = Lexer::MeasureTokenLength(op->getEndLoc(), m_rewriter.getSourceMgr(), m_rewriter.getLangOpts()) + 1;
        if (!explicit_path_present)
        {
            update_expression_used_tables(
                result.Context,
                op,
                table_name,
                variable_name,
                SourceRange(set_source_range.getBegin(), op->getEndLoc().getLocWithOffset(offset)),
                m_rewriter);
        }
        else
        {
            update_expression_explicit_path_data(
                result.Context,
                op,
                explicit_path_data,
                SourceRange(set_source_range.getBegin(), op->getEndLoc().getLocWithOffset(offset)),
                m_rewriter);
        }
    }

private:
    string convert_compound_binary_opcode(const BinaryOperator* op)
    {

        switch (op->getOpcode())
        {
        case BO_Assign:
            return "=";
        case BO_MulAssign:
            return "*=";
        case BO_DivAssign:
            return "/=";
        case BO_RemAssign:
            return "%=";
        case BO_AddAssign:
            return "+=";
        case BO_SubAssign:
            return "-=";
        case BO_ShlAssign:
            return "<<=";
        case BO_ShrAssign:
            return ">>=";
        case BO_AndAssign:
            return "&=";
        case BO_XorAssign:
            return "^=";
        case BO_OrAssign:
            return "|=";
        default:
            gaiat::diag().emit(op->getOperatorLoc(), diag::err_incorrect_operator_code) << op->getOpcode();
            g_is_generation_error = true;
            return "";
        }
    }

    Rewriter& m_rewriter;
};

class field_unary_operator_match_handler_t : public MatchFinder::MatchCallback
{
public:
    explicit field_unary_operator_match_handler_t(Rewriter& r)
        : m_rewriter(r)
    {
    }
    void run(const MatchFinder::MatchResult& result) override
    {
        validate_table_data();
        if (g_is_generation_error)
        {
            return;
        }
        const auto* op = result.Nodes.getNodeAs<UnaryOperator>("fieldUnaryOp");
        if (op == nullptr)
        {
            gaiat::diag().emit(g_last_rule_location, diag::err_incorrect_matched_operator);
            g_is_generation_error = true;
            return;
        }
        const Expr* operator_expression = op->getSubExpr();
        if (operator_expression == nullptr)
        {
            gaiat::diag().emit(op->getExprLoc(), diag::err_incorrect_operator_expression);
            g_is_generation_error = true;
            return;
        }
        const auto* declaration_expression = dyn_cast<DeclRefExpr>(operator_expression);
        const auto* member_expression = dyn_cast<MemberExpr>(operator_expression);

        if (declaration_expression == nullptr && member_expression == nullptr)
        {
            gaiat::diag().emit(operator_expression->getExprLoc(), diag::err_incorrect_operator_expression_type);
            g_is_generation_error = true;
            return;
        }
        explicit_path_data_t explicit_path_data;
        bool explicit_path_present = true;
        string replace_string;
        string table_name;
        string field_name;
        string variable_name;
        SourceRange operator_source_range;

        if (declaration_expression != nullptr)
        {
            const ValueDecl* operator_declaration = declaration_expression->getDecl();
            if (operator_declaration->getType()->isStructureType())
            {
                return;
            }

            table_name = get_table_name(operator_declaration);
            field_name = operator_declaration->getName().str();
            variable_name = declaration_expression->getNameInfo().getAsString();
            if (!get_explicit_path_data(operator_declaration, explicit_path_data, operator_source_range))
            {
                variable_name = table_name;
                explicit_path_present = false;
                g_used_dbs.insert(table_navigation_t::get_table_data().find(table_name)->second.db_name);
            }
            else
            {
                variable_name = get_table_from_expression(explicit_path_data.path_components.back());
                get_variable_name(variable_name, table_name, explicit_path_data);
                update_used_dbs(explicit_path_data);
            }
        }
        else
        {
            auto* declaration_expression = dyn_cast<DeclRefExpr>(member_expression->getBase());
            if (declaration_expression == nullptr)
            {
                gaiat::diag().emit(member_expression->getExprLoc(), diag::err_incorrect_base_type);
                g_is_generation_error = true;
                return;
            }
            const ValueDecl* operator_declaration = declaration_expression->getDecl();
            field_name = member_expression->getMemberNameInfo().getName().getAsString();
            table_name = get_table_name(operator_declaration);
            variable_name = declaration_expression->getNameInfo().getAsString();
            if (!get_explicit_path_data(operator_declaration, explicit_path_data, operator_source_range))
            {
                explicit_path_present = false;
                g_used_dbs.insert(table_navigation_t::get_table_data().find(table_name)->second.db_name);
            }
            else
            {
                variable_name = get_table_from_expression(explicit_path_data.path_components.back());
                get_variable_name(variable_name, table_name, explicit_path_data);
                update_used_dbs(explicit_path_data);
            }
        }

        if (op->isPostfix())
        {
            if (op->isIncrementOp())
            {
                replace_string
                    = "[&]() mutable {auto t = "
                    + variable_name + "." + field_name + "(); auto w = "
                    + variable_name + ".writer(); w." + field_name + "++; w.update_row(); return t;}()";
            }
            else if (op->isDecrementOp())
            {
                replace_string
                    = "[&]() mutable {auto t =" + variable_name + "." + field_name + "(); auto w = "
                    + variable_name + ".writer(); w." + field_name + "--; w.update_row(); return t;}()";
            }
        }
        else
        {
            if (op->isIncrementOp())
            {
                replace_string
                    = "[&]() mutable {auto w = " + variable_name + ".writer(); ++ w." + field_name
                    + ";w.update_row(); return w." + field_name + ";}()";
            }
            else if (op->isDecrementOp())
            {
                replace_string
                    = "[&]() mutable {auto w = " + variable_name + ".writer(); -- w." + field_name
                    + ";w.update_row(); return w." + field_name + ";}()";
            }
        }

        for (auto& insert_data : g_insert_data)
        {
            for (auto& insert_data_argument_range_iterator : insert_data.argument_replacement_map)
            {
                if (is_range_contained_in_another_range(SourceRange(op->getBeginLoc().getLocWithOffset(-1), op->getEndLoc().getLocWithOffset(1)), insert_data_argument_range_iterator.first))
                {
                    insert_data_argument_range_iterator.second = replace_string;
                }
            }
        }

        m_rewriter.ReplaceText(
            SourceRange(op->getBeginLoc().getLocWithOffset(-1), op->getEndLoc().getLocWithOffset(1)),
            replace_string);
        g_rewriter_history.push_back(
            {SourceRange(op->getBeginLoc().getLocWithOffset(-1), op->getEndLoc().getLocWithOffset(1)),
             replace_string, replace_text});
        auto offset = Lexer::MeasureTokenLength(op->getEndLoc(), m_rewriter.getSourceMgr(), m_rewriter.getLangOpts()) + 1;

        if (!explicit_path_present)
        {
            update_expression_used_tables(
                result.Context,
                op,
                table_name,
                variable_name,
                SourceRange(op->getBeginLoc().getLocWithOffset(-1), op->getEndLoc().getLocWithOffset(offset)),
                m_rewriter);
        }
        else
        {
            if (op->isPrefix())
            {
                offset += 1;
            }
            update_expression_explicit_path_data(
                result.Context,
                op,
                explicit_path_data,
                SourceRange(op->getBeginLoc().getLocWithOffset(-1), op->getEndLoc().getLocWithOffset(offset)),
                m_rewriter);
        }
    }

private:
    Rewriter& m_rewriter;
};

class rule_match_handler_t : public MatchFinder::MatchCallback
{
public:
    explicit rule_match_handler_t(Rewriter& r)
        : m_rewriter(r)
    {
    }
    void run(const MatchFinder::MatchResult& result) override
    {
        if (g_is_generation_error)
        {
            return;
        }

        const auto* rule_declaration = result.Nodes.getNodeAs<FunctionDecl>("ruleDecl");
        g_last_rule_location = rule_declaration->getSourceRange().getBegin();
        const GaiaOnUpdateAttr* update_attribute = rule_declaration->getAttr<GaiaOnUpdateAttr>();
        const GaiaOnInsertAttr* insert_attribute = rule_declaration->getAttr<GaiaOnInsertAttr>();
        const GaiaOnChangeAttr* change_attribute = rule_declaration->getAttr<GaiaOnChangeAttr>();
        gaiat::diag().set_location(rule_declaration->getSourceRange().getBegin());
        generate_rules(m_rewriter);
        if (g_is_generation_error)
        {
            return;
        }

        if (g_current_rule_declaration)
        {
            g_current_ruleset_rule_number++;
        }

        g_current_rule_declaration = rule_declaration;

        SourceRange rule_range = g_current_rule_declaration->getSourceRange();
        g_current_ruleset_rule_line_number = m_rewriter.getSourceMgr().getSpellingLineNumber(rule_range.getBegin());
        g_expression_explicit_path_data.clear();
        g_insert_tables.clear();
        g_update_tables.clear();
        g_active_fields.clear();
        g_attribute_tag_map.clear();
        g_rewriter_history.clear();
        g_nomatch_location.clear();
        g_nomatch_location_map.clear();
        g_insert_data.clear();
        g_variable_declaration_location.clear();
        g_variable_declaration_init_location.clear();
        g_is_rule_prolog_specified = false;
        g_rule_attribute_source_range = SourceRange();
        g_is_rule_context_rule_name_referenced = false;

        if (update_attribute != nullptr)
        {
            g_rule_attribute_source_range = update_attribute->getRange();
            g_is_rule_prolog_specified = true;
            gaiat::diag().set_location(g_rule_attribute_source_range.getBegin());
            for (const auto& table_iterator : update_attribute->tables())
            {
                string table, field, tag;
                if (parse_attribute(table_iterator, table, field, tag))
                {
                    if (field.empty())
                    {
                        g_update_tables.insert(table);
                    }
                    else
                    {
                        if (!validate_and_add_active_field(table, field))
                        {
                            return;
                        }
                    }

                    if (!tag.empty())
                    {
                        g_attribute_tag_map[tag] = table;
                    }
                }
            }
        }

        if (insert_attribute != nullptr)
        {
            g_is_rule_prolog_specified = true;
            g_rule_attribute_source_range = insert_attribute->getRange();
            for (const auto& table_iterator : insert_attribute->tables())
            {
                string table, field, tag;
                if (parse_attribute(table_iterator, table, field, tag))
                {
                    g_insert_tables.insert(table);
                    if (!tag.empty())
                    {
                        g_attribute_tag_map[tag] = table;
                    }
                }
            }
        }

        if (change_attribute != nullptr)
        {
            g_is_rule_prolog_specified = true;
            g_rule_attribute_source_range = change_attribute->getRange();
            gaiat::diag().set_location(g_rule_attribute_source_range.getBegin());
            for (const auto& table_iterator : change_attribute->tables())
            {
                string table, field, tag;
                if (parse_attribute(table_iterator, table, field, tag))
                {
                    g_insert_tables.insert(table);
                    if (field.empty())
                    {
                        g_update_tables.insert(table);
                    }
                    else
                    {
                        if (!validate_and_add_active_field(table, field))
                        {
                            return;
                        }
                    }
                    if (!tag.empty())
                    {
                        g_attribute_tag_map[tag] = table;
                    }
                }
            }
        }
    }

private:
    Rewriter& m_rewriter;
};

class ruleset_match_handler_t : public MatchFinder::MatchCallback
{
public:
    explicit ruleset_match_handler_t(Rewriter& r)
        : m_rewriter(r)
    {
    }
    void run(const MatchFinder::MatchResult& result) override
    {
        if (g_is_generation_error)
        {
            return;
        }
        const auto* ruleset_declaration = result.Nodes.getNodeAs<RulesetDecl>("rulesetDecl");
        if (ruleset_declaration)
        {
            gaiat::diag().set_location(ruleset_declaration->getBeginLoc());
        }
        generate_rules(m_rewriter);
        if (g_is_generation_error)
        {
            return;
        }
        g_current_rule_declaration = nullptr;
        g_expression_explicit_path_data.clear();
        g_active_fields.clear();
        g_insert_tables.clear();
        g_update_tables.clear();
        g_attribute_tag_map.clear();
        g_rewriter_history.clear();
        g_nomatch_location.clear();
        g_nomatch_location_map.clear();
        g_insert_data.clear();
        g_variable_declaration_location.clear();
        g_variable_declaration_init_location.clear();
        g_is_rule_prolog_specified = false;
        g_rule_attribute_source_range = SourceRange();

        if (ruleset_declaration == nullptr)
        {
            return;
        }
        if (!g_current_ruleset.empty())
        {
            g_generated_subscription_code
                += "\nnamespace " + g_current_ruleset
                + "{\nvoid subscribe_ruleset_" + g_current_ruleset
                + "()\n{\n" + g_current_ruleset_subscription
                + "}\nvoid unsubscribe_ruleset_" + g_current_ruleset
                + "()\n{\n" + g_current_ruleset_unsubscription + "}\n}\n";
        }
        g_current_ruleset = ruleset_declaration->getName().str();

        // Make sure each new ruleset name is unique.
        for (const auto& r : g_rulesets)
        {
            if (r == g_current_ruleset)
            {
                gaiat::diag().emit(diag::err_duplicate_ruleset) << g_current_ruleset;
                g_is_generation_error = true;
                return;
            }
        }

        g_rulesets.push_back(g_current_ruleset);
        g_current_ruleset_subscription.clear();
        g_current_ruleset_unsubscription.clear();
        g_current_ruleset_rule_number = 1;
        if (*(ruleset_declaration->decls_begin()) == nullptr)
        {
            // Empty ruleset so it doesn't make sense to process any possible attributes
            m_rewriter.ReplaceText(
                SourceRange(
                    ruleset_declaration->getBeginLoc(),
                    ruleset_declaration->getEndLoc()),
                "namespace " + g_current_ruleset
                    + "\n{\n} // namespace " + g_current_ruleset + "\n");
            g_rewriter_history.push_back(
                {SourceRange(ruleset_declaration->getBeginLoc(), ruleset_declaration->getEndLoc()),
                 "namespace " + g_current_ruleset + "\n{\n} // namespace " + g_current_ruleset + "\n",
                 replace_text});
        }
        else
        {
            // Replace ruleset declaration that may include attributes with namespace declaration
            m_rewriter.ReplaceText(
                SourceRange(
                    ruleset_declaration->getBeginLoc(),
                    ruleset_declaration->decls_begin()->getBeginLoc().getLocWithOffset(c_declaration_to_ruleset_offset)),
                "namespace " + g_current_ruleset + "\n{\n");

            // Replace closing brace with namespace comment.
            m_rewriter.ReplaceText(SourceRange(ruleset_declaration->getEndLoc()), "}// namespace " + g_current_ruleset);

            g_rewriter_history.push_back(
                {SourceRange(ruleset_declaration->getBeginLoc(), ruleset_declaration->decls_begin()->getBeginLoc().getLocWithOffset(c_declaration_to_ruleset_offset)),
                 "namespace " + g_current_ruleset + "\n{\n", replace_text});
            g_rewriter_history.push_back(
                {SourceRange(ruleset_declaration->getEndLoc()),
                 "}// namespace " + g_current_ruleset, replace_text});
        }
    }

private:
    Rewriter& m_rewriter;
};

class variable_declaration_match_handler_t : public MatchFinder::MatchCallback
{
public:
    void run(const MatchFinder::MatchResult& result) override
    {
        if (g_is_generation_error)
        {
            return;
        }
        validate_table_data();
        const auto* variable_declaration = result.Nodes.getNodeAs<VarDecl>("varDeclaration");
        const auto* variable_declaration_init = result.Nodes.getNodeAs<VarDecl>("varDeclarationInit");
        if (variable_declaration_init != nullptr)
        {
            g_variable_declaration_init_location.insert(variable_declaration_init->getSourceRange());
        }
        if (variable_declaration == nullptr)
        {
            return;
        }
        const auto variable_name = variable_declaration->getNameAsString();
        if (variable_name != "")
        {
            g_variable_declaration_location[variable_declaration->getSourceRange()] = variable_name;
            gaiat::diag().set_location(variable_declaration->getSourceRange().getBegin());
            if (table_navigation_t::get_table_data().find(variable_name) != table_navigation_t::get_table_data().end())
            {
                gaiat::diag().emit(diag::warn_table_hidden) << variable_name;
                return;
            }

            for (auto table_data : table_navigation_t::get_table_data())
            {
                if (table_data.second.field_data.find(variable_name) != table_data.second.field_data.end())
                {
                    gaiat::diag().emit(diag::warn_field_hidden) << variable_name;
                    return;
                }
            }
        }
    }
};

class rule_context_rule_match_handler_t : public MatchFinder::MatchCallback
{
public:
    explicit rule_context_rule_match_handler_t(Rewriter& r)
        : m_rewriter(r)
    {
    }
    void run(const MatchFinder::MatchResult& result) override
    {
        if (g_is_generation_error)
        {
            return;
        }

        const auto* rule_expression = result.Nodes.getNodeAs<MemberExpr>("rule_name");
        const auto* ruleset_expression = result.Nodes.getNodeAs<MemberExpr>("ruleset_name");
        const auto* event_expression = result.Nodes.getNodeAs<MemberExpr>("event_type");
        const auto* type_expression = result.Nodes.getNodeAs<MemberExpr>("gaia_type");

        string replacement_text;
        SourceRange expression_source_range;

        if (ruleset_expression != nullptr)
        {
            expression_source_range = SourceRange(ruleset_expression->getBeginLoc(), ruleset_expression->getEndLoc());
            replacement_text = "\"" + g_current_ruleset + "\"";
        }

        if (rule_expression != nullptr)
        {
            expression_source_range = SourceRange(rule_expression->getBeginLoc(), rule_expression->getEndLoc());
            replacement_text = "gaia_rule_name";
            g_is_rule_context_rule_name_referenced = true;
        }

        if (event_expression != nullptr)
        {
            expression_source_range = SourceRange(event_expression->getBeginLoc(), event_expression->getEndLoc());
            replacement_text = "context->event_type";
        }

        if (type_expression != nullptr)
        {
            expression_source_range = SourceRange(type_expression->getBeginLoc(), type_expression->getEndLoc());
            replacement_text = "context->gaia_type";
        }

        if (expression_source_range.isValid())
        {
            m_rewriter.ReplaceText(expression_source_range, replacement_text);
            g_rewriter_history.push_back(
                {expression_source_range, replacement_text, replace_text});

            for (auto& insert_data : g_insert_data)
            {
                for (auto& insert_data_argument_range_iterator : insert_data.argument_replacement_map)
                {
                    if (is_range_contained_in_another_range(expression_source_range, insert_data_argument_range_iterator.first))
                    {
                        insert_data_argument_range_iterator.second = replacement_text;
                    }
                }
            }
        }
    }

private:
    Rewriter& m_rewriter;
};

// AST handler that called when a table or a tag is an argument for a function call.
class table_call_match_handler_t : public MatchFinder::MatchCallback
{
public:
    explicit table_call_match_handler_t(Rewriter& r)
        : m_rewriter(r)
    {
    }
    void run(const MatchFinder::MatchResult& result) override
    {
        validate_table_data();
        if (g_is_generation_error)
        {
            return;
        }
        const auto* expression = result.Nodes.getNodeAs<DeclRefExpr>("tableCall");
        if (expression == nullptr)
        {
            gaiat::diag().emit(g_last_rule_location, diag::err_incorrect_matched_expression);
            g_is_generation_error = true;
            return;
        }
        string table_name;
        SourceRange expression_source_range;
        explicit_path_data_t explicit_path_data;
        bool explicit_path_present = true;
        string variable_name;
        const ValueDecl* decl = expression->getDecl();
        if (!decl->getType()->isStructureType())
        {
            return;
        }
        table_name = get_table_name(decl);
        variable_name = decl->getNameAsString();
        if (!get_explicit_path_data(decl, explicit_path_data, expression_source_range))
        {
            variable_name = table_navigation_t::get_variable_name(table_name, explicit_path_data.tag_table_map);
            explicit_path_present = false;
            expression_source_range = SourceRange(expression->getLocation(), expression->getEndLoc());
            g_used_dbs.insert(table_navigation_t::get_table_data().find(table_name)->second.db_name);
        }
        else
        {
            variable_name = get_table_from_expression(explicit_path_data.path_components.back());
            get_variable_name(variable_name, table_name, explicit_path_data);
            update_used_dbs(explicit_path_data);
            expression_source_range
                = SourceRange(expression_source_range.getBegin(), expression_source_range.getEnd().getLocWithOffset(-1));
        }

        if (decl->hasAttr<GaiaFieldValueAttr>())
        {
            expression_source_range
                = SourceRange(expression_source_range.getBegin().getLocWithOffset(-1), expression_source_range.getEnd());
        }

        if (expression_source_range.isValid())
        {
            if (g_insert_call_locations.find(expression->getBeginLoc()) != g_insert_call_locations.end())
            {
                gaiat::diag().set_location(expression->getBeginLoc());
                if (explicit_path_present)
                {
                    gaiat::diag().emit(diag::err_insert_with_explicit_nav);
                    g_is_generation_error = true;
                    return;
                }

                if (table_name == variable_name)
                {
                    gaiat::diag().emit(diag::err_insert_with_tag);
                    g_is_generation_error = true;
                    return;
                }
                return;
            }
            m_rewriter.ReplaceText(expression_source_range, variable_name);
            g_rewriter_history.push_back({expression_source_range, variable_name, replace_text});

            auto offset
                = Lexer::MeasureTokenLength(expression_source_range.getEnd(), m_rewriter.getSourceMgr(), m_rewriter.getLangOpts()) + 1;
            if (explicit_path_present)
            {
                update_expression_explicit_path_data(
                    result.Context,
                    expression,
                    explicit_path_data,
                    SourceRange(expression_source_range.getBegin(), expression_source_range.getEnd().getLocWithOffset(offset)),
                    m_rewriter);
            }
            else
            {
                update_expression_used_tables(
                    result.Context,
                    expression,
                    table_name,
                    variable_name,
                    SourceRange(expression_source_range.getBegin(), expression_source_range.getEnd().getLocWithOffset(offset)),
                    m_rewriter);
            }
        }
    }

private:
    Rewriter& m_rewriter;
};

// AST handler that called when a nomatch is used with if.
class if_nomatch_match_handler_t : public MatchFinder::MatchCallback
{
public:
    explicit if_nomatch_match_handler_t(Rewriter& r)
        : m_rewriter(r)
    {
    }

    void run(const MatchFinder::MatchResult& result) override
    {
        if (g_is_generation_error)
        {
            return;
        }
        const auto* expression = result.Nodes.getNodeAs<IfStmt>("NoMatchIf");
        if (expression != nullptr)
        {
            SourceRange nomatch_location = get_statement_source_range(expression->getNoMatch(), m_rewriter.getSourceMgr(), m_rewriter.getLangOpts());
            g_nomatch_location_map[nomatch_location] = expression->getNoMatchLoc();
            g_nomatch_location.emplace_back(nomatch_location);
        }
        else
        {
            gaiat::diag().emit(g_last_rule_location, diag::err_incorrect_matched_expression);
            g_is_generation_error = true;
        }
    }

private:
    Rewriter& m_rewriter;
};

// AST handler that is called when Delete function is invoked on a table.
class declarative_delete_handler_t : public MatchFinder::MatchCallback
{
public:
    explicit declarative_delete_handler_t(Rewriter& r)
        : m_rewriter(r)
    {
    }
    void run(const MatchFinder::MatchResult& result) override
    {
        if (g_is_generation_error)
        {
            return;
        }
        const auto* expression = result.Nodes.getNodeAs<CXXMemberCallExpr>("removeCall");
        if (expression != nullptr)
        {
            m_rewriter.ReplaceText(SourceRange(expression->getExprLoc(), expression->getEndLoc()), "delete_row()");
            g_rewriter_history.push_back({SourceRange(expression->getExprLoc(), expression->getEndLoc()), "delete_row()", replace_text});
        }
        else
        {
            gaiat::diag().emit(g_last_rule_location, diag::err_incorrect_matched_expression);
            g_is_generation_error = true;
        }
    }

private:
    Rewriter& m_rewriter;
};

// AST handler that is called when Insert function is invoked on a table.
class declarative_insert_handler_t : public MatchFinder::MatchCallback
{
public:
    explicit declarative_insert_handler_t(Rewriter& r)
        : m_rewriter(r)
    {
    }
    void run(const MatchFinder::MatchResult& result) override
    {
        if (g_is_generation_error)
        {
            return;
        }
        const auto* expression = result.Nodes.getNodeAs<CXXMemberCallExpr>("insertCall");
        const auto* expression_declaration = result.Nodes.getNodeAs<DeclRefExpr>("tableCall");
        if (expression == nullptr || expression_declaration == nullptr)
        {
            gaiat::diag().emit(g_last_rule_location, diag::err_incorrect_matched_expression);
            g_is_generation_error = true;
            return;
        }
        insert_data_t insert_data;
        insert_data.expression_range = SourceRange(expression->getBeginLoc(), expression->getEndLoc());
        SourceLocation argument_start_location;
        const ValueDecl* decl = expression_declaration->getDecl();
        insert_data.table_name = get_table_name(decl);
        // Parse insert call arguments to buid name value map.
        for (auto argument : expression->arguments())
        {
            argument_start_location = get_previous_token_location(
                get_previous_token_location(argument->getSourceRange().getBegin(), m_rewriter), m_rewriter);

            string raw_argument_name = m_rewriter.getRewrittenText(
                SourceRange(argument_start_location, argument->getSourceRange().getEnd()));
            size_t argument_name_end_position = raw_argument_name.find(':');
            string argument_name = raw_argument_name.substr(0, argument_name_end_position);
            // Trim the argument name of whitespaces.
            argument_name.erase(argument_name.begin(), find_if(argument_name.begin(), argument_name.end(), [](unsigned char ch) { return !isspace(ch); }));
            argument_name.erase(find_if(argument_name.rbegin(), argument_name.rend(), [](unsigned char ch) { return !isspace(ch); }).base(), argument_name.end());
            insert_data.argument_map[argument_name] = argument->getSourceRange();
            insert_data.argument_replacement_map[argument->getSourceRange()] = m_rewriter.getRewrittenText(argument->getSourceRange());
        }
        g_insert_data.push_back(insert_data);
        g_insert_call_locations.insert(expression->getBeginLoc());
    }

private:
    Rewriter& m_rewriter;
};

// AST handler that is called when a declarative for.
class declarative_for_match_handler_t : public MatchFinder::MatchCallback
{
public:
    explicit declarative_for_match_handler_t(Rewriter& r)
        : m_rewriter(r)
    {
    }
    void run(const MatchFinder::MatchResult& result) override
    {
        if (g_is_generation_error)
        {
            return;
        }
        const auto* expression = result.Nodes.getNodeAs<GaiaForStmt>("DeclFor");
        if (expression == nullptr)
        {
            gaiat::diag().emit(g_last_rule_location, diag::err_incorrect_matched_expression);
            g_is_generation_error = true;
            return;
        }

        string table_name;
        string variable_name;
        SourceRange expression_source_range;
        explicit_path_data_t explicit_path_data;
        bool explicit_path_present = true;

        gaiat::diag().set_location(expression->getBeginLoc());

        const auto* path = dyn_cast<DeclRefExpr>(expression->getPath());
        if (path == nullptr)
        {
            gaiat::diag().emit(diag::err_incorrect_for_expression);
            g_is_generation_error = true;
            return;
        }
        const ValueDecl* decl = path->getDecl();
        table_name = get_table_name(decl);
        if (!get_explicit_path_data(decl, explicit_path_data, expression_source_range))
        {
            variable_name = table_navigation_t::get_variable_name(table_name, explicit_path_data.tag_table_map);
            g_used_dbs.insert(table_navigation_t::get_table_data().find(table_name)->second.db_name);
            explicit_path_present = false;
            expression_source_range.setBegin(expression->getLParenLoc().getLocWithOffset(1));
        }
        else
        {
            variable_name = get_table_from_expression(explicit_path_data.path_components.back());
            get_variable_name(variable_name, table_name, explicit_path_data);
            update_used_dbs(explicit_path_data);
        }
        expression_source_range.setEnd(expression->getRParenLoc().getLocWithOffset(-1));

        if (expression_source_range.isValid())
        {
            if (explicit_path_present)
            {
                update_expression_explicit_path_data(
                    result.Context,
                    path,
                    explicit_path_data,
                    expression_source_range,
                    m_rewriter);
            }
            else
            {
                update_expression_used_tables(
                    result.Context,
                    path,
                    table_name,
                    variable_name,
                    expression_source_range,
                    m_rewriter);
            }
        }
        m_rewriter.RemoveText(SourceRange(expression->getForLoc(), expression->getRParenLoc()));
        g_rewriter_history.push_back({SourceRange(expression->getForLoc(), expression->getRParenLoc()), "", remove_text});
        if (expression->getNoMatch() != nullptr)
        {
            SourceRange nomatch_location = get_statement_source_range(expression->getNoMatch(), m_rewriter.getSourceMgr(), m_rewriter.getLangOpts());
            g_nomatch_location_map[nomatch_location] = expression->getNoMatchLoc();
            g_nomatch_location.emplace_back(nomatch_location);
        }
    }

private:
    Rewriter& m_rewriter;
};

// AST handler that is called when declarative break or continue are used in the rule.
class declarative_break_continue_handler_t : public MatchFinder::MatchCallback
{
public:
    explicit declarative_break_continue_handler_t(Rewriter& r)
        : m_rewriter(r)
    {
    }
    void run(const MatchFinder::MatchResult& result) override
    {
        if (g_is_generation_error)
        {
            return;
        }
        const auto* break_expression = result.Nodes.getNodeAs<BreakStmt>("DeclBreak");
        const auto* continue_expression = result.Nodes.getNodeAs<ContinueStmt>("DeclContinue");
        if (break_expression == nullptr && continue_expression == nullptr)
        {
            gaiat::diag().emit(g_last_rule_location, diag::err_incorrect_matched_expression);
            g_is_generation_error = true;
            return;
        }
        LabelDecl* decl;
        SourceRange expression_source_range;
        if (break_expression != nullptr)
        {
            decl = break_expression->getLabel();
            expression_source_range = break_expression->getSourceRange();
        }
        else
        {
            decl = continue_expression->getLabel();
            expression_source_range = continue_expression->getSourceRange();
        }

        // Handle non-declarative break/continue.
        if (decl == nullptr)
        {
            return;
        }

        const LabelStmt* label_statement = decl->getStmt();
        if (label_statement == nullptr)
        {
            g_is_generation_error = true;
            return;
        }

        const Stmt* statement = label_statement->getSubStmt();
        if (statement == nullptr)
        {
            g_is_generation_error = true;
            return;
        }
        SourceRange statement_source_range = get_statement_source_range(statement, m_rewriter.getSourceMgr(), m_rewriter.getLangOpts());

        string label_name;
        if (break_expression != nullptr)
        {
            auto break_label_iterator = g_break_label_map.find(statement_source_range);
            if (break_label_iterator == g_break_label_map.end())
            {
                label_name = table_navigation_t::get_variable_name("break", unordered_map<string, string>());
                g_break_label_map[statement_source_range] = label_name;
            }
            else
            {
                label_name = break_label_iterator->second;
            }
        }
        else
        {
            auto continue_label_iterator = g_continue_label_map.find(statement_source_range);
            if (continue_label_iterator == g_continue_label_map.end())
            {
                label_name = table_navigation_t::get_variable_name("continue", unordered_map<string, string>());
                g_continue_label_map[statement_source_range] = label_name;
            }
            else
            {
                label_name = continue_label_iterator->second;
            }
        }

        auto offset
            = Lexer::MeasureTokenLength(expression_source_range.getEnd(), m_rewriter.getSourceMgr(), m_rewriter.getLangOpts()) + 1;
        expression_source_range.setEnd(expression_source_range.getEnd().getLocWithOffset(offset));
        string replacement_string = "goto " + label_name;
        m_rewriter.ReplaceText(expression_source_range, replacement_string);
        g_rewriter_history.push_back({expression_source_range, replacement_string, replace_text});
    }

private:
    Rewriter& m_rewriter;
};

// Handles the connect/disconnect calls. Mostly the code figures out what link is between
// table1.connect(table2) and inserts it: table1.link().connect(table2)
class declarative_connect_disconnect_handler_t : public MatchFinder::MatchCallback
{
public:
    explicit declarative_connect_disconnect_handler_t(Rewriter& r)
        : m_rewriter(r){};

    void run(const MatchFinder::MatchResult& result) override
    {
        if (g_is_generation_error)
        {
            return;
        }

        string src_table_name;
        string dest_table_name;
        string link_name;
        bool need_link_field = false;

        const auto* method_call_expr = result.Nodes.getNodeAs<CXXMemberCallExpr>("connectDisconnectCall");
        bool is_connect = method_call_expr->getMethodDecl()->getName().str() == c_connect_keyword;

        const auto* table_call = result.Nodes.getNodeAs<DeclRefExpr>("tableCall");
        src_table_name = get_table_name(table_call->getDecl());

        const auto* param = result.Nodes.getNodeAs<DeclRefExpr>("connectDisconnectParam");
        const auto* table_attr = param->getType()->getAsRecordDecl()->getAttr<GaiaTableAttr>();
        dest_table_name = table_attr->getTable()->getName().str();

        const auto* link_expr = result.Nodes.getNodeAs<MemberExpr>("tableFieldGet");

        unordered_map<string, table_data_t> table_data = table_navigation_t::get_table_data();

        gaiat::diag().set_location(table_call->getLocation());

        auto src_table_iter = table_data.find(src_table_name);
        if (src_table_iter == table_data.end())
        {
            gaiat::diag().emit(diag::err_table_not_found) << src_table_name;
            g_is_generation_error = true;
            return;
        }
        table_data_t src_table_data = src_table_iter->second;

        auto dest_table_iter = table_data.find(dest_table_name);
        if (dest_table_iter == table_data.end())
        {
            gaiat::diag().emit(param->getLocation(), diag::err_table_not_found) << dest_table_name;
            g_is_generation_error = true;
            return;
        }
        table_data_t dest_table_data = dest_table_iter->second;

        // If the link_expr is not null this is a call in the form table.link.connect()
        // hence we don't need to look up the name. Otherwise, this is in the form
        // table.connect() and we have to infer the link name from the catalog.
        if (link_expr)
        {
            link_name = link_expr->getMemberNameInfo().getName().getAsString();
        }
        else
        {
            // Search what link connect src_table to dest_table.
            // We can assume that the link is unique because the check
            // has already been performed in SemaGaia.
            for (const auto& link_data_pair : src_table_data.link_data)
            {
                if (link_data_pair.second.target_table == dest_table_name)
                {
                    link_name = link_data_pair.first;
                }
            }

            // We will need to add the field name.
            need_link_field = true;
        }

        if (link_name.empty())
        {
            gaiat::diag().emit(diag::err_no_path) << src_table_name << dest_table_name;
            g_is_generation_error = true;
            return;
        }

        auto link_data_iter = src_table_data.link_data.find(link_name);
        if (link_data_iter == src_table_data.link_data.end())
        {
            gaiat::diag().emit(diag::err_no_link) << src_table_name << link_name;
            g_is_generation_error = true;
            return;
        }

        link_data_t link_data = link_data_iter->second;

        if (link_data.cardinality == gaia::catalog::relationship_cardinality_t::many)
        {
            if (is_connect)
            {
                // Changes connect() to insert() for 1:N relationships.
                // TODO https://gaiaplatform.atlassian.net/browse/GAIAPLAT-1181
                m_rewriter.ReplaceText(method_call_expr->getExprLoc(), c_connect_keyword_length, "insert");
            }
            else
            {
                // Changes disconnect() to remove() for 1:N relationships.
                // TODO https://gaiaplatform.atlassian.net/browse/GAIAPLAT-1181
                m_rewriter.ReplaceText(method_call_expr->getExprLoc(), c_disconnect_keyword_length, "remove");
            }
        }

        if (need_link_field)
        {
            // Inserts the link name between the table name and the connect/disconnect method:
            // table.link_name().connect().
            m_rewriter.InsertTextBefore(method_call_expr->getExprLoc(), link_name + "().");
        }
    }

private:
    Rewriter& m_rewriter;
};

class translation_engine_consumer_t : public clang::ASTConsumer
{
public:
    explicit translation_engine_consumer_t(ASTContext*, Rewriter& r)
        : m_field_get_match_handler(r)
        , m_field_set_match_handler(r)
        , m_rule_match_handler(r)
        , m_ruleset_match_handler(r)
        , m_field_unary_operator_match_handler(r)
        , m_rule_context_match_handler(r)
        , m_table_call_match_handler(r)
        , m_if_nomatch_match_handler(r)
        , m_declarative_for_match_handler(r)
        , m_declarative_break_continue_handler(r)
        , m_declarative_delete_handler(r)
        , m_declarative_insert_handler(r)
        , m_declarative_connect_disconnect_handler(r)
    {
        DeclarationMatcher ruleset_matcher = rulesetDecl().bind("rulesetDecl");
        DeclarationMatcher rule_matcher
            = functionDecl(allOf(
                               hasAncestor(ruleset_matcher),
                               hasAttr(attr::Rule)))
                  .bind("ruleDecl");
        StatementMatcher ruleset_name_matcher
            = memberExpr(
                  hasAncestor(ruleset_matcher),
                  hasDescendant(gaiaRuleContextExpr()),
                  member(hasName("ruleset_name")))
                  .bind("ruleset_name");
        StatementMatcher rule_name_matcher
            = memberExpr(
                  hasAncestor(ruleset_matcher),
                  hasDescendant(gaiaRuleContextExpr()),
                  member(hasName("rule_name")))
                  .bind("rule_name");
        StatementMatcher event_type_matcher
            = memberExpr(
                  hasAncestor(ruleset_matcher),
                  hasDescendant(gaiaRuleContextExpr()),
                  member(hasName("event_type")))
                  .bind("event_type");
        StatementMatcher gaia_type_matcher
            = memberExpr(
                  hasAncestor(ruleset_matcher),
                  hasDescendant(gaiaRuleContextExpr()),
                  member(hasName("gaia_type")))
                  .bind("gaia_type");

        DeclarationMatcher variable_declaration_matcher = varDecl(hasAncestor(rule_matcher)).bind("varDeclaration");

        StatementMatcher field_get_matcher
            = declRefExpr(to(varDecl(
                              anyOf(
                                  hasAttr(attr::GaiaField),
                                  hasAttr(attr::FieldTable),
                                  hasAttr(attr::GaiaFieldValue)),
                              unless(hasAttr(attr::GaiaFieldLValue)))))
                  .bind("fieldGet");
        StatementMatcher table_call_matcher
            = declRefExpr(allOf(
                              to(varDecl(
                                  anyOf(
                                      hasAttr(attr::GaiaField),
                                      hasAttr(attr::FieldTable),
                                      hasAttr(attr::GaiaFieldValue)),
                                  unless(hasAttr(attr::GaiaFieldLValue)))),
                              allOf(
                                  unless(
                                      hasAncestor(
                                          memberExpr(
                                              member(
                                                  allOf(
                                                      hasAttr(attr::GaiaField), unless(hasAttr(attr::GaiaFieldLValue))))))),
                                  anyOf(
                                      hasAncestor(callExpr()), hasAncestor(cxxMemberCallExpr())))))
                  .bind("tableCall");

        StatementMatcher field_set_matcher
            = binaryOperator(
                  allOf(
                      hasAncestor(ruleset_matcher),
                      isAssignmentOperator(),
                      hasLHS(declRefExpr(to(varDecl(hasAttr(attr::GaiaFieldLValue)))))))
                  .bind("fieldSet");
        StatementMatcher field_unary_operator_matcher
            = unaryOperator(
                  allOf(
                      hasAncestor(ruleset_matcher),
                      anyOf(
                          hasOperatorName("++"),
                          hasOperatorName("--")),
                      hasUnaryOperand(declRefExpr(to(varDecl(hasAttr(attr::GaiaFieldLValue)))))))
                  .bind("fieldUnaryOp");

        StatementMatcher table_field_get_matcher
            = memberExpr(
                  member(
                      allOf(
                          hasAttr(attr::GaiaField),
                          unless(hasAttr(attr::GaiaFieldLValue)))),
                  hasDescendant(declRefExpr(
                                    to(varDecl(
                                        anyOf(
                                            hasAttr(attr::GaiaField),
                                            hasAttr(attr::FieldTable),
                                            hasAttr(attr::GaiaFieldValue)),
                                        unless(hasAttr(attr::GaiaFieldLValue)))))
                                    .bind("tableCall")))
                  .bind("tableFieldGet");

        StatementMatcher table_field_set_matcher
            = binaryOperator(
                  allOf(
                      hasAncestor(ruleset_matcher),
                      isAssignmentOperator(),
                      hasLHS(
                          memberExpr(
                              hasDescendant(
                                  declRefExpr(
                                      to(varDecl(hasAttr(attr::GaiaFieldLValue)))))))))
                  .bind("fieldSet");
        StatementMatcher table_field_unary_operator_matcher
            = unaryOperator(allOf(
                                hasAncestor(ruleset_matcher),
                                anyOf(
                                    hasOperatorName("++"),
                                    hasOperatorName("--")),
                                hasUnaryOperand(memberExpr(member(hasAttr(attr::GaiaFieldLValue))))))
                  .bind("fieldUnaryOp");

        StatementMatcher if_no_match_matcher
            = ifStmt(allOf(
                         hasAncestor(rule_matcher),
                         hasNoMatch(anything())))
                  .bind("NoMatchIf");

        StatementMatcher declarative_for_matcher
            = gaiaForStmt().bind("DeclFor");

        DeclarationMatcher variable_declaration_init_matcher
            = varDecl(allOf(
                          hasAncestor(rule_matcher),
                          hasInitializer(anyOf(
                              hasDescendant(field_get_matcher),
                              hasDescendant(field_unary_operator_matcher),
                              hasDescendant(table_field_get_matcher),
                              hasDescendant(table_field_unary_operator_matcher)))))
                  .bind("varDeclarationInit");

        StatementMatcher declarative_break_matcher = breakStmt().bind("DeclBreak");
        StatementMatcher declarative_continue_matcher = continueStmt().bind("DeclContinue");
        StatementMatcher declarative_delete_matcher
            = cxxMemberCallExpr(
                  hasAncestor(ruleset_matcher),
                  callee(cxxMethodDecl(hasName("remove"))),
                  hasDescendant(table_call_matcher))
                  .bind("removeCall");

        StatementMatcher declarative_insert_matcher
            = cxxMemberCallExpr(
                  hasAncestor(ruleset_matcher),
                  callee(cxxMethodDecl(hasName("insert"))),
                  hasDescendant(table_call_matcher))
                  .bind("insertCall");

        // Matches an expression in the form: table.connect().
        StatementMatcher declarative_table_connect_disconnect_matcher
            = cxxMemberCallExpr(
                  hasAncestor(ruleset_matcher),
                  callee(cxxMethodDecl(
                      anyOf(
                          hasName(c_connect_keyword),
                          hasName(c_disconnect_keyword)))),
                  hasArgument(
                      0,
                      anyOf(
                          // table.connect(s1)
                          declRefExpr().bind("connectDisconnectParam"),
                          // table.connect(table2.insert())
                          hasDescendant(declRefExpr().bind("connectDisconnectParam")))),
                  on(table_call_matcher))
                  .bind("connectDisconnectCall");

        // Matches an expression in the form: table.link.connect().
        StatementMatcher declarative_link_connect_disconnect_matcher
            = cxxMemberCallExpr(
                  hasAncestor(ruleset_matcher),
                  callee(cxxMethodDecl(
                      anyOf(
                          hasName(c_connect_keyword),
                          hasName(c_disconnect_keyword)))),
                  hasArgument(
                      0,
                      anyOf(
                          // table.link.connect(s1)
                          declRefExpr().bind("connectDisconnectParam"),
                          // table.link.connect(table2.insert())
                          hasDescendant(declRefExpr().bind("connectDisconnectParam")))),
                  on(table_field_get_matcher))
                  .bind("connectDisconnectCall");

        m_matcher.addMatcher(field_get_matcher, &m_field_get_match_handler);
        m_matcher.addMatcher(table_field_get_matcher, &m_field_get_match_handler);

        m_matcher.addMatcher(field_set_matcher, &m_field_set_match_handler);
        m_matcher.addMatcher(table_field_set_matcher, &m_field_set_match_handler);

        m_matcher.addMatcher(rule_matcher, &m_rule_match_handler);
        m_matcher.addMatcher(ruleset_matcher, &m_ruleset_match_handler);
        m_matcher.addMatcher(field_unary_operator_matcher, &m_field_unary_operator_match_handler);

        m_matcher.addMatcher(table_field_unary_operator_matcher, &m_field_unary_operator_match_handler);

        m_matcher.addMatcher(variable_declaration_matcher, &m_variable_declaration_match_handler);
        m_matcher.addMatcher(variable_declaration_init_matcher, &m_variable_declaration_match_handler);
        m_matcher.addMatcher(ruleset_name_matcher, &m_rule_context_match_handler);
        m_matcher.addMatcher(rule_name_matcher, &m_rule_context_match_handler);
        m_matcher.addMatcher(event_type_matcher, &m_rule_context_match_handler);
        m_matcher.addMatcher(gaia_type_matcher, &m_rule_context_match_handler);
        m_matcher.addMatcher(table_call_matcher, &m_table_call_match_handler);
        m_matcher.addMatcher(if_no_match_matcher, &m_if_nomatch_match_handler);
        m_matcher.addMatcher(declarative_for_matcher, &m_declarative_for_match_handler);
        m_matcher.addMatcher(declarative_break_matcher, &m_declarative_break_continue_handler);
        m_matcher.addMatcher(declarative_continue_matcher, &m_declarative_break_continue_handler);
        m_matcher.addMatcher(declarative_delete_matcher, &m_declarative_delete_handler);
        m_matcher.addMatcher(declarative_insert_matcher, &m_declarative_insert_handler);

        m_matcher.addMatcher(declarative_table_connect_disconnect_matcher, &m_declarative_connect_disconnect_handler);
        m_matcher.addMatcher(declarative_link_connect_disconnect_matcher, &m_declarative_connect_disconnect_handler);
    }

    void HandleTranslationUnit(clang::ASTContext& context) override
    {
        m_matcher.matchAST(context);
    }

private:
    MatchFinder m_matcher;
    field_get_match_handler_t m_field_get_match_handler;
    field_set_match_handler_t m_field_set_match_handler;
    rule_match_handler_t m_rule_match_handler;
    ruleset_match_handler_t m_ruleset_match_handler;
    field_unary_operator_match_handler_t m_field_unary_operator_match_handler;
    variable_declaration_match_handler_t m_variable_declaration_match_handler;
    rule_context_rule_match_handler_t m_rule_context_match_handler;
    table_call_match_handler_t m_table_call_match_handler;
    if_nomatch_match_handler_t m_if_nomatch_match_handler;
    declarative_for_match_handler_t m_declarative_for_match_handler;
    declarative_break_continue_handler_t m_declarative_break_continue_handler;
    declarative_delete_handler_t m_declarative_delete_handler;
    declarative_insert_handler_t m_declarative_insert_handler;
    declarative_connect_disconnect_handler_t m_declarative_connect_disconnect_handler;
};

// This class allows us to generate diagnostics with source file information
// right up to the point where we are about to call EndSourceFile() for the DiagnosticConsumer.
// The Translation Engine will generate code for the last rule when it gets a
// ASTFrontEndAction::EndSourceFileAction() call.  Unfortunately, this callback occurs after the DiagnosticConsumer
// EndSourceFile() gets called so we were losing all source line information for the last
// ruleset.  By creating a diagnostic consumer, we can override the EndSourceFile() call,
// generate the code for the last rule, and ensure we have good source info.
// See DiagnosticConsumer.h for information on BeginSourceFile and EndSourceFile.
class gaiat_diagnostic_consumer_t : public clang::TextDiagnosticPrinter
{
public:
    gaiat_diagnostic_consumer_t()
        : TextDiagnosticPrinter(llvm::errs(), new DiagnosticOptions())
    {
    }

    void set_rewriter(Rewriter* rewriter)
    {
        m_rewriter = rewriter;
    }

    void EndSourceFile() override
    {
        if (!g_translation_engine_output_option.empty())
        {
            std::remove(g_translation_engine_output_option.c_str());
        }
        Rewriter& rewriter = *m_rewriter;

        // Always call the TextDiagnosticPrinter's EndSourceFile() method.
        auto call_end_source_file = gaia::common::scope_guard::make_scope_guard([this] { TextDiagnosticPrinter::EndSourceFile(); });

        generate_rules(rewriter);
        if (g_is_generation_error)
        {
            return;
        }

        g_generated_subscription_code
            += "namespace " + g_current_ruleset
            + "{\nvoid subscribe_ruleset_" + g_current_ruleset + "()\n{\n" + g_current_ruleset_subscription + "}\n"
            + "void unsubscribe_ruleset_" + g_current_ruleset + "()\n{\n" + g_current_ruleset_unsubscription + "}\n"
            + "} // namespace " + g_current_ruleset + "\n"
            + generate_general_subscription_code();

        if (!m_rewriter->getSourceMgr().getDiagnostics().hasErrorOccurred() && !g_is_generation_error && !g_translation_engine_output_option.empty())
        {
            std::error_code error_code;
            llvm::raw_fd_ostream output_file(g_translation_engine_output_option, error_code, llvm::sys::fs::F_None);

            if (!output_file.has_error())
            {
                output_file << "#include <cstring>\n";
                output_file << "\n";
                output_file << "#include \"gaia/common.hpp\"\n";
                output_file << "#include \"gaia/events.hpp\"\n";
                output_file << "#include \"gaia/rules/rules.hpp\"\n";
                output_file << "\n";
                for (const string& db : g_used_dbs)
                {
                    output_file << "#include \"gaia_" << db << ".h\"\n";
                }

                m_rewriter->getEditBuffer(m_rewriter->getSourceMgr().getMainFileID())
                    .write(output_file);
                output_file << g_generated_subscription_code;
            }

            output_file.close();
        }
    }

private:
    // Pointer to the Rewriter instance owned by the
    // translation_engine_action_t class. Do not free.
    // It is guaranteed to live until EndSourceFileAction() which
    // occurs after EndSourceFile().
    Rewriter* m_rewriter;
};

gaiat_diagnostic_consumer_t g_diagnostic_consumer;

class translation_engine_action_t : public clang::ASTFrontendAction
{
public:
    std::unique_ptr<clang::ASTConsumer> CreateASTConsumer(
        clang::CompilerInstance& compiler, llvm::StringRef) override
    {
        m_rewriter.setSourceMgr(compiler.getSourceManager(), compiler.getLangOpts());
        g_diagnostic_consumer.set_rewriter(&m_rewriter);
        g_diag_ptr = std::make_unique<diagnostic_context_t>(compiler.getSourceManager().getDiagnostics());
        return std::unique_ptr<clang::ASTConsumer>(
            new translation_engine_consumer_t(&compiler.getASTContext(), m_rewriter));
    }

private:
    Rewriter m_rewriter;
};

int main(int argc, const char** argv)
{
    cl::SetVersionPrinter(print_version);
    cl::ResetAllOptionOccurrences();
    cl::HideUnrelatedOptions(g_translation_engine_category);

    std::string error_msg;

    // This loads compilation commands after "--" in the command line: gaiat <sourceFile> -- <compileCommands>
    // Errors in these commands will be visible later when the ClangTool is run.
    std::unique_ptr<CompilationDatabase> compilation_database
        = FixedCompilationDatabase::loadFromCommandLine(argc, argv, error_msg);

    llvm::raw_string_ostream error_msg_stream(error_msg);

    if (!cl::ParseCommandLineOptions(argc, argv, "A tool to generate C++ rule and rule subscription code from declarative rulesets", &error_msg_stream))
    {
        // Since the ClangTool has not run yet, we must show errors from FixedCompilationDatabase::loadFromCommandLine()
        // and cl::ParseCommandLineOptions() or else errors from the former will be invisible.
        error_msg_stream.flush();
        llvm::errs() << error_msg;
        return EXIT_FAILURE;
    }

    cl::PrintOptionValues();

    if (g_help_option_alias)
    {
        // -help-list is omitted from the output because the categorized mode of PrintHelpMessage() behaves the same as -help-list.
        // This is the only way -h and -help differ.
        cl::PrintHelpMessage(false, true);
        return EXIT_SUCCESS;
    }

    if (g_source_files.empty())
    {
        // This is considered success instead of failure because it happens if a new user explores gaiat by
        // typing "gaiat" into their terminal with no file arguments. They didn't do anything bad
        // to deserve an EXIT_FAILURE.
        cl::PrintHelpMessage();
        return EXIT_SUCCESS;
    }

    if (g_source_files.size() > 1)
    {
        llvm::errs() << c_err_multiple_ruleset_files;
        return EXIT_FAILURE;
    }

    if (!g_instance_name.empty())
    {
        gaia::db::config::session_options_t session_options = gaia::db::config::get_default_session_options();
        session_options.db_instance_name = g_instance_name.getValue();
        session_options.skip_catalog_integrity_check = false;
        gaia::db::config::set_default_session_options(session_options);
    }

    if (!compilation_database)
    {
        compilation_database = llvm::make_unique<clang::tooling::FixedCompilationDatabase>(
            ".", std::vector<std::string>());
    }

    // Create a new Clang Tool instance (a LibTooling environment).
    ClangTool tool(*compilation_database, g_source_files);
    tool.setDiagnosticConsumer(&g_diagnostic_consumer);

    tool.appendArgumentsAdjuster(getInsertArgumentAdjuster("-fgaia-extensions"));
    int result = tool.run(newFrontendActionFactory<translation_engine_action_t>().get());
    if (result == 0 && !g_is_generation_error)
    {
        return EXIT_SUCCESS;
    }
    else
    {
        return EXIT_FAILURE;
    }
}<|MERGE_RESOLUTION|>--- conflicted
+++ resolved
@@ -956,12 +956,8 @@
         }
     }
 
-<<<<<<< HEAD
     bool is_anchor_generation_required = true;
     if (!g_is_rule_context_rule_name_referenced && (is_absoute_path_only || g_expression_explicit_path_data.empty()))
-=======
-    if (!g_is_rule_context_rule_name_referenced && (is_absolute_path_only || g_expression_explicit_path_data.empty()))
->>>>>>> 7a4aaebc
     {
         function_prologue.append("(const gaia::rules::rule_context_t*)\n");
         is_anchor_generation_required = false;
