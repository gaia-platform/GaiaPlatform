--- conflicted
+++ resolved
@@ -87,11 +87,6 @@
 const char c_nolint_identifier_naming[] = "// NOLINTNEXTLINE(readability-identifier-naming)";
 const char c_nolint_range_copy[] = "// NOLINTNEXTLINE(performance-for-range-copy)";
 
-<<<<<<< HEAD
-=======
-const char c_last_operation[] = "LastOperation";
-
->>>>>>> 05070c75
 static void print_version(raw_ostream& stream)
 {
     stream << "Gaia Translation Engine " << gaia_full_version() << "\nCopyright (c) Gaia Platform LLC\n";
@@ -187,11 +182,7 @@
     {
         db_monitor monitor;
 
-<<<<<<< HEAD
-        for (const catalog::gaia_field_t &field : catalog::gaia_field_t::list())
-=======
         for (const auto& field : catalog::gaia_field_t::list())
->>>>>>> 05070c75
         {
             catalog::gaia_table_t tbl = field.gaia_table();
             if (!tbl)
@@ -213,11 +204,7 @@
             fill_table_db_data(tbl);
         }
 
-<<<<<<< HEAD
-        for (const catalog::gaia_relationship_t &relationship : catalog::gaia_relationship_t::list())
-=======
         for (const auto& relationship : catalog::gaia_relationship_t::list())
->>>>>>> 05070c75
         {
             catalog::gaia_table_t child_table = relationship.child_gaia_table();
             if (!child_table)
@@ -1097,11 +1084,7 @@
 
         if (g_rule_context_rule_name_referenced)
         {
-<<<<<<< HEAD
-            navigation_code.prefix.insert(0, "const char *gaia_rule_name = \"" + rule_name_log + "\";\n");
-=======
             navigation_code.prefix.insert(0, "const char* gaia_rule_name = \"" + rule_name_log + "\";\n");
->>>>>>> 05070c75
         }
         if (rule_count == 1)
         {
@@ -1860,118 +1843,6 @@
     Rewriter& m_rewriter;
 };
 
-<<<<<<< HEAD
-=======
-class last_operation_comparison_handler_t : public MatchFinder::MatchCallback
-{
-public:
-    void run(const MatchFinder::MatchResult& result) override
-    {
-        if (g_generation_error)
-        {
-            return;
-        }
-        if (g_delete_operation_in_rule)
-        {
-            return;
-        }
-        const auto* op = result.Nodes.getNodeAs<BinaryOperator>("LastOperationComparison");
-        if (op != nullptr)
-        {
-            const auto* lhs = op->getLHS();
-            const auto* rhs = op->getRHS();
-            if (lhs != nullptr && rhs != nullptr)
-            {
-                const auto* lhs_expression = lhs;
-                const auto* rhs_expression = rhs;
-                if (dyn_cast<ImplicitCastExpr>(lhs) != nullptr)
-                {
-                    lhs_expression = dyn_cast<ImplicitCastExpr>(lhs)->getSubExpr();
-                }
-                if (dyn_cast<ImplicitCastExpr>(rhs) != nullptr)
-                {
-                    rhs_expression = dyn_cast<ImplicitCastExpr>(rhs)->getSubExpr();
-                }
-                bool lhs_has_delete = false;
-                bool rhs_has_delete = false;
-                if (dyn_cast<MemberExpr>(lhs_expression) == nullptr)
-                {
-                    if (dyn_cast<DeclRefExpr>(lhs_expression) != nullptr)
-                    {
-                        lhs_has_delete = dyn_cast<DeclRefExpr>(lhs_expression)->getDecl()->hasAttr<GaiaLastOperationDELETEAttr>();
-                    }
-                }
-                else if (dyn_cast<MemberExpr>(rhs_expression) == nullptr)
-                {
-                    if (dyn_cast<DeclRefExpr>(rhs_expression) != nullptr)
-                    {
-                        rhs_has_delete = dyn_cast<DeclRefExpr>(rhs_expression)->getDecl()->hasAttr<GaiaLastOperationDELETEAttr>();
-                    }
-                }
-                if (op->getOpcode() == BO_EQ)
-                {
-                    if (lhs_has_delete || rhs_has_delete)
-                    {
-                        g_delete_operation_in_rule = true;
-                    }
-                }
-                else if (op->getOpcode() == BO_NE)
-                {
-                    if (!lhs_has_delete && !rhs_has_delete)
-                    {
-                        g_delete_operation_in_rule = true;
-                    }
-                }
-            }
-        }
-    }
-};
-
-class last_operation_switch_handler_t : public MatchFinder::MatchCallback
-{
-public:
-    void run(const MatchFinder::MatchResult&) override
-    {
-        g_delete_operation_in_rule = true;
-    }
-};
-
-class last_operation_if_handler_t : public MatchFinder::MatchCallback
-{
-public:
-    void run(const MatchFinder::MatchResult&) override
-    {
-        g_delete_operation_in_rule = true;
-    }
-};
-
-class function_call_handler_t : public MatchFinder::MatchCallback
-{
-public:
-    void run(const MatchFinder::MatchResult&) override
-    {
-        g_function_call_in_rule = true;
-    }
-};
-
-class gaia_id_call_handler_t : public MatchFinder::MatchCallback
-{
-public:
-    void run(const MatchFinder::MatchResult& result) override
-    {
-        if (g_generation_error)
-        {
-            return;
-        }
-        const auto* exp = result.Nodes.getNodeAs<CXXMemberCallExpr>("gaia_id_call");
-        if (exp != nullptr)
-        {
-            g_gaia_id_call_locations.emplace_back(SourceRange(exp->getBeginLoc(), exp->getEndLoc()));
-        }
-    }
-};
-
->>>>>>> 05070c75
 class variable_declaration_match_handler_t : public MatchFinder::MatchCallback
 {
 public:
