--- conflicted
+++ resolved
@@ -1054,11 +1054,7 @@
                         = SourceRange(
                             member_expression->getBeginLoc(),
                             member_expression->getEndLoc());
-<<<<<<< HEAD
                     if (field_name == c_last_operation)
-=======
-                    if (!is_last_operation)
->>>>>>> 69332c90
                     {
                         if (!validate_and_add_active_field(table_name, field_name))
                         {
