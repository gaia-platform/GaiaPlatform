/////////////////////////////////////////////
// Copyright (c) Gaia Platform LLC
// All rights reserved.
/////////////////////////////////////////////

#include <algorithm>
#include <iostream>
#include <string>
#include <unordered_set>
#include <vector>

#pragma clang diagnostic push
#pragma clang diagnostic ignored "-Wunused-parameter"
#include "clang/AST/ASTConsumer.h"
#include "clang/AST/ASTContext.h"
#include "clang/AST/Attr.h"
#include "clang/AST/RecursiveASTVisitor.h"
#include "clang/ASTMatchers/ASTMatchFinder.h"
#include "clang/ASTMatchers/ASTMatchers.h"
#include "clang/Driver/Options.h"
#include "clang/Frontend/CompilerInstance.h"
#include "clang/Frontend/FrontendAction.h"
#include "clang/Rewrite/Core/Rewriter.h"
#include "clang/Tooling/CommonOptionsParser.h"
#include "clang/Tooling/Tooling.h"
#pragma clang diagnostic pop

#include "gaia_internal/common/gaia_version.hpp"
#include "gaia_internal/common/system_error.hpp"
#include "gaia_internal/db/db_client_config.hpp"
#include "gaia_internal/db/gaia_db_internal.hpp"

#include "table_navigation.h"

using namespace std;
using namespace clang;
using namespace clang::driver;
using namespace clang::tooling;
using namespace llvm;
using namespace clang::ast_matchers;
using namespace gaia;
using namespace gaia::common;
using namespace gaia::translation;

cl::OptionCategory g_translation_engine_category("Use translation engine options");
cl::opt<string> g_translation_engine_output_option(
    "output", cl::init(""), cl::desc("output file name"), cl::cat(g_translation_engine_category));

std::string g_current_ruleset;
bool g_is_generation_error = false;
int g_current_ruleset_rule_number = 1;
unsigned int g_current_ruleset_rule_line_number = 1;
constexpr int c_declaration_to_ruleset_offset = -2;
bool g_is_rule_context_rule_name_referenced = false;
SourceRange g_rule_attribute_source_range;
bool g_is_rule_prolog_specified = false;
constexpr int c_encoding_shift = 16;
constexpr int c_encoding_mask = 0xFFFF;
constexpr char c_if_stmt[] = "if";

vector<string> g_rulesets;
unordered_map<string, unordered_set<string>> g_active_fields;
unordered_set<string> g_insert_tables;
unordered_set<string> g_update_tables;
unordered_map<string, string> g_attribute_tag_map;

namespace std
{
template <>
struct hash<SourceRange>
{
    std::size_t operator()(SourceRange const& range) const noexcept
    {
        return std::hash<unsigned int>{}(
            (range.getBegin().getRawEncoding() << c_encoding_shift) | (range.getEnd().getRawEncoding() & c_encoding_mask));
    }
};
template <>
struct hash<SourceLocation>
{
    std::size_t operator()(SourceLocation const& location) const noexcept
    {
        return std::hash<unsigned int>{}(location.getRawEncoding());
    }
};
} // namespace std

unordered_set<SourceLocation> g_insert_call_locations;

unordered_map<SourceRange, vector<explicit_path_data_t>> g_expression_explicit_path_data;

unordered_set<string> g_used_dbs;

const FunctionDecl* g_current_rule_declaration = nullptr;

string g_current_ruleset_subscription;
string g_generated_subscription_code;
string g_current_ruleset_unsubscription;

enum rewriter_operation_t
{
    replace_text,
    insert_text_after_token,
    remove_text,
    insert_text_before,
};

struct rewriter_history_t
{
    SourceRange range;
    string string_argument;
    rewriter_operation_t operation;
};

vector<rewriter_history_t> g_rewriter_history;
vector<SourceRange> g_nomatch_location;
unordered_map<SourceRange, string> g_variable_declaration_location;
unordered_set<SourceRange> g_variable_declaration_init_location;
unordered_map<SourceRange, SourceLocation> g_nomatch_location_map;

// Suppress these clang-tidy warnings for now.
static const char c_nolint_identifier_naming[] = "// NOLINTNEXTLINE(readability-identifier-naming)";
static const char c_ident[] = "    ";

static void print_version(raw_ostream& stream)
{
    stream << "Gaia Translation Engine " << gaia_full_version() << "\nCopyright (c) Gaia Platform LLC\n";
}

SourceRange get_statement_source_range(const Stmt* expression, const SourceManager& source_manager, const LangOptions& options)
{
    if (expression == nullptr)
    {
        return SourceRange();
    }
    SourceRange return_value = expression->getSourceRange();
    if (dyn_cast<CompoundStmt>(expression) == nullptr)
    {
<<<<<<< HEAD
        SourceLocation end_location = Lexer::findLocationAfterToken(return_value.getEnd(), tok::semi, source_manager, options, true);
=======
        SourceLocation end_location = Lexer::findLocationAfterToken(
            return_value.getEnd(), tok::semi, source_manager, options, true);
>>>>>>> ecd58a1a
        if (end_location.isValid())
        {
            return_value.setEnd(end_location.getLocWithOffset(-1));
        }
    }
    return return_value;
}

SourceRange get_if_statement_source_range(const IfStmt* expression, const SourceManager& source_manager, const LangOptions& options)
{
    if (expression == nullptr)
    {
        return SourceRange();
    }
    SourceRange return_value = expression->getSourceRange();
    SourceRange nomatch_source_range = get_statement_source_range(expression->getNoMatch(), source_manager, options);
    SourceRange else_source_range = get_statement_source_range(expression->getElse(), source_manager, options);
    SourceRange then_source_range = get_statement_source_range(expression->getThen(), source_manager, options);
    if (nomatch_source_range.isValid())
    {
        return_value.setEnd(nomatch_source_range.getEnd());
    }
    else if (else_source_range.isValid())
    {
        return_value.setEnd(else_source_range.getEnd());
    }
    else
    {
        return_value.setEnd(then_source_range.getEnd());
    }
    return return_value;
}

void get_variable_name(string& variable_name, string& table_name, explicit_path_data_t& explicit_path_data)
{
    const auto& table_iterator = explicit_path_data.tag_table_map.find(variable_name);
    if (table_iterator == explicit_path_data.tag_table_map.end())
    {
        table_name = variable_name;
    }
    else
    {
        table_name = table_iterator->second;
    }
    auto defined_tag_iterator = explicit_path_data.defined_tags.find(variable_name);
    if (defined_tag_iterator != explicit_path_data.defined_tags.end())
    {
        variable_name = defined_tag_iterator->second;
    }
    if (table_name != variable_name)
    {
        explicit_path_data.tag_table_map[variable_name] = table_name;
    }

    if (explicit_path_data.tag_table_map.find(variable_name) == explicit_path_data.tag_table_map.end())
    {
        variable_name = table_navigation_t::get_variable_name(table_name, explicit_path_data.tag_table_map);
        explicit_path_data.tag_table_map[variable_name] = table_name;
    }
    explicit_path_data.variable_name = variable_name;
}

bool is_range_contained_in_another_range(const SourceRange& range1, const SourceRange& range2)
{
    if (range1 == range2)
    {
        return true;
    }

    if (range1.getBegin() == range2.getBegin() && range2.getEnd() < range1.getEnd())
    {
        return true;
    }
    if (range1.getBegin() < range2.getBegin() && range1.getEnd() == range2.getEnd())
    {
        return true;
    }
    if (range1.getBegin() < range2.getBegin() && range2.getEnd() < range1.getEnd())
    {
        return true;
    }
    return false;
}

string get_table_from_expression(const string& expression)
{
    size_t dot_position = expression.find('.');
    if (dot_position != string::npos)
    {
        return expression.substr(0, dot_position);
    }
    else
    {
        return expression;
    }
}

bool is_tag_defined(const unordered_map<string, string>& tag_map, const string& tag)
{
    for (const auto& defined_tag_iterator : tag_map)
    {
        if (defined_tag_iterator.second == tag)
        {
            return true;
        }
    }
    return false;
}

bool optimize_path(vector<explicit_path_data_t>& path, explicit_path_data_t& path_segment)
{
    string first_table = get_table_from_expression(path_segment.path_components.front());
    for (auto& path_iterator : path)
    {
        if (is_tag_defined(path_iterator.defined_tags, first_table))
        {
            path_segment.skip_implicit_path_generation = true;
            path.insert(path.begin(), path_segment);
            return true;
        }
        if (is_tag_defined(path_segment.defined_tags, get_table_from_expression(path_iterator.path_components.front())))
        {
            path_iterator.skip_implicit_path_generation = true;
        }
    }
    return false;
}

bool is_path_segment_contained_in_another_path(
    const vector<explicit_path_data_t>& path,
    const explicit_path_data_t& path_segment)
{
    unordered_set<string> tag_container, table_container;

    if (!path_segment.defined_tags.empty())
    {
        return false;
    }

    for (const auto& path_iterator : path)
    {
        for (const auto& table_iterator : path_iterator.path_components)
        {
            string table_name = get_table_from_expression(table_iterator);
            auto tag_iterator = path_iterator.defined_tags.find(table_name);
            if (tag_iterator != path_iterator.defined_tags.end())
            {
                table_name = tag_iterator->second;
            }
            table_container.insert(table_name);
        }
        for (const auto& tag_iterator : path_iterator.tag_table_map)
        {
            tag_container.insert(tag_iterator.first);
        }
    }

    for (const auto& tag_map_iterator : path_segment.tag_table_map)
    {
        if (tag_container.find(tag_map_iterator.first) == tag_container.end())
        {
            return false;
        }
    }

    for (const auto& table_iterator : path_segment.path_components)
    {
        if (table_container.find(get_table_from_expression(table_iterator)) == table_container.end())
        {
            return false;
        }
    }

    return true;
}

void validate_table_data()
{
    if (table_navigation_t::get_table_data().empty())
    {
        g_is_generation_error = true;
        return;
    }
}

string generate_general_subscription_code()
{
    string return_value;
    return_value
        .append("namespace gaia\n")
        .append("{\n")
        .append("namespace rules\n")
        .append("{\n")
        .append("extern \"C\" void subscribe_ruleset(const char* ruleset_name)\n")
        .append("{\n");

    for (const string& ruleset : g_rulesets)
    {
        return_value
            .append(c_ident)
            .append("if (strcmp(ruleset_name, \"")
            .append(ruleset)
            .append("\") == 0)\n")
            .append(c_ident)
            .append("{\n")
            .append(c_ident)
            .append(c_ident)
            .append("::")
            .append(ruleset)
            .append("::subscribe_ruleset_")
            .append(ruleset)
            .append("();\n")
            .append(c_ident)
            .append(c_ident)
            .append("return;\n")
            .append(c_ident)
            .append("}\n");
    }

    return_value
        .append(c_ident)
        .append("throw gaia::rules::ruleset_not_found(ruleset_name);\n")
        .append("}\n")
        .append("extern \"C\" void unsubscribe_ruleset(const char* ruleset_name)\n")
        .append("{\n");

    for (const string& ruleset : g_rulesets)
    {
        return_value
            .append(c_ident)
            .append("if (strcmp(ruleset_name, \"")
            .append(ruleset)
            .append("\") == 0)\n")
            .append(c_ident)
            .append("{\n")
            .append(c_ident)
            .append(c_ident)
            .append("::")
            .append(ruleset)
            .append("::unsubscribe_ruleset_")
            .append(ruleset)
            .append("();\n")
            .append(c_ident)
            .append(c_ident)
            .append("return;\n")
            .append(c_ident)
            .append("}\n");
    }

    return_value
        .append(c_ident)
        .append("throw ruleset_not_found(ruleset_name);\n")
        .append("}\n")
        .append("extern \"C\" void initialize_rules()\n")
        .append("{\n");

    for (const string& ruleset : g_rulesets)
    {
        return_value
            .append(c_ident)
            .append("::" + ruleset)
            .append("::subscribe_ruleset_" + ruleset + "();\n");
    }
    return_value
        .append("}\n")
        .append("} // namespace rules\n")
        .append("} // namespace gaia\n");

    return return_value;
}

string get_table_name(const Decl* decl)
{
    const FieldTableAttr* table_attr = decl->getAttr<FieldTableAttr>();
    if (table_attr != nullptr)
    {
        return table_attr->getTable()->getName().str();
    }
    return "";
}

// The function parses a rule  attribute e.g.
// Employee
// Employee.name_last
// E:Employee
// E:Employee.name_last
bool parse_attribute(const string& attribute, string& table, string& field, string& tag)
{
    string tagless_attribute;
    size_t tag_position = attribute.find(':');
    if (tag_position != string::npos)
    {
        tag = attribute.substr(0, tag_position);
        tagless_attribute = attribute.substr(tag_position + 1);
    }
    else
    {
        tagless_attribute = attribute;
    }
    size_t dot_position = tagless_attribute.find('.');
    // Handle fully qualified reference.
    if (dot_position != string::npos)
    {
        table = tagless_attribute.substr(0, dot_position);
        field = tagless_attribute.substr(dot_position + 1);
        return true;
    }
    validate_table_data();

    if (table_navigation_t::get_table_data().find(tagless_attribute) == table_navigation_t::get_table_data().end())
    {
        // Might be a field.
        for (const auto& tbl : table_navigation_t::get_table_data())
        {
            if (tbl.second.field_data.find(tagless_attribute) != tbl.second.field_data.end())
            {
                table = tbl.first;
                field = tagless_attribute;
                return true;
            }
        }
        return false;
    }
    table = tagless_attribute;
    field.clear();
    return true;
}

// This function adds a field to active fields list if it is marked as active in the catalog;
// it returns true if there was no error and false otherwise.
bool validate_and_add_active_field(const string& table_name, const string& field_name, bool is_active_from_field = false)
{
    if (g_is_rule_prolog_specified && is_active_from_field)
    {
        cerr << "Since a rule attribute was provided, specifying active fields inside the rule is not supported." << endl;
        g_is_generation_error = true;
        return false;
    }

    validate_table_data();

    if (g_is_generation_error)
    {
        return false;
    }

    if (table_navigation_t::get_table_data().find(table_name) == table_navigation_t::get_table_data().end())
    {
        cerr << "Table '" << table_name << "' was not found in the catalog." << endl;
        g_is_generation_error = true;
        return false;
    }

    auto fields = table_navigation_t::get_table_data().find(table_name)->second.field_data;

    if (fields.find(field_name) == fields.end())
    {
        cerr << "Field '" << field_name << "' of table '" << table_name << "' was not found in the catalog." << endl;
        g_is_generation_error = true;
        return false;
    }

    if (fields[field_name].is_deprecated)
    {
        cerr << "Field '" << field_name << "' of table '" << table_name << "' is deprecated in the catalog." << endl;
        g_is_generation_error = true;
        return false;
    }

    // TODO[GAIAPLAT-622] If we ever add a "strict" mode to the database, then we
    // should reinstate checking for active fields.

    g_active_fields[table_name].insert(field_name);
    return true;
}

string get_table_name(const string& table, const unordered_map<string, string>& tag_map)
{
    auto tag_iterator = tag_map.find(table);
    if (tag_iterator == tag_map.end())
    {
        tag_iterator = g_attribute_tag_map.find(table);
        if (tag_iterator != g_attribute_tag_map.end())
        {
            return tag_iterator->second;
        }
    }
    else
    {
        return tag_iterator->second;
    }

    return table;
}

void generate_navigation(const string& anchor_table, Rewriter& rewriter)
{
    if (g_is_generation_error)
    {
        return;
    }

    for (const auto& explicit_path_data_iterator : g_expression_explicit_path_data)
    {
        for (const auto& data_iterator : explicit_path_data_iterator.second)
        {
            string anchor_table_name = get_table_name(
                get_table_from_expression(anchor_table), data_iterator.tag_table_map);
            SourceRange nomatch_range;
            for (const auto& nomatch_source_range : g_nomatch_location)
            {
                if (explicit_path_data_iterator.first.getEnd() == nomatch_source_range.getEnd())
                {
                    nomatch_range = nomatch_source_range;
                    break;
                }
            }

            SourceRange variable_declaration_range;
            for (const auto& variable_declaration_range_iterator : g_variable_declaration_location)
            {
                string variable_name = variable_declaration_range_iterator.second;
                if (g_attribute_tag_map.find(variable_name) != g_attribute_tag_map.end())
                {
                    cerr << "Local variable declaration '" << variable_name
                         << "' hides a tag of the same name." << endl;
                }
                if (is_range_contained_in_another_range(
                        explicit_path_data_iterator.first, variable_declaration_range_iterator.first))
                {
                    if (data_iterator.tag_table_map.find(variable_name) != data_iterator.tag_table_map.end()
                        || is_tag_defined(data_iterator.defined_tags, variable_name))
                    {
                        cerr << "Local variable declaration '" << variable_name
                             << "' hides a tag of the same name." << endl;
                    }

                    if (g_variable_declaration_init_location.find(variable_declaration_range_iterator.first)
                        != g_variable_declaration_init_location.end())
                    {
                        string table_name = get_table_name(
                            get_table_from_expression(
                                data_iterator.path_components.front()),
                            data_iterator.tag_table_map);

                        if (data_iterator.path_components.size() == 1
                            && table_name == anchor_table_name && !data_iterator.is_absolute_path)
                        {
<<<<<<< HEAD
                            auto declaration_source_range_size = variable_declaration_range_iterator.first.getEnd().getRawEncoding() - variable_declaration_range_iterator.first.getBegin().getRawEncoding();
                            auto min_declaration_source_range_size = variable_declaration_range.getEnd().getRawEncoding() - variable_declaration_range.getBegin().getRawEncoding();
=======
                            auto declaration_source_range_size = variable_declaration_range_iterator.first.getEnd().getRawEncoding()
                                - variable_declaration_range_iterator.first.getBegin().getRawEncoding();
                            auto min_declaration_source_range_size = variable_declaration_range.getEnd().getRawEncoding()
                                - variable_declaration_range.getBegin().getRawEncoding();
>>>>>>> ecd58a1a
                            if (variable_declaration_range.isInvalid() || declaration_source_range_size < min_declaration_source_range_size)
                            {
                                variable_declaration_range = variable_declaration_range_iterator.first;
                            }
                        }
                        else
                        {
                            cerr << "Initialization of declared variable with EDC objects is not supported." << endl;
                            g_is_generation_error = true;
                            return;
                        }
                    }
                }
            }

            if (variable_declaration_range.isValid())
            {
                string declaration_code = rewriter.getRewrittenText(variable_declaration_range);
                if (!declaration_code.empty())
                {
                    size_t start_position = declaration_code.find(data_iterator.variable_name);
                    if (start_position != std::string::npos)
                    {
                        const auto& table_data = table_navigation_t::get_table_data();
                        auto anchor_table_data_itr = table_data.find(anchor_table_name);

                        if (anchor_table_data_itr == table_data.end())
                        {
                            return;
                        }

                        string replacement_code
                            = string("gaia::")
                                  .append(anchor_table_data_itr->second.db_name)
                                  .append("::")
                                  .append(anchor_table_name)
                                  .append("_t::get(context->record)");

                        declaration_code.replace(start_position, data_iterator.variable_name.length(), replacement_code);
                        rewriter.ReplaceText(variable_declaration_range, declaration_code);
                        continue;
                    }
                }
            }

            if (data_iterator.skip_implicit_path_generation && data_iterator.path_components.size() == 1)
            {
                continue;
            }

            navigation_code_data_t navigation_code = table_navigation_t::generate_explicit_navigation_code(
                anchor_table, data_iterator);
            if (navigation_code.prefix.empty())
            {
                g_is_generation_error = true;
                return;
            }

            if (nomatch_range.isValid())
            {
                string variable_name = table_navigation_t::get_variable_name("", unordered_map<string, string>());
                string nomatch_prefix = "{\nbool " + variable_name + " = false;\n";
                rewriter.InsertTextBefore(
                    explicit_path_data_iterator.first.getBegin(),
                    nomatch_prefix + navigation_code.prefix);
                rewriter.InsertTextAfter(explicit_path_data_iterator.first.getBegin(), variable_name + " = true;\n");
                rewriter.ReplaceText(
                    SourceRange(g_nomatch_location_map[nomatch_range], nomatch_range.getEnd()),
                    navigation_code.postfix + "\nif (!" + variable_name + ")\n" + rewriter.getRewrittenText(nomatch_range) + "}\n");
            }
            else
            {
                rewriter.InsertTextBefore(
                    explicit_path_data_iterator.first.getBegin(),
                    navigation_code.prefix);
                rewriter.InsertTextAfter(
                    explicit_path_data_iterator.first.getEnd(),
                    navigation_code.postfix);
            }
        }
    }
}

void generate_table_subscription(
    const string& table,
    const string& field_subscription_code,
    int rule_count,
    bool subscribe_update,
    unordered_map<uint32_t, string>& rule_line_numbers,
    Rewriter& rewriter)
{
    string common_subscription_code;
    if (table_navigation_t::get_table_data().find(table) == table_navigation_t::get_table_data().end())
    {
        cerr << "Table '" << table << "' was not found in the catalog." << endl;
        g_is_generation_error = true;
        return;
    }
    string rule_name
        = g_current_ruleset + "_" + g_current_rule_declaration->getName().str() + "_" + to_string(rule_count);
    string rule_name_log = to_string(g_current_ruleset_rule_number);
    rule_name_log.append("_").append(table);

    string rule_line_var = rule_line_numbers[g_current_ruleset_rule_number];

    // Declare a constant for the line number of the rule if this is the first
    // time we've seen this rule.  Note that we may see a rule multiple times if
    // the rule has multiple anchor rows.
    if (rule_line_var.empty())
    {
        rule_line_var = "c_rule_line_";
        rule_line_var.append(to_string(g_current_ruleset_rule_number));
        rule_line_numbers[g_current_ruleset_rule_number] = rule_line_var;

        common_subscription_code
            .append(c_ident)
            .append("const uint32_t ")
            .append(rule_line_var)
            .append(" = ")
            .append(to_string(g_current_ruleset_rule_line_number))
            .append(";\n");
    }

    common_subscription_code
        .append(c_ident)
        .append(c_nolint_identifier_naming)
        .append("\n")
        .append(c_ident)
        .append("gaia::rules::rule_binding_t ")
        .append(rule_name)
        .append("binding(\"")
        .append(g_current_ruleset)
        .append("\",\"")
        .append(rule_name_log)
        .append("\",")
        .append(g_current_ruleset)
        .append("::")
        .append(rule_name)
        .append(",")
        .append(rule_line_var)
        .append(");\n");

    g_current_ruleset_subscription += common_subscription_code;
    g_current_ruleset_unsubscription += common_subscription_code;

    if (field_subscription_code.empty())
    {
        g_current_ruleset_subscription
            .append(c_ident)
            .append("gaia::rules::subscribe_rule(gaia::")
            .append(table_navigation_t::get_table_data().find(table)->second.db_name)
            .append("::")
            .append(table);
        if (subscribe_update)
        {
            g_current_ruleset_subscription.append(
                "_t::s_gaia_type, gaia::db::triggers::event_type_t::row_update, gaia::rules::empty_fields,");
        }
        else
        {
            g_current_ruleset_subscription.append(
                "_t::s_gaia_type, gaia::db::triggers::event_type_t::row_insert, gaia::rules::empty_fields,");
        }
        g_current_ruleset_subscription
            .append(rule_name)
            .append("binding);\n");

        g_current_ruleset_unsubscription
            .append(c_ident)
            .append("gaia::rules::unsubscribe_rule(gaia::")
            .append(table_navigation_t::get_table_data().find(table)->second.db_name)
            .append("::")
            .append(table)
            .append("_t::s_gaia_type, gaia::db::triggers::event_type_t::row_insert, gaia::rules::empty_fields,")
            .append(rule_name)
            .append("binding);\n");
    }
    else
    {
        g_current_ruleset_subscription
            .append(field_subscription_code)
            .append(c_ident)
            .append("gaia::rules::subscribe_rule(gaia::")
            .append(table_navigation_t::get_table_data().find(table)->second.db_name)
            .append("::")
            .append(table)
            .append("_t::s_gaia_type, gaia::db::triggers::event_type_t::row_update, fields_")
            .append(rule_name)
            .append(",")
            .append(rule_name)
            .append("binding);\n");
        g_current_ruleset_unsubscription
            .append(field_subscription_code)
            .append(c_ident)
            .append("gaia::rules::unsubscribe_rule(gaia::")
            .append(table_navigation_t::get_table_data().find(table)->second.db_name)
            .append("::")
            .append(table)
            .append("_t::s_gaia_type, gaia::db::triggers::event_type_t::row_update, fields_")
            .append(rule_name)
            .append(",")
            .append(rule_name)
            .append("binding);\n");
    }

    string function_prologue = string("\n")
                                   .append(c_nolint_identifier_naming)
                                   .append("\nvoid ")
                                   .append(rule_name);
    bool is_absoute_path_only = true;
    for (const auto& explicit_path_data_iterator : g_expression_explicit_path_data)
    {
        if (!is_absoute_path_only)
        {
            break;
        }
        for (const auto& data_iterator : explicit_path_data_iterator.second)
        {
            if (!data_iterator.is_absolute_path)
            {
                is_absoute_path_only = false;
                break;
            }
        }
    }

    if (!g_is_rule_context_rule_name_referenced && (is_absoute_path_only || g_expression_explicit_path_data.empty()))
    {
        function_prologue.append("(const gaia::rules::rule_context_t*)\n");
    }
    else
    {
        function_prologue.append("(const gaia::rules::rule_context_t* context)\n");
    }

    if (rule_count == 1)
    {
        if (g_is_rule_context_rule_name_referenced)
        {
            rewriter.InsertTextAfterToken(
                g_current_rule_declaration->getLocation(),
                "\nstatic const char gaia_rule_name[] = \"" + rule_name_log + "\";\n");
        }
        if (g_rule_attribute_source_range.isValid())
        {
            rewriter.ReplaceText(g_rule_attribute_source_range, function_prologue);
        }
        else
        {
            rewriter.InsertText(g_current_rule_declaration->getLocation(), function_prologue);
        }

        generate_navigation(table, rewriter);
    }
    else
    {
        Rewriter copy_rewriter = Rewriter(rewriter.getSourceMgr(), rewriter.getLangOpts());

        for (const auto& history_item : g_rewriter_history)
        {
            switch (history_item.operation)
            {
            case replace_text:
                copy_rewriter.ReplaceText(history_item.range, history_item.string_argument);
                break;
            case insert_text_after_token:
                copy_rewriter.InsertTextAfterToken(history_item.range.getBegin(), history_item.string_argument);
                break;
            case remove_text:
                copy_rewriter.RemoveText(history_item.range);
                break;
            case insert_text_before:
                copy_rewriter.InsertTextBefore(history_item.range.getBegin(), history_item.string_argument);
                break;
            default:
                break;
            }
        }
        if (g_is_rule_context_rule_name_referenced)
        {
            copy_rewriter.InsertTextAfterToken(
                g_current_rule_declaration->getLocation(),
                "\nstatic const char gaia_rule_name[] = \"" + rule_name_log + "\";\n");
        }

        generate_navigation(table, copy_rewriter);

        if (g_rule_attribute_source_range.isValid())
        {
            copy_rewriter.RemoveText(g_rule_attribute_source_range);
            rewriter.InsertTextBefore(
                g_rule_attribute_source_range.getBegin(),
                function_prologue + copy_rewriter.getRewrittenText(g_current_rule_declaration->getSourceRange()));
        }
        else
        {
            rewriter.InsertTextBefore(
                g_current_rule_declaration->getLocation(),
                function_prologue + copy_rewriter.getRewrittenText(g_current_rule_declaration->getSourceRange()));
        }
    }
}

void optimize_subscription(const string& table, int rule_count)
{
    // This is to reuse the same rule function and rule_binding_t
    // for the same table in case update and insert operation.
    if (g_insert_tables.find(table) != g_insert_tables.end())
    {
        string rule_name
            = g_current_ruleset + "_" + g_current_rule_declaration->getName().str() + "_" + to_string(rule_count);
        g_current_ruleset_subscription
            .append(c_ident)
            .append("gaia::rules::subscribe_rule(gaia::")
            .append(table_navigation_t::get_table_data().find(table)->second.db_name)
            .append("::")
            .append(table)
            .append("_t::s_gaia_type, gaia::db::triggers::event_type_t::row_insert, gaia::rules::empty_fields,")
            .append(rule_name)
            .append("binding);\n");

        g_current_ruleset_unsubscription
            .append(c_ident)
            .append("gaia::rules::unsubscribe_rule(gaia::")
            .append(table_navigation_t::get_table_data().find(table)->second.db_name)
            .append("::")
            .append(table)
            .append("_t::s_gaia_type, gaia::db::triggers::event_type_t::row_insert, gaia::rules::empty_fields,")
            .append(rule_name)
            .append("binding);\n");

        g_insert_tables.erase(table);
    }
}

// [GAIAPLAT-799]:  For the preview release we do not allow a rule to have
// multiple anchor rows. They are not allowed to reference more than a single table or
// reference fields from multiple tables.  Note that the g_active_fields map is a
// map of <table, field_list> so the number of entries in the map is the number of unique
// tables used by all active fields.
bool has_multiple_anchors()
{
    static const char* c_multi_anchor_tables = "Multiple anchor rows: A rule may not specify multiple tables or active fields from different tables in "
                                               "'OnInsert', 'OnChange', or 'OnUpdate'.";
    static const char* c_multi_anchor_fields = "Multiple anchor rows: A rule may not specify active fields "
                                               "from different tables.";

    if (g_insert_tables.size() > 1 || g_update_tables.size() > 1)
    {
        cerr << c_multi_anchor_tables << endl;
        return true;
    }

    if (g_active_fields.size() > 1)
    {
        cerr << c_multi_anchor_fields << endl;
        return true;
    }

    // Handle the special case of OnUpdate(table1, table2.field)
    if (g_active_fields.size() == 1
        && g_update_tables.size() == 1
        && g_active_fields.find(*(g_update_tables.begin())) == g_active_fields.end())
    {
        cerr << c_multi_anchor_tables << endl;
        return true;
    }

    return false;
}

void generate_rules(Rewriter& rewriter)
{
    validate_table_data();
    if (g_is_generation_error)
    {
        return;
    }
    if (g_current_rule_declaration == nullptr)
    {
        return;
    }
    if (g_active_fields.empty() && g_update_tables.empty() && g_insert_tables.empty())
    {
        cerr << "No active fields for the rule." << endl;
        g_is_generation_error = true;
        return;
    }
    int rule_count = 1;
    unordered_map<uint32_t, string> rule_line_numbers;

    // Optimize active fields by removing field subscriptions
    // if entire table was subscribed in rule prolog.
    for (const auto& table : g_update_tables)
    {
        g_active_fields.erase(table);
    }

    if (has_multiple_anchors())
    {
        g_is_generation_error = true;
        return;
    }

    for (const auto& field_description : g_active_fields)
    {
        if (g_is_generation_error)
        {
            return;
        }

        string table = field_description.first;

        if (field_description.second.empty())
        {
            cerr << "No fields referenced by table '" << table << "'." << endl;
            g_is_generation_error = true;
            return;
        }

        string field_subscription_code;
        string rule_name
            = g_current_ruleset + "_" + g_current_rule_declaration->getName().str() + "_" + to_string(rule_count);

        field_subscription_code
            .append(c_ident)
            .append(c_nolint_identifier_naming)
            .append("\n")
            .append(c_ident)
            .append("gaia::common::field_position_list_t fields_")
            .append(rule_name)
            .append(";\n");

        auto fields = table_navigation_t::get_table_data().find(table)->second.field_data;

        for (const auto& field : field_description.second)
        {
            if (fields.find(field) == fields.end())
            {
                cerr << "Field '" << field << "' of table '" << table << "' was not found in the catalog." << endl;
                g_is_generation_error = true;
                return;
            }
            field_subscription_code
                .append(c_ident)
                .append("fields_")
                .append(rule_name)
                .append(".push_back(")
                .append(to_string(fields[field].position))
                .append(");\n");
        }

        generate_table_subscription(table, field_subscription_code, rule_count, true, rule_line_numbers, rewriter);

        optimize_subscription(table, rule_count);

        rule_count++;
    }

    for (const auto& table : g_update_tables)
    {
        if (g_is_generation_error)
        {
            return;
        }

        generate_table_subscription(table, "", rule_count, true, rule_line_numbers, rewriter);

        optimize_subscription(table, rule_count);

        rule_count++;
    }

    for (const auto& table : g_insert_tables)
    {
        if (g_is_generation_error)
        {
            return;
        }

        generate_table_subscription(table, "", rule_count, false, rule_line_numbers, rewriter);
        rule_count++;
    }
}

void update_expression_location(SourceRange& source, SourceLocation start, SourceLocation end)
{
    if (source.isInvalid())
    {
        source.setBegin(start);
        source.setEnd(end);
        return;
    }

    if (start < source.getBegin())
    {
        source.setBegin(start);
    }

    if (source.getEnd() < end)
    {
        source.setEnd(end);
    }
}

SourceRange get_expression_source_range(ASTContext* context, const Stmt& node, const SourceRange& source_range, Rewriter& rewriter)
{
    SourceRange return_value(source_range.getBegin(), source_range.getEnd());
    if (g_is_generation_error)
    {
        return return_value;
    }
    auto node_parents = context->getParents(node);

    for (const auto& node_parents_iterator : node_parents)
    {
        if (node_parents_iterator.get<CompoundStmt>())
        {
            return return_value;
        }
        else if (node_parents_iterator.get<FunctionDecl>())
        {
            return return_value;
        }
        else if (const auto* expression = node_parents_iterator.get<CXXOperatorCallExpr>())
        {
            auto offset = Lexer::MeasureTokenLength(expression->getEndLoc(), rewriter.getSourceMgr(), rewriter.getLangOpts()) + 1;
            update_expression_location(return_value, expression->getBeginLoc(), expression->getEndLoc().getLocWithOffset(offset));
            return get_expression_source_range(context, *expression, return_value, rewriter);
        }
        else if (const auto* expression = node_parents_iterator.get<BinaryOperator>())
        {
            auto offset = Lexer::MeasureTokenLength(expression->getEndLoc(), rewriter.getSourceMgr(), rewriter.getLangOpts()) + 1;
            update_expression_location(return_value, expression->getBeginLoc(), expression->getEndLoc().getLocWithOffset(offset));
            return get_expression_source_range(context, *expression, return_value, rewriter);
        }
        else if (const auto* expression = node_parents_iterator.get<UnaryOperator>())
        {
            auto offset = Lexer::MeasureTokenLength(expression->getEndLoc(), rewriter.getSourceMgr(), rewriter.getLangOpts()) + 1;
            update_expression_location(return_value, expression->getBeginLoc(), expression->getEndLoc().getLocWithOffset(offset));
            return get_expression_source_range(context, *expression, return_value, rewriter);
        }
        else if (const auto* expression = node_parents_iterator.get<ConditionalOperator>())
        {
            auto offset = Lexer::MeasureTokenLength(expression->getEndLoc(), rewriter.getSourceMgr(), rewriter.getLangOpts()) + 1;
            update_expression_location(return_value, expression->getBeginLoc(), expression->getEndLoc().getLocWithOffset(offset));
            return get_expression_source_range(context, *expression, return_value, rewriter);
        }
        else if (const auto* expression = node_parents_iterator.get<BinaryConditionalOperator>())
        {
            auto offset = Lexer::MeasureTokenLength(expression->getEndLoc(), rewriter.getSourceMgr(), rewriter.getLangOpts()) + 1;
            update_expression_location(return_value, expression->getBeginLoc(), expression->getEndLoc().getLocWithOffset(offset));
            return get_expression_source_range(context, *expression, return_value, rewriter);
        }
        else if (const auto* expression = node_parents_iterator.get<CompoundAssignOperator>())
        {
            auto offset = Lexer::MeasureTokenLength(expression->getEndLoc(), rewriter.getSourceMgr(), rewriter.getLangOpts()) + 1;
            update_expression_location(return_value, expression->getBeginLoc(), expression->getEndLoc().getLocWithOffset(offset));
            return get_expression_source_range(context, *expression, return_value, rewriter);
        }
        else if (const auto* expression = node_parents_iterator.get<CXXMemberCallExpr>())
        {
            auto offset = Lexer::MeasureTokenLength(expression->getEndLoc(), rewriter.getSourceMgr(), rewriter.getLangOpts()) + 1;
            update_expression_location(return_value, expression->getBeginLoc(), expression->getEndLoc().getLocWithOffset(offset));
            return get_expression_source_range(context, *expression, return_value, rewriter);
        }
        else if (const auto* expression = node_parents_iterator.get<CallExpr>())
        {
            auto offset = Lexer::MeasureTokenLength(expression->getEndLoc(), rewriter.getSourceMgr(), rewriter.getLangOpts()) + 1;
            update_expression_location(return_value, expression->getBeginLoc(), expression->getEndLoc().getLocWithOffset(offset));
            return get_expression_source_range(context, *expression, return_value, rewriter);
        }
        else if (const auto* expression = node_parents_iterator.get<IfStmt>())
        {
            if (is_range_contained_in_another_range(expression->getCond()->getSourceRange(), return_value)
                || is_range_contained_in_another_range(return_value, expression->getCond()->getSourceRange()))
            {
                SourceRange if_source_range = get_if_statement_source_range(expression, rewriter.getSourceMgr(), rewriter.getLangOpts());
                update_expression_location(return_value, if_source_range.getBegin(), if_source_range.getEnd());
            }
            return return_value;
        }
        else if (const auto* expression = node_parents_iterator.get<SwitchStmt>())
        {
            auto offset = Lexer::MeasureTokenLength(expression->getEndLoc(), rewriter.getSourceMgr(), rewriter.getLangOpts()) + 1;
            update_expression_location(return_value, expression->getBeginLoc(), expression->getEndLoc().getLocWithOffset(offset));
            return return_value;
        }
        else if (const auto* expression = node_parents_iterator.get<WhileStmt>())
        {
            if (is_range_contained_in_another_range(expression->getCond()->getSourceRange(), return_value)
                || is_range_contained_in_another_range(return_value, expression->getCond()->getSourceRange()))
            {
                auto offset
                    = Lexer::MeasureTokenLength(expression->getEndLoc(), rewriter.getSourceMgr(), rewriter.getLangOpts()) + 1;
                update_expression_location(
                    return_value, expression->getBeginLoc(), expression->getEndLoc().getLocWithOffset(offset));
            }
            return return_value;
        }
        else if (const auto* expression = node_parents_iterator.get<DoStmt>())
        {
            if (is_range_contained_in_another_range(expression->getCond()->getSourceRange(), return_value)
                || is_range_contained_in_another_range(return_value, expression->getCond()->getSourceRange()))
            {
                auto offset
                    = Lexer::MeasureTokenLength(expression->getEndLoc(), rewriter.getSourceMgr(), rewriter.getLangOpts()) + 1;
                update_expression_location(
                    return_value, expression->getBeginLoc(), expression->getEndLoc().getLocWithOffset(offset));
            }
            return return_value;
        }
        else if (const auto* expression = node_parents_iterator.get<ForStmt>())
        {
            if (is_range_contained_in_another_range(expression->getCond()->getSourceRange(), return_value)
                || is_range_contained_in_another_range(expression->getInit()->getSourceRange(), return_value)
                || is_range_contained_in_another_range(expression->getInc()->getSourceRange(), return_value)
                || is_range_contained_in_another_range(return_value, expression->getCond()->getSourceRange())
                || is_range_contained_in_another_range(return_value, expression->getInit()->getSourceRange())
                || is_range_contained_in_another_range(return_value, expression->getInc()->getSourceRange()))
            {
                auto offset
                    = Lexer::MeasureTokenLength(expression->getEndLoc(), rewriter.getSourceMgr(), rewriter.getLangOpts()) + 1;
                update_expression_location(
                    return_value, expression->getBeginLoc(), expression->getEndLoc().getLocWithOffset(offset));
            }
            return return_value;
        }
        else if (const auto* expression = node_parents_iterator.get<GaiaForStmt>())
        {
            if (is_range_contained_in_another_range(
                SourceRange(expression->getLParenLoc().getLocWithOffset(1), expression->getRParenLoc().getLocWithOffset(-1)),
                return_value))
            {
                SourceRange for_source_range = expression->getSourceRange();
                SourceRange nomatch_source_range = get_statement_source_range(expression->getNoMatch(), rewriter.getSourceMgr(), rewriter.getLangOpts());

                if (nomatch_source_range.isValid())
                {
                    for_source_range.setEnd(nomatch_source_range.getEnd());
                }
                update_expression_location(
                    return_value, for_source_range.getBegin(), for_source_range.getEnd());
            }
            return return_value;
        }
        else if (const auto* declaration = node_parents_iterator.get<VarDecl>())
        {
            auto offset
                = Lexer::MeasureTokenLength(declaration->getEndLoc(), rewriter.getSourceMgr(), rewriter.getLangOpts()) + 1;
            update_expression_location(
                return_value, declaration->getBeginLoc(), declaration->getEndLoc().getLocWithOffset(offset));
            return_value.setEnd(declaration->getEndLoc().getLocWithOffset(offset));
            return_value.setBegin(declaration->getBeginLoc());
            auto node_parents = context->getParents(*declaration);
            return get_expression_source_range(context, *(node_parents[0].get<DeclStmt>()), return_value, rewriter);
        }
        else if (const auto* expression = node_parents_iterator.get<Stmt>())
        {
            return get_expression_source_range(context, *expression, return_value, rewriter);
        }
    }
    return return_value;
}

bool is_expression_from_body(ASTContext* context, const Stmt& node)
{
    auto node_parents = context->getParents(node);
    for (const auto& node_parents_iterator : node_parents)
    {
        if (const auto* expression = node_parents_iterator.get<IfStmt>())
        {
            return !is_range_contained_in_another_range(expression->getCond()->getSourceRange(), node.getSourceRange());
        }
        else if (const auto* expression = node_parents_iterator.get<WhileStmt>())
        {
            return !is_range_contained_in_another_range(expression->getCond()->getSourceRange(), node.getSourceRange());
        }
        else if (const auto* expression = node_parents_iterator.get<DoStmt>())
        {
            return !is_range_contained_in_another_range(expression->getCond()->getSourceRange(), node.getSourceRange());
        }
        else if (const auto* expression = node_parents_iterator.get<ForStmt>())
        {
            return !(
                is_range_contained_in_another_range(expression->getInit()->getSourceRange(), node.getSourceRange())
                || is_range_contained_in_another_range(expression->getCond()->getSourceRange(), node.getSourceRange())
                || is_range_contained_in_another_range(expression->getInc()->getSourceRange(), node.getSourceRange()));
        }
        else if (const auto* expression = node_parents_iterator.get<GaiaForStmt>())
        {
            return !is_range_contained_in_another_range(
                SourceRange(expression->getLParenLoc().getLocWithOffset(1), expression->getRParenLoc().getLocWithOffset(-1)),
                node.getSourceRange());
        }
        else if (const auto* declaration = node_parents_iterator.get<VarDecl>())
        {
            auto node_parents = context->getParents(*declaration);
            return is_expression_from_body(context, *(node_parents[0].get<DeclStmt>()));
        }
        else if (const auto* expression = node_parents_iterator.get<Stmt>())
        {
            return is_expression_from_body(context, *expression);
        }
    }
    return false;
}

bool should_expression_location_be_merged(ASTContext* context, const Stmt& node, bool special_parent = false)
{
    auto node_parents = context->getParents(node);
    for (const auto& node_parents_iterator : node_parents)
    {
        if (const auto* expression = node_parents_iterator.get<IfStmt>())
        {
            if (special_parent)
            {
                return false;
            }
            else
            {
                return should_expression_location_be_merged(context, *expression, true);
            }
        }
        else if (const auto* expression = node_parents_iterator.get<WhileStmt>())
        {
            if (special_parent)
            {
                return false;
            }
            else
            {
                return should_expression_location_be_merged(context, *expression, true);
            }
        }
        else if (const auto* expression = node_parents_iterator.get<DoStmt>())
        {
            if (special_parent)
            {
                return false;
            }
            else
            {
                return should_expression_location_be_merged(context, *expression, true);
            }
        }
        else if (const auto* expression = node_parents_iterator.get<ForStmt>())
        {
            if (special_parent)
            {
                return false;
            }
            else
            {
                return should_expression_location_be_merged(context, *expression, true);
            }
        }
        else if (const auto* expression = node_parents_iterator.get<GaiaForStmt>())
        {
            if (special_parent)
            {
                return false;
            }
            else
            {
                return should_expression_location_be_merged(context, *expression, true);
            }
        }
        else if (const auto* declaration = node_parents_iterator.get<VarDecl>())
        {
            auto node_parents = context->getParents(*declaration);
            return should_expression_location_be_merged(context, *(node_parents[0].get<DeclStmt>()));
        }
        else if (const auto* expression = node_parents_iterator.get<Stmt>())
        {
            return should_expression_location_be_merged(context, *expression, special_parent);
        }
    }
    return true;
}

void update_expression_explicit_path_data(
    ASTContext* context,
    const Stmt* node,
    explicit_path_data_t data,
    const SourceRange& source_range,
    Rewriter& rewriter)
{
    if (node == nullptr || data.path_components.empty())
    {
        return;
    }
    vector<explicit_path_data_t> path_data;
    SourceRange expression_source_range = get_expression_source_range(context, *node, source_range, rewriter);
    if (expression_source_range.isInvalid())
    {
        return;
    }
    for (auto& expression_explicit_path_data_iterator : g_expression_explicit_path_data)
    {
        if (is_range_contained_in_another_range(expression_explicit_path_data_iterator.first, expression_source_range))
        {
            if (!is_expression_from_body(context, *node))
            {
                if (is_path_segment_contained_in_another_path(expression_explicit_path_data_iterator.second, data))
                {
                    return;
                }
                if (optimize_path(expression_explicit_path_data_iterator.second, data))
                {
                    return;
                }
                if (expression_explicit_path_data_iterator.first == expression_source_range
                    || should_expression_location_be_merged(context, *node))
                {
                    expression_explicit_path_data_iterator.second.push_back(data);
                    return;
                }
            }
            else
            {
                string first_component = get_table_from_expression(data.path_components.front());
                for (const auto& defined_tag_iterator : expression_explicit_path_data_iterator.second.front().defined_tags)
                {
                    data.tag_table_map[defined_tag_iterator.second] = defined_tag_iterator.first;
                    if (first_component == defined_tag_iterator.second)
                    {
                        data.skip_implicit_path_generation = true;
                    }
                }
            }
        }
    }
    path_data.push_back(data);

    auto explicit_path_data_iterator = g_expression_explicit_path_data.find(expression_source_range);
    if (explicit_path_data_iterator == g_expression_explicit_path_data.end())
    {
        g_expression_explicit_path_data[expression_source_range] = path_data;
    }
    else
    {
        explicit_path_data_iterator->second.insert(explicit_path_data_iterator->second.end(), path_data.begin(), path_data.end());
    }
}

void update_expression_used_tables(
    ASTContext* context,
    const Stmt* node,
    const string& table,
    const string& variable_name,
    const SourceRange& source_range,
    Rewriter& rewriter)
{
    explicit_path_data_t path_data;
    string table_name = get_table_from_expression(table);
    path_data.is_absolute_path = false;
    path_data.path_components.push_back(table);
    path_data.tag_table_map[variable_name] = table_name;
    path_data.used_tables.insert(table_name);
    path_data.variable_name = variable_name;
    update_expression_explicit_path_data(context, node, path_data, source_range, rewriter);
}

bool get_explicit_path_data(const Decl* decl, explicit_path_data_t& data, SourceRange& path_source_range)
{
    if (decl == nullptr)
    {
        return false;
    }
    const GaiaExplicitPathAttr* explicit_path_attribute = decl->getAttr<GaiaExplicitPathAttr>();
    if (explicit_path_attribute == nullptr)
    {
        return false;
    }
    data.is_absolute_path = explicit_path_attribute->getPath().startswith("/");
    path_source_range.setBegin(SourceLocation::getFromRawEncoding(explicit_path_attribute->getPathStart()));
    path_source_range.setEnd(SourceLocation::getFromRawEncoding(explicit_path_attribute->getPathEnd()));
    vector<string> path_components;
    unordered_map<string, string> tag_map;
    for (const auto& path_component_iterator : explicit_path_attribute->pathComponents())
    {
        data.path_components.push_back(path_component_iterator);
    }

    data.used_tables.insert(get_table_from_expression(data.path_components.front()));
    const GaiaExplicitPathTagKeysAttr* explicit_path_tag_key_attribute = decl->getAttr<GaiaExplicitPathTagKeysAttr>();
    const GaiaExplicitPathTagValuesAttr* explicit_path_tag_value_attribute = decl->getAttr<GaiaExplicitPathTagValuesAttr>();

    const GaiaExplicitPathDefinedTagKeysAttr* explicit_path_defined_tag_key_attribute
        = decl->getAttr<GaiaExplicitPathDefinedTagKeysAttr>();
    const GaiaExplicitPathDefinedTagValuesAttr* explicit_path_defined_tag_value_attribute
        = decl->getAttr<GaiaExplicitPathDefinedTagValuesAttr>();

    if (explicit_path_tag_key_attribute->tagMapKeys_size() != explicit_path_tag_value_attribute->tagMapValues_size())
    {
        g_is_generation_error = true;
        return false;
    }
    vector<string> tag_map_keys, tag_map_values, defined_tag_map_keys, defined_tag_map_values;

    for (const auto& tag_map_keys_iterator : explicit_path_tag_key_attribute->tagMapKeys())
    {
        tag_map_keys.push_back(tag_map_keys_iterator);
    }

    for (const auto& tag_map_values_iterator : explicit_path_tag_value_attribute->tagMapValues())
    {
        tag_map_values.push_back(tag_map_values_iterator);
    }

    if (explicit_path_defined_tag_key_attribute != nullptr)
    {
        for (const auto& tag_map_keys_iterator : explicit_path_defined_tag_key_attribute->tagMapKeys())
        {
            defined_tag_map_keys.push_back(tag_map_keys_iterator);
        }

        for (const auto& tag_map_values_iterator : explicit_path_defined_tag_value_attribute->tagMapValues())
        {
            defined_tag_map_values.push_back(tag_map_values_iterator);
        }
    }

    for (unsigned int tag_index = 0; tag_index < tag_map_keys.size(); ++tag_index)
    {
        data.tag_table_map[tag_map_keys[tag_index]] = tag_map_values[tag_index];
    }

    for (unsigned int tag_index = 0; tag_index < defined_tag_map_keys.size(); ++tag_index)
    {
        data.defined_tags[defined_tag_map_keys[tag_index]] = defined_tag_map_values[tag_index];
    }

    for (const auto& attribute_tag_map_iterator : g_attribute_tag_map)
    {
        data.tag_table_map[attribute_tag_map_iterator.first] = attribute_tag_map_iterator.second;
    }
    return true;
}

void update_used_dbs(const explicit_path_data_t& explicit_path_data)
{
    for (const auto& component : explicit_path_data.path_components)
    {
        string table_name = get_table_from_expression(component);

        auto tag_table_iterator = explicit_path_data.tag_table_map.find(table_name);
        if (tag_table_iterator != explicit_path_data.tag_table_map.end())
        {
            table_name = tag_table_iterator->second;
        }
        g_used_dbs.insert(table_navigation_t::get_table_data().find(table_name)->second.db_name);
    }
}

class field_get_match_handler_t : public MatchFinder::MatchCallback
{
public:
    explicit field_get_match_handler_t(Rewriter& r)
        : m_rewriter(r)
    {
    }
    void run(const MatchFinder::MatchResult& result) override
    {
        validate_table_data();
        if (g_is_generation_error)
        {
            return;
        }
        const auto* expression = result.Nodes.getNodeAs<DeclRefExpr>("fieldGet");
        const auto* member_expression = result.Nodes.getNodeAs<MemberExpr>("tableFieldGet");
        string table_name;
        string field_name;
        string variable_name;
        SourceRange expression_source_range;
        explicit_path_data_t explicit_path_data;
        bool explicit_path_present = true;
        if (expression != nullptr)
        {
            const ValueDecl* decl = expression->getDecl();
            if (decl->getType()->isStructureType())
            {
                return;
            }
            table_name = get_table_name(decl);
            field_name = decl->getName().str();
            variable_name = expression->getNameInfo().getAsString();
            if (!get_explicit_path_data(decl, explicit_path_data, expression_source_range))
            {
                variable_name = table_navigation_t::get_variable_name(table_name, explicit_path_data.tag_table_map);
                explicit_path_present = false;
                expression_source_range = SourceRange(expression->getLocation(), expression->getEndLoc());
                g_used_dbs.insert(table_navigation_t::get_table_data().find(table_name)->second.db_name);
            }
            else
            {
                variable_name = get_table_from_expression(explicit_path_data.path_components.back());
                get_variable_name(variable_name, table_name, explicit_path_data);
                update_used_dbs(explicit_path_data);
                expression_source_range.setEnd(expression->getEndLoc());
            }
            if (decl->hasAttr<GaiaFieldValueAttr>())
            {
                if (!explicit_path_present)
                {
                    expression_source_range
                        = SourceRange(expression_source_range.getBegin().getLocWithOffset(-1), expression_source_range.getEnd());
                }

                if (!validate_and_add_active_field(table_name, field_name, true))
                {
                    return;
                }
            }
        }
        else if (member_expression != nullptr)
        {
            auto* declaration_expression = dyn_cast<DeclRefExpr>(member_expression->getBase());
            if (declaration_expression != nullptr)
            {
                field_name = member_expression->getMemberNameInfo().getName().getAsString();
                table_name = get_table_name(declaration_expression->getDecl());
                variable_name = declaration_expression->getNameInfo().getAsString();
                const ValueDecl* decl = declaration_expression->getDecl();

                if (!get_explicit_path_data(decl, explicit_path_data, expression_source_range))
                {
                    variable_name = table_navigation_t::get_variable_name(variable_name, explicit_path_data.tag_table_map);
                    explicit_path_present = false;
                    expression_source_range
                        = SourceRange(
                            member_expression->getBeginLoc(),
                            member_expression->getEndLoc());
                    g_used_dbs.insert(table_navigation_t::get_table_data().find(table_name)->second.db_name);
                }
                else
                {
                    variable_name = get_table_from_expression(explicit_path_data.path_components.back());
                    get_variable_name(variable_name, table_name, explicit_path_data);
                    update_used_dbs(explicit_path_data);
                    expression_source_range.setEnd(member_expression->getEndLoc());
                }

                if (decl->hasAttr<GaiaFieldValueAttr>())
                {
                    if (!explicit_path_present)
                    {
                        expression_source_range
                            = SourceRange(
                                expression_source_range.getBegin().getLocWithOffset(-1), expression_source_range.getEnd());
                    }

                    if (!validate_and_add_active_field(table_name, field_name, true))
                    {
                        return;
                    }
                }
            }
            else
            {
                cerr << "Incorrect base type of generated type." << endl;
                g_is_generation_error = true;
                return;
            }
        }
        else
        {
            cerr << "Incorrect matched expression." << endl;
            g_is_generation_error = true;
            return;
        }
        if (expression_source_range.isValid())
        {
            g_used_dbs.insert(table_navigation_t::get_table_data().find(table_name)->second.db_name);
            m_rewriter.ReplaceText(expression_source_range, variable_name + "." + field_name + "()");
            g_rewriter_history.push_back({expression_source_range, variable_name + "." + field_name + "()", replace_text});
            auto offset
                = Lexer::MeasureTokenLength(
                      expression_source_range.getEnd(), m_rewriter.getSourceMgr(), m_rewriter.getLangOpts())
                + 1;
            if (!explicit_path_present)
            {
                update_expression_used_tables(
                    result.Context,
                    expression,
                    table_name,
                    variable_name,
                    SourceRange(expression_source_range.getBegin(), expression_source_range.getEnd().getLocWithOffset(offset)),
                    m_rewriter);
                update_expression_used_tables(
                    result.Context,
                    member_expression,
                    table_name,
                    variable_name,
                    SourceRange(expression_source_range.getBegin(), expression_source_range.getEnd().getLocWithOffset(offset)),
                    m_rewriter);
            }
            else
            {
                update_expression_explicit_path_data(
                    result.Context,
                    expression,
                    explicit_path_data,
                    SourceRange(expression_source_range.getBegin(), expression_source_range.getEnd().getLocWithOffset(offset)),
                    m_rewriter);
                update_expression_explicit_path_data(
                    result.Context,
                    member_expression,
                    explicit_path_data,
                    SourceRange(expression_source_range.getBegin(), expression_source_range.getEnd().getLocWithOffset(offset)),
                    m_rewriter);
            }
        }
    }

private:
    Rewriter& m_rewriter;
};

class field_set_match_handler_t : public MatchFinder::MatchCallback
{
public:
    explicit field_set_match_handler_t(Rewriter& r)
        : m_rewriter(r)
    {
    }
    void run(const MatchFinder::MatchResult& result) override
    {
        validate_table_data();
        if (g_is_generation_error)
        {
            return;
        }
        const auto* op = result.Nodes.getNodeAs<BinaryOperator>("fieldSet");
        if (op == nullptr)
        {
            cerr << "Incorrect matched operator." << endl;
            g_is_generation_error = true;
            return;
        }
        const Expr* operator_expression = op->getLHS();
        if (operator_expression == nullptr)
        {
            cerr << "Incorrect operator expression" << endl;
            g_is_generation_error = true;
            return;
        }
        const auto* left_declaration_expression = dyn_cast<DeclRefExpr>(operator_expression);
        const auto* member_expression = dyn_cast<MemberExpr>(operator_expression);

        explicit_path_data_t explicit_path_data;
        bool explicit_path_present = true;

        string table_name;
        string field_name;
        string variable_name;
        SourceRange set_source_range;
        if (left_declaration_expression == nullptr && member_expression == nullptr)
        {
            cerr << "Incorrect operator expression type." << endl;
            g_is_generation_error = true;
            return;
        }
        if (left_declaration_expression != nullptr)
        {
            const ValueDecl* operator_declaration = left_declaration_expression->getDecl();
            if (operator_declaration->getType()->isStructureType())
            {
                return;
            }
            table_name = get_table_name(operator_declaration);
            field_name = operator_declaration->getName().str();
            variable_name = table_navigation_t::get_variable_name(table_name, unordered_map<string, string>());
            if (!get_explicit_path_data(operator_declaration, explicit_path_data, set_source_range))
            {
                explicit_path_present = false;
                set_source_range.setBegin(left_declaration_expression->getLocation());
                g_used_dbs.insert(table_navigation_t::get_table_data().find(table_name)->second.db_name);
            }
            else
            {
                variable_name = get_table_from_expression(explicit_path_data.path_components.back());
                get_variable_name(variable_name, table_name, explicit_path_data);
                update_used_dbs(explicit_path_data);
            }
        }
        else
        {
            auto* declaration_expression = dyn_cast<DeclRefExpr>(member_expression->getBase());
            if (declaration_expression == nullptr)
            {
                cerr << "Incorrect base type of generated type." << endl;
                g_is_generation_error = true;
                return;
            }
                const ValueDecl* decl = declaration_expression->getDecl();
                field_name = member_expression->getMemberNameInfo().getName().getAsString();
                table_name = get_table_name(decl);
                variable_name = declaration_expression->getNameInfo().getAsString();

            if (!get_explicit_path_data(decl, explicit_path_data, set_source_range))
            {
                variable_name = table_navigation_t::get_variable_name(variable_name, explicit_path_data.tag_table_map);
                explicit_path_present = false;
                set_source_range.setBegin(member_expression->getBeginLoc());
                g_used_dbs.insert(table_navigation_t::get_table_data().find(table_name)->second.db_name);
            }
            else
            {
                variable_name = get_table_from_expression(explicit_path_data.path_components.back());
                get_variable_name(variable_name, table_name, explicit_path_data);
                update_used_dbs(explicit_path_data);
            }
        }
        tok::TokenKind token_kind;
        string replacement_text = "[&]() mutable {auto w = " + variable_name + ".writer(); w." + field_name;

        switch (op->getOpcode())
        {
            case BO_Assign:
            {
                token_kind = tok::equal;
                break;
            }
            case BO_MulAssign:
            {
                token_kind = tok::starequal;
                break;
            }
            case BO_DivAssign:
            {
                token_kind = tok::slashequal;
                break;
            }
            case BO_RemAssign:
            {
                token_kind = tok::percentequal;
                break;
            }
            case BO_AddAssign:
            {
                token_kind = tok::plusequal;
                break;
            }
            case BO_SubAssign:
            {
                token_kind = tok::minusequal;
                break;
            }
            case BO_ShlAssign:
            {
                token_kind = tok::lesslessequal;
                break;
            }
            case BO_ShrAssign:
            {
                token_kind = tok::greatergreaterequal;
                break;
            }
            case BO_AndAssign:
            {
                token_kind = tok::ampequal;
                break;
            }
            case BO_XorAssign:
            {
                token_kind = tok::caretequal;
                break;
            }
            case BO_OrAssign:
            {
                token_kind = tok::pipeequal;
                break;
            }
            default:
                cerr << "Incorrect operator type." << endl;
                g_is_generation_error = true;
                return;
        }

        replacement_text += convert_compound_binary_opcode(op->getOpcode());

        if (left_declaration_expression != nullptr)
        {
            set_source_range.setEnd(Lexer::findLocationAfterToken(
                set_source_range.getBegin(), token_kind, m_rewriter.getSourceMgr(),
                m_rewriter.getLangOpts(), true).getLocWithOffset(-1));
        }
        else
        {
            set_source_range.setEnd(Lexer::findLocationAfterToken(
                member_expression->getExprLoc(), token_kind, m_rewriter.getSourceMgr(),
                m_rewriter.getLangOpts(), true).getLocWithOffset(-1));
        }
        m_rewriter.ReplaceText(set_source_range, replacement_text);
        g_rewriter_history.push_back({set_source_range, replacement_text, replace_text});
        m_rewriter.InsertTextAfterToken(
            op->getEndLoc(), "; w.update_row(); return w." + field_name + ";}()");
        g_rewriter_history.push_back(
            {SourceRange(op->getEndLoc()), "; w.update_row(); return w." + field_name + ";}()",
            insert_text_after_token});

        auto offset = Lexer::MeasureTokenLength(op->getEndLoc(), m_rewriter.getSourceMgr(), m_rewriter.getLangOpts()) + 1;
        if (!explicit_path_present)
        {
            update_expression_used_tables(
                result.Context,
                op,
                table_name,
                variable_name,
                SourceRange(set_source_range.getBegin(), op->getEndLoc().getLocWithOffset(offset)),
                m_rewriter);
        }
        else
        {
            update_expression_explicit_path_data(
                result.Context,
                op,
                explicit_path_data,
                SourceRange(set_source_range.getBegin(), op->getEndLoc().getLocWithOffset(offset)),
                m_rewriter);
        }
    }

private:
    string convert_compound_binary_opcode(BinaryOperator::Opcode op_code)
    {
        switch (op_code)
        {
        case BO_Assign:
            return "=";
        case BO_MulAssign:
            return "*=";
        case BO_DivAssign:
            return "/=";
        case BO_RemAssign:
            return "%=";
        case BO_AddAssign:
            return "+=";
        case BO_SubAssign:
            return "-=";
        case BO_ShlAssign:
            return "<<=";
        case BO_ShrAssign:
            return ">>=";
        case BO_AndAssign:
            return "&=";
        case BO_XorAssign:
            return "^=";
        case BO_OrAssign:
            return "|=";
        default:
            cerr << "Incorrect operator code " << op_code << "." << endl;
            g_is_generation_error = true;
            return "";
        }
    }

    Rewriter& m_rewriter;
};

class field_unary_operator_match_handler_t : public MatchFinder::MatchCallback
{
public:
    explicit field_unary_operator_match_handler_t(Rewriter& r)
        : m_rewriter(r)
    {
    }
    void run(const MatchFinder::MatchResult& result) override
    {
        validate_table_data();
        if (g_is_generation_error)
        {
            return;
        }
        const auto* op = result.Nodes.getNodeAs<UnaryOperator>("fieldUnaryOp");
        if (op == nullptr)
        {
            cerr << "Incorrect matched operator." << endl;
            g_is_generation_error = true;
            return;
        }
        const Expr* operator_expression = op->getSubExpr();
        if (operator_expression == nullptr)
        {
            cerr << "Incorrect operator expression." << endl;
            g_is_generation_error = true;
            return;
        }
        const auto* declaration_expression = dyn_cast<DeclRefExpr>(operator_expression);
        const auto* member_expression = dyn_cast<MemberExpr>(operator_expression);

        if (declaration_expression == nullptr && member_expression == nullptr)
        {
            cerr << "Incorrect operator expression type." << endl;
            g_is_generation_error = true;
            return;
        }
        explicit_path_data_t explicit_path_data;
        bool explicit_path_present = true;
        string replace_string;
        string table_name;
        string field_name;
        string variable_name;
        SourceRange operator_source_range;

        if (declaration_expression != nullptr)
        {
            const ValueDecl* operator_declaration = declaration_expression->getDecl();
            if (operator_declaration->getType()->isStructureType())
            {
                return;
            }

            table_name = get_table_name(operator_declaration);
            field_name = operator_declaration->getName().str();
            variable_name = declaration_expression->getNameInfo().getAsString();
            if (!get_explicit_path_data(operator_declaration, explicit_path_data, operator_source_range))
            {
                variable_name = table_navigation_t::get_variable_name(table_name, explicit_path_data.tag_table_map);
                explicit_path_present = false;
                g_used_dbs.insert(table_navigation_t::get_table_data().find(table_name)->second.db_name);
            }
            else
            {
                variable_name = get_table_from_expression(explicit_path_data.path_components.back());
                get_variable_name(variable_name, table_name, explicit_path_data);
                update_used_dbs(explicit_path_data);
            }
        }
        else
        {
            auto* declaration_expression = dyn_cast<DeclRefExpr>(member_expression->getBase());
            if (declaration_expression == nullptr)
            {
                cerr << "Incorrect base type of generated type." << endl;
                g_is_generation_error = true;
                return;
            }
            const ValueDecl* operator_declaration = declaration_expression->getDecl();
            field_name = member_expression->getMemberNameInfo().getName().getAsString();
            table_name = get_table_name(operator_declaration);
            variable_name = declaration_expression->getNameInfo().getAsString();
            if (!get_explicit_path_data(operator_declaration, explicit_path_data, operator_source_range))
            {
                variable_name = table_navigation_t::get_variable_name(variable_name, explicit_path_data.tag_table_map);
                explicit_path_present = false;
                g_used_dbs.insert(table_navigation_t::get_table_data().find(table_name)->second.db_name);
            }
            else
            {
                variable_name = get_table_from_expression(explicit_path_data.path_components.back());
                get_variable_name(variable_name, table_name, explicit_path_data);
                update_used_dbs(explicit_path_data);
            }
        }

        if (op->isPostfix())
        {
            if (op->isIncrementOp())
            {
                replace_string
                    = "[&]() mutable {auto t = "
                    + variable_name + "." + field_name + "(); auto w = "
                    + variable_name + ".writer(); w." + field_name + "++; w.update_row(); return t;}()";
            }
            else if (op->isDecrementOp())
            {
                replace_string
                    = "[&]() mutable {auto t =" + variable_name + "." + field_name + "(); auto w = "
                    + variable_name + ".writer(); w." + field_name + "--; w.update_row(); return t;}()";
            }
        }
        else
        {
            if (op->isIncrementOp())
            {
                replace_string
                    = "[&]() mutable {auto w = " + variable_name + ".writer(); ++ w." + field_name
                    + ";w.update_row(); return w." + field_name + ";}()";
            }
            else if (op->isDecrementOp())
            {
                replace_string
                    = "[&]() mutable {auto w = " + variable_name + ".writer(); -- w." + field_name
                    + ";w.update_row(); return w." + field_name + ";}()";
            }
        }
        m_rewriter.ReplaceText(
            SourceRange(op->getBeginLoc().getLocWithOffset(-1), op->getEndLoc().getLocWithOffset(1)),
            replace_string);
        g_rewriter_history.push_back(
                {SourceRange(op->getBeginLoc().getLocWithOffset(-1), op->getEndLoc().getLocWithOffset(1)),
                replace_string, replace_text});
        auto offset = Lexer::MeasureTokenLength(op->getEndLoc(), m_rewriter.getSourceMgr(), m_rewriter.getLangOpts()) + 1;

        if (!explicit_path_present)
        {
            update_expression_used_tables(
                result.Context,
                op,
                table_name,
                variable_name,
                SourceRange(op->getBeginLoc().getLocWithOffset(-1), op->getEndLoc().getLocWithOffset(offset)),
                m_rewriter);
        }
        else
        {
            if (op->isPrefix())
            {
                offset += 1;
            }
            update_expression_explicit_path_data(
                result.Context,
                op,
                explicit_path_data,
                SourceRange(op->getBeginLoc().getLocWithOffset(-1), op->getEndLoc().getLocWithOffset(offset)),
                m_rewriter);
        }
    }

private:
    Rewriter& m_rewriter;
};

class rule_match_handler_t : public MatchFinder::MatchCallback
{
public:
    explicit rule_match_handler_t(Rewriter& r)
        : m_rewriter(r)
    {
    }
    void run(const MatchFinder::MatchResult& result) override
    {
        if (g_is_generation_error)
        {
            return;
        }

        const auto* rule_declaration = result.Nodes.getNodeAs<FunctionDecl>("ruleDecl");
        const GaiaOnUpdateAttr* update_attribute = rule_declaration->getAttr<GaiaOnUpdateAttr>();
        const GaiaOnInsertAttr* insert_attribute = rule_declaration->getAttr<GaiaOnInsertAttr>();
        const GaiaOnChangeAttr* change_attribute = rule_declaration->getAttr<GaiaOnChangeAttr>();

        generate_rules(m_rewriter);
        if (g_is_generation_error)
        {
            return;
        }

        if (g_current_rule_declaration)
        {
            g_current_ruleset_rule_number++;
        }

        g_current_rule_declaration = rule_declaration;

        SourceRange rule_range = g_current_rule_declaration->getSourceRange();
        g_current_ruleset_rule_line_number = m_rewriter.getSourceMgr().getSpellingLineNumber(rule_range.getBegin());
        g_expression_explicit_path_data.clear();
        g_insert_tables.clear();
        g_update_tables.clear();
        g_active_fields.clear();
        g_attribute_tag_map.clear();
        g_rewriter_history.clear();
        g_nomatch_location.clear();
        g_nomatch_location_map.clear();
        g_variable_declaration_location.clear();
        g_variable_declaration_init_location.clear();
        g_is_rule_prolog_specified = false;
        g_rule_attribute_source_range = SourceRange();
        g_is_rule_context_rule_name_referenced = false;

        if (update_attribute != nullptr)
        {
            g_rule_attribute_source_range = update_attribute->getRange();
            g_is_rule_prolog_specified = true;
            for (const auto& table_iterator : update_attribute->tables())
            {
                string table, field, tag;
                if (parse_attribute(table_iterator, table, field, tag))
                {
                    if (field.empty())
                    {
                        g_update_tables.insert(table);
                    }
                    else
                    {
                        if (!validate_and_add_active_field(table, field))
                        {
                            return;
                        }
                    }

                    if (!tag.empty())
                    {
                        g_attribute_tag_map[tag] = table;
                    }
                }
            }
        }

        if (insert_attribute != nullptr)
        {
            g_is_rule_prolog_specified = true;
            g_rule_attribute_source_range = insert_attribute->getRange();
            for (const auto& table_iterator : insert_attribute->tables())
            {
                string table, field, tag;
                if (parse_attribute(table_iterator, table, field, tag))
                {
                    g_insert_tables.insert(table);
                    if (!tag.empty())
                    {
                        g_attribute_tag_map[tag] = table;
                    }
                }
            }
        }

        if (change_attribute != nullptr)
        {
            g_is_rule_prolog_specified = true;
            g_rule_attribute_source_range = change_attribute->getRange();
            for (const auto& table_iterator : change_attribute->tables())
            {
                string table, field, tag;
                if (parse_attribute(table_iterator, table, field, tag))
                {
                    g_insert_tables.insert(table);
                    if (field.empty())
                    {
                        g_update_tables.insert(table);
                    }
                    else
                    {
                        if (!validate_and_add_active_field(table, field))
                        {
                            return;
                        }
                    }
                    if (!tag.empty())
                    {
                        g_attribute_tag_map[tag] = table;
                    }
                }
            }
        }
    }

private:
    Rewriter& m_rewriter;
};

class ruleset_match_handler_t : public MatchFinder::MatchCallback
{
public:
    explicit ruleset_match_handler_t(Rewriter& r)
        : m_rewriter(r)
    {
    }
    void run(const MatchFinder::MatchResult& result) override
    {
        if (g_is_generation_error)
        {
            return;
        }
        generate_rules(m_rewriter);
        if (g_is_generation_error)
        {
            return;
        }
        g_current_rule_declaration = nullptr;
        g_expression_explicit_path_data.clear();
        g_active_fields.clear();
        g_insert_tables.clear();
        g_update_tables.clear();
        g_attribute_tag_map.clear();
        g_rewriter_history.clear();
        g_nomatch_location.clear();
        g_nomatch_location_map.clear();
        g_variable_declaration_location.clear();
        g_variable_declaration_init_location.clear();
        g_is_rule_prolog_specified = false;
        g_rule_attribute_source_range = SourceRange();

        const auto* ruleset_declaration = result.Nodes.getNodeAs<RulesetDecl>("rulesetDecl");
        if (ruleset_declaration == nullptr)
        {
            return;
        }
        if (!g_current_ruleset.empty())
        {
            g_generated_subscription_code
                += "\nnamespace " + g_current_ruleset
                + "{\nvoid subscribe_ruleset_" + g_current_ruleset
                + "()\n{\n" + g_current_ruleset_subscription
                + "}\nvoid unsubscribe_ruleset_" + g_current_ruleset
                + "()\n{\n" + g_current_ruleset_unsubscription + "}\n}\n";
        }
        g_current_ruleset = ruleset_declaration->getName().str();

        // Make sure each new ruleset name is unique.
        for (const auto& r : g_rulesets)
        {
            if (r == g_current_ruleset)
            {
                cerr << "Ruleset names must be unique - '"
                    << g_current_ruleset
                    << "' has been found multiple times." << endl;
                g_is_generation_error = true;
                return;
            }
        }

        g_rulesets.push_back(g_current_ruleset);
        g_current_ruleset_subscription.clear();
        g_current_ruleset_unsubscription.clear();
        g_current_ruleset_rule_number = 1;
        if (*(ruleset_declaration->decls_begin()) == nullptr)
        {
            // Empty ruleset so it doesn't make sense to process any possible attributes
            m_rewriter.ReplaceText(
                SourceRange(
                    ruleset_declaration->getBeginLoc(),
                    ruleset_declaration->getEndLoc()),
                "namespace " + g_current_ruleset
                + "\n{\n} // namespace " + g_current_ruleset + "\n");
            g_rewriter_history.push_back(
                {SourceRange(ruleset_declaration->getBeginLoc(), ruleset_declaration->getEndLoc()),
                "namespace " + g_current_ruleset + "\n{\n} // namespace " + g_current_ruleset + "\n",
                replace_text});
        }
        else
        {
            // Replace ruleset declaration that may include attributes with namespace declaration
            m_rewriter.ReplaceText(
                SourceRange(
                    ruleset_declaration->getBeginLoc(),
                    ruleset_declaration->decls_begin()->getBeginLoc().getLocWithOffset(c_declaration_to_ruleset_offset)),
                "namespace " + g_current_ruleset + "\n{\n");

            // Replace closing brace with namespace comment.
            m_rewriter.ReplaceText(SourceRange(ruleset_declaration->getEndLoc()), "}// namespace " + g_current_ruleset);

            g_rewriter_history.push_back(
                {SourceRange(ruleset_declaration->getBeginLoc(), ruleset_declaration->decls_begin()->getBeginLoc().getLocWithOffset(c_declaration_to_ruleset_offset)),
                "namespace " + g_current_ruleset + "\n{\n", replace_text});
            g_rewriter_history.push_back(
                {SourceRange(ruleset_declaration->getEndLoc()),
                "}// namespace " + g_current_ruleset, replace_text});
        }
    }

private:
    Rewriter& m_rewriter;
};

class variable_declaration_match_handler_t : public MatchFinder::MatchCallback
{
public:
    void run(const MatchFinder::MatchResult& result) override
    {
        if (g_is_generation_error)
        {
            return;
        }
        validate_table_data();
        const auto* variable_declaration = result.Nodes.getNodeAs<VarDecl>("varDeclaration");
        const auto* variable_declaration_init = result.Nodes.getNodeAs<VarDecl>("varDeclarationInit");
        if (variable_declaration_init != nullptr)
        {
            g_variable_declaration_init_location.insert(variable_declaration_init->getSourceRange());
        }
        if (variable_declaration == nullptr)
        {
            return;
        }
        const auto variable_name = variable_declaration->getNameAsString();
        if (variable_name != "")
        {
            g_variable_declaration_location[variable_declaration->getSourceRange()] = variable_name;

            if (table_navigation_t::get_table_data().find(variable_name) != table_navigation_t::get_table_data().end())
            {
                cerr << "Local variable declaration '" << variable_name
                     << "' hides database table of the same name." << endl;
                return;
            }

            for (auto table_data : table_navigation_t::get_table_data())
            {
                if (table_data.second.field_data.find(variable_name) != table_data.second.field_data.end())
                {
                    cerr << "Local variable declaration '" << variable_name
                        << "' hides catalog field entity of the same name." << endl;
                    return;
                }
            }
        }
    }
};

class rule_context_rule_match_handler_t : public MatchFinder::MatchCallback
{
public:
    explicit rule_context_rule_match_handler_t(Rewriter& r)
        : m_rewriter(r)
    {
    }
    void run(const MatchFinder::MatchResult& result) override
    {
        if (g_is_generation_error)
        {
            return;
        }

        const auto* rule_expression = result.Nodes.getNodeAs<MemberExpr>("rule_name");
        const auto* ruleset_expression = result.Nodes.getNodeAs<MemberExpr>("ruleset_name");
        const auto* event_expression = result.Nodes.getNodeAs<MemberExpr>("event_type");
        const auto* type_expression = result.Nodes.getNodeAs<MemberExpr>("gaia_type");

        if (ruleset_expression != nullptr)
        {
            m_rewriter.ReplaceText(
                SourceRange(ruleset_expression->getBeginLoc(), ruleset_expression->getEndLoc()),
                "\"" + g_current_ruleset + "\"");
            g_rewriter_history.push_back(
                {SourceRange(ruleset_expression->getBeginLoc(), ruleset_expression->getEndLoc()),
                "\"" + g_current_ruleset + "\"", replace_text});
        }

        if (rule_expression != nullptr)
        {
            m_rewriter.ReplaceText(
                SourceRange(rule_expression->getBeginLoc(), rule_expression->getEndLoc()),
                "gaia_rule_name");
            g_is_rule_context_rule_name_referenced = true;
            g_rewriter_history.push_back(
                {SourceRange(rule_expression->getBeginLoc(), rule_expression->getEndLoc()),
                "gaia_rule_name", replace_text});
        }

        if (event_expression != nullptr)
        {
            m_rewriter.ReplaceText(
                SourceRange(event_expression->getBeginLoc(), event_expression->getEndLoc()),
                "context->event_type");
            g_rewriter_history.push_back(
                {SourceRange(event_expression->getBeginLoc(), event_expression->getEndLoc()),
                 "context->event_type", replace_text});
        }

        if (type_expression != nullptr)
        {
            m_rewriter.ReplaceText(
                SourceRange(type_expression->getBeginLoc(), type_expression->getEndLoc()),
                "context->gaia_type");
            g_rewriter_history.push_back(
                {SourceRange(type_expression->getBeginLoc(), type_expression->getEndLoc()),
                "context->gaia_type", replace_text});
        }
    }

private:
    Rewriter& m_rewriter;
};

// AST handler that called when a table or a tag is an argument for a function call.
class table_call_match_handler_t : public MatchFinder::MatchCallback
{
public:
    explicit table_call_match_handler_t(Rewriter& r)
        : m_rewriter(r)
    {
    }
    void run(const MatchFinder::MatchResult& result) override
    {
        validate_table_data();
        if (g_is_generation_error)
        {
            return;
        }
        const auto* expression = result.Nodes.getNodeAs<DeclRefExpr>("tableCall");

        if (expression == nullptr)
        {
            cerr << "Incorrect matched expression." << endl;
            g_is_generation_error = true;
            return;
        }
        string table_name;
        SourceRange expression_source_range;
        explicit_path_data_t explicit_path_data;
        bool explicit_path_present = true;
        string variable_name;
        const ValueDecl* decl = expression->getDecl();
        if (!decl->getType()->isStructureType())
        {
            return;
        }
        table_name = get_table_name(decl);
        variable_name = decl->getNameAsString();
        if (!get_explicit_path_data(decl, explicit_path_data, expression_source_range))
        {
            variable_name = table_navigation_t::get_variable_name(table_name, explicit_path_data.tag_table_map);
            explicit_path_present = false;
            expression_source_range = SourceRange(expression->getLocation(), expression->getEndLoc());
            g_used_dbs.insert(table_navigation_t::get_table_data().find(table_name)->second.db_name);
        }
        else
        {
            variable_name = get_table_from_expression(explicit_path_data.path_components.back());
            get_variable_name(variable_name, table_name, explicit_path_data);
            update_used_dbs(explicit_path_data);
            expression_source_range
                = SourceRange(expression_source_range.getBegin(), expression_source_range.getEnd().getLocWithOffset(-1));
        }

        if (decl->hasAttr<GaiaFieldValueAttr>())
        {
            expression_source_range
                = SourceRange(expression_source_range.getBegin().getLocWithOffset(-1), expression_source_range.getEnd());
        }

        if (expression_source_range.isValid())
        {
            if (g_insert_call_locations.find(expression->getBeginLoc()) != g_insert_call_locations.end())
            {
                if (explicit_path_present)
                {
                    cerr << "Insert call cannot be used with navigation." << endl;
                    g_is_generation_error = true;
                    return;
                }

                if (table_name == variable_name)
                {
                    cerr << "Insert call cannot be used with tags." << endl;
                    g_is_generation_error = true;
                    return;
                }
                return;
            }
            m_rewriter.ReplaceText(expression_source_range, variable_name);
            g_rewriter_history.push_back({expression_source_range, variable_name, replace_text});

            auto offset
                = Lexer::MeasureTokenLength(expression_source_range.getEnd(), m_rewriter.getSourceMgr(), m_rewriter.getLangOpts()) + 1;
            if (explicit_path_present)
            {
                update_expression_explicit_path_data(
                    result.Context,
                    expression,
                    explicit_path_data,
                    SourceRange(expression_source_range.getBegin(), expression_source_range.getEnd().getLocWithOffset(offset)),
                    m_rewriter);
            }
            else
            {
                update_expression_used_tables(
                    result.Context,
                    expression,
                    table_name,
                    variable_name,
                    SourceRange(expression_source_range.getBegin(), expression_source_range.getEnd().getLocWithOffset(offset)),
                    m_rewriter);
            }
        }
    }

private:
    Rewriter& m_rewriter;
};

// AST handler that called when a nomatch is used with if.
class if_nomatch_match_handler_t : public MatchFinder::MatchCallback
{
public:
    explicit if_nomatch_match_handler_t(Rewriter& r)
        : m_rewriter(r)
    {
    }

    void run(const MatchFinder::MatchResult& result) override
    {
        const auto* expression = result.Nodes.getNodeAs<IfStmt>("NoMatchIf");
        if (expression != nullptr)
        {
            SourceRange nomatch_location = get_statement_source_range(expression->getNoMatch(), m_rewriter.getSourceMgr(), m_rewriter.getLangOpts());
            g_nomatch_location_map[nomatch_location] = expression->getNoMatchLoc();
            g_nomatch_location.emplace_back(nomatch_location);
        }
        else
        {
            cerr << "Incorrect matched expression." << endl;
            g_is_generation_error = true;
        }
    }

private:
    Rewriter& m_rewriter;
};

// AST handler that is called when a while has a declarative expression.
class declarative_while_match_handler_t : public MatchFinder::MatchCallback
{
public:
    explicit declarative_while_match_handler_t(Rewriter& r)
        : m_rewriter(r)
    {
    }
    void run(const MatchFinder::MatchResult& result) override
    {
        const auto* expression = result.Nodes.getNodeAs<WhileStmt>("DeclWhile");
        if (expression != nullptr)
        {
            // Find the SourceRange of the "while" statement.
            SourceLocation while_begin_loc = expression->getBeginLoc();
            auto offset = Lexer::MeasureTokenLength(while_begin_loc, m_rewriter.getSourceMgr(), m_rewriter.getLangOpts());
            SourceRange while_source_range = SourceRange(while_begin_loc, while_begin_loc.getLocWithOffset(offset));

            // Replace the text of the "while" with "if".
            m_rewriter.ReplaceText(while_source_range, c_if_stmt);
        }
        else
        {
            cerr << "Incorrect matched expression." << endl;
            g_is_generation_error = true;
        }
    }

private:
    Rewriter& m_rewriter;
};

// AST handler that is called when Delete function is invoked on a table.
class declarative_delete_handler_t : public MatchFinder::MatchCallback
{
public:
    explicit declarative_delete_handler_t(Rewriter& r)
        : m_rewriter(r)
    {
    }
    void run(const MatchFinder::MatchResult& result) override
    {
        const auto* expression = result.Nodes.getNodeAs<CXXMemberCallExpr>("DeleteCall");
        if (expression != nullptr)
        {
            m_rewriter.ReplaceText(SourceRange(expression->getExprLoc(), expression->getEndLoc()), "delete_row()");
            g_rewriter_history.push_back({SourceRange(expression->getExprLoc(), expression->getEndLoc()), "delete_row()", replace_text});
        }
        else
        {
            cerr << "Incorrect matched expression." << endl;
            g_is_generation_error = true;
        }
    }

private:
    Rewriter& m_rewriter;
};

<<<<<<< HEAD
=======
// AST handler that is called when Insert function is invoked on a table.
class declarative_insert_handler_t : public MatchFinder::MatchCallback
{
public:
    explicit declarative_insert_handler_t(Rewriter& r)
        : m_rewriter(r)
    {
    }
    void run(const MatchFinder::MatchResult& result) override
    {
        const auto* expression = result.Nodes.getNodeAs<CXXMemberCallExpr>("InsertCall");
        const auto* expression_declaration = result.Nodes.getNodeAs<DeclRefExpr>("tableCall");
        if (expression == nullptr || expression_declaration == nullptr)
        {
            cerr << "Incorrect matched expression." << endl;
            g_is_generation_error = true;
            return;
        }
        SourceLocation argument_start_location = expression->getExprLoc();
        unordered_map<string, string> argument_map;
        const ValueDecl* decl = expression_declaration->getDecl();
        string table_name = get_table_name(decl);

        // Parse insert call arguments to buid name value map.
        for (auto argument : expression->arguments())
        {
            string raw_argument_name =
                m_rewriter.getRewrittenText(
                    SourceRange(argument_start_location,
                        argument->getSourceRange().getBegin().getLocWithOffset(-1)));
            size_t argument_name_start_position = raw_argument_name.find(',');
            if (argument_name_start_position == string::npos)
            {
                argument_name_start_position = raw_argument_name.find('(');
            }
            size_t argument_name_end_position = raw_argument_name.find(':');
            string argument_name = raw_argument_name.substr(
                argument_name_start_position + 1, argument_name_end_position - argument_name_start_position -1);
            //Trim the argument name of whitespaces.
            argument_name.erase(argument_name.begin(), find_if(argument_name.begin(), argument_name.end(),
                [](unsigned char ch) { return !isspace(ch); }));
            argument_name.erase(find_if(argument_name.rbegin(), argument_name.rend(),
                [](unsigned char ch) { return !isspace(ch); }).base(), argument_name.end());
            argument_map[argument_name] = m_rewriter.getRewrittenText(argument->getSourceRange());

            argument_start_location = argument->getSourceRange().getEnd().getLocWithOffset(1);
        }
        string class_qualification_string = "gaia::";
        class_qualification_string
            .append(table_navigation_t::get_table_data().find(table_name)->second.db_name)
            .append("::")
            .append(table_name)
            .append("_t::");
        string replacement_string = class_qualification_string;
        replacement_string
            .append("get(")
            .append(class_qualification_string)
            .append("insert_row(");
        vector<string> function_arguments = table_navigation_t::get_table_fields(table_name);
        const auto table_data_iterator = table_navigation_t::get_table_data().find(table_name);
        // Generate call arguments.
        for (const auto& call_argument : function_arguments)
        {
            const auto argument_map_iterator = argument_map.find(call_argument);
            if (argument_map_iterator == argument_map.end())
            {
                // Provide default parameter value.
                const auto field_data_iterator = table_data_iterator->second.field_data.find(call_argument);
                switch (static_cast<data_type_t>(field_data_iterator->second.field_type))
                {
                case data_type_t::e_bool:
                    replacement_string.append("false,");
                    break;
                case data_type_t::e_int8:
                case data_type_t::e_uint8:
                case data_type_t::e_int16:
                case data_type_t::e_uint16:
                case data_type_t::e_int32:
                case data_type_t::e_uint32:
                case data_type_t::e_int64:
                case data_type_t::e_uint64:
                case data_type_t::e_float:
                case data_type_t::e_double:
                    replacement_string.append("0,");
                    break;
                case data_type_t::e_string:
                    replacement_string.append("\"\",");
                    break;
                }
            }
            else
            {
                // Provide value from the code.
                replacement_string.append(argument_map_iterator->second).append(",");
            }
        }
        replacement_string.resize(replacement_string.size() - 1);
        replacement_string.append("))");

        m_rewriter.ReplaceText(SourceRange(expression->getBeginLoc(), expression->getEndLoc()), replacement_string);
        g_rewriter_history.push_back({SourceRange(expression->getBeginLoc(), expression->getEndLoc()), replacement_string, replace_text});
        g_insert_call_locations.insert(expression->getBeginLoc());
    }

private:
    Rewriter& m_rewriter;
};

// AST handler that is called when a declarative for.
class declarative_for_match_handler_t : public MatchFinder::MatchCallback
{
public:
    explicit declarative_for_match_handler_t(Rewriter& r)
        : m_rewriter(r)
    {
    }
    void run(const MatchFinder::MatchResult& result) override
    {
        const auto* expression = result.Nodes.getNodeAs<GaiaForStmt>("DeclFor");
        if (expression == nullptr)
        {
            cerr << "Incorrect matched expression." << endl;
            g_is_generation_error = true;
            return;
        }

        string table_name;
        string variable_name;
        SourceRange expression_source_range;
        explicit_path_data_t explicit_path_data;
        bool explicit_path_present = true;

        const auto* path = dyn_cast<DeclRefExpr>(expression->getPath());
        if (path == nullptr)
        {
            cerr << "Incorrect expression is used as a path in for statement." << endl;
            g_is_generation_error = true;
            return;
        }
        const ValueDecl* decl = path->getDecl();
        table_name = get_table_name(decl);
        if (!get_explicit_path_data(decl, explicit_path_data, expression_source_range))
        {
            variable_name = table_navigation_t::get_variable_name(table_name, explicit_path_data.tag_table_map);
            g_used_dbs.insert(table_navigation_t::get_table_data().find(table_name)->second.db_name);
            explicit_path_present = false;
            expression_source_range.setBegin(expression->getLParenLoc().getLocWithOffset(1));
        }
        else
        {
            variable_name = get_table_from_expression(explicit_path_data.path_components.back());
            get_variable_name(variable_name, table_name, explicit_path_data);
            update_used_dbs(explicit_path_data);
        }
        expression_source_range.setEnd(expression->getRParenLoc().getLocWithOffset(-1));

        if (expression_source_range.isValid())
        {
            if (explicit_path_present)
            {
                update_expression_explicit_path_data(
                    result.Context,
                    path,
                    explicit_path_data,
                    expression_source_range,
                    m_rewriter);
            }
            else
            {
                update_expression_used_tables(
                    result.Context,
                    path,
                    table_name,
                    variable_name,
                    expression_source_range,
                    m_rewriter);
            }
        }
        m_rewriter.RemoveText(SourceRange(expression->getForLoc(), expression->getRParenLoc()));
        g_rewriter_history.push_back({SourceRange(expression->getForLoc(), expression->getRParenLoc()), "", remove_text});
        if (expression->getNoMatch() != nullptr)
        {
            SourceRange nomatch_location = get_statement_source_range(expression->getNoMatch(), m_rewriter.getSourceMgr(), m_rewriter.getLangOpts());
            g_nomatch_location_map[nomatch_location] = expression->getNoMatchLoc();
            g_nomatch_location.emplace_back(nomatch_location);
        }
    }

private:
    Rewriter& m_rewriter;
};

>>>>>>> ecd58a1a
class translation_engine_consumer_t : public clang::ASTConsumer
{
public:
    explicit translation_engine_consumer_t(ASTContext*, Rewriter& r)
        : m_field_get_match_handler(r)
        , m_field_set_match_handler(r)
        , m_rule_match_handler(r)
        , m_ruleset_match_handler(r)
        , m_field_unary_operator_match_handler(r)
        , m_rule_context_match_handler(r)
        , m_table_call_match_handler(r)
        , m_if_nomatch_match_handler(r)
        , m_declarative_while_match_handler(r)
        , m_declarative_for_match_handler(r)
        , m_declarative_delete_handler(r)
        , m_declarative_insert_handler(r)
    {
        DeclarationMatcher ruleset_matcher = rulesetDecl().bind("rulesetDecl");
        DeclarationMatcher rule_matcher
            = functionDecl(allOf(
                               hasAncestor(ruleset_matcher),
                               hasAttr(attr::Rule)))
                  .bind("ruleDecl");
        StatementMatcher ruleset_name_matcher
            = memberExpr(
                  hasAncestor(ruleset_matcher),
                  hasDescendant(gaiaRuleContextExpr()),
                  member(hasName("ruleset_name")))
                  .bind("ruleset_name");
        StatementMatcher rule_name_matcher
            = memberExpr(
                  hasAncestor(ruleset_matcher),
                  hasDescendant(gaiaRuleContextExpr()),
                  member(hasName("rule_name")))
                  .bind("rule_name");
        StatementMatcher event_type_matcher
            = memberExpr(
                  hasAncestor(ruleset_matcher),
                  hasDescendant(gaiaRuleContextExpr()),
                  member(hasName("event_type")))
                  .bind("event_type");
        StatementMatcher gaia_type_matcher
            = memberExpr(
                  hasAncestor(ruleset_matcher),
                  hasDescendant(gaiaRuleContextExpr()),
                  member(hasName("gaia_type")))
                  .bind("gaia_type");

        DeclarationMatcher variable_declaration_matcher = varDecl(hasAncestor(rule_matcher)).bind("varDeclaration");

        StatementMatcher field_get_matcher
            = declRefExpr(to(varDecl(
                              anyOf(
                                  hasAttr(attr::GaiaField),
                                  hasAttr(attr::FieldTable),
                                  hasAttr(attr::GaiaFieldValue)),
                              unless(hasAttr(attr::GaiaFieldLValue)))))
                  .bind("fieldGet");
        StatementMatcher table_call_matcher
            = declRefExpr(allOf(
                              to(varDecl(
                                  anyOf(
                                      hasAttr(attr::GaiaField),
                                      hasAttr(attr::FieldTable),
                                      hasAttr(attr::GaiaFieldValue)),
                                  unless(hasAttr(attr::GaiaFieldLValue)))),
                              allOf(
                                  unless(
                                      hasAncestor(
                                          memberExpr(
                                              member(
                                                  allOf(
                                                      hasAttr(attr::GaiaField), unless(hasAttr(attr::GaiaFieldLValue))))))),
                                  anyOf(
                                      hasAncestor(callExpr()), hasAncestor(cxxMemberCallExpr())))))
                  .bind("tableCall");

        StatementMatcher field_set_matcher
            = binaryOperator(
                  allOf(
                      hasAncestor(ruleset_matcher),
                      isAssignmentOperator(),
                      hasLHS(declRefExpr(to(varDecl(hasAttr(attr::GaiaFieldLValue)))))))
                  .bind("fieldSet");
        StatementMatcher field_unary_operator_matcher
            = unaryOperator(
                  allOf(
                      hasAncestor(ruleset_matcher),
                      anyOf(
                          hasOperatorName("++"),
                          hasOperatorName("--")),
                      hasUnaryOperand(declRefExpr(to(varDecl(hasAttr(attr::GaiaFieldLValue)))))))
                  .bind("fieldUnaryOp");
        StatementMatcher table_field_get_matcher
            = memberExpr(
                  member(
                      allOf(
                          hasAttr(attr::GaiaField),
                          unless(hasAttr(attr::GaiaFieldLValue)))),
                  hasDescendant(declRefExpr(
                      to(varDecl(anyOf(
                          hasAttr(attr::GaiaField),
                          hasAttr(attr::FieldTable),
                          hasAttr(attr::GaiaFieldValue)))))))
                  .bind("tableFieldGet");
        StatementMatcher table_field_set_matcher
            = binaryOperator(
                  allOf(
                      hasAncestor(ruleset_matcher),
                      isAssignmentOperator(),
                      hasLHS(
                          memberExpr(
                              member(hasAttr(attr::GaiaFieldLValue))))))
                  .bind("fieldSet");
        StatementMatcher table_field_unary_operator_matcher
            = unaryOperator(allOf(
                                hasAncestor(ruleset_matcher),
                                anyOf(
                                    hasOperatorName("++"),
                                    hasOperatorName("--")),
                                hasUnaryOperand(memberExpr(member(hasAttr(attr::GaiaFieldLValue))))))
                  .bind("fieldUnaryOp");

        StatementMatcher if_no_match_matcher
            = ifStmt(allOf(
                         hasAncestor(rule_matcher),
                         hasNoMatch(anything())))
                  .bind("NoMatchIf");

        StatementMatcher declarative_while_matcher
            = whileStmt(allOf(
                            hasAncestor(rule_matcher),
                            hasCondition(anyOf(
                                hasDescendant(field_get_matcher),
                                hasDescendant(field_unary_operator_matcher),
                                hasDescendant(table_field_get_matcher),
                                hasDescendant(table_field_unary_operator_matcher)))))
                  .bind("DeclWhile");

        StatementMatcher declarative_for_matcher
            = gaiaForStmt().bind("DeclFor");

        DeclarationMatcher variable_declaration_init_matcher
            = varDecl(allOf(
                          hasAncestor(rule_matcher),
                          hasInitializer(anyOf(
                              hasDescendant(field_get_matcher),
                              hasDescendant(field_unary_operator_matcher),
                              hasDescendant(table_field_get_matcher),
                              hasDescendant(table_field_unary_operator_matcher)))))
                  .bind("varDeclarationInit");

        StatementMatcher declarative_delete_matcher
            = cxxMemberCallExpr(
                hasAncestor(ruleset_matcher),
                callee(cxxMethodDecl(hasName("Delete"))),
                hasDescendant(table_call_matcher)
                ).bind("DeleteCall");

        StatementMatcher declarative_insert_matcher
            = cxxMemberCallExpr(
                hasAncestor(ruleset_matcher),
                callee(cxxMethodDecl(hasName("Insert"))),
                hasDescendant(table_call_matcher)
                ).bind("InsertCall");

        m_matcher.addMatcher(field_get_matcher, &m_field_get_match_handler);
        m_matcher.addMatcher(table_field_get_matcher, &m_field_get_match_handler);

        m_matcher.addMatcher(field_set_matcher, &m_field_set_match_handler);
        m_matcher.addMatcher(table_field_set_matcher, &m_field_set_match_handler);

        m_matcher.addMatcher(rule_matcher, &m_rule_match_handler);
        m_matcher.addMatcher(ruleset_matcher, &m_ruleset_match_handler);
        m_matcher.addMatcher(field_unary_operator_matcher, &m_field_unary_operator_match_handler);

        m_matcher.addMatcher(table_field_unary_operator_matcher, &m_field_unary_operator_match_handler);

        m_matcher.addMatcher(variable_declaration_matcher, &m_variable_declaration_match_handler);
        m_matcher.addMatcher(variable_declaration_init_matcher, &m_variable_declaration_match_handler);
        m_matcher.addMatcher(ruleset_name_matcher, &m_rule_context_match_handler);
        m_matcher.addMatcher(rule_name_matcher, &m_rule_context_match_handler);
        m_matcher.addMatcher(event_type_matcher, &m_rule_context_match_handler);
        m_matcher.addMatcher(gaia_type_matcher, &m_rule_context_match_handler);
        m_matcher.addMatcher(table_call_matcher, &m_table_call_match_handler);
        m_matcher.addMatcher(if_no_match_matcher, &m_if_nomatch_match_handler);
        m_matcher.addMatcher(declarative_while_matcher, &m_declarative_while_match_handler);
        m_matcher.addMatcher(declarative_for_matcher, &m_declarative_for_match_handler);
        m_matcher.addMatcher(declarative_delete_matcher, &m_declarative_delete_handler);
        m_matcher.addMatcher(declarative_insert_matcher, &m_declarative_insert_handler);
    }

    void HandleTranslationUnit(clang::ASTContext& context) override
    {
        m_matcher.matchAST(context);
    }

private:
    MatchFinder m_matcher;
    field_get_match_handler_t m_field_get_match_handler;
    field_set_match_handler_t m_field_set_match_handler;
    rule_match_handler_t m_rule_match_handler;
    ruleset_match_handler_t m_ruleset_match_handler;
    field_unary_operator_match_handler_t m_field_unary_operator_match_handler;
    variable_declaration_match_handler_t m_variable_declaration_match_handler;
    rule_context_rule_match_handler_t m_rule_context_match_handler;
    table_call_match_handler_t m_table_call_match_handler;
    if_nomatch_match_handler_t m_if_nomatch_match_handler;
    declarative_while_match_handler_t m_declarative_while_match_handler;
    declarative_for_match_handler_t m_declarative_for_match_handler;
    declarative_delete_handler_t m_declarative_delete_handler;
    declarative_insert_handler_t m_declarative_insert_handler;
};

class translation_engine_action_t : public clang::ASTFrontendAction
{
public:
    std::unique_ptr<clang::ASTConsumer> CreateASTConsumer(
        clang::CompilerInstance& compiler, llvm::StringRef) override
    {
        m_rewriter.setSourceMgr(compiler.getSourceManager(), compiler.getLangOpts());
        return std::unique_ptr<clang::ASTConsumer>(
            new translation_engine_consumer_t(&compiler.getASTContext(), m_rewriter));
    }
    void EndSourceFileAction() override
    {
        if (!g_translation_engine_output_option.empty())
        {
            std::remove(g_translation_engine_output_option.c_str());
        }
        generate_rules(m_rewriter);
        if (g_is_generation_error)
        {
            return;
        }
        g_generated_subscription_code
            += "namespace " + g_current_ruleset
            + "{\nvoid subscribe_ruleset_" + g_current_ruleset + "()\n{\n" + g_current_ruleset_subscription + "}\n"
            + "void unsubscribe_ruleset_" + g_current_ruleset + "()\n{\n" + g_current_ruleset_unsubscription + "}\n"
            + "} // namespace " + g_current_ruleset + "\n"
            + generate_general_subscription_code();

        if (!shouldEraseOutputFiles() && !g_is_generation_error && !g_translation_engine_output_option.empty())
        {
            std::error_code error_code;
            llvm::raw_fd_ostream output_file(g_translation_engine_output_option, error_code, llvm::sys::fs::F_None);

            if (!output_file.has_error())
            {
                output_file << "#include <cstring>\n";
                output_file << "\n";
                output_file << "#include \"gaia/common.hpp\"\n";
                output_file << "#include \"gaia/events.hpp\"\n";
                output_file << "#include \"gaia/rules/rules.hpp\"\n";
                output_file << "\n";
                for (const string& db : g_used_dbs)
                {
                    output_file << "#include \"gaia_" << db << ".h\"\n";
                }

                m_rewriter.getEditBuffer(m_rewriter.getSourceMgr().getMainFileID())
                    .write(output_file);
                output_file << g_generated_subscription_code;
            }

            output_file.close();
        }
    }

private:
    Rewriter m_rewriter;
};

int main(int argc, const char** argv)
{
    cl::opt<bool> help("h", cl::desc("Alias for -help"), cl::Hidden);
    cl::list<std::string> source_files(
        cl::Positional, cl::desc("<sourceFile>"), cl::ZeroOrMore,
        cl::cat(g_translation_engine_category), cl::sub(*cl::AllSubCommands));
    cl::opt<std::string> instance_name(
        "n", cl::desc("DB instance name"), cl::Optional,
        cl::cat(g_translation_engine_category), cl::sub(*cl::AllSubCommands));

    cl::SetVersionPrinter(print_version);
    cl::ResetAllOptionOccurrences();
    cl::HideUnrelatedOptions(g_translation_engine_category);
    std::string error_message;
    llvm::raw_string_ostream stream(error_message);
    std::unique_ptr<CompilationDatabase> compilation_database
        = FixedCompilationDatabase::loadFromCommandLine(argc, argv, error_message);

    if (!cl::ParseCommandLineOptions(argc, argv, "A tool to generate C++ rule and rule subscription code from declarative rulesets", &stream))
    {
        stream.flush();
        return EXIT_FAILURE;
    }

    cl::PrintOptionValues();

    if (source_files.empty())
    {
        cl::PrintHelpMessage();
        return EXIT_SUCCESS;
    }

    if (source_files.size() > 1)
    {
        cerr << "Translation Engine does not support more than one source ruleset." << endl;
        return EXIT_FAILURE;
    }

    if (!instance_name.empty())
    {
        gaia::db::config::session_options_t session_options = gaia::db::config::get_default_session_options();
        session_options.db_instance_name = instance_name.getValue();
        gaia::db::config::set_default_session_options(session_options);
    }

    if (!compilation_database)
    {
        compilation_database = llvm::make_unique<clang::tooling::FixedCompilationDatabase>(
            ".", std::vector<std::string>());
    }

    // Create a new Clang Tool instance (a LibTooling environment).
    ClangTool tool(*compilation_database, source_files);

    // Run the entire translation process within a single transaction.
    int result = EXIT_FAILURE;

    try
    {
        gaia::db::begin_session();
        gaia::db::begin_transaction();

        tool.appendArgumentsAdjuster(getInsertArgumentAdjuster("-fgaia-extensions"));
        result = tool.run(newFrontendActionFactory<translation_engine_action_t>().get());

        gaia::db::commit_transaction();
        gaia::db::end_session();
    }
    catch (gaia::common::system_error& e)
    {
        cerr << "Impossible to connect to " << gaia::db::c_db_server_exec_name << ": '" << e.what() << "'.\n"
             << "The translation requires the " << gaia::db::c_db_server_exec_name << " running.\n"
             << "Start the " << gaia::db::c_db_server_exec_name << " and re-run the translation."
             << endl;
    }

    if (result == 0 && !g_is_generation_error)
    {
        return EXIT_SUCCESS;
    }
    else
    {
        return EXIT_FAILURE;
    }
}<|MERGE_RESOLUTION|>--- conflicted
+++ resolved
@@ -136,12 +136,8 @@
     SourceRange return_value = expression->getSourceRange();
     if (dyn_cast<CompoundStmt>(expression) == nullptr)
     {
-<<<<<<< HEAD
-        SourceLocation end_location = Lexer::findLocationAfterToken(return_value.getEnd(), tok::semi, source_manager, options, true);
-=======
         SourceLocation end_location = Lexer::findLocationAfterToken(
             return_value.getEnd(), tok::semi, source_manager, options, true);
->>>>>>> ecd58a1a
         if (end_location.isValid())
         {
             return_value.setEnd(end_location.getLocWithOffset(-1));
@@ -590,15 +586,10 @@
                         if (data_iterator.path_components.size() == 1
                             && table_name == anchor_table_name && !data_iterator.is_absolute_path)
                         {
-<<<<<<< HEAD
-                            auto declaration_source_range_size = variable_declaration_range_iterator.first.getEnd().getRawEncoding() - variable_declaration_range_iterator.first.getBegin().getRawEncoding();
-                            auto min_declaration_source_range_size = variable_declaration_range.getEnd().getRawEncoding() - variable_declaration_range.getBegin().getRawEncoding();
-=======
                             auto declaration_source_range_size = variable_declaration_range_iterator.first.getEnd().getRawEncoding()
                                 - variable_declaration_range_iterator.first.getBegin().getRawEncoding();
                             auto min_declaration_source_range_size = variable_declaration_range.getEnd().getRawEncoding()
                                 - variable_declaration_range.getBegin().getRawEncoding();
->>>>>>> ecd58a1a
                             if (variable_declaration_range.isInvalid() || declaration_source_range_size < min_declaration_source_range_size)
                             {
                                 variable_declaration_range = variable_declaration_range_iterator.first;
@@ -1230,8 +1221,8 @@
         else if (const auto* expression = node_parents_iterator.get<GaiaForStmt>())
         {
             if (is_range_contained_in_another_range(
-                SourceRange(expression->getLParenLoc().getLocWithOffset(1), expression->getRParenLoc().getLocWithOffset(-1)),
-                return_value))
+                    SourceRange(expression->getLParenLoc().getLocWithOffset(1), expression->getRParenLoc().getLocWithOffset(-1)),
+                    return_value))
             {
                 SourceRange for_source_range = expression->getSourceRange();
                 SourceRange nomatch_source_range = get_statement_source_range(expression->getNoMatch(), rewriter.getSourceMgr(), rewriter.getLangOpts());
@@ -1795,10 +1786,10 @@
                 g_is_generation_error = true;
                 return;
             }
-                const ValueDecl* decl = declaration_expression->getDecl();
-                field_name = member_expression->getMemberNameInfo().getName().getAsString();
-                table_name = get_table_name(decl);
-                variable_name = declaration_expression->getNameInfo().getAsString();
+            const ValueDecl* decl = declaration_expression->getDecl();
+            field_name = member_expression->getMemberNameInfo().getName().getAsString();
+            table_name = get_table_name(decl);
+            variable_name = declaration_expression->getNameInfo().getAsString();
 
             if (!get_explicit_path_data(decl, explicit_path_data, set_source_range))
             {
@@ -1819,65 +1810,65 @@
 
         switch (op->getOpcode())
         {
-            case BO_Assign:
-            {
-                token_kind = tok::equal;
-                break;
-            }
-            case BO_MulAssign:
-            {
-                token_kind = tok::starequal;
-                break;
-            }
-            case BO_DivAssign:
-            {
-                token_kind = tok::slashequal;
-                break;
-            }
-            case BO_RemAssign:
-            {
-                token_kind = tok::percentequal;
-                break;
-            }
-            case BO_AddAssign:
-            {
-                token_kind = tok::plusequal;
-                break;
-            }
-            case BO_SubAssign:
-            {
-                token_kind = tok::minusequal;
-                break;
-            }
-            case BO_ShlAssign:
-            {
-                token_kind = tok::lesslessequal;
-                break;
-            }
-            case BO_ShrAssign:
-            {
-                token_kind = tok::greatergreaterequal;
-                break;
-            }
-            case BO_AndAssign:
-            {
-                token_kind = tok::ampequal;
-                break;
-            }
-            case BO_XorAssign:
-            {
-                token_kind = tok::caretequal;
-                break;
-            }
-            case BO_OrAssign:
-            {
-                token_kind = tok::pipeequal;
-                break;
-            }
-            default:
-                cerr << "Incorrect operator type." << endl;
-                g_is_generation_error = true;
-                return;
+        case BO_Assign:
+        {
+            token_kind = tok::equal;
+            break;
+        }
+        case BO_MulAssign:
+        {
+            token_kind = tok::starequal;
+            break;
+        }
+        case BO_DivAssign:
+        {
+            token_kind = tok::slashequal;
+            break;
+        }
+        case BO_RemAssign:
+        {
+            token_kind = tok::percentequal;
+            break;
+        }
+        case BO_AddAssign:
+        {
+            token_kind = tok::plusequal;
+            break;
+        }
+        case BO_SubAssign:
+        {
+            token_kind = tok::minusequal;
+            break;
+        }
+        case BO_ShlAssign:
+        {
+            token_kind = tok::lesslessequal;
+            break;
+        }
+        case BO_ShrAssign:
+        {
+            token_kind = tok::greatergreaterequal;
+            break;
+        }
+        case BO_AndAssign:
+        {
+            token_kind = tok::ampequal;
+            break;
+        }
+        case BO_XorAssign:
+        {
+            token_kind = tok::caretequal;
+            break;
+        }
+        case BO_OrAssign:
+        {
+            token_kind = tok::pipeequal;
+            break;
+        }
+        default:
+            cerr << "Incorrect operator type." << endl;
+            g_is_generation_error = true;
+            return;
         }
 
         replacement_text += convert_compound_binary_opcode(op->getOpcode());
@@ -1885,14 +1876,16 @@
         if (left_declaration_expression != nullptr)
         {
             set_source_range.setEnd(Lexer::findLocationAfterToken(
-                set_source_range.getBegin(), token_kind, m_rewriter.getSourceMgr(),
-                m_rewriter.getLangOpts(), true).getLocWithOffset(-1));
+                                        set_source_range.getBegin(), token_kind, m_rewriter.getSourceMgr(),
+                                        m_rewriter.getLangOpts(), true)
+                                        .getLocWithOffset(-1));
         }
         else
         {
             set_source_range.setEnd(Lexer::findLocationAfterToken(
-                member_expression->getExprLoc(), token_kind, m_rewriter.getSourceMgr(),
-                m_rewriter.getLangOpts(), true).getLocWithOffset(-1));
+                                        member_expression->getExprLoc(), token_kind, m_rewriter.getSourceMgr(),
+                                        m_rewriter.getLangOpts(), true)
+                                        .getLocWithOffset(-1));
         }
         m_rewriter.ReplaceText(set_source_range, replacement_text);
         g_rewriter_history.push_back({set_source_range, replacement_text, replace_text});
@@ -1900,7 +1893,7 @@
             op->getEndLoc(), "; w.update_row(); return w." + field_name + ";}()");
         g_rewriter_history.push_back(
             {SourceRange(op->getEndLoc()), "; w.update_row(); return w." + field_name + ";}()",
-            insert_text_after_token});
+             insert_text_after_token});
 
         auto offset = Lexer::MeasureTokenLength(op->getEndLoc(), m_rewriter.getSourceMgr(), m_rewriter.getLangOpts()) + 1;
         if (!explicit_path_present)
@@ -2092,8 +2085,8 @@
             SourceRange(op->getBeginLoc().getLocWithOffset(-1), op->getEndLoc().getLocWithOffset(1)),
             replace_string);
         g_rewriter_history.push_back(
-                {SourceRange(op->getBeginLoc().getLocWithOffset(-1), op->getEndLoc().getLocWithOffset(1)),
-                replace_string, replace_text});
+            {SourceRange(op->getBeginLoc().getLocWithOffset(-1), op->getEndLoc().getLocWithOffset(1)),
+             replace_string, replace_text});
         auto offset = Lexer::MeasureTokenLength(op->getEndLoc(), m_rewriter.getSourceMgr(), m_rewriter.getLangOpts()) + 1;
 
         if (!explicit_path_present)
@@ -2308,8 +2301,8 @@
             if (r == g_current_ruleset)
             {
                 cerr << "Ruleset names must be unique - '"
-                    << g_current_ruleset
-                    << "' has been found multiple times." << endl;
+                     << g_current_ruleset
+                     << "' has been found multiple times." << endl;
                 g_is_generation_error = true;
                 return;
             }
@@ -2327,11 +2320,11 @@
                     ruleset_declaration->getBeginLoc(),
                     ruleset_declaration->getEndLoc()),
                 "namespace " + g_current_ruleset
-                + "\n{\n} // namespace " + g_current_ruleset + "\n");
+                    + "\n{\n} // namespace " + g_current_ruleset + "\n");
             g_rewriter_history.push_back(
                 {SourceRange(ruleset_declaration->getBeginLoc(), ruleset_declaration->getEndLoc()),
-                "namespace " + g_current_ruleset + "\n{\n} // namespace " + g_current_ruleset + "\n",
-                replace_text});
+                 "namespace " + g_current_ruleset + "\n{\n} // namespace " + g_current_ruleset + "\n",
+                 replace_text});
         }
         else
         {
@@ -2347,10 +2340,10 @@
 
             g_rewriter_history.push_back(
                 {SourceRange(ruleset_declaration->getBeginLoc(), ruleset_declaration->decls_begin()->getBeginLoc().getLocWithOffset(c_declaration_to_ruleset_offset)),
-                "namespace " + g_current_ruleset + "\n{\n", replace_text});
+                 "namespace " + g_current_ruleset + "\n{\n", replace_text});
             g_rewriter_history.push_back(
                 {SourceRange(ruleset_declaration->getEndLoc()),
-                "}// namespace " + g_current_ruleset, replace_text});
+                 "}// namespace " + g_current_ruleset, replace_text});
         }
     }
 
@@ -2395,7 +2388,7 @@
                 if (table_data.second.field_data.find(variable_name) != table_data.second.field_data.end())
                 {
                     cerr << "Local variable declaration '" << variable_name
-                        << "' hides catalog field entity of the same name." << endl;
+                         << "' hides catalog field entity of the same name." << endl;
                     return;
                 }
             }
@@ -2429,7 +2422,7 @@
                 "\"" + g_current_ruleset + "\"");
             g_rewriter_history.push_back(
                 {SourceRange(ruleset_expression->getBeginLoc(), ruleset_expression->getEndLoc()),
-                "\"" + g_current_ruleset + "\"", replace_text});
+                 "\"" + g_current_ruleset + "\"", replace_text});
         }
 
         if (rule_expression != nullptr)
@@ -2440,7 +2433,7 @@
             g_is_rule_context_rule_name_referenced = true;
             g_rewriter_history.push_back(
                 {SourceRange(rule_expression->getBeginLoc(), rule_expression->getEndLoc()),
-                "gaia_rule_name", replace_text});
+                 "gaia_rule_name", replace_text});
         }
 
         if (event_expression != nullptr)
@@ -2460,7 +2453,7 @@
                 "context->gaia_type");
             g_rewriter_history.push_back(
                 {SourceRange(type_expression->getBeginLoc(), type_expression->getEndLoc()),
-                "context->gaia_type", replace_text});
+                 "context->gaia_type", replace_text});
         }
     }
 
@@ -2663,8 +2656,6 @@
     Rewriter& m_rewriter;
 };
 
-<<<<<<< HEAD
-=======
 // AST handler that is called when Insert function is invoked on a table.
 class declarative_insert_handler_t : public MatchFinder::MatchCallback
 {
@@ -2691,10 +2682,8 @@
         // Parse insert call arguments to buid name value map.
         for (auto argument : expression->arguments())
         {
-            string raw_argument_name =
-                m_rewriter.getRewrittenText(
-                    SourceRange(argument_start_location,
-                        argument->getSourceRange().getBegin().getLocWithOffset(-1)));
+            string raw_argument_name = m_rewriter.getRewrittenText(
+                SourceRange(argument_start_location, argument->getSourceRange().getBegin().getLocWithOffset(-1)));
             size_t argument_name_start_position = raw_argument_name.find(',');
             if (argument_name_start_position == string::npos)
             {
@@ -2702,12 +2691,10 @@
             }
             size_t argument_name_end_position = raw_argument_name.find(':');
             string argument_name = raw_argument_name.substr(
-                argument_name_start_position + 1, argument_name_end_position - argument_name_start_position -1);
+                argument_name_start_position + 1, argument_name_end_position - argument_name_start_position - 1);
             //Trim the argument name of whitespaces.
-            argument_name.erase(argument_name.begin(), find_if(argument_name.begin(), argument_name.end(),
-                [](unsigned char ch) { return !isspace(ch); }));
-            argument_name.erase(find_if(argument_name.rbegin(), argument_name.rend(),
-                [](unsigned char ch) { return !isspace(ch); }).base(), argument_name.end());
+            argument_name.erase(argument_name.begin(), find_if(argument_name.begin(), argument_name.end(), [](unsigned char ch) { return !isspace(ch); }));
+            argument_name.erase(find_if(argument_name.rbegin(), argument_name.rend(), [](unsigned char ch) { return !isspace(ch); }).base(), argument_name.end());
             argument_map[argument_name] = m_rewriter.getRewrittenText(argument->getSourceRange());
 
             argument_start_location = argument->getSourceRange().getEnd().getLocWithOffset(1);
@@ -2857,7 +2844,6 @@
     Rewriter& m_rewriter;
 };
 
->>>>>>> ecd58a1a
 class translation_engine_consumer_t : public clang::ASTConsumer
 {
 public:
@@ -3012,17 +2998,17 @@
 
         StatementMatcher declarative_delete_matcher
             = cxxMemberCallExpr(
-                hasAncestor(ruleset_matcher),
-                callee(cxxMethodDecl(hasName("Delete"))),
-                hasDescendant(table_call_matcher)
-                ).bind("DeleteCall");
+                  hasAncestor(ruleset_matcher),
+                  callee(cxxMethodDecl(hasName("Delete"))),
+                  hasDescendant(table_call_matcher))
+                  .bind("DeleteCall");
 
         StatementMatcher declarative_insert_matcher
             = cxxMemberCallExpr(
-                hasAncestor(ruleset_matcher),
-                callee(cxxMethodDecl(hasName("Insert"))),
-                hasDescendant(table_call_matcher)
-                ).bind("InsertCall");
+                  hasAncestor(ruleset_matcher),
+                  callee(cxxMethodDecl(hasName("Insert"))),
+                  hasDescendant(table_call_matcher))
+                  .bind("InsertCall");
 
         m_matcher.addMatcher(field_get_matcher, &m_field_get_match_handler);
         m_matcher.addMatcher(table_field_get_matcher, &m_field_get_match_handler);
