--- conflicted
+++ resolved
@@ -1293,15 +1293,9 @@
             {
                 g_generated_subscription_code
                     += "namespace " + g_current_ruleset
-<<<<<<< HEAD
-                    + "{\nvoid subscribeRuleset_" + g_current_ruleset
+                    + "{\nvoid subscribe_ruleset_" + g_current_ruleset
                     + "()\n{\n" + g_current_ruleset_subscription
-                    + "}\nvoid unsubscribeRuleset_" + g_current_ruleset
-=======
-                    + "{\nvoid subscribe_ruleset_" + ruleset_declaration->getName().str()
-                    + "()\n{\n" + g_current_ruleset_subscription
-                    + "}\nvoid unsubscribe_ruleset_" + ruleset_declaration->getName().str()
->>>>>>> 09072625
+                    + "}\nvoid unsubscribe_ruleset_" + g_current_ruleset
                     + "()\n{\n" + g_current_ruleset_unsubscription + "}\n}\n";
             }
             g_current_ruleset = ruleset_declaration->getName().str();
