--- conflicted
+++ resolved
@@ -2111,22 +2111,6 @@
         }
         m_rewriter.ReplaceText(set_source_range, replacement_text);
         g_rewriter_history.push_back({set_source_range, replacement_text, replace_text});
-<<<<<<< HEAD
-        replacement_text = (
-            Twine("; ")
-            + writer_variable
-            + ".update_row(); return "
-            + writer_variable
-            + "."
-            + field_name
-            + ";}()").str();
-        SourceLocation operator_end_location = op->getEndLoc();
-        SourceRange operator_source_range = get_statement_source_range(op, m_rewriter.getSourceMgr(),m_rewriter.getLangOpts());
-        if (operator_source_range.isValid() && operator_source_range.getEnd() < operator_end_location)
-        {
-            operator_end_location = operator_source_range.getEnd().getLocWithOffset(-2);
-        }
-=======
         replacement_text = (Twine("; ")
                             + writer_variable
                             + ".update_row(); return "
@@ -2134,10 +2118,13 @@
                             + "."
                             + field_name
                             + ";}()")
-                               .str();
-        m_rewriter.InsertTextAfterToken(op->getEndLoc(), replacement_text);
-        g_rewriter_history.push_back({SourceRange(op->getEndLoc()), replacement_text, insert_text_after_token});
->>>>>>> 6889274c
+                                .str();
+        SourceLocation operator_end_location = op->getEndLoc();
+        SourceRange operator_source_range = get_statement_source_range(op, m_rewriter.getSourceMgr(),m_rewriter.getLangOpts());
+        if (operator_source_range.isValid() && operator_source_range.getEnd() < operator_end_location)
+        {
+            operator_end_location = operator_source_range.getEnd().getLocWithOffset(-2);
+        }
 
         m_rewriter.InsertTextAfterToken(operator_end_location, replacement_text);
         g_rewriter_history.push_back({SourceRange(operator_end_location), replacement_text, insert_text_after_token});
