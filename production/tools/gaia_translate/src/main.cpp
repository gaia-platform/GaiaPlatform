/////////////////////////////////////////////
// Copyright (c) Gaia Platform LLC
// All rights reserved.
/////////////////////////////////////////////

#include <algorithm>
#include <iostream>
#include <string>
#include <unordered_set>
#include <vector>

#pragma clang diagnostic push
#pragma clang diagnostic ignored "-Wunused-parameter"
#include "clang/AST/ASTConsumer.h"
#include "clang/AST/ASTContext.h"
#include "clang/AST/Attr.h"
#include "clang/AST/RecursiveASTVisitor.h"
#include "clang/ASTMatchers/ASTMatchFinder.h"
#include "clang/ASTMatchers/ASTMatchers.h"
#include "clang/Driver/Options.h"
#include "clang/Frontend/CompilerInstance.h"
#include "clang/Frontend/FrontendAction.h"
#include "clang/Rewrite/Core/Rewriter.h"
#include "clang/Tooling/CommonOptionsParser.h"
#include "clang/Tooling/Tooling.h"
#pragma clang diagnostic pop

#include "gaia_internal/catalog/gaia_catalog.h"
#include "gaia_internal/common/gaia_version.hpp"
#include "gaia_internal/db/db_client_config.hpp"

#include "table_navigation.h"

using namespace std;
using namespace clang;
using namespace clang::driver;
using namespace clang::tooling;
using namespace llvm;
using namespace clang::ast_matchers;
using namespace gaia;
using namespace gaia::common;
using namespace gaia::translation;

cl::OptionCategory g_translation_engine_category("Use translation engine options");
cl::opt<string> g_translation_engine_output_option(
    "output", cl::init(""), cl::desc("output file name"), cl::cat(g_translation_engine_category));

std::string g_current_ruleset;
bool g_is_generation_error = false;
int g_current_ruleset_rule_number = 1;
unsigned int g_current_ruleset_rule_line_number = 1;
constexpr int c_declaration_to_ruleset_offset = -2;
bool g_is_rule_context_rule_name_referenced = false;
SourceRange g_rule_attribute_source_range;
bool g_is_rule_prolog_specified = false;
constexpr int c_encoding_shift = 16;
constexpr int c_encoding_mask = 0xFFFF;
constexpr char c_if_stmt[] = "if";

vector<string> g_rulesets;
unordered_map<string, unordered_set<string>> g_active_fields;
unordered_set<string> g_insert_tables;
unordered_set<string> g_update_tables;
unordered_map<string, string> g_attribute_tag_map;

namespace std
{
template <>
struct hash<SourceRange>
{
    std::size_t operator()(SourceRange const& range) const noexcept
    {
        return std::hash<unsigned int>{}(
            (range.getBegin().getRawEncoding() << c_encoding_shift) | (range.getEnd().getRawEncoding() & c_encoding_mask));
    }
};
template <>
struct hash<SourceLocation>
{
    std::size_t operator()(SourceLocation const& location) const noexcept
    {
        return std::hash<unsigned int>{}(location.getRawEncoding());
    }
};
} // namespace std

unordered_set<SourceLocation> g_insert_call_locations;

unordered_map<SourceRange, vector<explicit_path_data_t>> g_expression_explicit_path_data;

unordered_set<string> g_used_dbs;

const FunctionDecl* g_current_rule_declaration = nullptr;

string g_current_ruleset_subscription;
string g_generated_subscription_code;
string g_current_ruleset_unsubscription;

enum rewriter_operation_t
{
    replace_text,
    insert_text_after_token,
    remove_text,
    insert_text_before,
};

struct rewriter_history_t
{
    SourceRange range;
    string string_argument;
    rewriter_operation_t operation;
};

vector<rewriter_history_t> g_rewriter_history;
vector<SourceRange> g_nomatch_location;
unordered_map<SourceRange, string> g_variable_declaration_location;
unordered_set<SourceRange> g_variable_declaration_init_location;
unordered_map<SourceRange, SourceLocation> g_nomatch_location_map;
unordered_map<SourceRange, string> g_break_label_map;
unordered_map<SourceRange, string> g_continue_label_map;

// Suppress these clang-tidy warnings for now.
static const char c_nolint_identifier_naming[] = "// NOLINTNEXTLINE(readability-identifier-naming)";
static const char c_ident[] = "    ";

static void print_version(raw_ostream& stream)
{
    stream << "Gaia Translation Engine " << gaia_full_version() << "\nCopyright (c) Gaia Platform LLC\n";
}

SourceRange get_statement_source_range(const Stmt* expression, const SourceManager& source_manager, const LangOptions& options)
{
    if (expression == nullptr)
    {
        return SourceRange();
    }
    SourceRange return_value = expression->getSourceRange();
    if (dyn_cast<CompoundStmt>(expression) == nullptr)
    {
        SourceLocation end_location = Lexer::findLocationAfterToken(return_value.getEnd(),
                tok::semi, source_manager, options, true);
        if (end_location.isValid())
        {
            return_value.setEnd(end_location.getLocWithOffset(-1));
        }
    }
    return return_value;
}

SourceRange get_if_statement_source_range(const IfStmt* expression, const SourceManager& source_manager, const LangOptions& options)
{
    if (expression == nullptr)
    {
        return SourceRange();
    }
    SourceRange return_value = expression->getSourceRange();
    SourceRange nomatch_source_range = get_statement_source_range(expression->getNoMatch(), source_manager, options);
    SourceRange else_source_range = get_statement_source_range(expression->getElse(), source_manager, options);
    SourceRange then_source_range = get_statement_source_range(expression->getThen(), source_manager, options);
    if (nomatch_source_range.isValid())
    {
        return_value.setEnd(nomatch_source_range.getEnd());
    }
    else if (else_source_range.isValid())
    {
        return_value.setEnd(else_source_range.getEnd());
    }
    else
    {
        return_value.setEnd(then_source_range.getEnd());
    }
    return return_value;
}

void get_variable_name(string& variable_name, string& table_name, explicit_path_data_t& explicit_path_data)
{
    const auto& table_iterator = explicit_path_data.tag_table_map.find(variable_name);
    if (table_iterator == explicit_path_data.tag_table_map.end())
    {
        table_name = variable_name;
    }
    else
    {
        table_name = table_iterator->second;
    }
    auto defined_tag_iterator = explicit_path_data.defined_tags.find(variable_name);
    if (defined_tag_iterator != explicit_path_data.defined_tags.end())
    {
        variable_name = defined_tag_iterator->second;
    }
    if (table_name != variable_name)
    {
        explicit_path_data.tag_table_map[variable_name] = table_name;
    }

    if (explicit_path_data.tag_table_map.find(variable_name) == explicit_path_data.tag_table_map.end())
    {
        variable_name = table_navigation_t::get_variable_name(table_name, explicit_path_data.tag_table_map);
        explicit_path_data.tag_table_map[variable_name] = table_name;
    }
    explicit_path_data.variable_name = variable_name;
}

bool is_range_contained_in_another_range(const SourceRange& range1, const SourceRange& range2)
{
    if (range1 == range2)
    {
        return true;
    }

    if (range1.getBegin() == range2.getBegin() && range2.getEnd() < range1.getEnd())
    {
        return true;
    }
    if (range1.getBegin() < range2.getBegin() && range1.getEnd() == range2.getEnd())
    {
        return true;
    }
    if (range1.getBegin() < range2.getBegin() && range2.getEnd() < range1.getEnd())
    {
        return true;
    }
    return false;
}

string get_table_from_expression(const string& expression)
{
    size_t dot_position = expression.find('.');
    if (dot_position != string::npos)
    {
        return expression.substr(0, dot_position);
    }
    else
    {
        return expression;
    }
}

bool is_tag_defined(const unordered_map<string, string>& tag_map, const string& tag)
{
    for (const auto& defined_tag_iterator : tag_map)
    {
        if (defined_tag_iterator.second == tag)
        {
            return true;
        }
    }
    return false;
}

bool optimize_path(vector<explicit_path_data_t>& path, explicit_path_data_t& path_segment)
{
    string first_table = get_table_from_expression(path_segment.path_components.front());
    for (auto& path_iterator : path)
    {
        if (is_tag_defined(path_iterator.defined_tags, first_table))
        {
            path_segment.skip_implicit_path_generation = true;
            path.insert(path.begin(), path_segment);
            return true;
        }
        if (is_tag_defined(path_segment.defined_tags, get_table_from_expression(path_iterator.path_components.front())))
        {
            path_iterator.skip_implicit_path_generation = true;
        }
    }
    return false;
}

bool is_path_segment_contained_in_another_path(
    const vector<explicit_path_data_t>& path,
    const explicit_path_data_t& path_segment)
{
    unordered_set<string> tag_container, table_container;

    if (!path_segment.defined_tags.empty())
    {
        return false;
    }

    for (const auto& path_iterator : path)
    {
        for (const auto& table_iterator : path_iterator.path_components)
        {
            string table_name = get_table_from_expression(table_iterator);
            auto tag_iterator = path_iterator.defined_tags.find(table_name);
            if (tag_iterator != path_iterator.defined_tags.end())
            {
                table_name = tag_iterator->second;
            }
            table_container.insert(table_name);
        }
        for (const auto& tag_iterator : path_iterator.tag_table_map)
        {
            tag_container.insert(tag_iterator.first);
        }
    }

    for (const auto& tag_map_iterator : path_segment.tag_table_map)
    {
        if (tag_container.find(tag_map_iterator.first) == tag_container.end())
        {
            return false;
        }
    }

    for (const auto& table_iterator : path_segment.path_components)
    {
        if (table_container.find(get_table_from_expression(table_iterator)) == table_container.end())
        {
            return false;
        }
    }

    return true;
}

void validate_table_data()
{
    if (table_navigation_t::get_table_data().empty())
    {
        g_is_generation_error = true;
        return;
    }
}

string generate_general_subscription_code()
{
    string return_value;
    return_value
        .append("namespace gaia\n")
        .append("{\n")
        .append("namespace rules\n")
        .append("{\n")
        .append("extern \"C\" void subscribe_ruleset(const char* ruleset_name)\n")
        .append("{\n");

    for (const string& ruleset : g_rulesets)
    {
        return_value
            .append(c_ident)
            .append("if (strcmp(ruleset_name, \"")
            .append(ruleset)
            .append("\") == 0)\n")
            .append(c_ident)
            .append("{\n")
            .append(c_ident)
            .append(c_ident)
            .append("::")
            .append(ruleset)
            .append("::subscribe_ruleset_")
            .append(ruleset)
            .append("();\n")
            .append(c_ident)
            .append(c_ident)
            .append("return;\n")
            .append(c_ident)
            .append("}\n");
    }

    return_value
        .append(c_ident)
        .append("throw gaia::rules::ruleset_not_found(ruleset_name);\n")
        .append("}\n")
        .append("extern \"C\" void unsubscribe_ruleset(const char* ruleset_name)\n")
        .append("{\n");

    for (const string& ruleset : g_rulesets)
    {
        return_value
            .append(c_ident)
            .append("if (strcmp(ruleset_name, \"")
            .append(ruleset)
            .append("\") == 0)\n")
            .append(c_ident)
            .append("{\n")
            .append(c_ident)
            .append(c_ident)
            .append("::")
            .append(ruleset)
            .append("::unsubscribe_ruleset_")
            .append(ruleset)
            .append("();\n")
            .append(c_ident)
            .append(c_ident)
            .append("return;\n")
            .append(c_ident)
            .append("}\n");
    }

    return_value
        .append(c_ident)
        .append("throw ruleset_not_found(ruleset_name);\n")
        .append("}\n")
        .append("extern \"C\" void initialize_rules()\n")
        .append("{\n");

    for (const string& ruleset : g_rulesets)
    {
        return_value
            .append(c_ident)
            .append("::" + ruleset)
            .append("::subscribe_ruleset_" + ruleset + "();\n");
    }
    return_value
        .append("}\n")
        .append("} // namespace rules\n")
        .append("} // namespace gaia\n");

    return return_value;
}

string get_table_name(const Decl* decl)
{
    const FieldTableAttr* table_attr = decl->getAttr<FieldTableAttr>();
    if (table_attr != nullptr)
    {
        return table_attr->getTable()->getName().str();
    }
    return "";
}

// The function parses a rule  attribute e.g.
// Employee
// Employee.name_last
// E:Employee
// E:Employee.name_last
bool parse_attribute(const string& attribute, string& table, string& field, string& tag)
{
    string tagless_attribute;
    size_t tag_position = attribute.find(':');
    if (tag_position != string::npos)
    {
        tag = attribute.substr(0, tag_position);
        tagless_attribute = attribute.substr(tag_position + 1);
    }
    else
    {
        tagless_attribute = attribute;
    }
    size_t dot_position = tagless_attribute.find('.');
    // Handle fully qualified reference.
    if (dot_position != string::npos)
    {
        table = tagless_attribute.substr(0, dot_position);
        field = tagless_attribute.substr(dot_position + 1);
        return true;
    }
    validate_table_data();

    if (table_navigation_t::get_table_data().find(tagless_attribute) == table_navigation_t::get_table_data().end())
    {
        // Might be a field.
        for (const auto& tbl : table_navigation_t::get_table_data())
        {
            if (tbl.second.field_data.find(tagless_attribute) != tbl.second.field_data.end())
            {
                table = tbl.first;
                field = tagless_attribute;
                return true;
            }
        }
        return false;
    }
    table = tagless_attribute;
    field.clear();
    return true;
}

// This function adds a field to active fields list if it is marked as active in the catalog;
// it returns true if there was no error and false otherwise.
bool validate_and_add_active_field(const string& table_name, const string& field_name, bool is_active_from_field = false)
{
    if (g_is_rule_prolog_specified && is_active_from_field)
    {
        cerr << "Since a rule attribute was provided, specifying active fields inside the rule is not supported." << endl;
        g_is_generation_error = true;
        return false;
    }

    validate_table_data();

    if (g_is_generation_error)
    {
        return false;
    }

    if (table_navigation_t::get_table_data().find(table_name) == table_navigation_t::get_table_data().end())
    {
        cerr << "Table '" << table_name << "' was not found in the catalog." << endl;
        g_is_generation_error = true;
        return false;
    }

    auto fields = table_navigation_t::get_table_data().find(table_name)->second.field_data;

    if (fields.find(field_name) == fields.end())
    {
        cerr << "Field '" << field_name << "' of table '" << table_name << "' was not found in the catalog." << endl;
        g_is_generation_error = true;
        return false;
    }

    if (fields[field_name].is_deprecated)
    {
        cerr << "Field '" << field_name << "' of table '" << table_name << "' is deprecated in the catalog." << endl;
        g_is_generation_error = true;
        return false;
    }

    // TODO[GAIAPLAT-622] If we ever add a "strict" mode to the database, then we
    // should reinstate checking for active fields.

    g_active_fields[table_name].insert(field_name);
    return true;
}

string get_table_name(const string& table, const unordered_map<string, string>& tag_map)
{
    auto tag_iterator = tag_map.find(table);
    if (tag_iterator == tag_map.end())
    {
        tag_iterator = g_attribute_tag_map.find(table);
        if (tag_iterator != g_attribute_tag_map.end())
        {
            return tag_iterator->second;
        }
    }
    else
    {
        return tag_iterator->second;
    }

    return table;
}

void generate_navigation(const string& anchor_table, Rewriter& rewriter)
{
    if (g_is_generation_error)
    {
        return;
    }

    for (const auto& explicit_path_data_iterator : g_expression_explicit_path_data)
    {
        SourceRange nomatch_range;
        for (const auto& nomatch_source_range : g_nomatch_location)
        {
            if (explicit_path_data_iterator.first.getEnd() == nomatch_source_range.getEnd())
            {
                nomatch_range = nomatch_source_range;
                break;
            }
        }
        const auto break_label_iterator = g_break_label_map.find(explicit_path_data_iterator.first);
        const auto continue_label_iterator = g_continue_label_map.find(explicit_path_data_iterator.first);
        string break_label;
        string continue_label;
        if (break_label_iterator != g_break_label_map.end())
        {
            break_label = break_label_iterator->second;
        }
        if (continue_label_iterator != g_continue_label_map.end())
        {
            continue_label = continue_label_iterator->second;
        }
        for (const auto& data_iterator : explicit_path_data_iterator.second)
        {
            string anchor_table_name = get_table_name(
                get_table_from_expression(anchor_table), data_iterator.tag_table_map);

            SourceRange variable_declaration_range;
            for (const auto& variable_declaration_range_iterator : g_variable_declaration_location)
            {
                string variable_name = variable_declaration_range_iterator.second;
                if (g_attribute_tag_map.find(variable_name) != g_attribute_tag_map.end())
                {
                    cerr << "Local variable declaration '" << variable_name
                        << "' hides a tag of the same name." << endl;
                }
                if (is_range_contained_in_another_range(
                        explicit_path_data_iterator.first, variable_declaration_range_iterator.first))
                {
                    if (data_iterator.tag_table_map.find(variable_name) != data_iterator.tag_table_map.end()
                        || is_tag_defined(data_iterator.defined_tags, variable_name))
                    {
                        cerr << "Local variable declaration '" << variable_name
                             << "' hides a tag of the same name." << endl;
                    }

                    if (g_variable_declaration_init_location.find(variable_declaration_range_iterator.first)
                        != g_variable_declaration_init_location.end())
                    {
                        string table_name = get_table_name(
                            get_table_from_expression(
                                data_iterator.path_components.front()),
                            data_iterator.tag_table_map);

                        if (data_iterator.path_components.size() == 1
                            && table_name == anchor_table_name && !data_iterator.is_absolute_path)
                        {
                            auto declaration_source_range_size =
                                variable_declaration_range_iterator.first.getEnd().getRawEncoding() - variable_declaration_range_iterator.first.getBegin().getRawEncoding();
                            auto min_declaration_source_range_size =
                                variable_declaration_range.getEnd().getRawEncoding() - variable_declaration_range.getBegin().getRawEncoding();
                            if (variable_declaration_range.isInvalid() || declaration_source_range_size < min_declaration_source_range_size)
                            {
                                variable_declaration_range = variable_declaration_range_iterator.first;
                            }
                        }
                        else
                        {
                            cerr << "Initialization of declared variable with EDC objects is not supported." << endl;
                            g_is_generation_error = true;
                            return;
                        }
                    }
                }
            }

            if (variable_declaration_range.isValid())
            {
                string declaration_code = rewriter.getRewrittenText(variable_declaration_range);
                if (!declaration_code.empty())
                {
                    size_t start_position = declaration_code.find(data_iterator.variable_name);
                    if (start_position != std::string::npos)
                    {
                        const auto& table_data = table_navigation_t::get_table_data();
                        auto anchor_table_data_itr = table_data.find(anchor_table_name);

                        if (anchor_table_data_itr == table_data.end())
                        {
                            return;
                        }

                        string replacement_code
                            = string("gaia::")
                                  .append(anchor_table_data_itr->second.db_name)
                                  .append("::")
                                  .append(anchor_table_name)
                                  .append("_t::get(context->record)");

                        declaration_code.replace(start_position, data_iterator.variable_name.length(), replacement_code);
                        rewriter.ReplaceText(variable_declaration_range, declaration_code);
                        continue;
                    }
                }
            }

            if (data_iterator.skip_implicit_path_generation && data_iterator.path_components.size() == 1)
            {
                continue;
            }

            navigation_code_data_t navigation_code = table_navigation_t::generate_explicit_navigation_code(
                anchor_table, data_iterator);
            if (navigation_code.prefix.empty())
            {
                g_is_generation_error = true;
                return;
            }

            if (!break_label.empty())
            {
                navigation_code.postfix += "\n" + break_label + ":\n";
            }
            if (!continue_label.empty())
            {
                navigation_code.postfix = "\n" + continue_label + ":\n" + navigation_code.postfix;
            }

            if (nomatch_range.isValid())
            {
                string variable_name = table_navigation_t::get_variable_name("", unordered_map<string, string>());
                string nomatch_prefix = "{\nbool " + variable_name + " = false;\n";
                rewriter.InsertTextBefore(
                    explicit_path_data_iterator.first.getBegin(),
                    nomatch_prefix + navigation_code.prefix);
                rewriter.InsertTextAfter(explicit_path_data_iterator.first.getBegin(), variable_name + " = true;\n");
                rewriter.ReplaceText(
                    SourceRange(g_nomatch_location_map[nomatch_range], nomatch_range.getEnd()),
                        navigation_code.postfix + "\nif (!" + variable_name + ")\n" + rewriter.getRewrittenText(nomatch_range) + "}\n");
            }
            else
            {
                rewriter.InsertTextBefore(
                    explicit_path_data_iterator.first.getBegin(),
                    navigation_code.prefix);
                rewriter.InsertTextAfterToken(
                    explicit_path_data_iterator.first.getEnd(),
                    navigation_code.postfix);
            }
        }
    }
}

void generate_table_subscription(
    const string& table,
    const string& field_subscription_code,
    int rule_count,
    bool subscribe_update,
    unordered_map<uint32_t, string>& rule_line_numbers,
    Rewriter& rewriter)
{
    string common_subscription_code;
    if (table_navigation_t::get_table_data().find(table) == table_navigation_t::get_table_data().end())
    {
        cerr << "Table '" << table << "' was not found in the catalog." << endl;
        g_is_generation_error = true;
        return;
    }
    string rule_name
        = g_current_ruleset + "_" + g_current_rule_declaration->getName().str() + "_" + to_string(rule_count);
    string rule_name_log = to_string(g_current_ruleset_rule_number);
    rule_name_log.append("_").append(table);

    string rule_line_var = rule_line_numbers[g_current_ruleset_rule_number];

    // Declare a constant for the line number of the rule if this is the first
    // time we've seen this rule.  Note that we may see a rule multiple times if
    // the rule has multiple anchor rows.
    if (rule_line_var.empty())
    {
        rule_line_var = "c_rule_line_";
        rule_line_var.append(to_string(g_current_ruleset_rule_number));
        rule_line_numbers[g_current_ruleset_rule_number] = rule_line_var;

        common_subscription_code
            .append(c_ident)
            .append("const uint32_t ")
            .append(rule_line_var)
            .append(" = ")
            .append(to_string(g_current_ruleset_rule_line_number))
            .append(";\n");
    }

    common_subscription_code
        .append(c_ident)
        .append(c_nolint_identifier_naming)
        .append("\n")
        .append(c_ident)
        .append("gaia::rules::rule_binding_t ")
        .append(rule_name)
        .append("binding(\"")
        .append(g_current_ruleset)
        .append("\",\"")
        .append(rule_name_log)
        .append("\",")
        .append(g_current_ruleset)
        .append("::")
        .append(rule_name)
        .append(",")
        .append(rule_line_var)
        .append(");\n");

    g_current_ruleset_subscription += common_subscription_code;
    g_current_ruleset_unsubscription += common_subscription_code;

    if (field_subscription_code.empty())
    {
        g_current_ruleset_subscription
            .append(c_ident)
            .append("gaia::rules::subscribe_rule(gaia::")
            .append(table_navigation_t::get_table_data().find(table)->second.db_name)
            .append("::")
            .append(table);
        if (subscribe_update)
        {
            g_current_ruleset_subscription.append(
                "_t::s_gaia_type, gaia::db::triggers::event_type_t::row_update, gaia::rules::empty_fields,");
        }
        else
        {
            g_current_ruleset_subscription.append(
                "_t::s_gaia_type, gaia::db::triggers::event_type_t::row_insert, gaia::rules::empty_fields,");
        }
        g_current_ruleset_subscription
            .append(rule_name)
            .append("binding);\n");

        g_current_ruleset_unsubscription
            .append(c_ident)
            .append("gaia::rules::unsubscribe_rule(gaia::")
            .append(table_navigation_t::get_table_data().find(table)->second.db_name)
            .append("::")
            .append(table)
            .append("_t::s_gaia_type, gaia::db::triggers::event_type_t::row_insert, gaia::rules::empty_fields,")
            .append(rule_name)
            .append("binding);\n");
    }
    else
    {
        g_current_ruleset_subscription
            .append(field_subscription_code)
            .append(c_ident)
            .append("gaia::rules::subscribe_rule(gaia::")
            .append(table_navigation_t::get_table_data().find(table)->second.db_name)
            .append("::")
            .append(table)
            .append("_t::s_gaia_type, gaia::db::triggers::event_type_t::row_update, fields_")
            .append(rule_name)
            .append(",")
            .append(rule_name)
            .append("binding);\n");
        g_current_ruleset_unsubscription
            .append(field_subscription_code)
            .append(c_ident)
            .append("gaia::rules::unsubscribe_rule(gaia::")
            .append(table_navigation_t::get_table_data().find(table)->second.db_name)
            .append("::")
            .append(table)
            .append("_t::s_gaia_type, gaia::db::triggers::event_type_t::row_update, fields_")
            .append(rule_name)
            .append(",")
            .append(rule_name)
            .append("binding);\n");
    }

    string function_prologue = string("\n")
                                   .append(c_nolint_identifier_naming)
                                   .append("\nvoid ")
                                   .append(rule_name);
    bool is_absoute_path_only = true;
    for (const auto& explicit_path_data_iterator : g_expression_explicit_path_data)
    {
        if (!is_absoute_path_only)
        {
            break;
        }
        for (const auto& data_iterator : explicit_path_data_iterator.second)
        {
            if (!data_iterator.is_absolute_path)
            {
                is_absoute_path_only = false;
                break;
            }
        }
    }

    if (!g_is_rule_context_rule_name_referenced && (is_absoute_path_only || g_expression_explicit_path_data.empty()))
    {
        function_prologue.append("(const gaia::rules::rule_context_t*)\n");
    }
    else
    {
        function_prologue.append("(const gaia::rules::rule_context_t* context)\n");
    }

    if (rule_count == 1)
    {
        if (g_is_rule_context_rule_name_referenced)
        {
            rewriter.InsertTextAfterToken(
                g_current_rule_declaration->getLocation(),
                "\nstatic const char gaia_rule_name[] = \"" + rule_name_log + "\";\n");
        }
        if (g_rule_attribute_source_range.isValid())
        {
            rewriter.ReplaceText(g_rule_attribute_source_range, function_prologue);
        }
        else
        {
            rewriter.InsertText(g_current_rule_declaration->getLocation(), function_prologue);
        }

        generate_navigation(table, rewriter);
    }
    else
    {
        Rewriter copy_rewriter = Rewriter(rewriter.getSourceMgr(), rewriter.getLangOpts());

        for (const auto& history_item : g_rewriter_history)
        {
            switch (history_item.operation)
            {
            case replace_text:
                copy_rewriter.ReplaceText(history_item.range, history_item.string_argument);
                break;
            case insert_text_after_token:
                copy_rewriter.InsertTextAfterToken(history_item.range.getBegin(), history_item.string_argument);
                break;
            case remove_text:
                copy_rewriter.RemoveText(history_item.range);
                break;
            case insert_text_before:
                copy_rewriter.InsertTextBefore(history_item.range.getBegin(), history_item.string_argument);
                break;
            default:
                break;
            }
        }
        if (g_is_rule_context_rule_name_referenced)
        {
            copy_rewriter.InsertTextAfterToken(
                g_current_rule_declaration->getLocation(),
                "\nstatic const char gaia_rule_name[] = \"" + rule_name_log + "\";\n");
        }

        generate_navigation(table, copy_rewriter);

        if (g_rule_attribute_source_range.isValid())
        {
            copy_rewriter.RemoveText(g_rule_attribute_source_range);
            rewriter.InsertTextBefore(
                g_rule_attribute_source_range.getBegin(),
                function_prologue + copy_rewriter.getRewrittenText(g_current_rule_declaration->getSourceRange()));
        }
        else
        {
            rewriter.InsertTextBefore(
                g_current_rule_declaration->getLocation(),
                function_prologue + copy_rewriter.getRewrittenText(g_current_rule_declaration->getSourceRange()));
        }
    }
}

void optimize_subscription(const string& table, int rule_count)
{
    // This is to reuse the same rule function and rule_binding_t
    // for the same table in case update and insert operation.
    if (g_insert_tables.find(table) != g_insert_tables.end())
    {
        string rule_name
            = g_current_ruleset + "_" + g_current_rule_declaration->getName().str() + "_" + to_string(rule_count);
        g_current_ruleset_subscription
            .append(c_ident)
            .append("gaia::rules::subscribe_rule(gaia::")
            .append(table_navigation_t::get_table_data().find(table)->second.db_name)
            .append("::")
            .append(table)
            .append("_t::s_gaia_type, gaia::db::triggers::event_type_t::row_insert, gaia::rules::empty_fields,")
            .append(rule_name)
            .append("binding);\n");

        g_current_ruleset_unsubscription
            .append(c_ident)
            .append("gaia::rules::unsubscribe_rule(gaia::")
            .append(table_navigation_t::get_table_data().find(table)->second.db_name)
            .append("::")
            .append(table)
            .append("_t::s_gaia_type, gaia::db::triggers::event_type_t::row_insert, gaia::rules::empty_fields,")
            .append(rule_name)
            .append("binding);\n");

        g_insert_tables.erase(table);
    }
}

void generate_rules(Rewriter& rewriter)
{
    validate_table_data();
    if (g_is_generation_error)
    {
        return;
    }
    if (g_current_rule_declaration == nullptr)
    {
        return;
    }
    if (g_active_fields.empty() && g_update_tables.empty() && g_insert_tables.empty())
    {
        cerr << "No active fields for the rule." << endl;
        g_is_generation_error = true;
        return;
    }
    int rule_count = 1;
    unordered_map<uint32_t, string> rule_line_numbers;

    // Optimize active fields by removing field subscriptions
    // if entire table was subscribed in rule prolog.
    for (const auto& table : g_update_tables)
    {
        g_active_fields.erase(table);
    }

    for (const auto& field_description : g_active_fields)
    {
        if (g_is_generation_error)
        {
            return;
        }

        string table = field_description.first;

        if (field_description.second.empty())
        {
            cerr << "No fields referenced by table '" << table << "'." << endl;
            g_is_generation_error = true;
            return;
        }

        string field_subscription_code;
        string rule_name
            = g_current_ruleset + "_" + g_current_rule_declaration->getName().str() + "_" + to_string(rule_count);

        field_subscription_code
            .append(c_ident)
            .append(c_nolint_identifier_naming)
            .append("\n")
            .append(c_ident)
            .append("gaia::common::field_position_list_t fields_")
            .append(rule_name)
            .append(";\n");

        auto fields = table_navigation_t::get_table_data().find(table)->second.field_data;

        for (const auto& field : field_description.second)
        {
            if (fields.find(field) == fields.end())
            {
                cerr << "Field '" << field << "' of table '" << table << "' was not found in the catalog." << endl;
                g_is_generation_error = true;
                return;
            }
            field_subscription_code
                .append(c_ident)
                .append("fields_")
                .append(rule_name)
                .append(".push_back(")
                .append(to_string(fields[field].position))
                .append(");\n");
        }

        generate_table_subscription(table, field_subscription_code, rule_count, true, rule_line_numbers, rewriter);

        optimize_subscription(table, rule_count);

        rule_count++;
    }

    for (const auto& table : g_update_tables)
    {
        if (g_is_generation_error)
        {
            return;
        }

        generate_table_subscription(table, "", rule_count, true, rule_line_numbers, rewriter);

        optimize_subscription(table, rule_count);

        rule_count++;
    }

    for (const auto& table : g_insert_tables)
    {
        if (g_is_generation_error)
        {
            return;
        }

        generate_table_subscription(table, "", rule_count, false, rule_line_numbers, rewriter);
        rule_count++;
    }
}

void update_expression_location(SourceRange& source, SourceLocation start, SourceLocation end)
{
    if (source.isInvalid())
    {
        source.setBegin(start);
        source.setEnd(end);
        return;
    }

    if (start < source.getBegin())
    {
        source.setBegin(start);
    }

    if (source.getEnd() < end)
    {
        source.setEnd(end);
    }
}

SourceRange get_expression_source_range(ASTContext* context, const Stmt& node, const SourceRange& source_range, Rewriter& rewriter)
{
    SourceRange return_value(source_range.getBegin(), source_range.getEnd());
    if (g_is_generation_error)
    {
        return return_value;
    }
    auto node_parents = context->getParents(node);

    for (const auto& node_parents_iterator : node_parents)
    {
        if (node_parents_iterator.get<CompoundStmt>())
        {
            return return_value;
        }
        else if (node_parents_iterator.get<FunctionDecl>())
        {
            return return_value;
        }
        else if (const auto* expression = node_parents_iterator.get<CXXOperatorCallExpr>())
        {
            auto offset = Lexer::MeasureTokenLength(expression->getEndLoc(), rewriter.getSourceMgr(), rewriter.getLangOpts()) + 1;
            update_expression_location(return_value, expression->getBeginLoc(), expression->getEndLoc().getLocWithOffset(offset));
            return get_expression_source_range(context, *expression, return_value, rewriter);
        }
        else if (const auto* expression = node_parents_iterator.get<BinaryOperator>())
        {
            auto offset = Lexer::MeasureTokenLength(expression->getEndLoc(), rewriter.getSourceMgr(), rewriter.getLangOpts()) + 1;
            update_expression_location(return_value, expression->getBeginLoc(), expression->getEndLoc().getLocWithOffset(offset));
            return get_expression_source_range(context, *expression, return_value, rewriter);
        }
        else if (const auto* expression = node_parents_iterator.get<UnaryOperator>())
        {
            auto offset = Lexer::MeasureTokenLength(expression->getEndLoc(), rewriter.getSourceMgr(), rewriter.getLangOpts()) + 1;
            update_expression_location(return_value, expression->getBeginLoc(), expression->getEndLoc().getLocWithOffset(offset));
            return get_expression_source_range(context, *expression, return_value, rewriter);
        }
        else if (const auto* expression = node_parents_iterator.get<ConditionalOperator>())
        {
            auto offset = Lexer::MeasureTokenLength(expression->getEndLoc(), rewriter.getSourceMgr(), rewriter.getLangOpts()) + 1;
            update_expression_location(return_value, expression->getBeginLoc(), expression->getEndLoc().getLocWithOffset(offset));
            return get_expression_source_range(context, *expression, return_value, rewriter);
        }
        else if (const auto* expression = node_parents_iterator.get<BinaryConditionalOperator>())
        {
            auto offset = Lexer::MeasureTokenLength(expression->getEndLoc(), rewriter.getSourceMgr(), rewriter.getLangOpts()) + 1;
            update_expression_location(return_value, expression->getBeginLoc(), expression->getEndLoc().getLocWithOffset(offset));
            return get_expression_source_range(context, *expression, return_value, rewriter);
        }
        else if (const auto* expression = node_parents_iterator.get<CompoundAssignOperator>())
        {
            auto offset = Lexer::MeasureTokenLength(expression->getEndLoc(), rewriter.getSourceMgr(), rewriter.getLangOpts()) + 1;
            update_expression_location(return_value, expression->getBeginLoc(), expression->getEndLoc().getLocWithOffset(offset));
            return get_expression_source_range(context, *expression, return_value, rewriter);
        }
        else if (const auto* expression = node_parents_iterator.get<CXXMemberCallExpr>())
        {
            auto offset = Lexer::MeasureTokenLength(expression->getEndLoc(), rewriter.getSourceMgr(), rewriter.getLangOpts()) + 1;
            update_expression_location(return_value, expression->getBeginLoc(), expression->getEndLoc().getLocWithOffset(offset));
            return get_expression_source_range(context, *expression, return_value, rewriter);
        }
        else if (const auto* expression = node_parents_iterator.get<CallExpr>())
        {
            auto offset = Lexer::MeasureTokenLength(expression->getEndLoc(), rewriter.getSourceMgr(), rewriter.getLangOpts()) + 1;
            update_expression_location(return_value, expression->getBeginLoc(), expression->getEndLoc().getLocWithOffset(offset));
            return get_expression_source_range(context, *expression, return_value, rewriter);
        }
        else if (const auto* expression = node_parents_iterator.get<IfStmt>())
        {
            if (is_range_contained_in_another_range(expression->getCond()->getSourceRange(), return_value)
                || is_range_contained_in_another_range(return_value, expression->getCond()->getSourceRange()))
            {
                SourceRange if_source_range = get_if_statement_source_range(expression, rewriter.getSourceMgr(), rewriter.getLangOpts());
                update_expression_location(return_value, if_source_range.getBegin(), if_source_range.getEnd());
            }
            return return_value;
        }
        else if (const auto* expression = node_parents_iterator.get<SwitchStmt>())
        {
            auto offset = Lexer::MeasureTokenLength(expression->getEndLoc(), rewriter.getSourceMgr(), rewriter.getLangOpts()) + 1;
            update_expression_location(return_value, expression->getBeginLoc(), expression->getEndLoc().getLocWithOffset(offset));
            return return_value;
        }
        else if (const auto* expression = node_parents_iterator.get<WhileStmt>())
        {
            if (is_range_contained_in_another_range(expression->getCond()->getSourceRange(), return_value)
                || is_range_contained_in_another_range(return_value, expression->getCond()->getSourceRange()))
            {
                auto offset
                    = Lexer::MeasureTokenLength(expression->getEndLoc(), rewriter.getSourceMgr(), rewriter.getLangOpts()) + 1;
                update_expression_location(
                    return_value, expression->getBeginLoc(), expression->getEndLoc().getLocWithOffset(offset));
            }
            return return_value;
        }
        else if (const auto* expression = node_parents_iterator.get<DoStmt>())
        {
            if (is_range_contained_in_another_range(expression->getCond()->getSourceRange(), return_value)
                || is_range_contained_in_another_range(return_value, expression->getCond()->getSourceRange()))
            {
                auto offset
                    = Lexer::MeasureTokenLength(expression->getEndLoc(), rewriter.getSourceMgr(), rewriter.getLangOpts()) + 1;
                update_expression_location(
                    return_value, expression->getBeginLoc(), expression->getEndLoc().getLocWithOffset(offset));
            }
            return return_value;
        }
        else if (const auto* expression = node_parents_iterator.get<ForStmt>())
        {
            if (is_range_contained_in_another_range(expression->getCond()->getSourceRange(), return_value)
                || is_range_contained_in_another_range(expression->getInit()->getSourceRange(), return_value)
                || is_range_contained_in_another_range(expression->getInc()->getSourceRange(), return_value)
                || is_range_contained_in_another_range(return_value, expression->getCond()->getSourceRange())
                || is_range_contained_in_another_range(return_value, expression->getInit()->getSourceRange())
                || is_range_contained_in_another_range(return_value, expression->getInc()->getSourceRange()))
            {
                auto offset
                    = Lexer::MeasureTokenLength(expression->getEndLoc(), rewriter.getSourceMgr(), rewriter.getLangOpts()) + 1;
                update_expression_location(
                    return_value, expression->getBeginLoc(), expression->getEndLoc().getLocWithOffset(offset));
            }
            return return_value;
        }
        else if (const auto* expression = node_parents_iterator.get<GaiaForStmt>())
        {
            if (is_range_contained_in_another_range(
                SourceRange(expression->getLParenLoc().getLocWithOffset(1), expression->getRParenLoc().getLocWithOffset(-1)),
                return_value))
            {
                SourceRange for_source_range = expression->getSourceRange();
                SourceRange nomatch_source_range = get_statement_source_range(expression->getNoMatch(), rewriter.getSourceMgr(), rewriter.getLangOpts());

                if (nomatch_source_range.isValid())
                {
                    for_source_range.setEnd(nomatch_source_range.getEnd());
                }
                update_expression_location(
                    return_value, for_source_range.getBegin(), for_source_range.getEnd());
            }
            return return_value;
        }
        else if (const auto* declaration = node_parents_iterator.get<VarDecl>())
        {
            auto offset
                = Lexer::MeasureTokenLength(declaration->getEndLoc(), rewriter.getSourceMgr(), rewriter.getLangOpts()) + 1;
            update_expression_location(
                return_value, declaration->getBeginLoc(), declaration->getEndLoc().getLocWithOffset(offset));
            return_value.setEnd(declaration->getEndLoc().getLocWithOffset(offset));
            return_value.setBegin(declaration->getBeginLoc());
            auto node_parents = context->getParents(*declaration);
            return get_expression_source_range(context, *(node_parents[0].get<DeclStmt>()), return_value, rewriter);
        }
        else if (const auto* expression = node_parents_iterator.get<Stmt>())
        {
            return get_expression_source_range(context, *expression, return_value, rewriter);
        }
    }
    return return_value;
}

bool is_expression_from_body(ASTContext* context, const Stmt& node)
{
    auto node_parents = context->getParents(node);
    for (const auto& node_parents_iterator : node_parents)
    {
        if (const auto* expression = node_parents_iterator.get<IfStmt>())
        {
            return !is_range_contained_in_another_range(expression->getCond()->getSourceRange(), node.getSourceRange());
        }
        else if (const auto* expression = node_parents_iterator.get<WhileStmt>())
        {
            return !is_range_contained_in_another_range(expression->getCond()->getSourceRange(), node.getSourceRange());
        }
        else if (const auto* expression = node_parents_iterator.get<DoStmt>())
        {
            return !is_range_contained_in_another_range(expression->getCond()->getSourceRange(), node.getSourceRange());
        }
        else if (const auto* expression = node_parents_iterator.get<ForStmt>())
        {
            return !(
                is_range_contained_in_another_range(expression->getInit()->getSourceRange(), node.getSourceRange())
                || is_range_contained_in_another_range(expression->getCond()->getSourceRange(), node.getSourceRange())
                || is_range_contained_in_another_range(expression->getInc()->getSourceRange(), node.getSourceRange()));
        }
        else if (const auto* expression = node_parents_iterator.get<GaiaForStmt>())
        {
            return !is_range_contained_in_another_range(
                SourceRange(expression->getLParenLoc().getLocWithOffset(1), expression->getRParenLoc().getLocWithOffset(-1)),
                node.getSourceRange());
        }
        else if (const auto* declaration = node_parents_iterator.get<VarDecl>())
        {
            auto node_parents = context->getParents(*declaration);
            return is_expression_from_body(context, *(node_parents[0].get<DeclStmt>()));
        }
        else if (const auto* expression = node_parents_iterator.get<Stmt>())
        {
            return is_expression_from_body(context, *expression);
        }
    }
    return false;
}

bool should_expression_location_be_merged(ASTContext* context, const Stmt& node, bool special_parent = false)
{
    auto node_parents = context->getParents(node);
    for (const auto& node_parents_iterator : node_parents)
    {
        if (const auto* expression = node_parents_iterator.get<IfStmt>())
        {
            if (special_parent)
            {
                return false;
            }
            else
            {
                return should_expression_location_be_merged(context, *expression, true);
            }
        }
        else if (const auto* expression = node_parents_iterator.get<WhileStmt>())
        {
            if (special_parent)
            {
                return false;
            }
            else
            {
                return should_expression_location_be_merged(context, *expression, true);
            }
        }
        else if (const auto* expression = node_parents_iterator.get<DoStmt>())
        {
            if (special_parent)
            {
                return false;
            }
            else
            {
                return should_expression_location_be_merged(context, *expression, true);
            }
        }
        else if (const auto* expression = node_parents_iterator.get<ForStmt>())
        {
            if (special_parent)
            {
                return false;
            }
            else
            {
                return should_expression_location_be_merged(context, *expression, true);
            }
        }
        else if (const auto* expression = node_parents_iterator.get<GaiaForStmt>())
        {
            if (special_parent)
            {
                return false;
            }
            else
            {
                return should_expression_location_be_merged(context, *expression, true);
            }
        }
        else if (const auto* declaration = node_parents_iterator.get<VarDecl>())
        {
            auto node_parents = context->getParents(*declaration);
            return should_expression_location_be_merged(context, *(node_parents[0].get<DeclStmt>()));
        }
        else if (const auto* expression = node_parents_iterator.get<Stmt>())
        {
            return should_expression_location_be_merged(context, *expression, special_parent);
        }
    }
    return true;
}

void update_expression_explicit_path_data(
    ASTContext* context,
    const Stmt* node,
    explicit_path_data_t data,
    const SourceRange& source_range,
    Rewriter& rewriter)
{
    if (node == nullptr || data.path_components.empty())
    {
        return;
    }
    vector<explicit_path_data_t> path_data;
    SourceRange expression_source_range = get_expression_source_range(context, *node, source_range, rewriter);
    if (expression_source_range.isInvalid())
    {
        return;
    }
    for (auto& expression_explicit_path_data_iterator : g_expression_explicit_path_data)
    {
        if (is_range_contained_in_another_range(expression_explicit_path_data_iterator.first, expression_source_range))
        {
            if (!is_expression_from_body(context, *node))
            {
                if (is_path_segment_contained_in_another_path(expression_explicit_path_data_iterator.second, data))
                {
                    return;
                }
                if (optimize_path(expression_explicit_path_data_iterator.second, data))
                {
                    return;
                }
                if (expression_explicit_path_data_iterator.first == expression_source_range
                    || should_expression_location_be_merged(context, *node))
                {
                    expression_explicit_path_data_iterator.second.push_back(data);
                    return;
                }
            }
            else
            {
                string first_component = get_table_from_expression(data.path_components.front());
                for (const auto& defined_tag_iterator : expression_explicit_path_data_iterator.second.front().defined_tags)
                {
                    data.tag_table_map[defined_tag_iterator.second] = defined_tag_iterator.first;
                    if (first_component == defined_tag_iterator.second)
                    {
                        data.skip_implicit_path_generation = true;
                    }
                }
            }
        }
    }
    path_data.push_back(data);

    auto explicit_path_data_iterator = g_expression_explicit_path_data.find(expression_source_range);
    if (explicit_path_data_iterator == g_expression_explicit_path_data.end())
    {
        g_expression_explicit_path_data[expression_source_range] = path_data;
    }
    else
    {
        explicit_path_data_iterator->second.insert(explicit_path_data_iterator->second.end(), path_data.begin(), path_data.end());
    }
}

void update_expression_used_tables(
    ASTContext* context,
    const Stmt* node,
    const string& table,
    const string& variable_name,
    const SourceRange& source_range,
    Rewriter& rewriter)
{
    explicit_path_data_t path_data;
    string table_name = get_table_from_expression(table);
    path_data.is_absolute_path = false;
    path_data.path_components.push_back(table);
    path_data.tag_table_map[variable_name] = table_name;
    path_data.used_tables.insert(table_name);
    path_data.variable_name = variable_name;
    update_expression_explicit_path_data(context, node, path_data, source_range, rewriter);
}

bool get_explicit_path_data(const Decl* decl, explicit_path_data_t& data, SourceRange& path_source_range)
{
    if (decl == nullptr)
    {
        return false;
    }
    const GaiaExplicitPathAttr* explicit_path_attribute = decl->getAttr<GaiaExplicitPathAttr>();
    if (explicit_path_attribute == nullptr)
    {
        return false;
    }
    data.is_absolute_path = explicit_path_attribute->getPath().startswith("/");
    path_source_range.setBegin(SourceLocation::getFromRawEncoding(explicit_path_attribute->getPathStart()));
    path_source_range.setEnd(SourceLocation::getFromRawEncoding(explicit_path_attribute->getPathEnd()));
    vector<string> path_components;
    unordered_map<string, string> tag_map;
    for (const auto& path_component_iterator : explicit_path_attribute->pathComponents())
    {
        data.path_components.push_back(path_component_iterator);
    }

    data.used_tables.insert(get_table_from_expression(data.path_components.front()));
    const GaiaExplicitPathTagKeysAttr* explicit_path_tag_key_attribute = decl->getAttr<GaiaExplicitPathTagKeysAttr>();
    const GaiaExplicitPathTagValuesAttr* explicit_path_tag_value_attribute = decl->getAttr<GaiaExplicitPathTagValuesAttr>();

    const GaiaExplicitPathDefinedTagKeysAttr* explicit_path_defined_tag_key_attribute
        = decl->getAttr<GaiaExplicitPathDefinedTagKeysAttr>();
    const GaiaExplicitPathDefinedTagValuesAttr* explicit_path_defined_tag_value_attribute
        = decl->getAttr<GaiaExplicitPathDefinedTagValuesAttr>();

    if (explicit_path_tag_key_attribute->tagMapKeys_size() != explicit_path_tag_value_attribute->tagMapValues_size())
    {
        g_is_generation_error = true;
        return false;
    }
    vector<string> tag_map_keys, tag_map_values, defined_tag_map_keys, defined_tag_map_values;

    for (const auto& tag_map_keys_iterator : explicit_path_tag_key_attribute->tagMapKeys())
    {
        tag_map_keys.push_back(tag_map_keys_iterator);
    }

    for (const auto& tag_map_values_iterator : explicit_path_tag_value_attribute->tagMapValues())
    {
        tag_map_values.push_back(tag_map_values_iterator);
    }

    if (explicit_path_defined_tag_key_attribute != nullptr)
    {
        for (const auto& tag_map_keys_iterator : explicit_path_defined_tag_key_attribute->tagMapKeys())
        {
            defined_tag_map_keys.push_back(tag_map_keys_iterator);
        }

        for (const auto& tag_map_values_iterator : explicit_path_defined_tag_value_attribute->tagMapValues())
        {
            defined_tag_map_values.push_back(tag_map_values_iterator);
        }
    }

    for (unsigned int tag_index = 0; tag_index < tag_map_keys.size(); ++tag_index)
    {
        data.tag_table_map[tag_map_keys[tag_index]] = tag_map_values[tag_index];
    }

    for (unsigned int tag_index = 0; tag_index < defined_tag_map_keys.size(); ++tag_index)
    {
        data.defined_tags[defined_tag_map_keys[tag_index]] = defined_tag_map_values[tag_index];
    }

    for (const auto& attribute_tag_map_iterator : g_attribute_tag_map)
    {
        data.tag_table_map[attribute_tag_map_iterator.first] = attribute_tag_map_iterator.second;
    }
    return true;
}

void update_used_dbs(const explicit_path_data_t& explicit_path_data)
{
    for (const auto& component : explicit_path_data.path_components)
    {
        string table_name = get_table_from_expression(component);

        auto tag_table_iterator = explicit_path_data.tag_table_map.find(table_name);
        if (tag_table_iterator != explicit_path_data.tag_table_map.end())
        {
            table_name = tag_table_iterator->second;
        }
        g_used_dbs.insert(table_navigation_t::get_table_data().find(table_name)->second.db_name);
    }
}

class field_get_match_handler_t : public MatchFinder::MatchCallback
{
public:
    explicit field_get_match_handler_t(Rewriter& r)
        : m_rewriter(r)
    {
    }
    void run(const MatchFinder::MatchResult& result) override
    {
        validate_table_data();
        if (g_is_generation_error)
        {
            return;
        }
        const auto* expression = result.Nodes.getNodeAs<DeclRefExpr>("fieldGet");
        const auto* member_expression = result.Nodes.getNodeAs<MemberExpr>("tableFieldGet");
        string table_name;
        string field_name;
        string variable_name;
        SourceRange expression_source_range;
        explicit_path_data_t explicit_path_data;
        bool explicit_path_present = true;
        if (expression != nullptr)
        {
            const ValueDecl* decl = expression->getDecl();
            if (decl->getType()->isStructureType())
            {
                return;
            }
            table_name = get_table_name(decl);
            field_name = decl->getName().str();
            variable_name = expression->getNameInfo().getAsString();
            if (!get_explicit_path_data(decl, explicit_path_data, expression_source_range))
            {
                variable_name = table_navigation_t::get_variable_name(table_name, explicit_path_data.tag_table_map);
                explicit_path_present = false;
                expression_source_range = SourceRange(expression->getLocation(), expression->getEndLoc());
                g_used_dbs.insert(table_navigation_t::get_table_data().find(table_name)->second.db_name);
            }
            else
            {
                variable_name = get_table_from_expression(explicit_path_data.path_components.back());
                get_variable_name(variable_name, table_name, explicit_path_data);
                update_used_dbs(explicit_path_data);
                expression_source_range.setEnd(expression->getEndLoc());
            }
            if (decl->hasAttr<GaiaFieldValueAttr>())
            {
                if (!explicit_path_present)
                {
                    expression_source_range
                        = SourceRange(expression_source_range.getBegin().getLocWithOffset(-1), expression_source_range.getEnd());
                }

                if (!validate_and_add_active_field(table_name, field_name, true))
                {
                    return;
                }
            }
        }
        else if (member_expression != nullptr)
        {
            auto* declaration_expression = dyn_cast<DeclRefExpr>(member_expression->getBase());
            if (declaration_expression != nullptr)
            {
                field_name = member_expression->getMemberNameInfo().getName().getAsString();
                table_name = get_table_name(declaration_expression->getDecl());
                variable_name = declaration_expression->getNameInfo().getAsString();
                const ValueDecl* decl = declaration_expression->getDecl();

                if (!get_explicit_path_data(decl, explicit_path_data, expression_source_range))
                {
                    variable_name = table_navigation_t::get_variable_name(variable_name, explicit_path_data.tag_table_map);
                    explicit_path_present = false;
                    expression_source_range
                        = SourceRange(
                            member_expression->getBeginLoc(),
                            member_expression->getEndLoc());
                    g_used_dbs.insert(table_navigation_t::get_table_data().find(table_name)->second.db_name);
                }
                else
                {
                    variable_name = get_table_from_expression(explicit_path_data.path_components.back());
                    get_variable_name(variable_name, table_name, explicit_path_data);
                    update_used_dbs(explicit_path_data);
                    expression_source_range.setEnd(member_expression->getEndLoc());
                }

                if (decl->hasAttr<GaiaFieldValueAttr>())
                {
                    if (!explicit_path_present)
                    {
                        expression_source_range
                            = SourceRange(
                                expression_source_range.getBegin().getLocWithOffset(-1), expression_source_range.getEnd());
                    }

                    if (!validate_and_add_active_field(table_name, field_name, true))
                    {
                        return;
                    }
                }
            }
            else
            {
                cerr << "Incorrect base type of generated type." << endl;
                g_is_generation_error = true;
                return;
            }
        }
        else
        {
            cerr << "Incorrect matched expression." << endl;
            g_is_generation_error = true;
            return;
        }
        if (expression_source_range.isValid())
        {
            g_used_dbs.insert(table_navigation_t::get_table_data().find(table_name)->second.db_name);
            m_rewriter.ReplaceText(expression_source_range, variable_name + "." + field_name + "()");
            g_rewriter_history.push_back({expression_source_range, variable_name + "." + field_name + "()", replace_text});
            auto offset
                = Lexer::MeasureTokenLength(
                      expression_source_range.getEnd(), m_rewriter.getSourceMgr(), m_rewriter.getLangOpts())
                + 1;
            if (!explicit_path_present)
            {
                update_expression_used_tables(
                    result.Context,
                    expression,
                    table_name,
                    variable_name,
                    SourceRange(expression_source_range.getBegin(), expression_source_range.getEnd().getLocWithOffset(offset)),
                    m_rewriter);
                update_expression_used_tables(
                    result.Context,
                    member_expression,
                    table_name,
                    variable_name,
                    SourceRange(expression_source_range.getBegin(), expression_source_range.getEnd().getLocWithOffset(offset)),
                    m_rewriter);
            }
            else
            {
                update_expression_explicit_path_data(
                    result.Context,
                    expression,
                    explicit_path_data,
                    SourceRange(expression_source_range.getBegin(), expression_source_range.getEnd().getLocWithOffset(offset)),
                    m_rewriter);
                update_expression_explicit_path_data(
                    result.Context,
                    member_expression,
                    explicit_path_data,
                    SourceRange(expression_source_range.getBegin(), expression_source_range.getEnd().getLocWithOffset(offset)),
                    m_rewriter);
            }
        }
    }

private:
    Rewriter& m_rewriter;
};

class field_set_match_handler_t : public MatchFinder::MatchCallback
{
public:
    explicit field_set_match_handler_t(Rewriter& r)
        : m_rewriter(r)
    {
    }
    void run(const MatchFinder::MatchResult& result) override
    {
        validate_table_data();
        if (g_is_generation_error)
        {
            return;
        }
        const auto* op = result.Nodes.getNodeAs<BinaryOperator>("fieldSet");
        if (op == nullptr)
        {
            cerr << "Incorrect matched operator." << endl;
            g_is_generation_error = true;
            return;
        }
        const Expr* operator_expression = op->getLHS();
        if (operator_expression == nullptr)
        {
            cerr << "Incorrect operator expression" << endl;
            g_is_generation_error = true;
            return;
        }
        const auto* left_declaration_expression = dyn_cast<DeclRefExpr>(operator_expression);
        const auto* member_expression = dyn_cast<MemberExpr>(operator_expression);

        explicit_path_data_t explicit_path_data;
        bool explicit_path_present = true;

        string table_name;
        string field_name;
        string variable_name;
        SourceRange set_source_range;
        if (left_declaration_expression == nullptr && member_expression == nullptr)
        {
            cerr << "Incorrect operator expression type." << endl;
            g_is_generation_error = true;
            return;
        }
        if (left_declaration_expression != nullptr)
        {
            const ValueDecl* operator_declaration = left_declaration_expression->getDecl();
            if (operator_declaration->getType()->isStructureType())
            {
                return;
            }
            table_name = get_table_name(operator_declaration);
            field_name = operator_declaration->getName().str();
            variable_name = table_navigation_t::get_variable_name(table_name, unordered_map<string, string>());
            if (!get_explicit_path_data(operator_declaration, explicit_path_data, set_source_range))
            {
                explicit_path_present = false;
                set_source_range.setBegin(left_declaration_expression->getLocation());
                g_used_dbs.insert(table_navigation_t::get_table_data().find(table_name)->second.db_name);
            }
            else
            {
                variable_name = get_table_from_expression(explicit_path_data.path_components.back());
                get_variable_name(variable_name, table_name, explicit_path_data);
                update_used_dbs(explicit_path_data);
            }
        }
        else
        {
            auto* declaration_expression = dyn_cast<DeclRefExpr>(member_expression->getBase());
            if (declaration_expression == nullptr)
            {
                cerr << "Incorrect base type of generated type." << endl;
                g_is_generation_error = true;
                return;
            }
                const ValueDecl* decl = declaration_expression->getDecl();
                field_name = member_expression->getMemberNameInfo().getName().getAsString();
                table_name = get_table_name(decl);
                variable_name = declaration_expression->getNameInfo().getAsString();

            if (!get_explicit_path_data(decl, explicit_path_data, set_source_range))
            {
                variable_name = table_navigation_t::get_variable_name(variable_name, explicit_path_data.tag_table_map);
                explicit_path_present = false;
                set_source_range.setBegin(member_expression->getBeginLoc());
                g_used_dbs.insert(table_navigation_t::get_table_data().find(table_name)->second.db_name);
            }
            else
            {
                variable_name = get_table_from_expression(explicit_path_data.path_components.back());
                get_variable_name(variable_name, table_name, explicit_path_data);
                update_used_dbs(explicit_path_data);
            }
        }
        tok::TokenKind token_kind;
        string replacement_text = "[&]() mutable {auto w = " + variable_name + ".writer(); w." + field_name;

        switch (op->getOpcode())
        {
            case BO_Assign:
            {
                token_kind = tok::equal;
                break;
            }
            case BO_MulAssign:
            {
                token_kind = tok::starequal;
                break;
            }
            case BO_DivAssign:
            {
                token_kind = tok::slashequal;
                break;
            }
            case BO_RemAssign:
            {
                token_kind = tok::percentequal;
                break;
            }
            case BO_AddAssign:
            {
                token_kind = tok::plusequal;
                break;
            }
            case BO_SubAssign:
            {
                token_kind = tok::minusequal;
                break;
            }
            case BO_ShlAssign:
            {
                token_kind = tok::lesslessequal;
                break;
            }
            case BO_ShrAssign:
            {
                token_kind = tok::greatergreaterequal;
                break;
            }
            case BO_AndAssign:
            {
                token_kind = tok::ampequal;
                break;
            }
            case BO_XorAssign:
            {
                token_kind = tok::caretequal;
                break;
            }
            case BO_OrAssign:
            {
                token_kind = tok::pipeequal;
                break;
            }
            default:
                cerr << "Incorrect operator type." << endl;
                g_is_generation_error = true;
                return;
        }

        replacement_text += convert_compound_binary_opcode(op->getOpcode());

        if (left_declaration_expression != nullptr)
        {
            set_source_range.setEnd(Lexer::findLocationAfterToken(
                set_source_range.getBegin(), token_kind, m_rewriter.getSourceMgr(),
                m_rewriter.getLangOpts(), true).getLocWithOffset(-1));
        }
        else
        {
            set_source_range.setEnd(Lexer::findLocationAfterToken(
                member_expression->getExprLoc(), token_kind, m_rewriter.getSourceMgr(),
                m_rewriter.getLangOpts(), true).getLocWithOffset(-1));
        }
        m_rewriter.ReplaceText(set_source_range, replacement_text);
        g_rewriter_history.push_back({set_source_range, replacement_text, replace_text});
        m_rewriter.InsertTextAfterToken(
            op->getEndLoc(), "; w.update_row(); return w." + field_name + ";}()");
        g_rewriter_history.push_back(
            {SourceRange(op->getEndLoc()), "; w.update_row(); return w." + field_name + ";}()",
            insert_text_after_token});

        auto offset = Lexer::MeasureTokenLength(op->getEndLoc(), m_rewriter.getSourceMgr(), m_rewriter.getLangOpts()) + 1;
        if (!explicit_path_present)
        {
            update_expression_used_tables(
                result.Context,
                op,
                table_name,
                variable_name,
                SourceRange(set_source_range.getBegin(), op->getEndLoc().getLocWithOffset(offset)),
                m_rewriter);
        }
        else
        {
            update_expression_explicit_path_data(
                result.Context,
                op,
                explicit_path_data,
                SourceRange(set_source_range.getBegin(), op->getEndLoc().getLocWithOffset(offset)),
                m_rewriter);
        }
    }

private:
    string convert_compound_binary_opcode(BinaryOperator::Opcode op_code)
    {
        switch (op_code)
        {
        case BO_Assign:
            return "=";
        case BO_MulAssign:
            return "*=";
        case BO_DivAssign:
            return "/=";
        case BO_RemAssign:
            return "%=";
        case BO_AddAssign:
            return "+=";
        case BO_SubAssign:
            return "-=";
        case BO_ShlAssign:
            return "<<=";
        case BO_ShrAssign:
            return ">>=";
        case BO_AndAssign:
            return "&=";
        case BO_XorAssign:
            return "^=";
        case BO_OrAssign:
            return "|=";
        default:
            cerr << "Incorrect operator code " << op_code << "." << endl;
            g_is_generation_error = true;
            return "";
        }
    }

    Rewriter& m_rewriter;
};

class field_unary_operator_match_handler_t : public MatchFinder::MatchCallback
{
public:
    explicit field_unary_operator_match_handler_t(Rewriter& r)
        : m_rewriter(r)
    {
    }
    void run(const MatchFinder::MatchResult& result) override
    {
        validate_table_data();
        if (g_is_generation_error)
        {
            return;
        }
        const auto* op = result.Nodes.getNodeAs<UnaryOperator>("fieldUnaryOp");
        if (op == nullptr)
        {
            cerr << "Incorrect matched operator." << endl;
            g_is_generation_error = true;
            return;
        }
        const Expr* operator_expression = op->getSubExpr();
        if (operator_expression == nullptr)
        {
            cerr << "Incorrect operator expression." << endl;
            g_is_generation_error = true;
            return;
        }
        const auto* declaration_expression = dyn_cast<DeclRefExpr>(operator_expression);
        const auto* member_expression = dyn_cast<MemberExpr>(operator_expression);

        if (declaration_expression == nullptr && member_expression == nullptr)
        {
            cerr << "Incorrect operator expression type." << endl;
            g_is_generation_error = true;
            return;
        }
        explicit_path_data_t explicit_path_data;
        bool explicit_path_present = true;
        string replace_string;
        string table_name;
        string field_name;
        string variable_name;
        SourceRange operator_source_range;

        if (declaration_expression != nullptr)
        {
            const ValueDecl* operator_declaration = declaration_expression->getDecl();
            if (operator_declaration->getType()->isStructureType())
            {
                return;
            }

            table_name = get_table_name(operator_declaration);
            field_name = operator_declaration->getName().str();
            variable_name = declaration_expression->getNameInfo().getAsString();
            if (!get_explicit_path_data(operator_declaration, explicit_path_data, operator_source_range))
            {
                variable_name = table_navigation_t::get_variable_name(table_name, explicit_path_data.tag_table_map);
                explicit_path_present = false;
                g_used_dbs.insert(table_navigation_t::get_table_data().find(table_name)->second.db_name);
            }
            else
            {
                variable_name = get_table_from_expression(explicit_path_data.path_components.back());
                get_variable_name(variable_name, table_name, explicit_path_data);
                update_used_dbs(explicit_path_data);
            }
        }
        else
        {
            auto* declaration_expression = dyn_cast<DeclRefExpr>(member_expression->getBase());
            if (declaration_expression == nullptr)
            {
                cerr << "Incorrect base type of generated type." << endl;
                g_is_generation_error = true;
                return;
            }
            const ValueDecl* operator_declaration = declaration_expression->getDecl();
            field_name = member_expression->getMemberNameInfo().getName().getAsString();
            table_name = get_table_name(operator_declaration);
            variable_name = declaration_expression->getNameInfo().getAsString();
            if (!get_explicit_path_data(operator_declaration, explicit_path_data, operator_source_range))
            {
                variable_name = table_navigation_t::get_variable_name(variable_name, explicit_path_data.tag_table_map);
                explicit_path_present = false;
                g_used_dbs.insert(table_navigation_t::get_table_data().find(table_name)->second.db_name);
            }
            else
            {
                variable_name = get_table_from_expression(explicit_path_data.path_components.back());
                get_variable_name(variable_name, table_name, explicit_path_data);
                update_used_dbs(explicit_path_data);
            }
        }

        if (op->isPostfix())
        {
            if (op->isIncrementOp())
            {
                replace_string
                    = "[&]() mutable {auto t = "
                    + variable_name + "." + field_name + "(); auto w = "
                    + variable_name + ".writer(); w." + field_name + "++; w.update_row(); return t;}()";
            }
            else if (op->isDecrementOp())
            {
                replace_string
                    = "[&]() mutable {auto t =" + variable_name + "." + field_name + "(); auto w = "
                    + variable_name + ".writer(); w." + field_name + "--; w.update_row(); return t;}()";
            }
        }
        else
        {
            if (op->isIncrementOp())
            {
                replace_string
                    = "[&]() mutable {auto w = " + variable_name + ".writer(); ++ w." + field_name
                    + ";w.update_row(); return w." + field_name + ";}()";
            }
            else if (op->isDecrementOp())
            {
                replace_string
                    = "[&]() mutable {auto w = " + variable_name + ".writer(); -- w." + field_name
                    + ";w.update_row(); return w." + field_name + ";}()";
            }
        }
        m_rewriter.ReplaceText(
            SourceRange(op->getBeginLoc().getLocWithOffset(-1), op->getEndLoc().getLocWithOffset(1)),
            replace_string);
        g_rewriter_history.push_back(
                {SourceRange(op->getBeginLoc().getLocWithOffset(-1), op->getEndLoc().getLocWithOffset(1)),
                replace_string, replace_text});
        auto offset = Lexer::MeasureTokenLength(op->getEndLoc(), m_rewriter.getSourceMgr(), m_rewriter.getLangOpts()) + 1;

        if (!explicit_path_present)
        {
            update_expression_used_tables(
                result.Context,
                op,
                table_name,
                variable_name,
                SourceRange(op->getBeginLoc().getLocWithOffset(-1), op->getEndLoc().getLocWithOffset(offset)),
                m_rewriter);
        }
        else
        {
            if (op->isPrefix())
            {
                offset += 1;
            }
            update_expression_explicit_path_data(
                result.Context,
                op,
                explicit_path_data,
                SourceRange(op->getBeginLoc().getLocWithOffset(-1), op->getEndLoc().getLocWithOffset(offset)),
                m_rewriter);
        }
    }

private:
    Rewriter& m_rewriter;
};

class rule_match_handler_t : public MatchFinder::MatchCallback
{
public:
    explicit rule_match_handler_t(Rewriter& r)
        : m_rewriter(r)
    {
    }
    void run(const MatchFinder::MatchResult& result) override
    {
        if (g_is_generation_error)
        {
            return;
        }

        const auto* rule_declaration = result.Nodes.getNodeAs<FunctionDecl>("ruleDecl");
        const GaiaOnUpdateAttr* update_attribute = rule_declaration->getAttr<GaiaOnUpdateAttr>();
        const GaiaOnInsertAttr* insert_attribute = rule_declaration->getAttr<GaiaOnInsertAttr>();
        const GaiaOnChangeAttr* change_attribute = rule_declaration->getAttr<GaiaOnChangeAttr>();

        generate_rules(m_rewriter);
        if (g_is_generation_error)
        {
            return;
        }

        if (g_current_rule_declaration)
        {
            g_current_ruleset_rule_number++;
        }

        g_current_rule_declaration = rule_declaration;

        SourceRange rule_range = g_current_rule_declaration->getSourceRange();
        g_current_ruleset_rule_line_number = m_rewriter.getSourceMgr().getSpellingLineNumber(rule_range.getBegin());
        g_expression_explicit_path_data.clear();
        g_insert_tables.clear();
        g_update_tables.clear();
        g_active_fields.clear();
        g_attribute_tag_map.clear();
        g_rewriter_history.clear();
        g_nomatch_location.clear();
        g_nomatch_location_map.clear();
        g_variable_declaration_location.clear();
        g_variable_declaration_init_location.clear();
        g_is_rule_prolog_specified = false;
        g_rule_attribute_source_range = SourceRange();
        g_is_rule_context_rule_name_referenced = false;

        if (update_attribute != nullptr)
        {
            g_rule_attribute_source_range = update_attribute->getRange();
            g_is_rule_prolog_specified = true;
            for (const auto& table_iterator : update_attribute->tables())
            {
                string table, field, tag;
                if (parse_attribute(table_iterator, table, field, tag))
                {
                    if (field.empty())
                    {
                        g_update_tables.insert(table);
                    }
                    else
                    {
                        if (!validate_and_add_active_field(table, field))
                        {
                            return;
                        }
                    }

                    if (!tag.empty())
                    {
                        g_attribute_tag_map[tag] = table;
                    }
                }
            }
        }

        if (insert_attribute != nullptr)
        {
            g_is_rule_prolog_specified = true;
            g_rule_attribute_source_range = insert_attribute->getRange();
            for (const auto& table_iterator : insert_attribute->tables())
            {
                string table, field, tag;
                if (parse_attribute(table_iterator, table, field, tag))
                {
                    g_insert_tables.insert(table);
                    if (!tag.empty())
                    {
                        g_attribute_tag_map[tag] = table;
                    }
                }
            }
        }

        if (change_attribute != nullptr)
        {
            g_is_rule_prolog_specified = true;
            g_rule_attribute_source_range = change_attribute->getRange();
            for (const auto& table_iterator : change_attribute->tables())
            {
                string table, field, tag;
                if (parse_attribute(table_iterator, table, field, tag))
                {
                    g_insert_tables.insert(table);
                    if (field.empty())
                    {
                        g_update_tables.insert(table);
                    }
                    else
                    {
                        if (!validate_and_add_active_field(table, field))
                        {
                            return;
                        }
                    }
                    if (!tag.empty())
                    {
                        g_attribute_tag_map[tag] = table;
                    }
                }
            }
        }
    }

private:
    Rewriter& m_rewriter;
};

class ruleset_match_handler_t : public MatchFinder::MatchCallback
{
public:
    explicit ruleset_match_handler_t(Rewriter& r)
        : m_rewriter(r)
    {
    }
    void run(const MatchFinder::MatchResult& result) override
    {
        if (g_is_generation_error)
        {
            return;
        }
        generate_rules(m_rewriter);
        if (g_is_generation_error)
        {
            return;
        }
        g_current_rule_declaration = nullptr;
        g_expression_explicit_path_data.clear();
        g_active_fields.clear();
        g_insert_tables.clear();
        g_update_tables.clear();
        g_attribute_tag_map.clear();
        g_rewriter_history.clear();
        g_nomatch_location.clear();
        g_nomatch_location_map.clear();
        g_variable_declaration_location.clear();
        g_variable_declaration_init_location.clear();
        g_is_rule_prolog_specified = false;
        g_rule_attribute_source_range = SourceRange();

        const auto* ruleset_declaration = result.Nodes.getNodeAs<RulesetDecl>("rulesetDecl");
        if (ruleset_declaration == nullptr)
        {
            return;
        }
        if (!g_current_ruleset.empty())
        {
            g_generated_subscription_code
                += "\nnamespace " + g_current_ruleset
                + "{\nvoid subscribe_ruleset_" + g_current_ruleset
                + "()\n{\n" + g_current_ruleset_subscription
                + "}\nvoid unsubscribe_ruleset_" + g_current_ruleset
                + "()\n{\n" + g_current_ruleset_unsubscription + "}\n}\n";
        }
        g_current_ruleset = ruleset_declaration->getName().str();

        // Make sure each new ruleset name is unique.
        for (const auto& r : g_rulesets)
        {
            if (r == g_current_ruleset)
            {
                cerr << "Ruleset names must be unique - '"
                    << g_current_ruleset
                    << "' has been found multiple times." << endl;
                g_is_generation_error = true;
                return;
            }
        }

        g_rulesets.push_back(g_current_ruleset);
        g_current_ruleset_subscription.clear();
        g_current_ruleset_unsubscription.clear();
        g_current_ruleset_rule_number = 1;
        if (*(ruleset_declaration->decls_begin()) == nullptr)
        {
            // Empty ruleset so it doesn't make sense to process any possible attributes
            m_rewriter.ReplaceText(
                SourceRange(
                    ruleset_declaration->getBeginLoc(),
                    ruleset_declaration->getEndLoc()),
                "namespace " + g_current_ruleset
                + "\n{\n} // namespace " + g_current_ruleset + "\n");
            g_rewriter_history.push_back(
                {SourceRange(ruleset_declaration->getBeginLoc(), ruleset_declaration->getEndLoc()),
                "namespace " + g_current_ruleset + "\n{\n} // namespace " + g_current_ruleset + "\n",
                replace_text});
        }
        else
        {
            // Replace ruleset declaration that may include attributes with namespace declaration
            m_rewriter.ReplaceText(
                SourceRange(
                    ruleset_declaration->getBeginLoc(),
                    ruleset_declaration->decls_begin()->getBeginLoc().getLocWithOffset(c_declaration_to_ruleset_offset)),
                "namespace " + g_current_ruleset + "\n{\n");

            // Replace closing brace with namespace comment.
            m_rewriter.ReplaceText(SourceRange(ruleset_declaration->getEndLoc()), "}// namespace " + g_current_ruleset);

            g_rewriter_history.push_back(
                {SourceRange(ruleset_declaration->getBeginLoc(), ruleset_declaration->decls_begin()->getBeginLoc().getLocWithOffset(c_declaration_to_ruleset_offset)),
                "namespace " + g_current_ruleset + "\n{\n", replace_text});
            g_rewriter_history.push_back(
                {SourceRange(ruleset_declaration->getEndLoc()),
                "}// namespace " + g_current_ruleset, replace_text});
        }
    }

private:
    Rewriter& m_rewriter;
};

class variable_declaration_match_handler_t : public MatchFinder::MatchCallback
{
public:
    void run(const MatchFinder::MatchResult& result) override
    {
        if (g_is_generation_error)
        {
            return;
        }
        validate_table_data();
        const auto* variable_declaration = result.Nodes.getNodeAs<VarDecl>("varDeclaration");
        const auto* variable_declaration_init = result.Nodes.getNodeAs<VarDecl>("varDeclarationInit");
        if (variable_declaration_init != nullptr)
        {
            g_variable_declaration_init_location.insert(variable_declaration_init->getSourceRange());
        }
        if (variable_declaration == nullptr)
        {
            return;
        }
        const auto variable_name = variable_declaration->getNameAsString();
        if (variable_name != "")
        {
            g_variable_declaration_location[variable_declaration->getSourceRange()] = variable_name;

            if (table_navigation_t::get_table_data().find(variable_name) != table_navigation_t::get_table_data().end())
            {
                cerr << "Local variable declaration '" << variable_name
                     << "' hides database table of the same name." << endl;
                return;
            }

            for (auto table_data : table_navigation_t::get_table_data())
            {
                if (table_data.second.field_data.find(variable_name) != table_data.second.field_data.end())
                {
                    cerr << "Local variable declaration '" << variable_name
                        << "' hides catalog field entity of the same name." << endl;
                    return;
                }
            }
        }
    }
};

class rule_context_rule_match_handler_t : public MatchFinder::MatchCallback
{
public:
    explicit rule_context_rule_match_handler_t(Rewriter& r)
        : m_rewriter(r)
    {
    }
    void run(const MatchFinder::MatchResult& result) override
    {
        if (g_is_generation_error)
        {
            return;
        }

        const auto* rule_expression = result.Nodes.getNodeAs<MemberExpr>("rule_name");
        const auto* ruleset_expression = result.Nodes.getNodeAs<MemberExpr>("ruleset_name");
        const auto* event_expression = result.Nodes.getNodeAs<MemberExpr>("event_type");
        const auto* type_expression = result.Nodes.getNodeAs<MemberExpr>("gaia_type");

        if (ruleset_expression != nullptr)
        {
            m_rewriter.ReplaceText(
                SourceRange(ruleset_expression->getBeginLoc(), ruleset_expression->getEndLoc()),
                "\"" + g_current_ruleset + "\"");
            g_rewriter_history.push_back(
                {SourceRange(ruleset_expression->getBeginLoc(), ruleset_expression->getEndLoc()),
                "\"" + g_current_ruleset + "\"", replace_text});
        }

        if (rule_expression != nullptr)
        {
            m_rewriter.ReplaceText(
                SourceRange(rule_expression->getBeginLoc(), rule_expression->getEndLoc()),
                "gaia_rule_name");
            g_is_rule_context_rule_name_referenced = true;
            g_rewriter_history.push_back(
                {SourceRange(rule_expression->getBeginLoc(), rule_expression->getEndLoc()),
                "gaia_rule_name", replace_text});
        }

        if (event_expression != nullptr)
        {
            m_rewriter.ReplaceText(
                SourceRange(event_expression->getBeginLoc(), event_expression->getEndLoc()),
                "context->event_type");
            g_rewriter_history.push_back(
                {SourceRange(event_expression->getBeginLoc(), event_expression->getEndLoc()),
                 "context->event_type", replace_text});
        }

        if (type_expression != nullptr)
        {
            m_rewriter.ReplaceText(
                SourceRange(type_expression->getBeginLoc(), type_expression->getEndLoc()),
                "context->gaia_type");
            g_rewriter_history.push_back(
                {SourceRange(type_expression->getBeginLoc(), type_expression->getEndLoc()),
                "context->gaia_type", replace_text});
        }
    }

private:
    Rewriter& m_rewriter;
};

// AST handler that called when a table or a tag is an argument for a function call.
class table_call_match_handler_t : public MatchFinder::MatchCallback
{
public:
    explicit table_call_match_handler_t(Rewriter& r)
        : m_rewriter(r)
    {
    }
    void run(const MatchFinder::MatchResult& result) override
    {
        validate_table_data();
        if (g_is_generation_error)
        {
            return;
        }
        const auto* expression = result.Nodes.getNodeAs<DeclRefExpr>("tableCall");

        if (expression == nullptr)
        {
            cerr << "Incorrect matched expression." << endl;
            g_is_generation_error = true;
            return;
        }
        string table_name;
        SourceRange expression_source_range;
        explicit_path_data_t explicit_path_data;
        bool explicit_path_present = true;
        string variable_name;
        const ValueDecl* decl = expression->getDecl();
        if (!decl->getType()->isStructureType())
        {
            return;
        }
        table_name = get_table_name(decl);
        variable_name = decl->getNameAsString();
        if (!get_explicit_path_data(decl, explicit_path_data, expression_source_range))
        {
            variable_name = table_navigation_t::get_variable_name(table_name, explicit_path_data.tag_table_map);
            explicit_path_present = false;
            expression_source_range = SourceRange(expression->getLocation(), expression->getEndLoc());
            g_used_dbs.insert(table_navigation_t::get_table_data().find(table_name)->second.db_name);
        }
        else
        {
            variable_name = get_table_from_expression(explicit_path_data.path_components.back());
            get_variable_name(variable_name, table_name, explicit_path_data);
            update_used_dbs(explicit_path_data);
            expression_source_range
                = SourceRange(expression_source_range.getBegin(), expression_source_range.getEnd().getLocWithOffset(-1));
        }

        if (decl->hasAttr<GaiaFieldValueAttr>())
        {
            expression_source_range
                = SourceRange(expression_source_range.getBegin().getLocWithOffset(-1), expression_source_range.getEnd());
        }

        if (expression_source_range.isValid())
        {
            if (g_insert_call_locations.find(expression->getBeginLoc()) != g_insert_call_locations.end())
            {
                if (explicit_path_present)
                {
                    cerr << "Insert call cannot be used with navigation." << endl;
                    g_is_generation_error = true;
                    return;
                }

                if (table_name == variable_name)
                {
                    cerr << "Insert call cannot be used with tags." << endl;
                    g_is_generation_error = true;
                    return;
                }
                return;
            }
            m_rewriter.ReplaceText(expression_source_range, variable_name);
            g_rewriter_history.push_back({expression_source_range, variable_name, replace_text});

            auto offset
                = Lexer::MeasureTokenLength(expression_source_range.getEnd(), m_rewriter.getSourceMgr(), m_rewriter.getLangOpts()) + 1;
            if (explicit_path_present)
            {
                update_expression_explicit_path_data(
                    result.Context,
                    expression,
                    explicit_path_data,
                    SourceRange(expression_source_range.getBegin(), expression_source_range.getEnd().getLocWithOffset(offset)),
                    m_rewriter);
            }
            else
            {
                update_expression_used_tables(
                    result.Context,
                    expression,
                    table_name,
                    variable_name,
                    SourceRange(expression_source_range.getBegin(), expression_source_range.getEnd().getLocWithOffset(offset)),
                    m_rewriter);
            }
        }
    }

private:
    Rewriter& m_rewriter;
};

// AST handler that called when a nomatch is used with if.
class if_nomatch_match_handler_t : public MatchFinder::MatchCallback
{
public:
    explicit if_nomatch_match_handler_t(Rewriter& r)
        : m_rewriter(r)
    {
    }

    void run(const MatchFinder::MatchResult& result) override
    {
        const auto* expression = result.Nodes.getNodeAs<IfStmt>("NoMatchIf");
        if (expression != nullptr)
        {
            SourceRange nomatch_location = get_statement_source_range(expression->getNoMatch(), m_rewriter.getSourceMgr(), m_rewriter.getLangOpts());
            g_nomatch_location_map[nomatch_location] = expression->getNoMatchLoc();
            g_nomatch_location.emplace_back(nomatch_location);
        }
        else
        {
            cerr << "Incorrect matched expression." << endl;
            g_is_generation_error = true;
        }
    }

private:
    Rewriter& m_rewriter;
};

// AST handler that is called when a while has a declarative expression.
class declarative_while_match_handler_t : public MatchFinder::MatchCallback
{
public:
    explicit declarative_while_match_handler_t(Rewriter& r)
        : m_rewriter(r)
    {
    }
    void run(const MatchFinder::MatchResult& result) override
    {
        const auto* expression = result.Nodes.getNodeAs<WhileStmt>("DeclWhile");
        if (expression != nullptr)
        {
            // Find the SourceRange of the "while" statement.
            SourceLocation while_begin_loc = expression->getBeginLoc();
            auto offset = Lexer::MeasureTokenLength(while_begin_loc, m_rewriter.getSourceMgr(), m_rewriter.getLangOpts());
            SourceRange while_source_range = SourceRange(while_begin_loc, while_begin_loc.getLocWithOffset(offset));

            // Replace the text of the "while" with "if".
            m_rewriter.ReplaceText(while_source_range, c_if_stmt);
        }
        else
        {
            cerr << "Incorrect matched expression." << endl;
            g_is_generation_error = true;
        }
    }

private:
    Rewriter& m_rewriter;
};

// AST handler that is called when Delete function is invoked on a table.
class declarative_delete_handler_t : public MatchFinder::MatchCallback
{
public:
    explicit declarative_delete_handler_t(Rewriter& r)
        : m_rewriter(r)
    {
    }
    void run(const MatchFinder::MatchResult& result) override
    {
        const auto* expression = result.Nodes.getNodeAs<CXXMemberCallExpr>("DeleteCall");
        if (expression != nullptr)
        {
            m_rewriter.ReplaceText(SourceRange(expression->getExprLoc(), expression->getEndLoc()), "delete_row()");
            g_rewriter_history.push_back({SourceRange(expression->getExprLoc(), expression->getEndLoc()), "delete_row()", replace_text});
        }
        else
        {
            cerr << "Incorrect matched expression." << endl;
            g_is_generation_error = true;
        }
    }

private:
    Rewriter& m_rewriter;
};

// AST handler that is called when Insert function is invoked on a table.
class declarative_insert_handler_t : public MatchFinder::MatchCallback
{
public:
    explicit declarative_insert_handler_t(Rewriter& r)
        : m_rewriter(r)
    {
    }
    void run(const MatchFinder::MatchResult& result) override
    {
        const auto* expression = result.Nodes.getNodeAs<CXXMemberCallExpr>("InsertCall");
        const auto* expression_declaration = result.Nodes.getNodeAs<DeclRefExpr>("tableCall");
        if (expression == nullptr || expression_declaration == nullptr)
        {
            cerr << "Incorrect matched expression." << endl;
            g_is_generation_error = true;
            return;
        }
        SourceLocation argument_start_location = expression->getExprLoc();
        unordered_map<string, string> argument_map;
        const ValueDecl* decl = expression_declaration->getDecl();
        string table_name = get_table_name(decl);

        // Parse insert call arguments to buid name value map.
        for (auto argument : expression->arguments())
        {
            string raw_argument_name =
                m_rewriter.getRewrittenText(
                    SourceRange(argument_start_location,
                        argument->getSourceRange().getBegin().getLocWithOffset(-1)));
            size_t argument_name_start_position = raw_argument_name.find(',');
            if (argument_name_start_position == string::npos)
            {
                argument_name_start_position = raw_argument_name.find('(');
            }
            size_t argument_name_end_position = raw_argument_name.find(':');
            string argument_name = raw_argument_name.substr(
                argument_name_start_position + 1, argument_name_end_position - argument_name_start_position -1);
            //Trim the argument name of whitespaces.
            argument_name.erase(argument_name.begin(), find_if(argument_name.begin(), argument_name.end(),
                [](unsigned char ch) { return !isspace(ch); }));
            argument_name.erase(find_if(argument_name.rbegin(), argument_name.rend(),
                [](unsigned char ch) { return !isspace(ch); }).base(), argument_name.end());
            argument_map[argument_name] = m_rewriter.getRewrittenText(argument->getSourceRange());

            argument_start_location = argument->getSourceRange().getEnd().getLocWithOffset(1);
        }
        string class_qualification_string = "gaia::";
        class_qualification_string
            .append(table_navigation_t::get_table_data().find(table_name)->second.db_name)
            .append("::")
            .append(table_name)
            .append("_t::");
        string replacement_string = class_qualification_string;
        replacement_string
            .append("get(")
            .append(class_qualification_string)
            .append("insert_row(");
        vector<string> function_arguments = table_navigation_t::get_table_fields(table_name);
        const auto table_data_iterator = table_navigation_t::get_table_data().find(table_name);
        // Generate call arguments.
        for (const auto& call_argument : function_arguments)
        {
            const auto argument_map_iterator = argument_map.find(call_argument);
            if (argument_map_iterator == argument_map.end())
            {
                // Provide default parameter value.
                const auto field_data_iterator = table_data_iterator->second.field_data.find(call_argument);
                switch (static_cast<data_type_t>(field_data_iterator->second.field_type))
                {
                case data_type_t::e_bool:
                    replacement_string.append("false,");
                    break;
                case data_type_t::e_int8:
                case data_type_t::e_uint8:
                case data_type_t::e_int16:
                case data_type_t::e_uint16:
                case data_type_t::e_int32:
                case data_type_t::e_uint32:
                case data_type_t::e_int64:
                case data_type_t::e_uint64:
                case data_type_t::e_float:
                case data_type_t::e_double:
                    replacement_string.append("0,");
                    break;
                case data_type_t::e_string:
                    replacement_string.append("\"\",");
                    break;
                }
            }
            else
            {
                // Provide value from the code.
                replacement_string.append(argument_map_iterator->second).append(",");
            }
        }
        replacement_string.resize(replacement_string.size() - 1);
        replacement_string.append("))");

        m_rewriter.ReplaceText(SourceRange(expression->getBeginLoc(), expression->getEndLoc()), replacement_string);
        g_rewriter_history.push_back({SourceRange(expression->getBeginLoc(), expression->getEndLoc()), replacement_string, replace_text});
        g_insert_call_locations.insert(expression->getBeginLoc());
    }

private:
    Rewriter& m_rewriter;
};

// AST handler that is called when a declarative for.
class declarative_for_match_handler_t : public MatchFinder::MatchCallback
{
public:
    explicit declarative_for_match_handler_t(Rewriter& r)
        : m_rewriter(r)
    {
    }
    void run(const MatchFinder::MatchResult& result) override
    {
        const auto* expression = result.Nodes.getNodeAs<GaiaForStmt>("DeclFor");
        if (expression == nullptr)
        {
            cerr << "Incorrect matched expression." << endl;
            g_is_generation_error = true;
            return;
        }

        string table_name;
        string variable_name;
        SourceRange expression_source_range;
        explicit_path_data_t explicit_path_data;
        bool explicit_path_present = true;

        const auto* path = dyn_cast<DeclRefExpr>(expression->getPath());
        if (path == nullptr)
        {
            cerr << "Incorrect expression is used as a path in for statement." << endl;
            g_is_generation_error = true;
            return;
        }
        const ValueDecl* decl = path->getDecl();
        table_name = get_table_name(decl);
        if (!get_explicit_path_data(decl, explicit_path_data, expression_source_range))
        {
            variable_name = table_navigation_t::get_variable_name(table_name, explicit_path_data.tag_table_map);
            g_used_dbs.insert(table_navigation_t::get_table_data().find(table_name)->second.db_name);
            explicit_path_present = false;
            expression_source_range.setBegin(expression->getLParenLoc().getLocWithOffset(1));
        }
        else
        {
            variable_name = get_table_from_expression(explicit_path_data.path_components.back());
            get_variable_name(variable_name, table_name, explicit_path_data);
            update_used_dbs(explicit_path_data);
        }
        expression_source_range.setEnd(expression->getRParenLoc().getLocWithOffset(-1));

        if (expression_source_range.isValid())
        {
            if (explicit_path_present)
            {
                update_expression_explicit_path_data(
                    result.Context,
                    path,
                    explicit_path_data,
                    expression_source_range,
                    m_rewriter);
            }
            else
            {
                update_expression_used_tables(
                    result.Context,
                    path,
                    table_name,
                    variable_name,
                    expression_source_range,
                    m_rewriter);
            }
        }
        m_rewriter.RemoveText(SourceRange(expression->getForLoc(), expression->getRParenLoc()));
        g_rewriter_history.push_back({SourceRange(expression->getForLoc(), expression->getRParenLoc()), "", remove_text});
        if (expression->getNoMatch() != nullptr)
        {
            SourceRange nomatch_location = get_statement_source_range(expression->getNoMatch(), m_rewriter.getSourceMgr(), m_rewriter.getLangOpts());
            g_nomatch_location_map[nomatch_location] = expression->getNoMatchLoc();
            g_nomatch_location.emplace_back(nomatch_location);
        }
    }

private:
    Rewriter& m_rewriter;
};

// AST handler that is called when declarative break or continue are used in the rule.
class declarative_break_continue_handler_t : public MatchFinder::MatchCallback
{
public:
    explicit declarative_break_continue_handler_t(Rewriter& r)
        : m_rewriter(r)
    {
    }
    void run(const MatchFinder::MatchResult& result) override
    {
        const auto* break_expression = result.Nodes.getNodeAs<BreakStmt>("DeclBreak");
        const auto* continue_expression = result.Nodes.getNodeAs<ContinueStmt>("DeclContinue");
        if (break_expression == nullptr && continue_expression == nullptr)
        {
            cerr << "Incorrect matched expression." << endl;
            g_is_generation_error = true;
            return;
        }
        LabelDecl* decl;
        SourceRange expression_source_range;
        if (break_expression != nullptr)
        {
            decl = break_expression->getLabel();
            expression_source_range = break_expression->getSourceRange();
        }
        else
        {
            decl = continue_expression->getLabel();
            expression_source_range = continue_expression->getSourceRange();
        }

        // Handle non-declarative break/continue.
        if (decl == nullptr)
        {
            return;
        }

        const LabelStmt* label_statement = decl->getStmt();
        const Stmt* statement = label_statement->getSubStmt();
        SourceRange statement_source_range = get_statement_source_range(statement, m_rewriter.getSourceMgr(), m_rewriter.getLangOpts());

        string label_name;
        if (break_expression != nullptr)
        {
            auto break_label_iterator = g_break_label_map.find(statement_source_range);
            if (break_label_iterator == g_break_label_map.end())
            {
                label_name = table_navigation_t::get_variable_name("break", unordered_map<string, string>());
                g_break_label_map[statement_source_range] = label_name;
            }
            else
            {
                label_name = break_label_iterator->second;
            }
        }
        else
        {
            auto continue_label_iterator = g_continue_label_map.find(statement_source_range);
            if (continue_label_iterator == g_continue_label_map.end())
            {
                label_name = table_navigation_t::get_variable_name("continue", unordered_map<string, string>());
                g_continue_label_map[statement_source_range] = label_name;
            }
            else
            {
                label_name = continue_label_iterator->second;
            }
        }

        auto offset
                    = Lexer::MeasureTokenLength(expression_source_range.getEnd(), m_rewriter.getSourceMgr(), m_rewriter.getLangOpts()) + 1;
        expression_source_range.setEnd(expression_source_range.getEnd().getLocWithOffset(offset));
        string replacement_string = "goto " + label_name;
        m_rewriter.ReplaceText(expression_source_range, replacement_string);
        g_rewriter_history.push_back({expression_source_range, replacement_string, replace_text});
    }

private:
    Rewriter& m_rewriter;
};


class translation_engine_consumer_t : public clang::ASTConsumer
{
public:
    explicit translation_engine_consumer_t(ASTContext*, Rewriter& r)
        : m_field_get_match_handler(r)
        , m_field_set_match_handler(r)
        , m_rule_match_handler(r)
        , m_ruleset_match_handler(r)
        , m_field_unary_operator_match_handler(r)
        , m_rule_context_match_handler(r)
        , m_table_call_match_handler(r)
        , m_if_nomatch_match_handler(r)
        , m_declarative_while_match_handler(r)
        , m_declarative_for_match_handler(r)
<<<<<<< HEAD
        , m_declarative_break_continue_handler(r)
=======
        , m_declarative_delete_handler(r)
        , m_declarative_insert_handler(r)
>>>>>>> 1b3dc74d
    {
        DeclarationMatcher ruleset_matcher = rulesetDecl().bind("rulesetDecl");
        DeclarationMatcher rule_matcher
            = functionDecl(allOf(
                               hasAncestor(ruleset_matcher),
                               hasAttr(attr::Rule)))
                  .bind("ruleDecl");
        StatementMatcher ruleset_name_matcher
            = memberExpr(
                  hasAncestor(ruleset_matcher),
                  hasDescendant(gaiaRuleContextExpr()),
                  member(hasName("ruleset_name")))
                  .bind("ruleset_name");
        StatementMatcher rule_name_matcher
            = memberExpr(
                  hasAncestor(ruleset_matcher),
                  hasDescendant(gaiaRuleContextExpr()),
                  member(hasName("rule_name")))
                  .bind("rule_name");
        StatementMatcher event_type_matcher
            = memberExpr(
                  hasAncestor(ruleset_matcher),
                  hasDescendant(gaiaRuleContextExpr()),
                  member(hasName("event_type")))
                  .bind("event_type");
        StatementMatcher gaia_type_matcher
            = memberExpr(
                  hasAncestor(ruleset_matcher),
                  hasDescendant(gaiaRuleContextExpr()),
                  member(hasName("gaia_type")))
                  .bind("gaia_type");

        DeclarationMatcher variable_declaration_matcher = varDecl(hasAncestor(rule_matcher)).bind("varDeclaration");

        StatementMatcher field_get_matcher
            = declRefExpr(to(varDecl(
                              anyOf(
                                  hasAttr(attr::GaiaField),
                                  hasAttr(attr::FieldTable),
                                  hasAttr(attr::GaiaFieldValue)),
                              unless(hasAttr(attr::GaiaFieldLValue)))))
                  .bind("fieldGet");
        StatementMatcher table_call_matcher
            = declRefExpr(allOf(
                              to(varDecl(
                                  anyOf(
                                      hasAttr(attr::GaiaField),
                                      hasAttr(attr::FieldTable),
                                      hasAttr(attr::GaiaFieldValue)),
                                  unless(hasAttr(attr::GaiaFieldLValue)))),
                              allOf(
                                  unless(
                                      hasAncestor(
                                          memberExpr(
                                              member(
                                                  allOf(
                                                      hasAttr(attr::GaiaField), unless(hasAttr(attr::GaiaFieldLValue))))))),
                                  anyOf(
                                      hasAncestor(callExpr()), hasAncestor(cxxMemberCallExpr())))))
                  .bind("tableCall");

        StatementMatcher field_set_matcher
            = binaryOperator(
                  allOf(
                      hasAncestor(ruleset_matcher),
                      isAssignmentOperator(),
                      hasLHS(declRefExpr(to(varDecl(hasAttr(attr::GaiaFieldLValue)))))))
                  .bind("fieldSet");
        StatementMatcher field_unary_operator_matcher
            = unaryOperator(
                  allOf(
                      hasAncestor(ruleset_matcher),
                      anyOf(
                          hasOperatorName("++"),
                          hasOperatorName("--")),
                      hasUnaryOperand(declRefExpr(to(varDecl(hasAttr(attr::GaiaFieldLValue)))))))
                  .bind("fieldUnaryOp");
        StatementMatcher table_field_get_matcher
            = memberExpr(
                  member(
                      allOf(
                          hasAttr(attr::GaiaField),
                          unless(hasAttr(attr::GaiaFieldLValue)))),
                  hasDescendant(declRefExpr(
                      to(varDecl(anyOf(
                          hasAttr(attr::GaiaField),
                          hasAttr(attr::FieldTable),
                          hasAttr(attr::GaiaFieldValue)))))))
                  .bind("tableFieldGet");
        StatementMatcher table_field_set_matcher
            = binaryOperator(
                  allOf(
                      hasAncestor(ruleset_matcher),
                      isAssignmentOperator(),
                      hasLHS(
                          memberExpr(
                              member(hasAttr(attr::GaiaFieldLValue))))))
                  .bind("fieldSet");
        StatementMatcher table_field_unary_operator_matcher
            = unaryOperator(allOf(
                                hasAncestor(ruleset_matcher),
                                anyOf(
                                    hasOperatorName("++"),
                                    hasOperatorName("--")),
                                hasUnaryOperand(memberExpr(member(hasAttr(attr::GaiaFieldLValue))))))
                  .bind("fieldUnaryOp");

        StatementMatcher if_no_match_matcher
            = ifStmt(allOf(
                         hasAncestor(rule_matcher),
                         hasNoMatch(anything())))
                  .bind("NoMatchIf");

        StatementMatcher declarative_while_matcher
            = whileStmt(allOf(
                            hasAncestor(rule_matcher),
                            hasCondition(anyOf(
                                hasDescendant(field_get_matcher),
                                hasDescendant(field_unary_operator_matcher),
                                hasDescendant(table_field_get_matcher),
                                hasDescendant(table_field_unary_operator_matcher)))))
                  .bind("DeclWhile");

        StatementMatcher declarative_for_matcher
            = gaiaForStmt().bind("DeclFor");

        DeclarationMatcher variable_declaration_init_matcher
            = varDecl(allOf(
                          hasAncestor(rule_matcher),
                          hasInitializer(anyOf(
                              hasDescendant(field_get_matcher),
                              hasDescendant(field_unary_operator_matcher),
                              hasDescendant(table_field_get_matcher),
                              hasDescendant(table_field_unary_operator_matcher)))))
                  .bind("varDeclarationInit");

<<<<<<< HEAD
        StatementMatcher declarative_break_matcher = breakStmt().bind("DeclBreak");
        StatementMatcher declarative_continue_matcher = continueStmt().bind("DeclContinue");
=======
        StatementMatcher declarative_delete_matcher
            = cxxMemberCallExpr(
                hasAncestor(ruleset_matcher),
                callee(cxxMethodDecl(hasName("Delete"))),
                hasDescendant(table_call_matcher)
                ).bind("DeleteCall");

        StatementMatcher declarative_insert_matcher
            = cxxMemberCallExpr(
                hasAncestor(ruleset_matcher),
                callee(cxxMethodDecl(hasName("Insert"))),
                hasDescendant(table_call_matcher)
                ).bind("InsertCall");
>>>>>>> 1b3dc74d

        m_matcher.addMatcher(field_get_matcher, &m_field_get_match_handler);
        m_matcher.addMatcher(table_field_get_matcher, &m_field_get_match_handler);

        m_matcher.addMatcher(field_set_matcher, &m_field_set_match_handler);
        m_matcher.addMatcher(table_field_set_matcher, &m_field_set_match_handler);

        m_matcher.addMatcher(rule_matcher, &m_rule_match_handler);
        m_matcher.addMatcher(ruleset_matcher, &m_ruleset_match_handler);
        m_matcher.addMatcher(field_unary_operator_matcher, &m_field_unary_operator_match_handler);

        m_matcher.addMatcher(table_field_unary_operator_matcher, &m_field_unary_operator_match_handler);

        m_matcher.addMatcher(variable_declaration_matcher, &m_variable_declaration_match_handler);
        m_matcher.addMatcher(variable_declaration_init_matcher, &m_variable_declaration_match_handler);
        m_matcher.addMatcher(ruleset_name_matcher, &m_rule_context_match_handler);
        m_matcher.addMatcher(rule_name_matcher, &m_rule_context_match_handler);
        m_matcher.addMatcher(event_type_matcher, &m_rule_context_match_handler);
        m_matcher.addMatcher(gaia_type_matcher, &m_rule_context_match_handler);
        m_matcher.addMatcher(table_call_matcher, &m_table_call_match_handler);
        m_matcher.addMatcher(if_no_match_matcher, &m_if_nomatch_match_handler);
        m_matcher.addMatcher(declarative_while_matcher, &m_declarative_while_match_handler);
        m_matcher.addMatcher(declarative_for_matcher, &m_declarative_for_match_handler);
<<<<<<< HEAD
        m_matcher.addMatcher(declarative_break_matcher, &m_declarative_break_continue_handler);
        m_matcher.addMatcher(declarative_continue_matcher, &m_declarative_break_continue_handler);
=======
        m_matcher.addMatcher(declarative_delete_matcher, &m_declarative_delete_handler);
        m_matcher.addMatcher(declarative_insert_matcher, &m_declarative_insert_handler);
>>>>>>> 1b3dc74d
    }

    void HandleTranslationUnit(clang::ASTContext& context) override
    {
        m_matcher.matchAST(context);
    }

private:
    MatchFinder m_matcher;
    field_get_match_handler_t m_field_get_match_handler;
    field_set_match_handler_t m_field_set_match_handler;
    rule_match_handler_t m_rule_match_handler;
    ruleset_match_handler_t m_ruleset_match_handler;
    field_unary_operator_match_handler_t m_field_unary_operator_match_handler;
    variable_declaration_match_handler_t m_variable_declaration_match_handler;
    rule_context_rule_match_handler_t m_rule_context_match_handler;
    table_call_match_handler_t m_table_call_match_handler;
    if_nomatch_match_handler_t m_if_nomatch_match_handler;
    declarative_while_match_handler_t m_declarative_while_match_handler;
    declarative_for_match_handler_t m_declarative_for_match_handler;
<<<<<<< HEAD
    declarative_break_continue_handler_t m_declarative_break_continue_handler;
=======
    declarative_delete_handler_t m_declarative_delete_handler;
    declarative_insert_handler_t m_declarative_insert_handler;
>>>>>>> 1b3dc74d
};

class translation_engine_action_t : public clang::ASTFrontendAction
{
public:
    std::unique_ptr<clang::ASTConsumer> CreateASTConsumer(
        clang::CompilerInstance& compiler, llvm::StringRef) override
    {
        m_rewriter.setSourceMgr(compiler.getSourceManager(), compiler.getLangOpts());
        return std::unique_ptr<clang::ASTConsumer>(
            new translation_engine_consumer_t(&compiler.getASTContext(), m_rewriter));
    }
    void EndSourceFileAction() override
    {
        if (!g_translation_engine_output_option.empty())
        {
            std::remove(g_translation_engine_output_option.c_str());
        }
        generate_rules(m_rewriter);
        if (g_is_generation_error)
        {
            return;
        }
        g_generated_subscription_code
            += "namespace " + g_current_ruleset
            + "{\nvoid subscribe_ruleset_" + g_current_ruleset + "()\n{\n" + g_current_ruleset_subscription + "}\n"
            + "void unsubscribe_ruleset_" + g_current_ruleset + "()\n{\n" + g_current_ruleset_unsubscription + "}\n"
            + "} // namespace " + g_current_ruleset + "\n"
            + generate_general_subscription_code();

        if (!shouldEraseOutputFiles() && !g_is_generation_error && !g_translation_engine_output_option.empty())
        {
            std::error_code error_code;
            llvm::raw_fd_ostream output_file(g_translation_engine_output_option, error_code, llvm::sys::fs::F_None);

            if (!output_file.has_error())
            {
                output_file << "#include <cstring>\n";
                output_file << "\n";
                output_file << "#include \"gaia/common.hpp\"\n";
                output_file << "#include \"gaia/events.hpp\"\n";
                output_file << "#include \"gaia/rules/rules.hpp\"\n";
                output_file << "\n";
                for (const string& db : g_used_dbs)
                {
                    output_file << "#include \"gaia_" << db << ".h\"\n";
                }

                m_rewriter.getEditBuffer(m_rewriter.getSourceMgr().getMainFileID())
                    .write(output_file);
                output_file << g_generated_subscription_code;
            }

            output_file.close();
        }
    }

private:
    Rewriter m_rewriter;
};

int main(int argc, const char** argv)
{
    cl::opt<bool> help("h", cl::desc("Alias for -help"), cl::Hidden);
    cl::list<std::string> source_files(
        cl::Positional, cl::desc("<sourceFile>"), cl::ZeroOrMore,
        cl::cat(g_translation_engine_category), cl::sub(*cl::AllSubCommands));
    cl::opt<std::string> instance_name(
        "n", cl::desc("DB instance name"), cl::Optional,
        cl::cat(g_translation_engine_category), cl::sub(*cl::AllSubCommands));

    cl::SetVersionPrinter(print_version);
    cl::ResetAllOptionOccurrences();
    cl::HideUnrelatedOptions(g_translation_engine_category);
    std::string error_message;
    llvm::raw_string_ostream stream(error_message);
    std::unique_ptr<CompilationDatabase> compilation_database
        = FixedCompilationDatabase::loadFromCommandLine(argc, argv, error_message);

    if (!cl::ParseCommandLineOptions(argc, argv, "A tool to generate C++ rule and rule subscription code from declarative rulesets", &stream))
    {
        stream.flush();
        return EXIT_FAILURE;
    }

    cl::PrintOptionValues();

    if (source_files.empty())
    {
        cl::PrintHelpMessage();
        return EXIT_SUCCESS;
    }

    if (source_files.size() > 1)
    {
        cerr << "Translation Engine does not support more than one source ruleset." << endl;
        return EXIT_FAILURE;
    }

    if (!instance_name.empty())
    {
        gaia::db::config::session_options_t session_options = gaia::db::config::get_default_session_options();
        session_options.db_instance_name = instance_name.getValue();
        gaia::db::config::set_default_session_options(session_options);
    }

    if (!compilation_database)
    {
        compilation_database = llvm::make_unique<clang::tooling::FixedCompilationDatabase>(
            ".", std::vector<std::string>());
    }

    // Create a new Clang Tool instance (a LibTooling environment).
    ClangTool tool(*compilation_database, source_files);

    tool.appendArgumentsAdjuster(getInsertArgumentAdjuster("-fgaia-extensions"));
    int result = tool.run(newFrontendActionFactory<translation_engine_action_t>().get());
    if (result == 0 && !g_is_generation_error)
    {
        return EXIT_SUCCESS;
    }
    else
    {
        return EXIT_FAILURE;
    }
}<|MERGE_RESOLUTION|>--- conflicted
+++ resolved
@@ -2922,12 +2922,9 @@
         , m_if_nomatch_match_handler(r)
         , m_declarative_while_match_handler(r)
         , m_declarative_for_match_handler(r)
-<<<<<<< HEAD
         , m_declarative_break_continue_handler(r)
-=======
         , m_declarative_delete_handler(r)
         , m_declarative_insert_handler(r)
->>>>>>> 1b3dc74d
     {
         DeclarationMatcher ruleset_matcher = rulesetDecl().bind("rulesetDecl");
         DeclarationMatcher rule_matcher
@@ -3064,10 +3061,8 @@
                               hasDescendant(table_field_unary_operator_matcher)))))
                   .bind("varDeclarationInit");
 
-<<<<<<< HEAD
         StatementMatcher declarative_break_matcher = breakStmt().bind("DeclBreak");
         StatementMatcher declarative_continue_matcher = continueStmt().bind("DeclContinue");
-=======
         StatementMatcher declarative_delete_matcher
             = cxxMemberCallExpr(
                 hasAncestor(ruleset_matcher),
@@ -3081,7 +3076,6 @@
                 callee(cxxMethodDecl(hasName("Insert"))),
                 hasDescendant(table_call_matcher)
                 ).bind("InsertCall");
->>>>>>> 1b3dc74d
 
         m_matcher.addMatcher(field_get_matcher, &m_field_get_match_handler);
         m_matcher.addMatcher(table_field_get_matcher, &m_field_get_match_handler);
@@ -3105,13 +3099,10 @@
         m_matcher.addMatcher(if_no_match_matcher, &m_if_nomatch_match_handler);
         m_matcher.addMatcher(declarative_while_matcher, &m_declarative_while_match_handler);
         m_matcher.addMatcher(declarative_for_matcher, &m_declarative_for_match_handler);
-<<<<<<< HEAD
         m_matcher.addMatcher(declarative_break_matcher, &m_declarative_break_continue_handler);
         m_matcher.addMatcher(declarative_continue_matcher, &m_declarative_break_continue_handler);
-=======
         m_matcher.addMatcher(declarative_delete_matcher, &m_declarative_delete_handler);
         m_matcher.addMatcher(declarative_insert_matcher, &m_declarative_insert_handler);
->>>>>>> 1b3dc74d
     }
 
     void HandleTranslationUnit(clang::ASTContext& context) override
@@ -3132,12 +3123,9 @@
     if_nomatch_match_handler_t m_if_nomatch_match_handler;
     declarative_while_match_handler_t m_declarative_while_match_handler;
     declarative_for_match_handler_t m_declarative_for_match_handler;
-<<<<<<< HEAD
     declarative_break_continue_handler_t m_declarative_break_continue_handler;
-=======
     declarative_delete_handler_t m_declarative_delete_handler;
     declarative_insert_handler_t m_declarative_insert_handler;
->>>>>>> 1b3dc74d
 };
 
 class translation_engine_action_t : public clang::ASTFrontendAction
