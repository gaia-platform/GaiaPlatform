/////////////////////////////////////////////
// Copyright (c) Gaia Platform LLC
// All rights reserved.
/////////////////////////////////////////////

#include <algorithm>
#include <iostream>
#include <string>
#include <unordered_set>
#include <vector>

#pragma clang diagnostic push
#pragma clang diagnostic ignored "-Wunused-parameter"
#include "clang/AST/ASTConsumer.h"
#include "clang/AST/ASTContext.h"
#include "clang/AST/Attr.h"
#include "clang/AST/RecursiveASTVisitor.h"
#include "clang/ASTMatchers/ASTMatchFinder.h"
#include "clang/ASTMatchers/ASTMatchers.h"
#include "clang/Driver/Options.h"
#include "clang/Frontend/CompilerInstance.h"
#include "clang/Frontend/FrontendAction.h"
#include "clang/Rewrite/Core/Rewriter.h"
#include "clang/Tooling/CommonOptionsParser.h"
#include "clang/Tooling/Tooling.h"
#pragma clang diagnostic pop

#include "gaia_internal/common/gaia_version.hpp"
#include "gaia_internal/db/db_client_config.hpp"
#include "gaia_internal/db/gaia_db_internal.hpp"

#include "table_navigation.h"

using namespace std;
using namespace clang;
using namespace clang::driver;
using namespace clang::tooling;
using namespace llvm;
using namespace clang::ast_matchers;
using namespace gaia;
using namespace gaia::common;
using namespace gaia::translation;

cl::OptionCategory g_translation_engine_category("Use translation engine options");
cl::opt<string> g_translation_engine_output_option(
    "output", cl::init(""), cl::desc("output file name"), cl::cat(g_translation_engine_category));

std::string g_current_ruleset;
bool g_is_generation_error = false;
int g_current_ruleset_rule_number = 1;
unsigned int g_current_ruleset_rule_line_number = 1;
constexpr int c_declaration_to_ruleset_offset = -2;
bool g_is_rule_context_rule_name_referenced = false;
SourceRange g_rule_attribute_source_range;
bool g_is_rule_prolog_specified = false;
constexpr int c_encoding_shift = 16;
constexpr int c_encoding_mask = 0xFFFF;

vector<string> g_rulesets;
unordered_map<string, unordered_set<string>> g_active_fields;
unordered_set<string> g_insert_tables;
unordered_set<string> g_update_tables;
unordered_map<string, string> g_attribute_tag_map;

namespace std
{
template <>
struct hash<SourceRange>
{
    std::size_t operator()(SourceRange const& range) const noexcept
    {
        return std::hash<unsigned int>{}(
            (range.getBegin().getRawEncoding() << c_encoding_shift) | (range.getEnd().getRawEncoding() & c_encoding_mask));
    }
};
template <>
struct hash<SourceLocation>
{
    std::size_t operator()(SourceLocation const& location) const noexcept
    {
        return std::hash<unsigned int>{}(location.getRawEncoding());
    }
};
} // namespace std

unordered_set<SourceLocation> g_insert_call_locations;

unordered_map<SourceRange, vector<explicit_path_data_t>> g_expression_explicit_path_data;

unordered_set<string> g_used_dbs;

const FunctionDecl* g_current_rule_declaration = nullptr;

string g_current_ruleset_subscription;
string g_generated_subscription_code;
string g_current_ruleset_unsubscription;

enum rewriter_operation_t
{
    replace_text,
    insert_text_after_token,
    remove_text,
    insert_text_before,
};

struct rewriter_history_t
{
    SourceRange range;
    string string_argument;
    rewriter_operation_t operation;
};

// Data structure to hold data for code generation for insert function calls.
struct insert_data_t
{
    SourceRange expression_range;
    string table_name;
    unordered_map<string, SourceRange> argument_map;
    unordered_map<SourceRange, string> argument_replacement_map;
};

// Vector to contain all the data to properly generate code for insert function call.
// The generation deferred to allow proper code generation for declarative references as arguments for insert call.
vector<insert_data_t> g_insert_data;
vector<rewriter_history_t> g_rewriter_history;
vector<SourceRange> g_nomatch_location;
unordered_map<SourceRange, string> g_variable_declaration_location;
unordered_set<SourceRange> g_variable_declaration_init_location;
unordered_map<SourceRange, SourceLocation> g_nomatch_location_map;
unordered_map<SourceRange, string> g_break_label_map;
unordered_map<SourceRange, string> g_continue_label_map;

// Suppress these clang-tidy warnings for now.
static const char c_nolint_identifier_naming[] = "// NOLINTNEXTLINE(readability-identifier-naming)";
static const char c_ident[] = "    ";

static void print_version(raw_ostream& stream)
{
    stream << "Gaia Translation Engine " << gaia_full_version() << "\nCopyright (c) Gaia Platform LLC\n";
}

// Get location of a token before the current location.
SourceLocation get_previous_token_location(SourceLocation location, const Rewriter& rewriter)
{
    Token token;
    token.setLocation(SourceLocation());
    token.setKind(tok::unknown);
    location = location.getLocWithOffset(-1);
    auto start_of_file = rewriter.getSourceMgr().getLocForStartOfFile(rewriter.getSourceMgr().getFileID(location));
    while (location != start_of_file)
    {
        location = Lexer::GetBeginningOfToken(location, rewriter.getSourceMgr(), rewriter.getLangOpts());
        if (!Lexer::getRawToken(location, token, rewriter.getSourceMgr(), rewriter.getLangOpts()) && token.isNot(tok::comment))
        {
            break;
        }
        location = location.getLocWithOffset(-1);
    }
    return token.getLocation();
}

SourceRange get_statement_source_range(const Stmt* expression, const SourceManager& source_manager, const LangOptions& options)
{
    if (expression == nullptr)
    {
        return SourceRange();
    }
    SourceRange return_value = expression->getSourceRange();
    if (dyn_cast<CompoundStmt>(expression) == nullptr)
    {
        SourceLocation end_location = Lexer::findLocationAfterToken(return_value.getEnd(), tok::semi, source_manager, options, true);
        if (end_location.isValid())
        {
            return_value.setEnd(end_location.getLocWithOffset(-1));
        }
    }
    return return_value;
}

SourceRange get_if_statement_source_range(const IfStmt* expression, const SourceManager& source_manager, const LangOptions& options)
{
    if (expression == nullptr)
    {
        return SourceRange();
    }
    SourceRange return_value = expression->getSourceRange();
    SourceRange nomatch_source_range = get_statement_source_range(expression->getNoMatch(), source_manager, options);
    SourceRange else_source_range = get_statement_source_range(expression->getElse(), source_manager, options);
    SourceRange then_source_range = get_statement_source_range(expression->getThen(), source_manager, options);
    if (nomatch_source_range.isValid())
    {
        return_value.setEnd(nomatch_source_range.getEnd());
    }
    else if (else_source_range.isValid())
    {
        return_value.setEnd(else_source_range.getEnd());
    }
    else
    {
        return_value.setEnd(then_source_range.getEnd());
    }
    return return_value;
}

void get_variable_name(string& variable_name, string& table_name, explicit_path_data_t& explicit_path_data)
{
    const auto& table_iterator = explicit_path_data.tag_table_map.find(variable_name);
    if (table_iterator == explicit_path_data.tag_table_map.end())
    {
        table_name = variable_name;
    }
    else
    {
        table_name = table_iterator->second;
    }
    auto defined_tag_iterator = explicit_path_data.defined_tags.find(variable_name);
    if (defined_tag_iterator != explicit_path_data.defined_tags.end())
    {
        variable_name = defined_tag_iterator->second;
    }
    if (table_name != variable_name)
    {
        explicit_path_data.tag_table_map[variable_name] = table_name;
    }

    if (explicit_path_data.tag_table_map.find(variable_name) == explicit_path_data.tag_table_map.end())
    {
        variable_name = table_navigation_t::get_variable_name(table_name, explicit_path_data.tag_table_map);
        explicit_path_data.tag_table_map[variable_name] = table_name;
    }
    explicit_path_data.variable_name = variable_name;
}

bool is_range_contained_in_another_range(const SourceRange& range1, const SourceRange& range2)
{
    if (range1 == range2)
    {
        return true;
    }

    if (range1.getBegin() == range2.getBegin() && range2.getEnd() < range1.getEnd())
    {
        return true;
    }
    if (range1.getBegin() < range2.getBegin() && range1.getEnd() == range2.getEnd())
    {
        return true;
    }
    if (range1.getBegin() < range2.getBegin() && range2.getEnd() < range1.getEnd())
    {
        return true;
    }
    return false;
}

string get_table_from_expression(const string& expression)
{
    size_t dot_position = expression.find('.');
    if (dot_position != string::npos)
    {
        return expression.substr(0, dot_position);
    }
    else
    {
        return expression;
    }
}

bool is_tag_defined(const unordered_map<string, string>& tag_map, const string& tag)
{
    for (const auto& defined_tag_iterator : tag_map)
    {
        if (defined_tag_iterator.second == tag)
        {
            return true;
        }
    }
    return false;
}

void optimize_path(vector<explicit_path_data_t>& path, explicit_path_data_t& path_segment)
{
    string first_table = get_table_from_expression(path_segment.path_components.front());
    for (auto& path_iterator : path)
    {
        if (is_tag_defined(path_iterator.defined_tags, first_table))
        {
            path_segment.skip_implicit_path_generation = true;
            return;
        }
        if (is_tag_defined(path_segment.defined_tags, get_table_from_expression(path_iterator.path_components.front())))
        {
            path_iterator.skip_implicit_path_generation = true;
        }
    }
}

bool is_path_segment_contained_in_another_path(
    const vector<explicit_path_data_t>& path,
    const explicit_path_data_t& path_segment)
{
    unordered_set<string> tag_container, table_container;

    if (!path_segment.defined_tags.empty())
    {
        return false;
    }

    for (const auto& path_iterator : path)
    {
        for (const auto& table_iterator : path_iterator.path_components)
        {
            string table_name = get_table_from_expression(table_iterator);
            auto tag_iterator = path_iterator.defined_tags.find(table_name);
            if (tag_iterator != path_iterator.defined_tags.end())
            {
                table_name = tag_iterator->second;
            }
            table_container.insert(table_name);
        }
        for (const auto& tag_iterator : path_iterator.tag_table_map)
        {
            tag_container.insert(tag_iterator.first);
        }
    }

    for (const auto& tag_map_iterator : path_segment.tag_table_map)
    {
        if (tag_container.find(tag_map_iterator.first) == tag_container.end())
        {
            return false;
        }
    }

    for (const auto& table_iterator : path_segment.path_components)
    {
        if (table_container.find(get_table_from_expression(table_iterator)) == table_container.end())
        {
            return false;
        }
    }

    return true;
}

void validate_table_data()
{
    if (table_navigation_t::get_table_data().empty())
    {
        g_is_generation_error = true;
        return;
    }
}

string generate_general_subscription_code()
{
    string return_value;
    return_value
        .append("namespace gaia\n")
        .append("{\n")
        .append("namespace rules\n")
        .append("{\n")
        .append("extern \"C\" void subscribe_ruleset(const char* ruleset_name)\n")
        .append("{\n");

    for (const string& ruleset : g_rulesets)
    {
        return_value
            .append(c_ident)
            .append("if (strcmp(ruleset_name, \"")
            .append(ruleset)
            .append("\") == 0)\n")
            .append(c_ident)
            .append("{\n")
            .append(c_ident)
            .append(c_ident)
            .append("::")
            .append(ruleset)
            .append("::subscribe_ruleset_")
            .append(ruleset)
            .append("();\n")
            .append(c_ident)
            .append(c_ident)
            .append("return;\n")
            .append(c_ident)
            .append("}\n");
    }

    return_value
        .append(c_ident)
        .append("throw gaia::rules::ruleset_not_found(ruleset_name);\n")
        .append("}\n")
        .append("extern \"C\" void unsubscribe_ruleset(const char* ruleset_name)\n")
        .append("{\n");

    for (const string& ruleset : g_rulesets)
    {
        return_value
            .append(c_ident)
            .append("if (strcmp(ruleset_name, \"")
            .append(ruleset)
            .append("\") == 0)\n")
            .append(c_ident)
            .append("{\n")
            .append(c_ident)
            .append(c_ident)
            .append("::")
            .append(ruleset)
            .append("::unsubscribe_ruleset_")
            .append(ruleset)
            .append("();\n")
            .append(c_ident)
            .append(c_ident)
            .append("return;\n")
            .append(c_ident)
            .append("}\n");
    }

    return_value
        .append(c_ident)
        .append("throw ruleset_not_found(ruleset_name);\n")
        .append("}\n")
        .append("extern \"C\" void initialize_rules()\n")
        .append("{\n");

    for (const string& ruleset : g_rulesets)
    {
        return_value
            .append(c_ident)
            .append("::" + ruleset)
            .append("::subscribe_ruleset_" + ruleset + "();\n");
    }
    return_value
        .append("}\n")
        .append("} // namespace rules\n")
        .append("} // namespace gaia\n");

    return return_value;
}

string get_table_name(const Decl* decl)
{
    const FieldTableAttr* table_attr = decl->getAttr<FieldTableAttr>();
    if (table_attr != nullptr)
    {
        return table_attr->getTable()->getName().str();
    }
    return "";
}

// The function parses a rule  attribute e.g.
// Employee
// Employee.name_last
// E:Employee
// E:Employee.name_last
bool parse_attribute(const string& attribute, string& table, string& field, string& tag)
{
    string tagless_attribute;
    size_t tag_position = attribute.find(':');
    if (tag_position != string::npos)
    {
        tag = attribute.substr(0, tag_position);
        tagless_attribute = attribute.substr(tag_position + 1);
    }
    else
    {
        tagless_attribute = attribute;
    }
    size_t dot_position = tagless_attribute.find('.');
    // Handle fully qualified reference.
    if (dot_position != string::npos)
    {
        table = tagless_attribute.substr(0, dot_position);
        field = tagless_attribute.substr(dot_position + 1);
        return true;
    }
    validate_table_data();

    if (table_navigation_t::get_table_data().find(tagless_attribute) == table_navigation_t::get_table_data().end())
    {
        // Might be a field.
        for (const auto& tbl : table_navigation_t::get_table_data())
        {
            if (tbl.second.field_data.find(tagless_attribute) != tbl.second.field_data.end())
            {
                table = tbl.first;
                field = tagless_attribute;
                return true;
            }
        }
        return false;
    }
    table = tagless_attribute;
    field.clear();
    return true;
}

// This function adds a field to active fields list if it is marked as active in the catalog;
// it returns true if there was no error and false otherwise.
bool validate_and_add_active_field(const string& table_name, const string& field_name, bool is_active_from_field = false)
{
    if (g_is_rule_prolog_specified && is_active_from_field)
    {
        cerr << "Since a rule attribute was provided, specifying active fields inside the rule is not supported." << endl;
        g_is_generation_error = true;
        return false;
    }

    validate_table_data();

    if (g_is_generation_error)
    {
        return false;
    }

    if (table_navigation_t::get_table_data().find(table_name) == table_navigation_t::get_table_data().end())
    {
        cerr << "Table '" << table_name << "' was not found in the catalog." << endl;
        g_is_generation_error = true;
        return false;
    }

    auto fields = table_navigation_t::get_table_data().find(table_name)->second.field_data;

    if (fields.find(field_name) == fields.end())
    {
        cerr << "Field '" << field_name << "' of table '" << table_name << "' was not found in the catalog." << endl;
        g_is_generation_error = true;
        return false;
    }

    if (fields[field_name].is_deprecated)
    {
        cerr << "Field '" << field_name << "' of table '" << table_name << "' is deprecated in the catalog." << endl;
        g_is_generation_error = true;
        return false;
    }

    // TODO[GAIAPLAT-622] If we ever add a "strict" mode to the database, then we
    // should reinstate checking for active fields.

    g_active_fields[table_name].insert(field_name);
    return true;
}

string get_table_name(const string& table, const unordered_map<string, string>& tag_map)
{
    auto tag_iterator = tag_map.find(table);
    if (tag_iterator == tag_map.end())
    {
        tag_iterator = g_attribute_tag_map.find(table);
        if (tag_iterator != g_attribute_tag_map.end())
        {
            return tag_iterator->second;
        }
    }
    else
    {
        return tag_iterator->second;
    }

    return table;
}

void generate_navigation(const string& anchor_table, Rewriter& rewriter)
{
    if (g_is_generation_error)
    {
        return;
    }

    for (auto& insert_data : g_insert_data)
    {
        string class_qualification_string = "gaia::";
        class_qualification_string
            .append(table_navigation_t::get_table_data().find(insert_data.table_name)->second.db_name)
            .append("::")
            .append(insert_data.table_name)
            .append("_t::");
        string replacement_string = class_qualification_string;
        replacement_string
            .append("get(")
            .append(class_qualification_string)
            .append("insert_row(");
        vector<string> function_arguments = table_navigation_t::get_table_fields(insert_data.table_name);
        const auto table_data_iterator = table_navigation_t::get_table_data().find(insert_data.table_name);
        // Generate call arguments.
        for (const auto& call_argument : function_arguments)
        {
            const auto argument_map_iterator = insert_data.argument_map.find(call_argument);
            if (argument_map_iterator == insert_data.argument_map.end())
            {
                // Provide default parameter value.
                const auto field_data_iterator = table_data_iterator->second.field_data.find(call_argument);
                switch (static_cast<data_type_t>(field_data_iterator->second.field_type))
                {
                case data_type_t::e_bool:
                    replacement_string.append("false,");
                    break;
                case data_type_t::e_int8:
                case data_type_t::e_uint8:
                case data_type_t::e_int16:
                case data_type_t::e_uint16:
                case data_type_t::e_int32:
                case data_type_t::e_uint32:
                case data_type_t::e_int64:
                case data_type_t::e_uint64:
                case data_type_t::e_float:
                case data_type_t::e_double:
                    replacement_string.append("0,");
                    break;
                case data_type_t::e_string:
                    replacement_string.append("\"\",");
                    break;
                }
            }
            else
            {
                // Provide value from the code.
                replacement_string.append(insert_data.argument_replacement_map[argument_map_iterator->second]).append(",");
            }
        }
        replacement_string.resize(replacement_string.size() - 1);
        replacement_string.append("))");

        rewriter.ReplaceText(insert_data.expression_range, replacement_string);
    }

    for (const auto& explicit_path_data_iterator : g_expression_explicit_path_data)
    {
        SourceRange nomatch_range;
        // Find correct nomatch segment for a current declarative expression.
        // This segment will be used later to inject nomatch code at
        // the end of navigation code wrapping the declarative expression.
        for (const auto& nomatch_source_range : g_nomatch_location)
        {
            if (explicit_path_data_iterator.first.getEnd() == nomatch_source_range.getEnd())
            {
                nomatch_range = nomatch_source_range;
                break;
            }
        }
        const auto break_label_iterator = g_break_label_map.find(explicit_path_data_iterator.first);
        const auto continue_label_iterator = g_continue_label_map.find(explicit_path_data_iterator.first);
        string break_label;
        string continue_label;
        if (break_label_iterator != g_break_label_map.end())
        {
            break_label = break_label_iterator->second;
        }
        if (continue_label_iterator != g_continue_label_map.end())
        {
            continue_label = continue_label_iterator->second;
        }
        for (const auto& data_iterator : explicit_path_data_iterator.second)
        {
            string anchor_table_name = get_table_name(
                get_table_from_expression(anchor_table), data_iterator.tag_table_map);

            SourceRange variable_declaration_range;
            for (const auto& variable_declaration_range_iterator : g_variable_declaration_location)
            {
                string variable_name = variable_declaration_range_iterator.second;
                if (g_attribute_tag_map.find(variable_name) != g_attribute_tag_map.end())
                {
                    cerr << "Local variable declaration '" << variable_name
                         << "' hides a tag of the same name." << endl;
                }
                if (is_range_contained_in_another_range(
                        explicit_path_data_iterator.first, variable_declaration_range_iterator.first))
                {
                    if (data_iterator.tag_table_map.find(variable_name) != data_iterator.tag_table_map.end()
                        || is_tag_defined(data_iterator.defined_tags, variable_name))
                    {
                        cerr << "Local variable declaration '" << variable_name
                             << "' hides a tag of the same name." << endl;
                    }

                    if (g_variable_declaration_init_location.find(variable_declaration_range_iterator.first)
                        != g_variable_declaration_init_location.end())
                    {
                        string table_name = get_table_name(
                            get_table_from_expression(
                                data_iterator.path_components.front()),
                            data_iterator.tag_table_map);

                        if (data_iterator.path_components.size() == 1
                            && table_name == anchor_table_name && !data_iterator.is_absolute_path)
                        {
                            auto declaration_source_range_size = variable_declaration_range_iterator.first.getEnd().getRawEncoding() - variable_declaration_range_iterator.first.getBegin().getRawEncoding();
                            auto min_declaration_source_range_size = variable_declaration_range.getEnd().getRawEncoding() - variable_declaration_range.getBegin().getRawEncoding();
                            if (variable_declaration_range.isInvalid() || declaration_source_range_size < min_declaration_source_range_size)
                            {
                                variable_declaration_range = variable_declaration_range_iterator.first;
                            }
                        }
                        else
                        {
                            cerr << "Initialization of declared variable with EDC objects is not supported." << endl;
                            g_is_generation_error = true;
                            return;
                        }
                    }
                }
            }

            if (variable_declaration_range.isValid())
            {
                string declaration_code = rewriter.getRewrittenText(variable_declaration_range);
                if (!declaration_code.empty())
                {
                    size_t start_position = declaration_code.find(data_iterator.variable_name);
                    if (start_position != std::string::npos)
                    {
                        const auto& table_data = table_navigation_t::get_table_data();
                        auto anchor_table_data_itr = table_data.find(anchor_table_name);

                        if (anchor_table_data_itr == table_data.end())
                        {
                            return;
                        }

                        string replacement_code
                            = string("gaia::")
                                  .append(anchor_table_data_itr->second.db_name)
                                  .append("::")
                                  .append(anchor_table_name)
                                  .append("_t::get(context->record)");

                        declaration_code.replace(start_position, data_iterator.variable_name.length(), replacement_code);
                        rewriter.ReplaceText(variable_declaration_range, declaration_code);
                        continue;
                    }
                }
            }

            if (data_iterator.skip_implicit_path_generation && data_iterator.path_components.size() == 1)
            {
                continue;
            }

            navigation_code_data_t navigation_code = table_navigation_t::generate_explicit_navigation_code(
                anchor_table, data_iterator);
            if (navigation_code.prefix.empty())
            {
                g_is_generation_error = true;
                return;
            }

            // The following code
            // l1:if (x.value>5)
            //  break l1;
            // else
            //  continue l1;
            // .............
            // is translated into
            // ..........Navigation code for x
            // l1:if (x.value()>5)
            //  goto l1_break;
            // else
            //  goto l1_continue;
            // ..........................
            // l1_continue:
            //...............Navigation code for x
            // l1_break:

            if (!break_label.empty() && &data_iterator == &explicit_path_data_iterator.second.back())
            {
                navigation_code.postfix += "\n" + break_label + ":;\n";
            }
            if (!continue_label.empty() && &data_iterator == &explicit_path_data_iterator.second.back())
            {
                navigation_code.postfix = "\n" + continue_label + ":;\n" + navigation_code.postfix;
            }

            if (nomatch_range.isValid())
            {
                string variable_name = table_navigation_t::get_variable_name("", unordered_map<string, string>());
                string nomatch_prefix = "{\nbool " + variable_name + " = false;\n";
                rewriter.InsertTextBefore(
                    explicit_path_data_iterator.first.getBegin(),
                    nomatch_prefix + navigation_code.prefix);
                rewriter.InsertTextAfter(explicit_path_data_iterator.first.getBegin(), variable_name + " = true;\n");
                rewriter.ReplaceText(
                    SourceRange(g_nomatch_location_map[nomatch_range], nomatch_range.getEnd()),
                    navigation_code.postfix + "\nif (!" + variable_name + ")\n" + rewriter.getRewrittenText(nomatch_range) + "}\n");
            }
            else
            {
                rewriter.InsertTextBefore(
                    explicit_path_data_iterator.first.getBegin(),
                    navigation_code.prefix);
                rewriter.InsertTextAfterToken(
                    explicit_path_data_iterator.first.getEnd(),
                    navigation_code.postfix);
            }
        }
    }
}

void generate_table_subscription(
    const string& table,
    const string& field_subscription_code,
    int rule_count,
    bool subscribe_update,
    unordered_map<uint32_t, string>& rule_line_numbers,
    Rewriter& rewriter)
{
    string common_subscription_code;
    if (table_navigation_t::get_table_data().find(table) == table_navigation_t::get_table_data().end())
    {
        cerr << "Table '" << table << "' was not found in the catalog." << endl;
        g_is_generation_error = true;
        return;
    }
    string rule_name
        = g_current_ruleset + "_" + g_current_rule_declaration->getName().str() + "_" + to_string(rule_count);
    string rule_name_log = to_string(g_current_ruleset_rule_number);
    rule_name_log.append("_").append(table);

    string rule_line_var = rule_line_numbers[g_current_ruleset_rule_number];

    // Declare a constant for the line number of the rule if this is the first
    // time we've seen this rule.  Note that we may see a rule multiple times if
    // the rule has multiple anchor rows.
    if (rule_line_var.empty())
    {
        rule_line_var = "c_rule_line_";
        rule_line_var.append(to_string(g_current_ruleset_rule_number));
        rule_line_numbers[g_current_ruleset_rule_number] = rule_line_var;

        common_subscription_code
            .append(c_ident)
            .append("const uint32_t ")
            .append(rule_line_var)
            .append(" = ")
            .append(to_string(g_current_ruleset_rule_line_number))
            .append(";\n");
    }

    common_subscription_code
        .append(c_ident)
        .append(c_nolint_identifier_naming)
        .append("\n")
        .append(c_ident)
        .append("gaia::rules::rule_binding_t ")
        .append(rule_name)
        .append("binding(\"")
        .append(g_current_ruleset)
        .append("\",\"")
        .append(rule_name_log)
        .append("\",")
        .append(g_current_ruleset)
        .append("::")
        .append(rule_name)
        .append(",")
        .append(rule_line_var)
        .append(");\n");

    g_current_ruleset_subscription += common_subscription_code;
    g_current_ruleset_unsubscription += common_subscription_code;

    if (field_subscription_code.empty())
    {
        g_current_ruleset_subscription
            .append(c_ident)
            .append("gaia::rules::subscribe_rule(gaia::")
            .append(table_navigation_t::get_table_data().find(table)->second.db_name)
            .append("::")
            .append(table);
        if (subscribe_update)
        {
            g_current_ruleset_subscription.append(
                "_t::s_gaia_type, gaia::db::triggers::event_type_t::row_update, gaia::rules::empty_fields,");
        }
        else
        {
            g_current_ruleset_subscription.append(
                "_t::s_gaia_type, gaia::db::triggers::event_type_t::row_insert, gaia::rules::empty_fields,");
        }
        g_current_ruleset_subscription
            .append(rule_name)
            .append("binding);\n");

        g_current_ruleset_unsubscription
            .append(c_ident)
            .append("gaia::rules::unsubscribe_rule(gaia::")
            .append(table_navigation_t::get_table_data().find(table)->second.db_name)
            .append("::")
            .append(table)
            .append("_t::s_gaia_type, gaia::db::triggers::event_type_t::row_insert, gaia::rules::empty_fields,")
            .append(rule_name)
            .append("binding);\n");
    }
    else
    {
        g_current_ruleset_subscription
            .append(field_subscription_code)
            .append(c_ident)
            .append("gaia::rules::subscribe_rule(gaia::")
            .append(table_navigation_t::get_table_data().find(table)->second.db_name)
            .append("::")
            .append(table)
            .append("_t::s_gaia_type, gaia::db::triggers::event_type_t::row_update, fields_")
            .append(rule_name)
            .append(",")
            .append(rule_name)
            .append("binding);\n");
        g_current_ruleset_unsubscription
            .append(field_subscription_code)
            .append(c_ident)
            .append("gaia::rules::unsubscribe_rule(gaia::")
            .append(table_navigation_t::get_table_data().find(table)->second.db_name)
            .append("::")
            .append(table)
            .append("_t::s_gaia_type, gaia::db::triggers::event_type_t::row_update, fields_")
            .append(rule_name)
            .append(",")
            .append(rule_name)
            .append("binding);\n");
    }

    string function_prologue = string("\n")
                                   .append(c_nolint_identifier_naming)
                                   .append("\nvoid ")
                                   .append(rule_name);
    bool is_absoute_path_only = true;
    for (const auto& explicit_path_data_iterator : g_expression_explicit_path_data)
    {
        if (!is_absoute_path_only)
        {
            break;
        }
        for (const auto& data_iterator : explicit_path_data_iterator.second)
        {
            if (!data_iterator.is_absolute_path)
            {
                string first_component_table = get_table_from_expression(data_iterator.path_components.front());
                if (data_iterator.tag_table_map.find(first_component_table) == data_iterator.tag_table_map.end() || is_tag_defined(data_iterator.defined_tags, first_component_table) || g_attribute_tag_map.find(first_component_table) != g_attribute_tag_map.end())
                {
                    is_absoute_path_only = false;
                    break;
                }
            }
        }
    }

    if (!g_is_rule_context_rule_name_referenced && (is_absoute_path_only || g_expression_explicit_path_data.empty()))
    {
        function_prologue.append("(const gaia::rules::rule_context_t*)\n");
    }
    else
    {
        function_prologue.append("(const gaia::rules::rule_context_t* context)\n");
    }

    if (rule_count == 1)
    {
        if (g_is_rule_context_rule_name_referenced)
        {
            rewriter.InsertTextAfterToken(
                g_current_rule_declaration->getLocation(),
                "\nstatic const char gaia_rule_name[] = \"" + rule_name_log + "\";\n");
        }
        if (g_rule_attribute_source_range.isValid())
        {
            rewriter.ReplaceText(g_rule_attribute_source_range, function_prologue);
        }
        else
        {
            rewriter.InsertText(g_current_rule_declaration->getLocation(), function_prologue);
        }

        generate_navigation(table, rewriter);
    }
    else
    {
        Rewriter copy_rewriter = Rewriter(rewriter.getSourceMgr(), rewriter.getLangOpts());

        for (const auto& history_item : g_rewriter_history)
        {
            switch (history_item.operation)
            {
            case replace_text:
                copy_rewriter.ReplaceText(history_item.range, history_item.string_argument);
                break;
            case insert_text_after_token:
                copy_rewriter.InsertTextAfterToken(history_item.range.getBegin(), history_item.string_argument);
                break;
            case remove_text:
                copy_rewriter.RemoveText(history_item.range);
                break;
            case insert_text_before:
                copy_rewriter.InsertTextBefore(history_item.range.getBegin(), history_item.string_argument);
                break;
            default:
                break;
            }
        }
        if (g_is_rule_context_rule_name_referenced)
        {
            copy_rewriter.InsertTextAfterToken(
                g_current_rule_declaration->getLocation(),
                "\nstatic const char gaia_rule_name[] = \"" + rule_name_log + "\";\n");
        }

        generate_navigation(table, copy_rewriter);

        if (g_rule_attribute_source_range.isValid())
        {
            copy_rewriter.RemoveText(g_rule_attribute_source_range);
            rewriter.InsertTextBefore(
                g_rule_attribute_source_range.getBegin(),
                function_prologue + copy_rewriter.getRewrittenText(g_current_rule_declaration->getSourceRange()));
        }
        else
        {
            rewriter.InsertTextBefore(
                g_current_rule_declaration->getLocation(),
                function_prologue + copy_rewriter.getRewrittenText(g_current_rule_declaration->getSourceRange()));
        }
    }
}

void optimize_subscription(const string& table, int rule_count)
{
    // This is to reuse the same rule function and rule_binding_t
    // for the same table in case update and insert operation.
    if (g_insert_tables.find(table) != g_insert_tables.end())
    {
        string rule_name
            = g_current_ruleset + "_" + g_current_rule_declaration->getName().str() + "_" + to_string(rule_count);
        g_current_ruleset_subscription
            .append(c_ident)
            .append("gaia::rules::subscribe_rule(gaia::")
            .append(table_navigation_t::get_table_data().find(table)->second.db_name)
            .append("::")
            .append(table)
            .append("_t::s_gaia_type, gaia::db::triggers::event_type_t::row_insert, gaia::rules::empty_fields,")
            .append(rule_name)
            .append("binding);\n");

        g_current_ruleset_unsubscription
            .append(c_ident)
            .append("gaia::rules::unsubscribe_rule(gaia::")
            .append(table_navigation_t::get_table_data().find(table)->second.db_name)
            .append("::")
            .append(table)
            .append("_t::s_gaia_type, gaia::db::triggers::event_type_t::row_insert, gaia::rules::empty_fields,")
            .append(rule_name)
            .append("binding);\n");

        g_insert_tables.erase(table);
    }
}

// [GAIAPLAT-799]:  For the preview release we do not allow a rule to have
// multiple anchor rows. They are not allowed to reference more than a single table or
// reference fields from multiple tables.  Note that the g_active_fields map is a
// map of <table, field_list> so the number of entries in the map is the number of unique
// tables used by all active fields.
bool has_multiple_anchors()
{
    static const char* c_multi_anchor_tables = "Multiple anchor rows: A rule may not specify multiple tables or active fields from different tables in "
                                               "'on_insert', 'on_change', or 'on_update'.";
    static const char* c_multi_anchor_fields = "Multiple anchor rows: A rule may not specify active fields "
                                               "from different tables.";

    if (g_insert_tables.size() > 1 || g_update_tables.size() > 1)
    {
        cerr << c_multi_anchor_tables << endl;
        return true;
    }

    if (g_active_fields.size() > 1)
    {
        cerr << c_multi_anchor_fields << endl;
        return true;
    }

    // Handle the special case of on_update(table1, table2.field)
    if (g_active_fields.size() == 1
        && g_update_tables.size() == 1
        && g_active_fields.find(*(g_update_tables.begin())) == g_active_fields.end())
    {
        cerr << c_multi_anchor_tables << endl;
        return true;
    }

    return false;
}

void generate_rules(Rewriter& rewriter)
{
    validate_table_data();
    if (g_is_generation_error)
    {
        return;
    }
    if (g_current_rule_declaration == nullptr)
    {
        return;
    }
    if (g_active_fields.empty() && g_update_tables.empty() && g_insert_tables.empty())
    {
        cerr << "No active fields for the rule." << endl;
        g_is_generation_error = true;
        return;
    }
    int rule_count = 1;
    unordered_map<uint32_t, string> rule_line_numbers;

    // Optimize active fields by removing field subscriptions
    // if entire table was subscribed in rule prolog.
    for (const auto& table : g_update_tables)
    {
        g_active_fields.erase(table);
    }

    if (has_multiple_anchors())
    {
        g_is_generation_error = true;
        return;
    }

    for (const auto& field_description : g_active_fields)
    {
        if (g_is_generation_error)
        {
            return;
        }

        string table = field_description.first;

        if (field_description.second.empty())
        {
            cerr << "No fields referenced by table '" << table << "'." << endl;
            g_is_generation_error = true;
            return;
        }

        string field_subscription_code;
        string rule_name
            = g_current_ruleset + "_" + g_current_rule_declaration->getName().str() + "_" + to_string(rule_count);

        field_subscription_code
            .append(c_ident)
            .append(c_nolint_identifier_naming)
            .append("\n")
            .append(c_ident)
            .append("gaia::common::field_position_list_t fields_")
            .append(rule_name)
            .append(";\n");

        auto fields = table_navigation_t::get_table_data().find(table)->second.field_data;

        for (const auto& field : field_description.second)
        {
            if (fields.find(field) == fields.end())
            {
                cerr << "Field '" << field << "' of table '" << table << "' was not found in the catalog." << endl;
                g_is_generation_error = true;
                return;
            }
            field_subscription_code
                .append(c_ident)
                .append("fields_")
                .append(rule_name)
                .append(".push_back(")
                .append(to_string(fields[field].position))
                .append(");\n");
        }

        generate_table_subscription(table, field_subscription_code, rule_count, true, rule_line_numbers, rewriter);

        optimize_subscription(table, rule_count);

        rule_count++;
    }

    for (const auto& table : g_update_tables)
    {
        if (g_is_generation_error)
        {
            return;
        }

        generate_table_subscription(table, "", rule_count, true, rule_line_numbers, rewriter);

        optimize_subscription(table, rule_count);

        rule_count++;
    }

    for (const auto& table : g_insert_tables)
    {
        if (g_is_generation_error)
        {
            return;
        }

        generate_table_subscription(table, "", rule_count, false, rule_line_numbers, rewriter);
        rule_count++;
    }
}

void update_expression_location(SourceRange& source, SourceLocation start, SourceLocation end)
{
    if (source.isInvalid())
    {
        source.setBegin(start);
        source.setEnd(end);
        return;
    }

    if (start < source.getBegin())
    {
        source.setBegin(start);
    }

    if (source.getEnd() < end)
    {
        source.setEnd(end);
    }
}

SourceRange get_expression_source_range(ASTContext* context, const Stmt& node, const SourceRange& source_range, Rewriter& rewriter)
{
    SourceRange return_value(source_range.getBegin(), source_range.getEnd());
    if (g_is_generation_error)
    {
        return return_value;
    }
    auto node_parents = context->getParents(node);

    for (const auto& node_parents_iterator : node_parents)
    {
        if (node_parents_iterator.get<CompoundStmt>())
        {
            return return_value;
        }
        else if (node_parents_iterator.get<FunctionDecl>())
        {
            return return_value;
        }
        else if (const auto* expression = node_parents_iterator.get<CXXOperatorCallExpr>())
        {
            auto offset = Lexer::MeasureTokenLength(expression->getEndLoc(), rewriter.getSourceMgr(), rewriter.getLangOpts()) + 1;
            update_expression_location(return_value, expression->getBeginLoc(), expression->getEndLoc().getLocWithOffset(offset));
            return get_expression_source_range(context, *expression, return_value, rewriter);
        }
        else if (const auto* expression = node_parents_iterator.get<BinaryOperator>())
        {
            auto offset = Lexer::MeasureTokenLength(expression->getEndLoc(), rewriter.getSourceMgr(), rewriter.getLangOpts()) + 1;
            update_expression_location(return_value, expression->getBeginLoc(), expression->getEndLoc().getLocWithOffset(offset));
            return get_expression_source_range(context, *expression, return_value, rewriter);
        }
        else if (const auto* expression = node_parents_iterator.get<UnaryOperator>())
        {
            auto offset = Lexer::MeasureTokenLength(expression->getEndLoc(), rewriter.getSourceMgr(), rewriter.getLangOpts()) + 1;
            update_expression_location(return_value, expression->getBeginLoc(), expression->getEndLoc().getLocWithOffset(offset));
            return get_expression_source_range(context, *expression, return_value, rewriter);
        }
        else if (const auto* expression = node_parents_iterator.get<ConditionalOperator>())
        {
            auto offset = Lexer::MeasureTokenLength(expression->getEndLoc(), rewriter.getSourceMgr(), rewriter.getLangOpts()) + 1;
            update_expression_location(return_value, expression->getBeginLoc(), expression->getEndLoc().getLocWithOffset(offset));
            return get_expression_source_range(context, *expression, return_value, rewriter);
        }
        else if (const auto* expression = node_parents_iterator.get<BinaryConditionalOperator>())
        {
            auto offset = Lexer::MeasureTokenLength(expression->getEndLoc(), rewriter.getSourceMgr(), rewriter.getLangOpts()) + 1;
            update_expression_location(return_value, expression->getBeginLoc(), expression->getEndLoc().getLocWithOffset(offset));
            return get_expression_source_range(context, *expression, return_value, rewriter);
        }
        else if (const auto* expression = node_parents_iterator.get<CompoundAssignOperator>())
        {
            auto offset = Lexer::MeasureTokenLength(expression->getEndLoc(), rewriter.getSourceMgr(), rewriter.getLangOpts()) + 1;
            update_expression_location(return_value, expression->getBeginLoc(), expression->getEndLoc().getLocWithOffset(offset));
            return get_expression_source_range(context, *expression, return_value, rewriter);
        }
        else if (const auto* expression = node_parents_iterator.get<CXXMemberCallExpr>())
        {
            auto offset = Lexer::MeasureTokenLength(expression->getEndLoc(), rewriter.getSourceMgr(), rewriter.getLangOpts()) + 1;
            update_expression_location(return_value, expression->getBeginLoc(), expression->getEndLoc().getLocWithOffset(offset));
            return get_expression_source_range(context, *expression, return_value, rewriter);
        }
        else if (const auto* expression = node_parents_iterator.get<CallExpr>())
        {
            auto offset = Lexer::MeasureTokenLength(expression->getEndLoc(), rewriter.getSourceMgr(), rewriter.getLangOpts()) + 1;
            update_expression_location(return_value, expression->getBeginLoc(), expression->getEndLoc().getLocWithOffset(offset));
            return get_expression_source_range(context, *expression, return_value, rewriter);
        }
        else if (const auto* expression = node_parents_iterator.get<IfStmt>())
        {
            if (is_range_contained_in_another_range(expression->getCond()->getSourceRange(), return_value)
                || is_range_contained_in_another_range(return_value, expression->getCond()->getSourceRange()))
            {
                SourceRange if_source_range = get_if_statement_source_range(expression, rewriter.getSourceMgr(), rewriter.getLangOpts());
                update_expression_location(return_value, if_source_range.getBegin(), if_source_range.getEnd());
            }
            return return_value;
        }
        else if (const auto* expression = node_parents_iterator.get<SwitchStmt>())
        {
            auto offset = Lexer::MeasureTokenLength(expression->getEndLoc(), rewriter.getSourceMgr(), rewriter.getLangOpts()) + 1;
            update_expression_location(return_value, expression->getBeginLoc(), expression->getEndLoc().getLocWithOffset(offset));
            return return_value;
        }
        else if (const auto* expression = node_parents_iterator.get<WhileStmt>())
        {
            if (is_range_contained_in_another_range(expression->getCond()->getSourceRange(), return_value)
                || is_range_contained_in_another_range(return_value, expression->getCond()->getSourceRange()))
            {
                update_expression_location(
                    return_value, expression->getSourceRange().getBegin(), expression->getSourceRange().getEnd());
            }
            return return_value;
        }
        else if (const auto* expression = node_parents_iterator.get<DoStmt>())
        {
            if (is_range_contained_in_another_range(expression->getCond()->getSourceRange(), return_value)
                || is_range_contained_in_another_range(return_value, expression->getCond()->getSourceRange()))
            {
                auto offset
                    = Lexer::MeasureTokenLength(expression->getEndLoc(), rewriter.getSourceMgr(), rewriter.getLangOpts()) + 1;
                update_expression_location(
                    return_value, expression->getBeginLoc(), expression->getEndLoc().getLocWithOffset(offset));
            }
            return return_value;
        }
        else if (const auto* expression = node_parents_iterator.get<ForStmt>())
        {
            if (is_range_contained_in_another_range(expression->getCond()->getSourceRange(), return_value)
                || is_range_contained_in_another_range(expression->getInit()->getSourceRange(), return_value)
                || is_range_contained_in_another_range(expression->getInc()->getSourceRange(), return_value)
                || is_range_contained_in_another_range(return_value, expression->getCond()->getSourceRange())
                || is_range_contained_in_another_range(return_value, expression->getInit()->getSourceRange())
                || is_range_contained_in_another_range(return_value, expression->getInc()->getSourceRange()))
            {
                auto offset
                    = Lexer::MeasureTokenLength(expression->getEndLoc(), rewriter.getSourceMgr(), rewriter.getLangOpts()) + 1;
                update_expression_location(
                    return_value, expression->getBeginLoc(), expression->getEndLoc().getLocWithOffset(offset));
            }
            return return_value;
        }
        else if (const auto* expression = node_parents_iterator.get<GaiaForStmt>())
        {
            if (is_range_contained_in_another_range(
                    SourceRange(expression->getLParenLoc().getLocWithOffset(1), expression->getRParenLoc().getLocWithOffset(-1)),
                    return_value))
            {
                SourceRange for_source_range = expression->getSourceRange();
                SourceRange nomatch_source_range = get_statement_source_range(expression->getNoMatch(), rewriter.getSourceMgr(), rewriter.getLangOpts());

                if (nomatch_source_range.isValid())
                {
                    for_source_range.setEnd(nomatch_source_range.getEnd());
                }
                update_expression_location(
                    return_value, for_source_range.getBegin(), for_source_range.getEnd());
            }
            return return_value;
        }
        else if (const auto* declaration = node_parents_iterator.get<VarDecl>())
        {
            auto offset
                = Lexer::MeasureTokenLength(declaration->getEndLoc(), rewriter.getSourceMgr(), rewriter.getLangOpts()) + 1;
            update_expression_location(
                return_value, declaration->getBeginLoc(), declaration->getEndLoc().getLocWithOffset(offset));
            return_value.setEnd(declaration->getEndLoc().getLocWithOffset(offset));
            return_value.setBegin(declaration->getBeginLoc());
            auto node_parents = context->getParents(*declaration);
            return get_expression_source_range(context, *(node_parents[0].get<DeclStmt>()), return_value, rewriter);
        }
        else if (const auto* expression = node_parents_iterator.get<Stmt>())
        {
            return get_expression_source_range(context, *expression, return_value, rewriter);
        }
    }
    return return_value;
}

bool is_expression_from_body(ASTContext* context, const Stmt& node)
{
    auto node_parents = context->getParents(node);
    for (const auto& node_parents_iterator : node_parents)
    {
        if (const auto* expression = node_parents_iterator.get<IfStmt>())
        {
            return !is_range_contained_in_another_range(expression->getCond()->getSourceRange(), node.getSourceRange());
        }
        else if (const auto* expression = node_parents_iterator.get<WhileStmt>())
        {
            return !is_range_contained_in_another_range(expression->getCond()->getSourceRange(), node.getSourceRange());
        }
        else if (const auto* expression = node_parents_iterator.get<DoStmt>())
        {
            return !is_range_contained_in_another_range(expression->getCond()->getSourceRange(), node.getSourceRange());
        }
        else if (const auto* expression = node_parents_iterator.get<ForStmt>())
        {
            return !(
                is_range_contained_in_another_range(expression->getInit()->getSourceRange(), node.getSourceRange())
                || is_range_contained_in_another_range(expression->getCond()->getSourceRange(), node.getSourceRange())
                || is_range_contained_in_another_range(expression->getInc()->getSourceRange(), node.getSourceRange()));
        }
        else if (const auto* expression = node_parents_iterator.get<GaiaForStmt>())
        {
            return !is_range_contained_in_another_range(
                SourceRange(expression->getLParenLoc().getLocWithOffset(1), expression->getRParenLoc().getLocWithOffset(-1)),
                node.getSourceRange());
        }
        else if (const auto* declaration = node_parents_iterator.get<VarDecl>())
        {
            auto node_parents = context->getParents(*declaration);
            return is_expression_from_body(context, *(node_parents[0].get<DeclStmt>()));
        }
        else if (const auto* expression = node_parents_iterator.get<Stmt>())
        {
            return is_expression_from_body(context, *expression);
        }
    }
    return false;
}

bool should_expression_location_be_merged(ASTContext* context, const Stmt& node, bool special_parent = false)
{
    auto node_parents = context->getParents(node);
    for (const auto& node_parents_iterator : node_parents)
    {
        if (const auto* expression = node_parents_iterator.get<IfStmt>())
        {
            if (special_parent)
            {
                return false;
            }
            else
            {
                return should_expression_location_be_merged(context, *expression, true);
            }
        }
        else if (const auto* expression = node_parents_iterator.get<WhileStmt>())
        {
            if (special_parent)
            {
                return false;
            }
            else
            {
                return should_expression_location_be_merged(context, *expression, true);
            }
        }
        else if (const auto* expression = node_parents_iterator.get<DoStmt>())
        {
            if (special_parent)
            {
                return false;
            }
            else
            {
                return should_expression_location_be_merged(context, *expression, true);
            }
        }
        else if (const auto* expression = node_parents_iterator.get<ForStmt>())
        {
            if (special_parent)
            {
                return false;
            }
            else
            {
                return should_expression_location_be_merged(context, *expression, true);
            }
        }
        else if (const auto* expression = node_parents_iterator.get<GaiaForStmt>())
        {
            if (special_parent)
            {
                return false;
            }
            else
            {
                return should_expression_location_be_merged(context, *expression, true);
            }
        }
        else if (const auto* declaration = node_parents_iterator.get<VarDecl>())
        {
            auto node_parents = context->getParents(*declaration);
            return should_expression_location_be_merged(context, *(node_parents[0].get<DeclStmt>()));
        }
        else if (const auto* expression = node_parents_iterator.get<Stmt>())
        {
            return should_expression_location_be_merged(context, *expression, special_parent);
        }
    }
    return true;
}

void update_expression_explicit_path_data(
    ASTContext* context,
    const Stmt* node,
    explicit_path_data_t data,
    const SourceRange& source_range,
    Rewriter& rewriter)
{
    if (node == nullptr || data.path_components.empty())
    {
        return;
    }
    vector<explicit_path_data_t> path_data;
    SourceRange expression_source_range = get_expression_source_range(context, *node, source_range, rewriter);
    if (expression_source_range.isInvalid())
    {
        return;
    }
    for (auto& expression_explicit_path_data_iterator : g_expression_explicit_path_data)
    {
        if (is_range_contained_in_another_range(expression_explicit_path_data_iterator.first, expression_source_range))
        {
            if (!is_expression_from_body(context, *node))
            {
                if (is_path_segment_contained_in_another_path(expression_explicit_path_data_iterator.second, data))
                {
                    return;
                }
                if (expression_explicit_path_data_iterator.first == expression_source_range
                    || should_expression_location_be_merged(context, *node))
                {
                    expression_explicit_path_data_iterator.second.push_back(data);
                    return;
                }
                optimize_path(expression_explicit_path_data_iterator.second, data);
            }
            else
            {
                string first_component = get_table_from_expression(data.path_components.front());
                if (data.tag_table_map.find(first_component) != data.tag_table_map.end())
                {
                    data.skip_implicit_path_generation = true;
                }
                for (const auto& defined_tag_iterator : expression_explicit_path_data_iterator.second.front().defined_tags)
                {
                    data.tag_table_map[defined_tag_iterator.second] = defined_tag_iterator.first;
                    if (first_component == defined_tag_iterator.second)
                    {
                        data.skip_implicit_path_generation = true;
                    }
                }
            }
        }
    }
    path_data.push_back(data);

    auto explicit_path_data_iterator = g_expression_explicit_path_data.find(expression_source_range);
    if (explicit_path_data_iterator == g_expression_explicit_path_data.end())
    {
        g_expression_explicit_path_data[expression_source_range] = path_data;
    }
    else
    {
        explicit_path_data_iterator->second.insert(explicit_path_data_iterator->second.end(), path_data.begin(), path_data.end());
    }
}

void update_expression_used_tables(
    ASTContext* context,
    const Stmt* node,
    const string& table,
    const string& variable_name,
    const SourceRange& source_range,
    Rewriter& rewriter)
{
    explicit_path_data_t path_data;
    string table_name = get_table_from_expression(table);
    path_data.is_absolute_path = false;
    path_data.path_components.push_back(table);
    path_data.tag_table_map[variable_name] = table_name;
    path_data.used_tables.insert(table_name);
    path_data.variable_name = variable_name;
    update_expression_explicit_path_data(context, node, path_data, source_range, rewriter);
}

bool get_explicit_path_data(const Decl* decl, explicit_path_data_t& data, SourceRange& path_source_range)
{
    if (decl == nullptr)
    {
        return false;
    }
    const GaiaExplicitPathAttr* explicit_path_attribute = decl->getAttr<GaiaExplicitPathAttr>();
    if (explicit_path_attribute == nullptr)
    {
        return false;
    }
    data.is_absolute_path = explicit_path_attribute->getPath().startswith("/") || explicit_path_attribute->getPath().startswith("@/");
    path_source_range.setBegin(SourceLocation::getFromRawEncoding(explicit_path_attribute->getPathStart()));
    path_source_range.setEnd(SourceLocation::getFromRawEncoding(explicit_path_attribute->getPathEnd()));
    vector<string> path_components;
    unordered_map<string, string> tag_map;
    for (const auto& path_component_iterator : explicit_path_attribute->pathComponents())
    {
        data.path_components.push_back(path_component_iterator);
    }

    data.used_tables.insert(get_table_from_expression(data.path_components.front()));
    const GaiaExplicitPathTagKeysAttr* explicit_path_tag_key_attribute = decl->getAttr<GaiaExplicitPathTagKeysAttr>();
    const GaiaExplicitPathTagValuesAttr* explicit_path_tag_value_attribute = decl->getAttr<GaiaExplicitPathTagValuesAttr>();

    const GaiaExplicitPathDefinedTagKeysAttr* explicit_path_defined_tag_key_attribute
        = decl->getAttr<GaiaExplicitPathDefinedTagKeysAttr>();
    const GaiaExplicitPathDefinedTagValuesAttr* explicit_path_defined_tag_value_attribute
        = decl->getAttr<GaiaExplicitPathDefinedTagValuesAttr>();

    if (explicit_path_tag_key_attribute->tagMapKeys_size() != explicit_path_tag_value_attribute->tagMapValues_size())
    {
        g_is_generation_error = true;
        return false;
    }
    vector<string> tag_map_keys, tag_map_values, defined_tag_map_keys, defined_tag_map_values;

    for (const auto& tag_map_keys_iterator : explicit_path_tag_key_attribute->tagMapKeys())
    {
        tag_map_keys.push_back(tag_map_keys_iterator);
    }

    for (const auto& tag_map_values_iterator : explicit_path_tag_value_attribute->tagMapValues())
    {
        tag_map_values.push_back(tag_map_values_iterator);
    }

    if (explicit_path_defined_tag_key_attribute != nullptr)
    {
        for (const auto& tag_map_keys_iterator : explicit_path_defined_tag_key_attribute->tagMapKeys())
        {
            defined_tag_map_keys.push_back(tag_map_keys_iterator);
        }

        for (const auto& tag_map_values_iterator : explicit_path_defined_tag_value_attribute->tagMapValues())
        {
            defined_tag_map_values.push_back(tag_map_values_iterator);
        }
    }

    for (unsigned int tag_index = 0; tag_index < tag_map_keys.size(); ++tag_index)
    {
        data.tag_table_map[tag_map_keys[tag_index]] = tag_map_values[tag_index];
    }

    for (unsigned int tag_index = 0; tag_index < defined_tag_map_keys.size(); ++tag_index)
    {
        data.defined_tags[defined_tag_map_keys[tag_index]] = defined_tag_map_values[tag_index];
    }

    for (const auto& attribute_tag_map_iterator : g_attribute_tag_map)
    {
        data.tag_table_map[attribute_tag_map_iterator.first] = attribute_tag_map_iterator.second;
    }
    return true;
}

void update_used_dbs(const explicit_path_data_t& explicit_path_data)
{
    for (const auto& component : explicit_path_data.path_components)
    {
        string table_name = get_table_from_expression(component);

        auto tag_table_iterator = explicit_path_data.tag_table_map.find(table_name);
        if (tag_table_iterator != explicit_path_data.tag_table_map.end())
        {
            table_name = tag_table_iterator->second;
        }
        g_used_dbs.insert(table_navigation_t::get_table_data().find(table_name)->second.db_name);
    }
}

class field_get_match_handler_t : public MatchFinder::MatchCallback
{
public:
    explicit field_get_match_handler_t(Rewriter& r)
        : m_rewriter(r)
    {
    }
    void run(const MatchFinder::MatchResult& result) override
    {
        validate_table_data();
        if (g_is_generation_error)
        {
            return;
        }
        const auto* expression = result.Nodes.getNodeAs<DeclRefExpr>("fieldGet");
        const auto* member_expression = result.Nodes.getNodeAs<MemberExpr>("tableFieldGet");
        string table_name;
        string field_name;
        string variable_name;
        SourceRange expression_source_range;
        explicit_path_data_t explicit_path_data;
        bool explicit_path_present = true;
        if (expression != nullptr)
        {
            const ValueDecl* decl = expression->getDecl();
            if (decl->getType()->isStructureType())
            {
                return;
            }
            table_name = get_table_name(decl);
            field_name = decl->getName().str();
            variable_name = expression->getNameInfo().getAsString();
            if (!get_explicit_path_data(decl, explicit_path_data, expression_source_range))
            {
                variable_name = table_navigation_t::get_variable_name(table_name, explicit_path_data.tag_table_map);
                explicit_path_present = false;
                expression_source_range = SourceRange(expression->getLocation(), expression->getEndLoc());
                g_used_dbs.insert(table_navigation_t::get_table_data().find(table_name)->second.db_name);
            }
            else
            {
                variable_name = get_table_from_expression(explicit_path_data.path_components.back());
                get_variable_name(variable_name, table_name, explicit_path_data);
                update_used_dbs(explicit_path_data);
                expression_source_range.setEnd(expression->getEndLoc());
            }
            if (decl->hasAttr<GaiaFieldValueAttr>())
            {
                if (!explicit_path_present)
                {
                    expression_source_range
                        = SourceRange(expression_source_range.getBegin().getLocWithOffset(-1), expression_source_range.getEnd());
                }

                if (!validate_and_add_active_field(table_name, field_name, true))
                {
                    return;
                }
            }
        }
        else if (member_expression != nullptr)
        {
            auto* declaration_expression = dyn_cast<DeclRefExpr>(member_expression->getBase());
            if (declaration_expression != nullptr)
            {
                field_name = member_expression->getMemberNameInfo().getName().getAsString();
                table_name = get_table_name(declaration_expression->getDecl());
                variable_name = declaration_expression->getNameInfo().getAsString();
                const ValueDecl* decl = declaration_expression->getDecl();

                if (!get_explicit_path_data(decl, explicit_path_data, expression_source_range))
                {
                    variable_name = table_navigation_t::get_variable_name(variable_name, explicit_path_data.tag_table_map);
                    explicit_path_present = false;
                    expression_source_range
                        = SourceRange(
                            member_expression->getBeginLoc(),
                            member_expression->getEndLoc());
                    g_used_dbs.insert(table_navigation_t::get_table_data().find(table_name)->second.db_name);
                }
                else
                {
                    variable_name = get_table_from_expression(explicit_path_data.path_components.back());
                    get_variable_name(variable_name, table_name, explicit_path_data);
                    update_used_dbs(explicit_path_data);
                    expression_source_range.setEnd(member_expression->getEndLoc());
                }

                if (decl->hasAttr<GaiaFieldValueAttr>())
                {
                    if (!explicit_path_present)
                    {
                        expression_source_range
                            = SourceRange(
                                expression_source_range.getBegin().getLocWithOffset(-1), expression_source_range.getEnd());
                    }

                    if (!validate_and_add_active_field(table_name, field_name, true))
                    {
                        return;
                    }
                }
            }
            else
            {
                cerr << "Incorrect base type of generated type." << endl;
                g_is_generation_error = true;
                return;
            }
        }
        else
        {
            cerr << "Incorrect matched expression." << endl;
            g_is_generation_error = true;
            return;
        }
        if (expression_source_range.isValid())
        {
            string replacement = variable_name + "." + field_name + "()";
            for (auto& insert_data : g_insert_data)
            {
                for (auto& insert_data_argument_range_iterator : insert_data.argument_replacement_map)
                {
                    if (is_range_contained_in_another_range(expression_source_range, insert_data_argument_range_iterator.first))
                    {
                        insert_data_argument_range_iterator.second = replacement;
                    }
                }
            }
            g_used_dbs.insert(table_navigation_t::get_table_data().find(table_name)->second.db_name);
            m_rewriter.ReplaceText(expression_source_range, replacement);
            g_rewriter_history.push_back({expression_source_range, replacement, replace_text});
            auto offset
                = Lexer::MeasureTokenLength(
                      expression_source_range.getEnd(), m_rewriter.getSourceMgr(), m_rewriter.getLangOpts())
                + 1;
            if (!explicit_path_present)
            {
                update_expression_used_tables(
                    result.Context,
                    expression,
                    table_name,
                    variable_name,
                    SourceRange(expression_source_range.getBegin(), expression_source_range.getEnd().getLocWithOffset(offset)),
                    m_rewriter);
                update_expression_used_tables(
                    result.Context,
                    member_expression,
                    table_name,
                    variable_name,
                    SourceRange(expression_source_range.getBegin(), expression_source_range.getEnd().getLocWithOffset(offset)),
                    m_rewriter);
            }
            else
            {
                update_expression_explicit_path_data(
                    result.Context,
                    expression,
                    explicit_path_data,
                    SourceRange(expression_source_range.getBegin(), expression_source_range.getEnd().getLocWithOffset(offset)),
                    m_rewriter);
                update_expression_explicit_path_data(
                    result.Context,
                    member_expression,
                    explicit_path_data,
                    SourceRange(expression_source_range.getBegin(), expression_source_range.getEnd().getLocWithOffset(offset)),
                    m_rewriter);
            }
        }
    }

private:
    Rewriter& m_rewriter;
};

class field_set_match_handler_t : public MatchFinder::MatchCallback
{
public:
    explicit field_set_match_handler_t(Rewriter& r)
        : m_rewriter(r)
    {
    }
    void run(const MatchFinder::MatchResult& result) override
    {
        validate_table_data();
        if (g_is_generation_error)
        {
            return;
        }
        const auto* op = result.Nodes.getNodeAs<BinaryOperator>("fieldSet");
        if (op == nullptr)
        {
            cerr << "Incorrect matched operator." << endl;
            g_is_generation_error = true;
            return;
        }
        const Expr* operator_expression = op->getLHS();
        if (operator_expression == nullptr)
        {
            cerr << "Incorrect operator expression" << endl;
            g_is_generation_error = true;
            return;
        }
        const auto* left_declaration_expression = dyn_cast<DeclRefExpr>(operator_expression);
        const auto* member_expression = dyn_cast<MemberExpr>(operator_expression);

        explicit_path_data_t explicit_path_data;
        bool explicit_path_present = true;

        string table_name;
        string field_name;
        string variable_name;
        SourceRange set_source_range;
        if (left_declaration_expression == nullptr && member_expression == nullptr)
        {
            cerr << "Incorrect operator expression type." << endl;
            g_is_generation_error = true;
            return;
        }
        if (left_declaration_expression != nullptr)
        {
            const ValueDecl* operator_declaration = left_declaration_expression->getDecl();
            if (operator_declaration->getType()->isStructureType())
            {
                return;
            }
            table_name = get_table_name(operator_declaration);
            field_name = operator_declaration->getName().str();
            variable_name = table_navigation_t::get_variable_name(table_name, unordered_map<string, string>());
            if (!get_explicit_path_data(operator_declaration, explicit_path_data, set_source_range))
            {
                explicit_path_present = false;
                set_source_range.setBegin(left_declaration_expression->getLocation());
                g_used_dbs.insert(table_navigation_t::get_table_data().find(table_name)->second.db_name);
            }
            else
            {
                variable_name = get_table_from_expression(explicit_path_data.path_components.back());
                get_variable_name(variable_name, table_name, explicit_path_data);
                update_used_dbs(explicit_path_data);
            }
        }
        else
        {
            auto* declaration_expression = dyn_cast<DeclRefExpr>(member_expression->getBase());
            if (declaration_expression == nullptr)
            {
                cerr << "Incorrect base type of generated type." << endl;
                g_is_generation_error = true;
                return;
            }
            const ValueDecl* decl = declaration_expression->getDecl();
            field_name = member_expression->getMemberNameInfo().getName().getAsString();
            table_name = get_table_name(decl);
            variable_name = declaration_expression->getNameInfo().getAsString();

            if (!get_explicit_path_data(decl, explicit_path_data, set_source_range))
            {
                variable_name = table_navigation_t::get_variable_name(variable_name, explicit_path_data.tag_table_map);
                explicit_path_present = false;
                set_source_range.setBegin(member_expression->getBeginLoc());
                g_used_dbs.insert(table_navigation_t::get_table_data().find(table_name)->second.db_name);
            }
            else
            {
                variable_name = get_table_from_expression(explicit_path_data.path_components.back());
                get_variable_name(variable_name, table_name, explicit_path_data);
                update_used_dbs(explicit_path_data);
            }
        }
        tok::TokenKind token_kind;
        string replacement_text = "[&]() mutable {auto w = " + variable_name + ".writer(); w." + field_name;

        switch (op->getOpcode())
        {
        case BO_Assign:
        {
            token_kind = tok::equal;
            break;
        }
        case BO_MulAssign:
        {
            token_kind = tok::starequal;
            break;
        }
        case BO_DivAssign:
        {
            token_kind = tok::slashequal;
            break;
        }
        case BO_RemAssign:
        {
            token_kind = tok::percentequal;
            break;
        }
        case BO_AddAssign:
        {
            token_kind = tok::plusequal;
            break;
        }
        case BO_SubAssign:
        {
            token_kind = tok::minusequal;
            break;
        }
        case BO_ShlAssign:
        {
            token_kind = tok::lesslessequal;
            break;
        }
        case BO_ShrAssign:
        {
            token_kind = tok::greatergreaterequal;
            break;
        }
        case BO_AndAssign:
        {
            token_kind = tok::ampequal;
            break;
        }
        case BO_XorAssign:
        {
            token_kind = tok::caretequal;
            break;
        }
        case BO_OrAssign:
        {
            token_kind = tok::pipeequal;
            break;
        }
        default:
            cerr << "Incorrect operator type." << endl;
            g_is_generation_error = true;
            return;
        }

        replacement_text += convert_compound_binary_opcode(op->getOpcode());

        if (left_declaration_expression != nullptr)
        {
            set_source_range.setEnd(Lexer::findLocationAfterToken(
                                        set_source_range.getBegin(), token_kind, m_rewriter.getSourceMgr(),
                                        m_rewriter.getLangOpts(), true)
                                        .getLocWithOffset(-1));
        }
        else
        {
            set_source_range.setEnd(Lexer::findLocationAfterToken(
                                        member_expression->getExprLoc(), token_kind, m_rewriter.getSourceMgr(),
                                        m_rewriter.getLangOpts(), true)
                                        .getLocWithOffset(-1));
        }
        m_rewriter.ReplaceText(set_source_range, replacement_text);
        g_rewriter_history.push_back({set_source_range, replacement_text, replace_text});
        m_rewriter.InsertTextAfterToken(
            op->getEndLoc(), "; w.update_row(); return w." + field_name + ";}()");
        g_rewriter_history.push_back(
            {SourceRange(op->getEndLoc()), "; w.update_row(); return w." + field_name + ";}()",
             insert_text_after_token});

        auto offset = Lexer::MeasureTokenLength(op->getEndLoc(), m_rewriter.getSourceMgr(), m_rewriter.getLangOpts()) + 1;
        if (!explicit_path_present)
        {
            update_expression_used_tables(
                result.Context,
                op,
                table_name,
                variable_name,
                SourceRange(set_source_range.getBegin(), op->getEndLoc().getLocWithOffset(offset)),
                m_rewriter);
        }
        else
        {
            update_expression_explicit_path_data(
                result.Context,
                op,
                explicit_path_data,
                SourceRange(set_source_range.getBegin(), op->getEndLoc().getLocWithOffset(offset)),
                m_rewriter);
        }
    }

private:
    string convert_compound_binary_opcode(BinaryOperator::Opcode op_code)
    {
        switch (op_code)
        {
        case BO_Assign:
            return "=";
        case BO_MulAssign:
            return "*=";
        case BO_DivAssign:
            return "/=";
        case BO_RemAssign:
            return "%=";
        case BO_AddAssign:
            return "+=";
        case BO_SubAssign:
            return "-=";
        case BO_ShlAssign:
            return "<<=";
        case BO_ShrAssign:
            return ">>=";
        case BO_AndAssign:
            return "&=";
        case BO_XorAssign:
            return "^=";
        case BO_OrAssign:
            return "|=";
        default:
            cerr << "Incorrect operator code " << op_code << "." << endl;
            g_is_generation_error = true;
            return "";
        }
    }

    Rewriter& m_rewriter;
};

class field_unary_operator_match_handler_t : public MatchFinder::MatchCallback
{
public:
    explicit field_unary_operator_match_handler_t(Rewriter& r)
        : m_rewriter(r)
    {
    }
    void run(const MatchFinder::MatchResult& result) override
    {
        validate_table_data();
        if (g_is_generation_error)
        {
            return;
        }
        const auto* op = result.Nodes.getNodeAs<UnaryOperator>("fieldUnaryOp");
        if (op == nullptr)
        {
            cerr << "Incorrect matched operator." << endl;
            g_is_generation_error = true;
            return;
        }
        const Expr* operator_expression = op->getSubExpr();
        if (operator_expression == nullptr)
        {
            cerr << "Incorrect operator expression." << endl;
            g_is_generation_error = true;
            return;
        }
        const auto* declaration_expression = dyn_cast<DeclRefExpr>(operator_expression);
        const auto* member_expression = dyn_cast<MemberExpr>(operator_expression);

        if (declaration_expression == nullptr && member_expression == nullptr)
        {
            cerr << "Incorrect operator expression type." << endl;
            g_is_generation_error = true;
            return;
        }
        explicit_path_data_t explicit_path_data;
        bool explicit_path_present = true;
        string replace_string;
        string table_name;
        string field_name;
        string variable_name;
        SourceRange operator_source_range;

        if (declaration_expression != nullptr)
        {
            const ValueDecl* operator_declaration = declaration_expression->getDecl();
            if (operator_declaration->getType()->isStructureType())
            {
                return;
            }

            table_name = get_table_name(operator_declaration);
            field_name = operator_declaration->getName().str();
            variable_name = declaration_expression->getNameInfo().getAsString();
            if (!get_explicit_path_data(operator_declaration, explicit_path_data, operator_source_range))
            {
                variable_name = table_navigation_t::get_variable_name(table_name, explicit_path_data.tag_table_map);
                explicit_path_present = false;
                g_used_dbs.insert(table_navigation_t::get_table_data().find(table_name)->second.db_name);
            }
            else
            {
                variable_name = get_table_from_expression(explicit_path_data.path_components.back());
                get_variable_name(variable_name, table_name, explicit_path_data);
                update_used_dbs(explicit_path_data);
            }
        }
        else
        {
            auto* declaration_expression = dyn_cast<DeclRefExpr>(member_expression->getBase());
            if (declaration_expression == nullptr)
            {
                cerr << "Incorrect base type of generated type." << endl;
                g_is_generation_error = true;
                return;
            }
            const ValueDecl* operator_declaration = declaration_expression->getDecl();
            field_name = member_expression->getMemberNameInfo().getName().getAsString();
            table_name = get_table_name(operator_declaration);
            variable_name = declaration_expression->getNameInfo().getAsString();
            if (!get_explicit_path_data(operator_declaration, explicit_path_data, operator_source_range))
            {
                variable_name = table_navigation_t::get_variable_name(variable_name, explicit_path_data.tag_table_map);
                explicit_path_present = false;
                g_used_dbs.insert(table_navigation_t::get_table_data().find(table_name)->second.db_name);
            }
            else
            {
                variable_name = get_table_from_expression(explicit_path_data.path_components.back());
                get_variable_name(variable_name, table_name, explicit_path_data);
                update_used_dbs(explicit_path_data);
            }
        }

        if (op->isPostfix())
        {
            if (op->isIncrementOp())
            {
                replace_string
                    = "[&]() mutable {auto t = "
                    + variable_name + "." + field_name + "(); auto w = "
                    + variable_name + ".writer(); w." + field_name + "++; w.update_row(); return t;}()";
            }
            else if (op->isDecrementOp())
            {
                replace_string
                    = "[&]() mutable {auto t =" + variable_name + "." + field_name + "(); auto w = "
                    + variable_name + ".writer(); w." + field_name + "--; w.update_row(); return t;}()";
            }
        }
        else
        {
            if (op->isIncrementOp())
            {
                replace_string
                    = "[&]() mutable {auto w = " + variable_name + ".writer(); ++ w." + field_name
                    + ";w.update_row(); return w." + field_name + ";}()";
            }
            else if (op->isDecrementOp())
            {
                replace_string
                    = "[&]() mutable {auto w = " + variable_name + ".writer(); -- w." + field_name
                    + ";w.update_row(); return w." + field_name + ";}()";
            }
        }

        for (auto& insert_data : g_insert_data)
        {
            for (auto& insert_data_argument_range_iterator : insert_data.argument_replacement_map)
            {
                if (is_range_contained_in_another_range(SourceRange(op->getBeginLoc().getLocWithOffset(-1), op->getEndLoc().getLocWithOffset(1)), insert_data_argument_range_iterator.first))
                {
                    insert_data_argument_range_iterator.second = replace_string;
                }
            }
        }

        m_rewriter.ReplaceText(
            SourceRange(op->getBeginLoc().getLocWithOffset(-1), op->getEndLoc().getLocWithOffset(1)),
            replace_string);
        g_rewriter_history.push_back(
            {SourceRange(op->getBeginLoc().getLocWithOffset(-1), op->getEndLoc().getLocWithOffset(1)),
             replace_string, replace_text});
        auto offset = Lexer::MeasureTokenLength(op->getEndLoc(), m_rewriter.getSourceMgr(), m_rewriter.getLangOpts()) + 1;

        if (!explicit_path_present)
        {
            update_expression_used_tables(
                result.Context,
                op,
                table_name,
                variable_name,
                SourceRange(op->getBeginLoc().getLocWithOffset(-1), op->getEndLoc().getLocWithOffset(offset)),
                m_rewriter);
        }
        else
        {
            if (op->isPrefix())
            {
                offset += 1;
            }
            update_expression_explicit_path_data(
                result.Context,
                op,
                explicit_path_data,
                SourceRange(op->getBeginLoc().getLocWithOffset(-1), op->getEndLoc().getLocWithOffset(offset)),
                m_rewriter);
        }
    }

private:
    Rewriter& m_rewriter;
};

class rule_match_handler_t : public MatchFinder::MatchCallback
{
public:
    explicit rule_match_handler_t(Rewriter& r)
        : m_rewriter(r)
    {
    }
    void run(const MatchFinder::MatchResult& result) override
    {
        if (g_is_generation_error)
        {
            return;
        }

        const auto* rule_declaration = result.Nodes.getNodeAs<FunctionDecl>("ruleDecl");
        const GaiaOnUpdateAttr* update_attribute = rule_declaration->getAttr<GaiaOnUpdateAttr>();
        const GaiaOnInsertAttr* insert_attribute = rule_declaration->getAttr<GaiaOnInsertAttr>();
        const GaiaOnChangeAttr* change_attribute = rule_declaration->getAttr<GaiaOnChangeAttr>();

        generate_rules(m_rewriter);
        if (g_is_generation_error)
        {
            return;
        }

        if (g_current_rule_declaration)
        {
            g_current_ruleset_rule_number++;
        }

        g_current_rule_declaration = rule_declaration;

        SourceRange rule_range = g_current_rule_declaration->getSourceRange();
        g_current_ruleset_rule_line_number = m_rewriter.getSourceMgr().getSpellingLineNumber(rule_range.getBegin());
        g_expression_explicit_path_data.clear();
        g_insert_tables.clear();
        g_update_tables.clear();
        g_active_fields.clear();
        g_attribute_tag_map.clear();
        g_rewriter_history.clear();
        g_nomatch_location.clear();
        g_nomatch_location_map.clear();
        g_insert_data.clear();
        g_variable_declaration_location.clear();
        g_variable_declaration_init_location.clear();
        g_is_rule_prolog_specified = false;
        g_rule_attribute_source_range = SourceRange();
        g_is_rule_context_rule_name_referenced = false;

        if (update_attribute != nullptr)
        {
            g_rule_attribute_source_range = update_attribute->getRange();
            g_is_rule_prolog_specified = true;
            for (const auto& table_iterator : update_attribute->tables())
            {
                string table, field, tag;
                if (parse_attribute(table_iterator, table, field, tag))
                {
                    if (field.empty())
                    {
                        g_update_tables.insert(table);
                    }
                    else
                    {
                        if (!validate_and_add_active_field(table, field))
                        {
                            return;
                        }
                    }

                    if (!tag.empty())
                    {
                        g_attribute_tag_map[tag] = table;
                    }
                }
            }
        }

        if (insert_attribute != nullptr)
        {
            g_is_rule_prolog_specified = true;
            g_rule_attribute_source_range = insert_attribute->getRange();
            for (const auto& table_iterator : insert_attribute->tables())
            {
                string table, field, tag;
                if (parse_attribute(table_iterator, table, field, tag))
                {
                    g_insert_tables.insert(table);
                    if (!tag.empty())
                    {
                        g_attribute_tag_map[tag] = table;
                    }
                }
            }
        }

        if (change_attribute != nullptr)
        {
            g_is_rule_prolog_specified = true;
            g_rule_attribute_source_range = change_attribute->getRange();
            for (const auto& table_iterator : change_attribute->tables())
            {
                string table, field, tag;
                if (parse_attribute(table_iterator, table, field, tag))
                {
                    g_insert_tables.insert(table);
                    if (field.empty())
                    {
                        g_update_tables.insert(table);
                    }
                    else
                    {
                        if (!validate_and_add_active_field(table, field))
                        {
                            return;
                        }
                    }
                    if (!tag.empty())
                    {
                        g_attribute_tag_map[tag] = table;
                    }
                }
            }
        }
    }

private:
    Rewriter& m_rewriter;
};

class ruleset_match_handler_t : public MatchFinder::MatchCallback
{
public:
    explicit ruleset_match_handler_t(Rewriter& r)
        : m_rewriter(r)
    {
    }
    void run(const MatchFinder::MatchResult& result) override
    {
        if (g_is_generation_error)
        {
            return;
        }
        generate_rules(m_rewriter);
        if (g_is_generation_error)
        {
            return;
        }
        g_current_rule_declaration = nullptr;
        g_expression_explicit_path_data.clear();
        g_active_fields.clear();
        g_insert_tables.clear();
        g_update_tables.clear();
        g_attribute_tag_map.clear();
        g_rewriter_history.clear();
        g_nomatch_location.clear();
        g_nomatch_location_map.clear();
        g_insert_data.clear();
        g_variable_declaration_location.clear();
        g_variable_declaration_init_location.clear();
        g_is_rule_prolog_specified = false;
        g_rule_attribute_source_range = SourceRange();

        const auto* ruleset_declaration = result.Nodes.getNodeAs<RulesetDecl>("rulesetDecl");
        if (ruleset_declaration == nullptr)
        {
            return;
        }
        if (!g_current_ruleset.empty())
        {
            g_generated_subscription_code
                += "\nnamespace " + g_current_ruleset
                + "{\nvoid subscribe_ruleset_" + g_current_ruleset
                + "()\n{\n" + g_current_ruleset_subscription
                + "}\nvoid unsubscribe_ruleset_" + g_current_ruleset
                + "()\n{\n" + g_current_ruleset_unsubscription + "}\n}\n";
        }
        g_current_ruleset = ruleset_declaration->getName().str();

        // Make sure each new ruleset name is unique.
        for (const auto& r : g_rulesets)
        {
            if (r == g_current_ruleset)
            {
                cerr << "Ruleset names must be unique - '"
                     << g_current_ruleset
                     << "' has been found multiple times." << endl;
                g_is_generation_error = true;
                return;
            }
        }

        g_rulesets.push_back(g_current_ruleset);
        g_current_ruleset_subscription.clear();
        g_current_ruleset_unsubscription.clear();
        g_current_ruleset_rule_number = 1;
        if (*(ruleset_declaration->decls_begin()) == nullptr)
        {
            // Empty ruleset so it doesn't make sense to process any possible attributes
            m_rewriter.ReplaceText(
                SourceRange(
                    ruleset_declaration->getBeginLoc(),
                    ruleset_declaration->getEndLoc()),
                "namespace " + g_current_ruleset
                    + "\n{\n} // namespace " + g_current_ruleset + "\n");
            g_rewriter_history.push_back(
                {SourceRange(ruleset_declaration->getBeginLoc(), ruleset_declaration->getEndLoc()),
                 "namespace " + g_current_ruleset + "\n{\n} // namespace " + g_current_ruleset + "\n",
                 replace_text});
        }
        else
        {
            // Replace ruleset declaration that may include attributes with namespace declaration
            m_rewriter.ReplaceText(
                SourceRange(
                    ruleset_declaration->getBeginLoc(),
                    ruleset_declaration->decls_begin()->getBeginLoc().getLocWithOffset(c_declaration_to_ruleset_offset)),
                "namespace " + g_current_ruleset + "\n{\n");

            // Replace closing brace with namespace comment.
            m_rewriter.ReplaceText(SourceRange(ruleset_declaration->getEndLoc()), "}// namespace " + g_current_ruleset);

            g_rewriter_history.push_back(
                {SourceRange(ruleset_declaration->getBeginLoc(), ruleset_declaration->decls_begin()->getBeginLoc().getLocWithOffset(c_declaration_to_ruleset_offset)),
                 "namespace " + g_current_ruleset + "\n{\n", replace_text});
            g_rewriter_history.push_back(
                {SourceRange(ruleset_declaration->getEndLoc()),
                 "}// namespace " + g_current_ruleset, replace_text});
        }
    }

private:
    Rewriter& m_rewriter;
};

class variable_declaration_match_handler_t : public MatchFinder::MatchCallback
{
public:
    void run(const MatchFinder::MatchResult& result) override
    {
        if (g_is_generation_error)
        {
            return;
        }
        validate_table_data();
        const auto* variable_declaration = result.Nodes.getNodeAs<VarDecl>("varDeclaration");
        const auto* variable_declaration_init = result.Nodes.getNodeAs<VarDecl>("varDeclarationInit");
        if (variable_declaration_init != nullptr)
        {
            g_variable_declaration_init_location.insert(variable_declaration_init->getSourceRange());
        }
        if (variable_declaration == nullptr)
        {
            return;
        }
        const auto variable_name = variable_declaration->getNameAsString();
        if (variable_name != "")
        {
            g_variable_declaration_location[variable_declaration->getSourceRange()] = variable_name;

            if (table_navigation_t::get_table_data().find(variable_name) != table_navigation_t::get_table_data().end())
            {
                cerr << "Local variable declaration '" << variable_name
                     << "' hides database table of the same name." << endl;
                return;
            }

            for (auto table_data : table_navigation_t::get_table_data())
            {
                if (table_data.second.field_data.find(variable_name) != table_data.second.field_data.end())
                {
                    cerr << "Local variable declaration '" << variable_name
                         << "' hides catalog field entity of the same name." << endl;
                    return;
                }
            }
        }
    }
};

class rule_context_rule_match_handler_t : public MatchFinder::MatchCallback
{
public:
    explicit rule_context_rule_match_handler_t(Rewriter& r)
        : m_rewriter(r)
    {
    }
    void run(const MatchFinder::MatchResult& result) override
    {
        if (g_is_generation_error)
        {
            return;
        }

        const auto* rule_expression = result.Nodes.getNodeAs<MemberExpr>("rule_name");
        const auto* ruleset_expression = result.Nodes.getNodeAs<MemberExpr>("ruleset_name");
        const auto* event_expression = result.Nodes.getNodeAs<MemberExpr>("event_type");
        const auto* type_expression = result.Nodes.getNodeAs<MemberExpr>("gaia_type");

        string replacement_text;
        SourceRange expression_source_range;

        if (ruleset_expression != nullptr)
        {
            expression_source_range = SourceRange(ruleset_expression->getBeginLoc(), ruleset_expression->getEndLoc());
            replacement_text = "\"" + g_current_ruleset + "\"";
        }

        if (rule_expression != nullptr)
        {
            expression_source_range = SourceRange(rule_expression->getBeginLoc(), rule_expression->getEndLoc());
            replacement_text = "gaia_rule_name";
            g_is_rule_context_rule_name_referenced = true;
        }

        if (event_expression != nullptr)
        {
            expression_source_range = SourceRange(event_expression->getBeginLoc(), event_expression->getEndLoc());
            replacement_text = "context->event_type";
        }

        if (type_expression != nullptr)
        {
            expression_source_range = SourceRange(type_expression->getBeginLoc(), type_expression->getEndLoc());
            replacement_text = "context->gaia_type";
        }

        if (expression_source_range.isValid())
        {
            m_rewriter.ReplaceText(expression_source_range, replacement_text);
            g_rewriter_history.push_back(
                {expression_source_range, replacement_text, replace_text});

            for (auto& insert_data : g_insert_data)
            {
                for (auto& insert_data_argument_range_iterator : insert_data.argument_replacement_map)
                {
                    if (is_range_contained_in_another_range(expression_source_range, insert_data_argument_range_iterator.first))
                    {
                        insert_data_argument_range_iterator.second = replacement_text;
                    }
                }
            }
        }
    }

private:
    Rewriter& m_rewriter;
};

// AST handler that called when a table or a tag is an argument for a function call.
class table_call_match_handler_t : public MatchFinder::MatchCallback
{
public:
    explicit table_call_match_handler_t(Rewriter& r)
        : m_rewriter(r)
    {
    }
    void run(const MatchFinder::MatchResult& result) override
    {
        validate_table_data();
        if (g_is_generation_error)
        {
            return;
        }
        const auto* expression = result.Nodes.getNodeAs<DeclRefExpr>("tableCall");

        if (expression == nullptr)
        {
            cerr << "Incorrect matched expression." << endl;
            g_is_generation_error = true;
            return;
        }
        string table_name;
        SourceRange expression_source_range;
        explicit_path_data_t explicit_path_data;
        bool explicit_path_present = true;
        string variable_name;
        const ValueDecl* decl = expression->getDecl();
        if (!decl->getType()->isStructureType())
        {
            return;
        }
        table_name = get_table_name(decl);
        variable_name = decl->getNameAsString();
        if (!get_explicit_path_data(decl, explicit_path_data, expression_source_range))
        {
            variable_name = table_navigation_t::get_variable_name(table_name, explicit_path_data.tag_table_map);
            explicit_path_present = false;
            expression_source_range = SourceRange(expression->getLocation(), expression->getEndLoc());
            g_used_dbs.insert(table_navigation_t::get_table_data().find(table_name)->second.db_name);
        }
        else
        {
            variable_name = get_table_from_expression(explicit_path_data.path_components.back());
            get_variable_name(variable_name, table_name, explicit_path_data);
            update_used_dbs(explicit_path_data);
            expression_source_range
                = SourceRange(expression_source_range.getBegin(), expression_source_range.getEnd().getLocWithOffset(-1));
        }

        if (decl->hasAttr<GaiaFieldValueAttr>())
        {
            expression_source_range
                = SourceRange(expression_source_range.getBegin().getLocWithOffset(-1), expression_source_range.getEnd());
        }

        if (expression_source_range.isValid())
        {
            if (g_insert_call_locations.find(expression->getBeginLoc()) != g_insert_call_locations.end())
            {
                if (explicit_path_present)
                {
                    cerr << "'insert' call cannot be used with navigation." << endl;
                    g_is_generation_error = true;
                    return;
                }

                if (table_name == variable_name)
                {
                    cerr << "'insert' call cannot be used with tags." << endl;
                    g_is_generation_error = true;
                    return;
                }
                return;
            }
            m_rewriter.ReplaceText(expression_source_range, variable_name);
            g_rewriter_history.push_back({expression_source_range, variable_name, replace_text});

            auto offset
                = Lexer::MeasureTokenLength(expression_source_range.getEnd(), m_rewriter.getSourceMgr(), m_rewriter.getLangOpts()) + 1;
            if (explicit_path_present)
            {
                update_expression_explicit_path_data(
                    result.Context,
                    expression,
                    explicit_path_data,
                    SourceRange(expression_source_range.getBegin(), expression_source_range.getEnd().getLocWithOffset(offset)),
                    m_rewriter);
            }
            else
            {
                update_expression_used_tables(
                    result.Context,
                    expression,
                    table_name,
                    variable_name,
                    SourceRange(expression_source_range.getBegin(), expression_source_range.getEnd().getLocWithOffset(offset)),
                    m_rewriter);
            }
        }
    }

private:
    Rewriter& m_rewriter;
};

// AST handler that called when a nomatch is used with if.
class if_nomatch_match_handler_t : public MatchFinder::MatchCallback
{
public:
    explicit if_nomatch_match_handler_t(Rewriter& r)
        : m_rewriter(r)
    {
    }

    void run(const MatchFinder::MatchResult& result) override
    {
        if (g_is_generation_error)
        {
            return;
        }
        const auto* expression = result.Nodes.getNodeAs<IfStmt>("NoMatchIf");
        if (expression != nullptr)
        {
            SourceRange nomatch_location = get_statement_source_range(expression->getNoMatch(), m_rewriter.getSourceMgr(), m_rewriter.getLangOpts());
            g_nomatch_location_map[nomatch_location] = expression->getNoMatchLoc();
            g_nomatch_location.emplace_back(nomatch_location);
        }
        else
        {
            cerr << "Incorrect matched expression." << endl;
            g_is_generation_error = true;
        }
    }

private:
    Rewriter& m_rewriter;
};

// AST handler that is called when Delete function is invoked on a table.
class declarative_delete_handler_t : public MatchFinder::MatchCallback
{
public:
    explicit declarative_delete_handler_t(Rewriter& r)
        : m_rewriter(r)
    {
    }
    void run(const MatchFinder::MatchResult& result) override
    {
        if (g_is_generation_error)
        {
            return;
        }
        const auto* expression = result.Nodes.getNodeAs<CXXMemberCallExpr>("RemoveCall");
        if (expression != nullptr)
        {
            m_rewriter.ReplaceText(SourceRange(expression->getExprLoc(), expression->getEndLoc()), "delete_row()");
            g_rewriter_history.push_back({SourceRange(expression->getExprLoc(), expression->getEndLoc()), "delete_row()", replace_text});
        }
        else
        {
            cerr << "Incorrect matched expression." << endl;
            g_is_generation_error = true;
        }
    }

private:
    Rewriter& m_rewriter;
};

// AST handler that is called when Insert function is invoked on a table.
class declarative_insert_handler_t : public MatchFinder::MatchCallback
{
public:
    explicit declarative_insert_handler_t(Rewriter& r)
        : m_rewriter(r)
    {
    }
    void run(const MatchFinder::MatchResult& result) override
    {
        if (g_is_generation_error)
        {
            return;
        }
        const auto* expression = result.Nodes.getNodeAs<CXXMemberCallExpr>("InsertCall");
        const auto* expression_declaration = result.Nodes.getNodeAs<DeclRefExpr>("tableCall");
        if (expression == nullptr || expression_declaration == nullptr)
        {
            cerr << "Incorrect matched expression." << endl;
            g_is_generation_error = true;
            return;
        }
        insert_data_t insert_data;
        insert_data.expression_range = SourceRange(expression->getBeginLoc(), expression->getEndLoc());
        SourceLocation argument_start_location;
        const ValueDecl* decl = expression_declaration->getDecl();
        insert_data.table_name = get_table_name(decl);
        // Parse insert call arguments to buid name value map.
        for (auto argument : expression->arguments())
        {
            argument_start_location = get_previous_token_location(
                get_previous_token_location(argument->getSourceRange().getBegin(), m_rewriter), m_rewriter);

            string raw_argument_name = m_rewriter.getRewrittenText(
                SourceRange(argument_start_location, argument->getSourceRange().getEnd()));
            size_t argument_name_end_position = raw_argument_name.find(':');
<<<<<<< HEAD
            string argument_name = raw_argument_name.substr(
                argument_name_start_position + 1, argument_name_end_position - argument_name_start_position - 1);
            // Trim the argument name of whitespaces.
=======
            string argument_name = raw_argument_name.substr(0, argument_name_end_position);
            //Trim the argument name of whitespaces.
>>>>>>> 9b218ffd
            argument_name.erase(argument_name.begin(), find_if(argument_name.begin(), argument_name.end(), [](unsigned char ch) { return !isspace(ch); }));
            argument_name.erase(find_if(argument_name.rbegin(), argument_name.rend(), [](unsigned char ch) { return !isspace(ch); }).base(), argument_name.end());
            insert_data.argument_map[argument_name] = argument->getSourceRange();
            insert_data.argument_replacement_map[argument->getSourceRange()] = m_rewriter.getRewrittenText(argument->getSourceRange());
        }
<<<<<<< HEAD
        string class_qualification_string = "gaia::";
        class_qualification_string
            .append(table_navigation_t::get_table_data().find(table_name)->second.db_name)
            .append("::")
            .append(table_name)
            .append("_t::");
        string replacement_string = class_qualification_string;
        replacement_string
            .append("get(")
            .append(class_qualification_string)
            .append("insert_row(");
        vector<string> function_arguments = table_navigation_t::get_table_fields(table_name);
        const auto table_data_iterator = table_navigation_t::get_table_data().find(table_name);
        // Generate call arguments.
        for (const auto& call_argument : function_arguments)
        {
            const auto argument_map_iterator = argument_map.find(call_argument);
            if (argument_map_iterator == argument_map.end())
            {
                // Provide default parameter value.
                const auto field_data_iterator = table_data_iterator->second.field_data.find(call_argument);
                switch (static_cast<data_type_t>(field_data_iterator->second.field_type))
                {
                case data_type_t::e_bool:
                    replacement_string.append("false,");
                    break;
                case data_type_t::e_int8:
                case data_type_t::e_uint8:
                case data_type_t::e_int16:
                case data_type_t::e_uint16:
                case data_type_t::e_int32:
                case data_type_t::e_uint32:
                case data_type_t::e_int64:
                case data_type_t::e_uint64:
                case data_type_t::e_float:
                case data_type_t::e_double:
                    replacement_string.append("0,");
                    break;
                case data_type_t::e_string:
                    replacement_string.append("\"\",");
                    break;
                }
            }
            else
            {
                // Provide value from the code.
                replacement_string.append(argument_map_iterator->second).append(",");
            }
        }
        replacement_string.resize(replacement_string.size() - 1);
        replacement_string.append("))");
        cerr << replacement_string << endl;
        m_rewriter.ReplaceText(SourceRange(expression->getBeginLoc(), expression->getEndLoc()), replacement_string);
        g_rewriter_history.push_back({SourceRange(expression->getBeginLoc(), expression->getEndLoc()), replacement_string, replace_text});
=======
        g_insert_data.push_back(insert_data);
>>>>>>> 9b218ffd
        g_insert_call_locations.insert(expression->getBeginLoc());
    }

private:
    Rewriter& m_rewriter;
};

// AST handler that is called when a declarative for.
class declarative_for_match_handler_t : public MatchFinder::MatchCallback
{
public:
    explicit declarative_for_match_handler_t(Rewriter& r)
        : m_rewriter(r)
    {
    }
    void run(const MatchFinder::MatchResult& result) override
    {
        if (g_is_generation_error)
        {
            return;
        }
        const auto* expression = result.Nodes.getNodeAs<GaiaForStmt>("DeclFor");
        if (expression == nullptr)
        {
            cerr << "Incorrect matched expression." << endl;
            g_is_generation_error = true;
            return;
        }

        string table_name;
        string variable_name;
        SourceRange expression_source_range;
        explicit_path_data_t explicit_path_data;
        bool explicit_path_present = true;

        const auto* path = dyn_cast<DeclRefExpr>(expression->getPath());
        if (path == nullptr)
        {
            cerr << "Incorrect expression is used as a path in for statement." << endl;
            g_is_generation_error = true;
            return;
        }
        const ValueDecl* decl = path->getDecl();
        table_name = get_table_name(decl);
        if (!get_explicit_path_data(decl, explicit_path_data, expression_source_range))
        {
            variable_name = table_navigation_t::get_variable_name(table_name, explicit_path_data.tag_table_map);
            g_used_dbs.insert(table_navigation_t::get_table_data().find(table_name)->second.db_name);
            explicit_path_present = false;
            expression_source_range.setBegin(expression->getLParenLoc().getLocWithOffset(1));
        }
        else
        {
            variable_name = get_table_from_expression(explicit_path_data.path_components.back());
            get_variable_name(variable_name, table_name, explicit_path_data);
            update_used_dbs(explicit_path_data);
        }
        expression_source_range.setEnd(expression->getRParenLoc().getLocWithOffset(-1));

        if (expression_source_range.isValid())
        {
            if (explicit_path_present)
            {
                update_expression_explicit_path_data(
                    result.Context,
                    path,
                    explicit_path_data,
                    expression_source_range,
                    m_rewriter);
            }
            else
            {
                update_expression_used_tables(
                    result.Context,
                    path,
                    table_name,
                    variable_name,
                    expression_source_range,
                    m_rewriter);
            }
        }
        m_rewriter.RemoveText(SourceRange(expression->getForLoc(), expression->getRParenLoc()));
        g_rewriter_history.push_back({SourceRange(expression->getForLoc(), expression->getRParenLoc()), "", remove_text});
        if (expression->getNoMatch() != nullptr)
        {
            SourceRange nomatch_location = get_statement_source_range(expression->getNoMatch(), m_rewriter.getSourceMgr(), m_rewriter.getLangOpts());
            g_nomatch_location_map[nomatch_location] = expression->getNoMatchLoc();
            g_nomatch_location.emplace_back(nomatch_location);
        }
    }

private:
    Rewriter& m_rewriter;
};

// AST handler that is called when declarative break or continue are used in the rule.
class declarative_break_continue_handler_t : public MatchFinder::MatchCallback
{
public:
    explicit declarative_break_continue_handler_t(Rewriter& r)
        : m_rewriter(r)
    {
    }
    void run(const MatchFinder::MatchResult& result) override
    {
        if (g_is_generation_error)
        {
            return;
        }
        const auto* break_expression = result.Nodes.getNodeAs<BreakStmt>("DeclBreak");
        const auto* continue_expression = result.Nodes.getNodeAs<ContinueStmt>("DeclContinue");
        if (break_expression == nullptr && continue_expression == nullptr)
        {
            cerr << "Incorrect matched expression." << endl;
            g_is_generation_error = true;
            return;
        }
        LabelDecl* decl;
        SourceRange expression_source_range;
        if (break_expression != nullptr)
        {
            decl = break_expression->getLabel();
            expression_source_range = break_expression->getSourceRange();
        }
        else
        {
            decl = continue_expression->getLabel();
            expression_source_range = continue_expression->getSourceRange();
        }

        // Handle non-declarative break/continue.
        if (decl == nullptr)
        {
            return;
        }

        const LabelStmt* label_statement = decl->getStmt();
        if (label_statement == nullptr)
        {
            g_is_generation_error = true;
            return;
        }

        const Stmt* statement = label_statement->getSubStmt();
        if (statement == nullptr)
        {
            g_is_generation_error = true;
            return;
        }
        SourceRange statement_source_range = get_statement_source_range(statement, m_rewriter.getSourceMgr(), m_rewriter.getLangOpts());

        string label_name;
        if (break_expression != nullptr)
        {
            auto break_label_iterator = g_break_label_map.find(statement_source_range);
            if (break_label_iterator == g_break_label_map.end())
            {
                label_name = table_navigation_t::get_variable_name("break", unordered_map<string, string>());
                g_break_label_map[statement_source_range] = label_name;
            }
            else
            {
                label_name = break_label_iterator->second;
            }
        }
        else
        {
            auto continue_label_iterator = g_continue_label_map.find(statement_source_range);
            if (continue_label_iterator == g_continue_label_map.end())
            {
                label_name = table_navigation_t::get_variable_name("continue", unordered_map<string, string>());
                g_continue_label_map[statement_source_range] = label_name;
            }
            else
            {
                label_name = continue_label_iterator->second;
            }
        }

        auto offset
            = Lexer::MeasureTokenLength(expression_source_range.getEnd(), m_rewriter.getSourceMgr(), m_rewriter.getLangOpts()) + 1;
        expression_source_range.setEnd(expression_source_range.getEnd().getLocWithOffset(offset));
        string replacement_string = "goto " + label_name;
        m_rewriter.ReplaceText(expression_source_range, replacement_string);
        g_rewriter_history.push_back({expression_source_range, replacement_string, replace_text});
    }

private:
    Rewriter& m_rewriter;
};

class translation_engine_consumer_t : public clang::ASTConsumer
{
public:
    explicit translation_engine_consumer_t(ASTContext*, Rewriter& r)
        : m_field_get_match_handler(r)
        , m_field_set_match_handler(r)
        , m_rule_match_handler(r)
        , m_ruleset_match_handler(r)
        , m_field_unary_operator_match_handler(r)
        , m_rule_context_match_handler(r)
        , m_table_call_match_handler(r)
        , m_if_nomatch_match_handler(r)
        , m_declarative_for_match_handler(r)
        , m_declarative_break_continue_handler(r)
        , m_declarative_delete_handler(r)
        , m_declarative_insert_handler(r)
    {
        DeclarationMatcher ruleset_matcher = rulesetDecl().bind("rulesetDecl");
        DeclarationMatcher rule_matcher
            = functionDecl(allOf(
                               hasAncestor(ruleset_matcher),
                               hasAttr(attr::Rule)))
                  .bind("ruleDecl");
        StatementMatcher ruleset_name_matcher
            = memberExpr(
                  hasAncestor(ruleset_matcher),
                  hasDescendant(gaiaRuleContextExpr()),
                  member(hasName("ruleset_name")))
                  .bind("ruleset_name");
        StatementMatcher rule_name_matcher
            = memberExpr(
                  hasAncestor(ruleset_matcher),
                  hasDescendant(gaiaRuleContextExpr()),
                  member(hasName("rule_name")))
                  .bind("rule_name");
        StatementMatcher event_type_matcher
            = memberExpr(
                  hasAncestor(ruleset_matcher),
                  hasDescendant(gaiaRuleContextExpr()),
                  member(hasName("event_type")))
                  .bind("event_type");
        StatementMatcher gaia_type_matcher
            = memberExpr(
                  hasAncestor(ruleset_matcher),
                  hasDescendant(gaiaRuleContextExpr()),
                  member(hasName("gaia_type")))
                  .bind("gaia_type");

        DeclarationMatcher variable_declaration_matcher = varDecl(hasAncestor(rule_matcher)).bind("varDeclaration");

        StatementMatcher field_get_matcher
            = declRefExpr(to(varDecl(
                              anyOf(
                                  hasAttr(attr::GaiaField),
                                  hasAttr(attr::FieldTable),
                                  hasAttr(attr::GaiaFieldValue)),
                              unless(hasAttr(attr::GaiaFieldLValue)))))
                  .bind("fieldGet");
        StatementMatcher table_call_matcher
            = declRefExpr(allOf(
                              to(varDecl(
                                  anyOf(
                                      hasAttr(attr::GaiaField),
                                      hasAttr(attr::FieldTable),
                                      hasAttr(attr::GaiaFieldValue)),
                                  unless(hasAttr(attr::GaiaFieldLValue)))),
                              allOf(
                                  unless(
                                      hasAncestor(
                                          memberExpr(
                                              member(
                                                  allOf(
                                                      hasAttr(attr::GaiaField), unless(hasAttr(attr::GaiaFieldLValue))))))),
                                  anyOf(
                                      hasAncestor(callExpr()), hasAncestor(cxxMemberCallExpr())))))
                  .bind("tableCall");

        StatementMatcher field_set_matcher
            = binaryOperator(
                  allOf(
                      hasAncestor(ruleset_matcher),
                      isAssignmentOperator(),
                      hasLHS(declRefExpr(to(varDecl(hasAttr(attr::GaiaFieldLValue)))))))
                  .bind("fieldSet");
        StatementMatcher field_unary_operator_matcher
            = unaryOperator(
                  allOf(
                      hasAncestor(ruleset_matcher),
                      anyOf(
                          hasOperatorName("++"),
                          hasOperatorName("--")),
                      hasUnaryOperand(declRefExpr(to(varDecl(hasAttr(attr::GaiaFieldLValue)))))))
                  .bind("fieldUnaryOp");
        StatementMatcher table_field_get_matcher
            = memberExpr(
                  member(
                      allOf(
                          hasAttr(attr::GaiaField),
                          unless(hasAttr(attr::GaiaFieldLValue)))),
                  hasDescendant(declRefExpr(
                      to(varDecl(
                          anyOf(
                              hasAttr(attr::GaiaField),
                              hasAttr(attr::FieldTable),
                              hasAttr(attr::GaiaFieldValue)),
                          unless(hasAttr(attr::GaiaFieldLValue)))))))
                  .bind("tableFieldGet");
        StatementMatcher table_field_set_matcher
            = binaryOperator(
                  allOf(
                      hasAncestor(ruleset_matcher),
                      isAssignmentOperator(),
                      hasLHS(
                          memberExpr(
                              hasDescendant(
                                  declRefExpr(
                                      to(varDecl(hasAttr(attr::GaiaFieldLValue)))))))))
                  .bind("fieldSet");
        StatementMatcher table_field_unary_operator_matcher
            = unaryOperator(allOf(
                                hasAncestor(ruleset_matcher),
                                anyOf(
                                    hasOperatorName("++"),
                                    hasOperatorName("--")),
                                hasUnaryOperand(memberExpr(member(hasAttr(attr::GaiaFieldLValue))))))
                  .bind("fieldUnaryOp");

        StatementMatcher if_no_match_matcher
            = ifStmt(allOf(
                         hasAncestor(rule_matcher),
                         hasNoMatch(anything())))
                  .bind("NoMatchIf");

        StatementMatcher declarative_for_matcher
            = gaiaForStmt().bind("DeclFor");

        DeclarationMatcher variable_declaration_init_matcher
            = varDecl(allOf(
                          hasAncestor(rule_matcher),
                          hasInitializer(anyOf(
                              hasDescendant(field_get_matcher),
                              hasDescendant(field_unary_operator_matcher),
                              hasDescendant(table_field_get_matcher),
                              hasDescendant(table_field_unary_operator_matcher)))))
                  .bind("varDeclarationInit");

        StatementMatcher declarative_break_matcher = breakStmt().bind("DeclBreak");
        StatementMatcher declarative_continue_matcher = continueStmt().bind("DeclContinue");
        StatementMatcher declarative_delete_matcher
            = cxxMemberCallExpr(
                  hasAncestor(ruleset_matcher),
                  callee(cxxMethodDecl(hasName("remove"))),
                  hasDescendant(table_call_matcher))
                  .bind("RemoveCall");

        StatementMatcher declarative_insert_matcher
            = cxxMemberCallExpr(
                  hasAncestor(ruleset_matcher),
                  callee(cxxMethodDecl(hasName("insert"))),
                  hasDescendant(table_call_matcher))
                  .bind("InsertCall");

        m_matcher.addMatcher(field_get_matcher, &m_field_get_match_handler);
        m_matcher.addMatcher(table_field_get_matcher, &m_field_get_match_handler);

        m_matcher.addMatcher(field_set_matcher, &m_field_set_match_handler);
        m_matcher.addMatcher(table_field_set_matcher, &m_field_set_match_handler);

        m_matcher.addMatcher(rule_matcher, &m_rule_match_handler);
        m_matcher.addMatcher(ruleset_matcher, &m_ruleset_match_handler);
        m_matcher.addMatcher(field_unary_operator_matcher, &m_field_unary_operator_match_handler);

        m_matcher.addMatcher(table_field_unary_operator_matcher, &m_field_unary_operator_match_handler);

        m_matcher.addMatcher(variable_declaration_matcher, &m_variable_declaration_match_handler);
        m_matcher.addMatcher(variable_declaration_init_matcher, &m_variable_declaration_match_handler);
        m_matcher.addMatcher(ruleset_name_matcher, &m_rule_context_match_handler);
        m_matcher.addMatcher(rule_name_matcher, &m_rule_context_match_handler);
        m_matcher.addMatcher(event_type_matcher, &m_rule_context_match_handler);
        m_matcher.addMatcher(gaia_type_matcher, &m_rule_context_match_handler);
        m_matcher.addMatcher(table_call_matcher, &m_table_call_match_handler);
        m_matcher.addMatcher(if_no_match_matcher, &m_if_nomatch_match_handler);
        m_matcher.addMatcher(declarative_for_matcher, &m_declarative_for_match_handler);
        m_matcher.addMatcher(declarative_break_matcher, &m_declarative_break_continue_handler);
        m_matcher.addMatcher(declarative_continue_matcher, &m_declarative_break_continue_handler);
        m_matcher.addMatcher(declarative_delete_matcher, &m_declarative_delete_handler);
        m_matcher.addMatcher(declarative_insert_matcher, &m_declarative_insert_handler);
    }

    void HandleTranslationUnit(clang::ASTContext& context) override
    {
        m_matcher.matchAST(context);
    }

private:
    MatchFinder m_matcher;
    field_get_match_handler_t m_field_get_match_handler;
    field_set_match_handler_t m_field_set_match_handler;
    rule_match_handler_t m_rule_match_handler;
    ruleset_match_handler_t m_ruleset_match_handler;
    field_unary_operator_match_handler_t m_field_unary_operator_match_handler;
    variable_declaration_match_handler_t m_variable_declaration_match_handler;
    rule_context_rule_match_handler_t m_rule_context_match_handler;
    table_call_match_handler_t m_table_call_match_handler;
    if_nomatch_match_handler_t m_if_nomatch_match_handler;
    declarative_for_match_handler_t m_declarative_for_match_handler;
    declarative_break_continue_handler_t m_declarative_break_continue_handler;
    declarative_delete_handler_t m_declarative_delete_handler;
    declarative_insert_handler_t m_declarative_insert_handler;
};

class translation_engine_action_t : public clang::ASTFrontendAction
{
public:
    std::unique_ptr<clang::ASTConsumer> CreateASTConsumer(
        clang::CompilerInstance& compiler, llvm::StringRef) override
    {
        m_rewriter.setSourceMgr(compiler.getSourceManager(), compiler.getLangOpts());
        return std::unique_ptr<clang::ASTConsumer>(
            new translation_engine_consumer_t(&compiler.getASTContext(), m_rewriter));
    }
    void EndSourceFileAction() override
    {
        if (!g_translation_engine_output_option.empty())
        {
            std::remove(g_translation_engine_output_option.c_str());
        }
        generate_rules(m_rewriter);
        if (g_is_generation_error)
        {
            return;
        }
        g_generated_subscription_code
            += "namespace " + g_current_ruleset
            + "{\nvoid subscribe_ruleset_" + g_current_ruleset + "()\n{\n" + g_current_ruleset_subscription + "}\n"
            + "void unsubscribe_ruleset_" + g_current_ruleset + "()\n{\n" + g_current_ruleset_unsubscription + "}\n"
            + "} // namespace " + g_current_ruleset + "\n"
            + generate_general_subscription_code();

        if (!shouldEraseOutputFiles() && !g_is_generation_error && !g_translation_engine_output_option.empty())
        {
            std::error_code error_code;
            llvm::raw_fd_ostream output_file(g_translation_engine_output_option, error_code, llvm::sys::fs::F_None);

            if (!output_file.has_error())
            {
                output_file << "#include <cstring>\n";
                output_file << "\n";
                output_file << "#include \"gaia/common.hpp\"\n";
                output_file << "#include \"gaia/events.hpp\"\n";
                output_file << "#include \"gaia/rules/rules.hpp\"\n";
                output_file << "\n";
                for (const string& db : g_used_dbs)
                {
                    output_file << "#include \"gaia_" << db << ".h\"\n";
                }

                m_rewriter.getEditBuffer(m_rewriter.getSourceMgr().getMainFileID())
                    .write(output_file);
                output_file << g_generated_subscription_code;
            }

            output_file.close();
        }
    }

private:
    Rewriter m_rewriter;
};

int main(int argc, const char** argv)
{
    cl::opt<bool> help("h", cl::desc("Alias for -help"), cl::Hidden);
    cl::list<std::string> source_files(
        cl::Positional, cl::desc("<sourceFile>"), cl::ZeroOrMore,
        cl::cat(g_translation_engine_category), cl::sub(*cl::AllSubCommands));
    cl::opt<std::string> instance_name(
        "n", cl::desc("DB instance name"), cl::Optional,
        cl::cat(g_translation_engine_category), cl::sub(*cl::AllSubCommands));

    cl::SetVersionPrinter(print_version);
    cl::ResetAllOptionOccurrences();
    cl::HideUnrelatedOptions(g_translation_engine_category);
    std::string error_message;
    llvm::raw_string_ostream stream(error_message);
    std::unique_ptr<CompilationDatabase> compilation_database
        = FixedCompilationDatabase::loadFromCommandLine(argc, argv, error_message);

    if (!cl::ParseCommandLineOptions(argc, argv, "A tool to generate C++ rule and rule subscription code from declarative rulesets", &stream))
    {
        stream.flush();
        return EXIT_FAILURE;
    }

    cl::PrintOptionValues();

    if (source_files.empty())
    {
        cl::PrintHelpMessage();
        return EXIT_SUCCESS;
    }

    if (source_files.size() > 1)
    {
        cerr << "Translation Engine does not support more than one source ruleset." << endl;
        return EXIT_FAILURE;
    }

    if (!instance_name.empty())
    {
        gaia::db::config::session_options_t session_options = gaia::db::config::get_default_session_options();
        session_options.db_instance_name = instance_name.getValue();
        session_options.skip_catalog_integrity_check = false;
        gaia::db::config::set_default_session_options(session_options);
    }

    if (!compilation_database)
    {
        compilation_database = llvm::make_unique<clang::tooling::FixedCompilationDatabase>(
            ".", std::vector<std::string>());
    }

    // Create a new Clang Tool instance (a LibTooling environment).
    ClangTool tool(*compilation_database, source_files);

    tool.appendArgumentsAdjuster(getInsertArgumentAdjuster("-fgaia-extensions"));
    int result = tool.run(newFrontendActionFactory<translation_engine_action_t>().get());
    if (result == 0 && !g_is_generation_error)
    {
        return EXIT_SUCCESS;
    }
    else
    {
        return EXIT_FAILURE;
    }
}<|MERGE_RESOLUTION|>--- conflicted
+++ resolved
@@ -2826,77 +2826,14 @@
             string raw_argument_name = m_rewriter.getRewrittenText(
                 SourceRange(argument_start_location, argument->getSourceRange().getEnd()));
             size_t argument_name_end_position = raw_argument_name.find(':');
-<<<<<<< HEAD
-            string argument_name = raw_argument_name.substr(
-                argument_name_start_position + 1, argument_name_end_position - argument_name_start_position - 1);
+            string argument_name = raw_argument_name.substr(0, argument_name_end_position);
             // Trim the argument name of whitespaces.
-=======
-            string argument_name = raw_argument_name.substr(0, argument_name_end_position);
-            //Trim the argument name of whitespaces.
->>>>>>> 9b218ffd
             argument_name.erase(argument_name.begin(), find_if(argument_name.begin(), argument_name.end(), [](unsigned char ch) { return !isspace(ch); }));
             argument_name.erase(find_if(argument_name.rbegin(), argument_name.rend(), [](unsigned char ch) { return !isspace(ch); }).base(), argument_name.end());
             insert_data.argument_map[argument_name] = argument->getSourceRange();
             insert_data.argument_replacement_map[argument->getSourceRange()] = m_rewriter.getRewrittenText(argument->getSourceRange());
         }
-<<<<<<< HEAD
-        string class_qualification_string = "gaia::";
-        class_qualification_string
-            .append(table_navigation_t::get_table_data().find(table_name)->second.db_name)
-            .append("::")
-            .append(table_name)
-            .append("_t::");
-        string replacement_string = class_qualification_string;
-        replacement_string
-            .append("get(")
-            .append(class_qualification_string)
-            .append("insert_row(");
-        vector<string> function_arguments = table_navigation_t::get_table_fields(table_name);
-        const auto table_data_iterator = table_navigation_t::get_table_data().find(table_name);
-        // Generate call arguments.
-        for (const auto& call_argument : function_arguments)
-        {
-            const auto argument_map_iterator = argument_map.find(call_argument);
-            if (argument_map_iterator == argument_map.end())
-            {
-                // Provide default parameter value.
-                const auto field_data_iterator = table_data_iterator->second.field_data.find(call_argument);
-                switch (static_cast<data_type_t>(field_data_iterator->second.field_type))
-                {
-                case data_type_t::e_bool:
-                    replacement_string.append("false,");
-                    break;
-                case data_type_t::e_int8:
-                case data_type_t::e_uint8:
-                case data_type_t::e_int16:
-                case data_type_t::e_uint16:
-                case data_type_t::e_int32:
-                case data_type_t::e_uint32:
-                case data_type_t::e_int64:
-                case data_type_t::e_uint64:
-                case data_type_t::e_float:
-                case data_type_t::e_double:
-                    replacement_string.append("0,");
-                    break;
-                case data_type_t::e_string:
-                    replacement_string.append("\"\",");
-                    break;
-                }
-            }
-            else
-            {
-                // Provide value from the code.
-                replacement_string.append(argument_map_iterator->second).append(",");
-            }
-        }
-        replacement_string.resize(replacement_string.size() - 1);
-        replacement_string.append("))");
-        cerr << replacement_string << endl;
-        m_rewriter.ReplaceText(SourceRange(expression->getBeginLoc(), expression->getEndLoc()), replacement_string);
-        g_rewriter_history.push_back({SourceRange(expression->getBeginLoc(), expression->getEndLoc()), replacement_string, replace_text});
-=======
         g_insert_data.push_back(insert_data);
->>>>>>> 9b218ffd
         g_insert_call_locations.insert(expression->getBeginLoc());
     }
 
