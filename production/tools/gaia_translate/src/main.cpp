--- conflicted
+++ resolved
@@ -303,14 +303,10 @@
     return true;
 }
 
-<<<<<<< HEAD
-string insert_rule_prologue(const string &rule, const string &preamble)
-=======
-string insert_rule_preamble(const string& rule, const string& preamble)
->>>>>>> 234dd621
+string insert_rule_prologue(const string& rule, const string& prologue)
 {
     size_t rule_code_start = rule.find('{');
-    return "{" + preamble + rule.substr(rule_code_start + 1);
+    return "{" + prologue + rule.substr(rule_code_start + 1);
 }
 
 string get_closest_table(const unordered_map<string, int>& table_distance)
