--- conflicted
+++ resolved
@@ -201,96 +201,6 @@
     return return_value;
 }
 
-<<<<<<< HEAD
-=======
-class db_monitor
-{
-public:
-    db_monitor()
-    {
-        gaia::db::begin_session();
-        gaia::db::begin_transaction();
-    }
-
-    ~db_monitor()
-    {
-        gaia::db::commit_transaction();
-        gaia::db::end_session();
-    }
-};
-
-void fill_table_db_data(catalog::gaia_table_t& table)
-{
-    auto db = table.database();
-    g_table_db_data[table.name()] = db.name();
-}
-
-unordered_map<string, unordered_map<string, field_data_t>> get_table_data()
-{
-    unordered_map<string, unordered_map<string, field_data_t>> return_value;
-    if (g_is_generation_error)
-    {
-        return return_value;
-    }
-    try
-    {
-        db_monitor monitor;
-
-        for (const auto& field : catalog::gaia_field_t::list())
-        {
-            catalog::gaia_table_t tbl = field.table();
-            if (!tbl)
-            {
-                cerr << "Incorrect table for field '" << field.name() << "'." << endl;
-                g_is_generation_error = true;
-                return unordered_map<string, unordered_map<string, field_data_t>>();
-            }
-
-            unordered_map<string, field_data_t> fields = return_value[tbl.name()];
-            if (fields.find(field.name()) != fields.end())
-            {
-                cerr << "Duplicate field '" << field.name() << "'." << endl;
-                g_is_generation_error = true;
-                return unordered_map<string, unordered_map<string, field_data_t>>();
-            }
-            field_data_t field_data;
-            field_data.is_active = field.active();
-            field_data.position = field.position();
-            field_data.is_deprecated = field.deprecated();
-            fields[field.name()] = field_data;
-            return_value[tbl.name()] = fields;
-            fill_table_db_data(tbl);
-        }
-
-        for (const auto& relationship : catalog::gaia_relationship_t::list())
-        {
-            catalog::gaia_table_t child_table = relationship.child();
-            catalog::gaia_table_t parent_table = relationship.parent();
-
-            table_link_data_t link_data_1;
-            link_data_1.table = parent_table.name();
-            link_data_1.field = relationship.to_parent_link_name();
-            table_link_data_t link_data_n;
-            link_data_n.table = child_table.name();
-            link_data_n.field = relationship.to_child_link_name();
-
-            g_table_relationship_1.emplace(child_table.name(), link_data_1);
-            g_table_relationship_n.emplace(parent_table.name(), link_data_n);
-
-            fill_table_db_data(child_table);
-            fill_table_db_data(parent_table);
-        }
-    }
-    catch (const exception& e)
-    {
-        cerr << "An exception has occurred while processing the catalog: '" << e.what() << "'." << endl;
-        g_is_generation_error = true;
-        return unordered_map<string, unordered_map<string, field_data_t>>();
-    }
-    return return_value;
-}
-
->>>>>>> 48ed3a69
 string get_table_name(const Decl* decl)
 {
     const FieldTableAttr* table_attr = decl->getAttr<FieldTableAttr>();
@@ -395,267 +305,7 @@
     return true;
 }
 
-<<<<<<< HEAD
 void generate_table_subscription(const string& table, const string& field_subscription_code, int rule_count, bool subscribe_update, unordered_map<uint32_t, string>& rule_line_numbers, Rewriter& rewriter)
-=======
-string insert_rule_prologue(const string& rule, const string& prologue)
-{
-    size_t rule_code_start = rule.find('{');
-    return "{" + prologue + rule.substr(rule_code_start + 1);
-}
-
-string get_closest_table(const unordered_map<string, int>& table_distance)
-{
-    int min_distance = INT_MAX;
-    string return_value;
-    for (const auto& d : table_distance)
-    {
-        if (d.second < min_distance)
-        {
-            min_distance = d.second;
-            return_value = d.first;
-        }
-    }
-
-    return return_value;
-}
-
-bool find_navigation_path(const string& src, const string& dst, vector<navigation_data_t>& current_path)
-{
-    if (src == dst)
-    {
-        return true;
-    }
-
-    unordered_map<string, int> table_distance;
-    unordered_map<string, string> table_prev;
-    unordered_map<string, navigation_data_t> table_navigation;
-
-    for (const auto& field_description : g_field_data)
-    {
-        table_distance[field_description.first] = INT_MAX;
-    }
-    table_distance[src] = 0;
-
-    string closest_table;
-
-    while (closest_table != dst)
-    {
-        closest_table = get_closest_table(table_distance);
-        if (closest_table == "")
-        {
-            return false;
-        }
-
-        if (closest_table == dst)
-        {
-            break;
-        }
-
-        int distance = table_distance[closest_table];
-
-        table_distance.erase(closest_table);
-
-        auto parent_itr = g_table_relationship_1.equal_range(closest_table);
-        for (auto it = parent_itr.first; it != parent_itr.second; ++it)
-        {
-            if (it != g_table_relationship_1.end())
-            {
-                string tbl = it->second.table;
-                if (table_distance.find(tbl) != table_distance.end())
-                {
-                    if (table_distance[tbl] > distance + 1)
-                    {
-                        table_distance[tbl] = distance + 1;
-                        table_prev[tbl] = closest_table;
-                        navigation_data_t data = {tbl, it->second.field, true};
-                        table_navigation[tbl] = data;
-                    }
-                }
-            }
-        }
-
-        auto child_itr = g_table_relationship_n.equal_range(closest_table);
-        for (auto it = child_itr.first; it != child_itr.second; ++it)
-        {
-            if (it != g_table_relationship_n.end())
-            {
-                string tbl = it->second.table;
-                if (table_distance.find(tbl) != table_distance.end())
-                {
-                    if (table_distance[tbl] > distance + 1)
-                    {
-                        table_distance[tbl] = distance + 1;
-                        table_prev[tbl] = closest_table;
-                        navigation_data_t data = {tbl, it->second.field, false};
-                        table_navigation[tbl] = data;
-                    }
-                }
-            }
-        }
-    }
-
-    // NOLINTNEXTLINE(performance-unnecessary-copy-initialization)
-    string tbl = dst;
-    while (table_prev[tbl] != "")
-    {
-        current_path.insert(current_path.begin(), table_navigation[tbl]);
-        tbl = table_prev[tbl];
-    }
-    return true;
-}
-
-navigation_code_data_t generate_navigation_code(const string& anchor_table)
-{
-    navigation_code_data_t return_value;
-    return_value.prefix = "\nauto " + anchor_table
-        + " = " + "gaia::" + g_table_db_data[anchor_table] + "::" + anchor_table + "_t::get(context->record);\n";
-
-    if (g_used_tables.size() == 1 && g_used_tables.find(anchor_table) != g_used_tables.end())
-    {
-        return return_value;
-    }
-    if (g_table_relationship_1.find(anchor_table) == g_table_relationship_1.end()
-        && g_table_relationship_n.find(anchor_table) == g_table_relationship_n.end())
-    {
-        g_is_generation_error = true;
-        cerr << "No path between '" << anchor_table << "' and other tables." << endl;
-        return navigation_code_data_t();
-    }
-    auto parent_itr = g_table_relationship_1.equal_range(anchor_table);
-    auto child_itr = g_table_relationship_n.equal_range(anchor_table);
-    unordered_set<string> processed_tables;
-    for (const string& table : g_used_tables)
-    {
-        if (table == anchor_table)
-        {
-            continue;
-        }
-
-        if (processed_tables.find(table) != processed_tables.end())
-        {
-            continue;
-        }
-
-        bool is_1_relationship = false, is_n_relationship = false;
-
-        string linking_field;
-        for (auto it = parent_itr.first; it != parent_itr.second; ++it)
-        {
-            if (it != g_table_relationship_1.end() && it->second.table == table)
-            {
-                if (is_1_relationship)
-                {
-                    g_is_generation_error = true;
-                    cerr << "There is more than one field that links '" << anchor_table << "' and '" << table << "'." << endl;
-                    return navigation_code_data_t();
-                }
-                is_1_relationship = true;
-                linking_field = it->second.field;
-            }
-        }
-
-        for (auto it = child_itr.first; it != child_itr.second; ++it)
-        {
-            if (it != g_table_relationship_n.end() && it->second.table == table)
-            {
-                if (is_n_relationship)
-                {
-                    g_is_generation_error = true;
-                    cerr << "There is more than one field that links '" << anchor_table << "' and '" << table << "'." << endl;
-                    return navigation_code_data_t();
-                }
-                is_n_relationship = true;
-                linking_field = it->second.field;
-            }
-        }
-
-        if (is_1_relationship && is_n_relationship)
-        {
-            g_is_generation_error = true;
-            cerr << "Both relationships exist between tables '" << anchor_table << "' and '" << table << "'." << endl;
-            return navigation_code_data_t();
-        }
-
-        if (!is_1_relationship && !is_n_relationship)
-        {
-            vector<navigation_data_t> path;
-            if (find_navigation_path(anchor_table, table, path))
-            {
-                string source_table = anchor_table;
-                for (const auto& p : path)
-                {
-                    if (processed_tables.find(p.name) == processed_tables.end())
-                    {
-                        processed_tables.insert(p.name);
-                        if (p.is_parent)
-                        {
-                            return_value.prefix
-                                += "auto " + p.name + " = "
-                                + source_table + "." + p.linking_field + "();\n";
-                        }
-                        else
-                        {
-                            return_value.prefix
-                                .append(c_nolint_range_copy)
-                                .append("\nfor (auto ")
-                                .append(p.name)
-                                .append(" : ")
-                                .append(source_table)
-                                .append(".")
-                                .append(p.linking_field)
-                                .append("())\n{\n");
-
-                            return_value.postfix += "}\n";
-                        }
-                    }
-                    source_table = p.name;
-                }
-            }
-            else
-            {
-                g_is_generation_error = true;
-                cerr << "No path between tables '" << anchor_table << "' and '" << table << "'." << endl;
-                return navigation_code_data_t();
-            }
-        }
-        else
-        {
-            if (is_1_relationship)
-            {
-                return_value.prefix
-                    .append("auto ")
-                    .append(table)
-                    .append(" = ")
-                    .append(anchor_table)
-                    .append(".")
-                    .append(linking_field)
-                    .append("();\n");
-            }
-            else
-            {
-
-                return_value.prefix
-                    .append(c_nolint_range_copy)
-                    .append("\nfor (auto ")
-                    .append(table)
-                    .append(" : ")
-                    .append(anchor_table)
-                    .append(".")
-                    .append(linking_field)
-                    .append("())\n{\n");
-
-                return_value.postfix += "}\n";
-            }
-        }
-        processed_tables.insert(table);
-    }
-
-    return return_value;
-}
-
-void generate_table_subscription(const string& table, const string& field_subscription_code, const string& rule_code, int rule_count, bool subscribe_update, unordered_map<uint32_t, string>& rule_line_numbers, Rewriter& rewriter)
->>>>>>> 48ed3a69
 {
     string common_subscription_code;
     if (g_table_navigation.get_table_data().find(table) == g_table_navigation.get_table_data().end())
