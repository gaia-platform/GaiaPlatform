--- conflicted
+++ resolved
@@ -189,14 +189,11 @@
 {
     unordered_set<string> tag_container, table_container;
 
-<<<<<<< HEAD
     if (!path_segment.defined_tags.empty())
     {
         return false;
     }
 
-=======
->>>>>>> d7929c27
     for (const auto& path_iterator : path)
     {
         for (const auto& table_iterator : path_iterator.path_components)
@@ -615,7 +612,6 @@
                     return;
                 }
 
-<<<<<<< HEAD
                 if (nomatch_range.isValid())
                 {
                     string variable_name = table_navigation_t::get_variable_name("", unordered_map<string, string>());
@@ -640,14 +636,6 @@
                         explicit_path_data_iterator.first.getEnd(),
                         navigation_code.postfix);
                 }
-=======
-                rewriter.InsertTextBefore(
-                    explicit_path_data_iterator.first.getBegin(),
-                    navigation_code.prefix);
-                rewriter.InsertTextAfter(
-                    explicit_path_data_iterator.first.getEnd(),
-                    navigation_code.postfix);
->>>>>>> d7929c27
             }
         }
     }
@@ -1159,7 +1147,6 @@
             break;
         }
     }
-<<<<<<< HEAD
 
     for (auto& expression_explicit_path_data_iterator : g_expression_explicit_path_data)
     {
@@ -1182,24 +1169,6 @@
                     data.tag_table_map[defined_tag_iterator.second] = defined_tag_iterator.first;
                 }
             }
-=======
-    if (expression_source_range.isInvalid())
-    {
-        return;
-    }
-
-    for (auto& expression_explicit_path_data_iterator : g_expression_explicit_path_data)
-    {
-        if (expression_explicit_path_data_iterator.first == expression_source_range ||
-            is_range_contained_in_another_range(expression_explicit_path_data_iterator.first, expression_source_range))
-        {
-            if (is_path_segment_contained_in_another_path(expression_explicit_path_data_iterator.second, data))
-            {
-                return;
-            }
-            expression_explicit_path_data_iterator.second.push_back(data);
-            return;
->>>>>>> d7929c27
         }
     }
     path_data.push_back(data);
@@ -1380,11 +1349,7 @@
 
                 if (!get_explicit_path_data(decl, explicit_path_data, expression_source_range))
                 {
-<<<<<<< HEAD
                     variable_name = table_navigation_t::get_variable_name(variable_name, explicit_path_data.tag_table_map);
-=======
-                    variable_name = table_navigation_t::get_variable_name(table_name, explicit_path_data.tag_table_map);
->>>>>>> d7929c27
                     explicit_path_present = false;
                     expression_source_range
                         = SourceRange(
@@ -1758,11 +1723,7 @@
                         variable_name = declaration_expression->getNameInfo().getAsString();
                         if (!get_explicit_path_data(operator_declaration, explicit_path_data, operator_source_range))
                         {
-<<<<<<< HEAD
                             variable_name = table_navigation_t::get_variable_name(variable_name, explicit_path_data.tag_table_map);
-=======
-                            variable_name = table_navigation_t::get_variable_name(table_name, explicit_path_data.tag_table_map);
->>>>>>> d7929c27
                             explicit_path_present = false;
                             g_used_dbs.insert(table_navigation_t::get_table_data().find(table_name)->second.db_name);
                         }
