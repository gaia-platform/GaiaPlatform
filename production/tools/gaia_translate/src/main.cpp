--- conflicted
+++ resolved
@@ -686,35 +686,26 @@
                 .append("::")
                 .append(table)
                 .append("_t::s_gaia_type, event_type_t::row_insert, gaia::rules::empty_fields,")
-<<<<<<< HEAD
-                .append(rule_name).append("binding);\n");
-
-            if (g_delete_operation_in_rule)
-            {
-                g_current_ruleset_subscription.append("subscribe_rule(gaia::").append(g_table_db_data[table])
-                    .append("::").append(table)
-                    .append("_t::s_gaia_type, event_type_t::row_delete, gaia::rules::empty_fields,")
-                    .append(rule_name).append("binding);\n");
-            }
-
-            g_current_ruleset_unsubscription.append("unsubscribe_rule(gaia::").append(g_table_db_data[table])
-                .append("::").append(table)
-=======
-                .append(rule_name)
-                .append("binding);\nsubscribe_rule(gaia::")
-                .append(g_table_db_data[table])
-                .append("::")
-                .append(table)
-                .append("_t::s_gaia_type, event_type_t::row_delete, gaia::rules::empty_fields,")
                 .append(rule_name)
                 .append("binding);\n");
+
+            if (g_delete_operation_in_rule)
+            {
+                g_current_ruleset_subscription
+                    .append("subscribe_rule(gaia::")
+                    .append(g_table_db_data[table])
+                    .append("::")
+                    .append(table)
+                    .append("_t::s_gaia_type, event_type_t::row_delete, gaia::rules::empty_fields,")
+                    .append(rule_name)
+                    .append("binding);\n");
+            }
 
             g_current_ruleset_unsubscription
                 .append("unsubscribe_rule(gaia::")
                 .append(g_table_db_data[table])
                 .append("::")
                 .append(table)
->>>>>>> bd635d88
                 .append("_t::s_gaia_type, event_type_t::row_update, gaia::rules::empty_fields,")
                 .append(rule_name)
                 .append("binding);\nunsubscribe_rule(gaia::")
@@ -722,25 +713,19 @@
                 .append("::")
                 .append(table)
                 .append("_t::s_gaia_type, event_type_t::row_insert, gaia::rules::empty_fields,")
-<<<<<<< HEAD
-                .append(rule_name).append("binding);\n");
-            if (g_delete_operation_in_rule)
-            {
-                g_current_ruleset_unsubscription.append("unsubscribe_rule(gaia::").append(g_table_db_data[table])
-                    .append("::").append(table)
-                    .append("_t::s_gaia_type, event_type_t::row_delete, gaia::rules::empty_fields,")
-                    .append(rule_name).append("binding);\n");
-            }
-=======
-                .append(rule_name)
-                .append("binding);\nunsubscribe_rule(gaia::")
-                .append(g_table_db_data[table])
-                .append("::")
-                .append(table)
-                .append("_t::s_gaia_type, event_type_t::row_delete, gaia::rules::empty_fields,")
                 .append(rule_name)
                 .append("binding);\n");
->>>>>>> bd635d88
+            if (g_delete_operation_in_rule)
+            {
+                g_current_ruleset_unsubscription
+                    .append("unsubscribe_rule(gaia::")
+                    .append(g_table_db_data[table])
+                    .append("::")
+                    .append(table)
+                    .append("_t::s_gaia_type, event_type_t::row_delete, gaia::rules::empty_fields,")
+                    .append(rule_name)
+                    .append("binding);\n");
+            }
         }
 
         navigation_code_data_t navigation_code = generate_navigation_code(table);
@@ -1452,50 +1437,44 @@
         , m_insert_match_handler(r)
         , m_delete_match_handler(r)
         , m_none_match_handler(r)
-
-    {
-<<<<<<< HEAD
-        StatementMatcher last_operation_switch_matcher = switchStmt(allOf(
-            hasCondition(expr(ignoringParenImpCasts(memberExpr(
-                        hasDescendant(declRefExpr(to(varDecl(hasAttr(attr::GaiaLastOperation)))))))
-            )),
-            forEachSwitchCase(anyOf(
-                defaultStmt(),
-                caseStmt(has(ignoringParenImpCasts(declRefExpr(to(varDecl(hasAttr(attr::GaiaLastOperationDELETE)))))))
-                ))
+    {
+        StatementMatcher last_operation_switch_matcher
+            = switchStmt(allOf(
+                hasCondition(expr(ignoringParenImpCasts(memberExpr(
+                        hasDescendant(declRefExpr(to(varDecl(
+                            hasAttr(attr::GaiaLastOperation))))))))),
+                forEachSwitchCase(anyOf(
+                    defaultStmt(),
+                    caseStmt(has(ignoringParenImpCasts(declRefExpr(to(varDecl(
+                        hasAttr(attr::GaiaLastOperationDELETE)))))))
+                    ))
         )).bind("LastOperationSwitch");
 
-        StatementMatcher last_operation_comparison_matcher = binaryOperator(allOf(
-            anyOf(hasOperatorName("=="), hasOperatorName("!=")),
-            anyOf(
-                allOf(
-                    hasLHS(ignoringParenImpCasts(memberExpr(
-                        hasDescendant(declRefExpr(to(varDecl(hasAttr(attr::GaiaLastOperation)))))))),
-                    hasRHS(ignoringParenImpCasts(declRefExpr(to(varDecl(
-                        anyOf(
-                            hasAttr(attr::GaiaLastOperationUPDATE),
-                            hasAttr(attr::GaiaLastOperationINSERT),
-                            hasAttr(attr::GaiaLastOperationDELETE),
-                            hasAttr(attr::GaiaLastOperationNONE)))))))
-                ),
-                allOf(
-                    hasRHS(ignoringParenImpCasts(memberExpr(
-                        hasDescendant(declRefExpr(to(varDecl(hasAttr(attr::GaiaLastOperation)))))))),
-                    hasLHS(ignoringParenImpCasts(declRefExpr(to(varDecl(
-                        anyOf(
-                            hasAttr(attr::GaiaLastOperationUPDATE),
-                            hasAttr(attr::GaiaLastOperationINSERT),
-                            hasAttr(attr::GaiaLastOperationDELETE),
-                            hasAttr(attr::GaiaLastOperationNONE)))))))
-                )
+        StatementMatcher last_operation_comparison_matcher
+            = binaryOperator(allOf(
+                anyOf(hasOperatorName("=="), hasOperatorName("!=")),
+                anyOf(
+                    allOf(
+                        hasLHS(ignoringParenImpCasts(memberExpr(
+                            hasDescendant(declRefExpr(to(varDecl(
+                                hasAttr(attr::GaiaLastOperation)))))))),
+                        hasRHS(ignoringParenImpCasts(declRefExpr(to(varDecl(
+                            anyOf(
+                                hasAttr(attr::GaiaLastOperationUPDATE),
+                                hasAttr(attr::GaiaLastOperationINSERT),
+                                hasAttr(attr::GaiaLastOperationDELETE),
+                                hasAttr(attr::GaiaLastOperationNONE)))))))),
+                    allOf(
+                        hasRHS(ignoringParenImpCasts(memberExpr(
+                            hasDescendant(declRefExpr(to(varDecl(
+                                hasAttr(attr::GaiaLastOperation)))))))),
+                        hasLHS(ignoringParenImpCasts(declRefExpr(to(varDecl(
+                            anyOf(
+                                hasAttr(attr::GaiaLastOperationUPDATE),
+                                hasAttr(attr::GaiaLastOperationINSERT),
+                                hasAttr(attr::GaiaLastOperationDELETE),
+                                hasAttr(attr::GaiaLastOperationNONE))))))))
             ))).bind("LastOperationComparison");
-        StatementMatcher field_get_matcher =
-            declRefExpr(to(varDecl(anyOf(hasAttr(attr::GaiaField), hasAttr(attr::GaiaFieldValue)),
-            unless(hasAttr(attr::GaiaFieldLValue))))).bind("fieldGet");
-        StatementMatcher field_set_matcher = binaryOperator(allOf(
-            isAssignmentOperator(),
-            hasLHS(declRefExpr(to(varDecl(hasAttr(attr::GaiaFieldLValue))))))).bind("fieldSet");
-=======
         StatementMatcher field_get_matcher
             = declRefExpr(to(varDecl(
                               anyOf(
@@ -1509,7 +1488,6 @@
                       isAssignmentOperator(),
                       hasLHS(declRefExpr(to(varDecl(hasAttr(attr::GaiaFieldLValue)))))))
                   .bind("fieldSet");
->>>>>>> bd635d88
         DeclarationMatcher rule_matcher = functionDecl(hasAttr(attr::Rule)).bind("ruleDecl");
         DeclarationMatcher ruleset_matcher = rulesetDecl().bind("rulesetDecl");
         StatementMatcher field_unary_operator_matcher
