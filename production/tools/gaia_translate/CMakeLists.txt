enable_testing()
project(gaiat VERSION 0.0.0)

set(TRANSLATION_ENGINE_SYSTEM_INCLUDES
  ${GAIA_REPO}/third_party/production/TranslationEngineLLVM/clang/include
  ${GAIA_REPO}/third_party/production/TranslationEngineLLVM/llvm/include
)

set(TRANSLATION_ENGINE_PROJECT_INCLUDES
  ${GAIA_PROD_BUILD}/llvm/include
  ${GAIA_PROD_BUILD}/llvm/tools/clang/include
  ${GAIA_REPO}/production/catalog/catalog_manager/inc
  ${GAIA_INC}
  ${GAIA_REPO}/production/catalog/parser/inc
  ${GAIA_PROD_BUILD}/catalog/parser/generated
  ${CMAKE_CURRENT_SOURCE_DIR}/inc
)

set(GAIAT_SRCS
  src/diagnostics.cpp
  src/main.cpp
  src/table_navigation.cpp
)

link_directories(
  ${GAIA_PROD_BUILD}/lib
)

add_executable(gaiat ${GAIAT_SRCS})
configure_gaia_target(gaiat)
target_include_directories(gaiat SYSTEM PRIVATE ${TRANSLATION_ENGINE_SYSTEM_INCLUDES})
target_include_directories(gaiat PRIVATE ${TRANSLATION_ENGINE_PROJECT_INCLUDES})
add_dependencies(gaiat gaia_db_server_exec)
target_link_libraries(gaiat
  PRIVATE
  rt
  clangTooling
  gaia_db_client
  gaia_catalog
  gaia_direct
  gaia_payload_types
  gaia_system
  flatbuffers
  ${LIB_EXPLAIN}
  ${LIB_CAP}
  dl
)

if(ENABLE_STACKTRACE)
  target_link_libraries(gaiat PRIVATE gaia_stack_trace)
endif()

install(TARGETS gaiat DESTINATION ${CMAKE_INSTALL_BINDIR})

if("$CACHE{ENABLE_SDK_TESTS}")
  set(TEST_INCLUDES
    ${GAIA_INC}
    ${GAIA_REPO}/production/tools/gaia_translate/tests
    ${GAIA_REPO}/production/rules/event_manager/inc
  )

  set(DDL_PREFIX "${GAIA_REPO}/production/schemas/test")
  set(RULESET_PREFIX "${GAIA_REPO}/production/tools/gaia_translate/tests")
  set(RULES_TEST_HELPERS "${GAIA_REPO}/production/rules/event_manager/tests/rules_test_helpers.cpp")

  translate_ruleset_internal(
    RULESET_FILE ${RULESET_PREFIX}/test_translation.ruleset
    DAC_LIBRARY dac_barn_storage
  )

  translate_ruleset_internal(
    RULESET_FILE ${RULESET_PREFIX}/test_mixed.ruleset
    DAC_LIBRARY dac_barn_storage
  )

  translate_ruleset_internal(
    RULESET_FILE ${RULESET_PREFIX}/test_serial.ruleset
    CLANG_PARAMS -I${CMAKE_CURRENT_SOURCE_DIR}/tests
    DAC_LIBRARY dac_barn_storage
  )
  target_include_directories(test_serial_ruleset PRIVATE ${CMAKE_CURRENT_SOURCE_DIR}/tests)

  translate_ruleset_internal(
    RULESET_FILE ${RULESET_PREFIX}/test_rulesets.ruleset
    DAC_LIBRARY dac_prerequisites
  )
  target_include_directories(test_rulesets_ruleset PRIVATE ${CMAKE_CURRENT_SOURCE_DIR}/tests)

  translate_ruleset_internal(
    RULESET_FILE ${RULESET_PREFIX}/test_amr_swarm.ruleset
    DAC_LIBRARY dac_amr_swarm
  )
  target_include_directories(test_amr_swarm_ruleset PRIVATE ${CMAKE_CURRENT_SOURCE_DIR}/tests)

  # Smoke test for basic ruleset translation functionality
  add_gtest(test_translation_engine
    "tests/test_translation_engine.cpp;${RULES_TEST_HELPERS}"
    "${TEST_INCLUDES}"
    "rt;gaia_system;gaia_db_catalog_test;test_translation_ruleset")

  # Test declarative code mixed with cpp
  add_gtest(test_mixed
    "tests/test_mixed_ruleset.cpp;${RULES_TEST_HELPERS}"
    "${TEST_INCLUDES}"
    "rt;gaia_system;gaia_db_catalog_test;test_mixed_ruleset")

<<<<<<< HEAD
  add_gaia_sdk_gtest(
    TARGET_NAME "test_amr_swarm_ruleset"
    DDL_FILE "${DDL_PREFIX}/amr_swarm/amr_swarm.ddl"
    RULESET_FILE "${RULESET_PREFIX}/test_amr_swarm.ruleset"
    DATABASE_NAME "amr_swarm"
    PREVIOUS_TARGET_NAME "test_connect_disconnect_ruleset"
    TARGET_SOURCES "tests/test_amr_swarm.cpp;tests/bot_commands.cpp;${RULES_TEST_HELPERS}"
    TARGET_INCLUDES "${TEST_INCLUDES}"
  )

  add_gaia_sdk_gtest(
    TARGET_NAME "test_meta_rule_3_ruleset"
    DDL_FILE "${DDL_PREFIX}/prerequisites/prerequisites.ddl"
    RULESET_FILE "${RULESET_PREFIX}/test_metarule3.ruleset"
    DATABASE_NAME "prerequisites"
    PREVIOUS_TARGET_NAME "test_amr_swarm_ruleset"
    TARGET_SOURCES "tests/test_metarule3.cpp;${RULES_TEST_HELPERS}"
    TARGET_INCLUDES "${TEST_INCLUDES}"
  )
=======
  # Test serial_group attribute
  add_gtest(test_serial
    "tests/test_serial.cpp;${RULES_TEST_HELPERS}"
    "${TEST_INCLUDES}"
    "rt;gaia_system;gaia_db_catalog_test;test_serial_ruleset")

  # Test Preview extensions to Declarative Language
  add_gtest(test_tags_ruleset
    "tests/test_tags.cpp;${RULES_TEST_HELPERS}"
    "${TEST_INCLUDES}"
    "rt;gaia_system;gaia_db_catalog_test;test_rulesets_ruleset")

  add_gtest(test_queries_ruleset
    "tests/test_queries.cpp;${RULES_TEST_HELPERS}"
    "${TEST_INCLUDES}"
    "rt;gaia_system;gaia_db_catalog_test;test_rulesets_ruleset")

  add_gtest(test_insert_delete_ruleset
    "tests/test_insert_delete.cpp;${RULES_TEST_HELPERS}"
    "${TEST_INCLUDES}"
    "rt;gaia_system;gaia_db_catalog_test;test_rulesets_ruleset")

  add_gtest(test_connect_disconnect_ruleset
    "tests/test_connect_disconnect.cpp;${RULES_TEST_HELPERS}"
    "${TEST_INCLUDES}"
    "rt;gaia_system;gaia_db_catalog_test;test_rulesets_ruleset")

  add_gtest(test_amr_swarm
    "tests/test_amr_swarm.cpp;tests/bot_commands.cpp;${RULES_TEST_HELPERS}"
    "${TEST_INCLUDES}"
    "rt;gaia_system;gaia_db_catalog_test;test_amr_swarm_ruleset")
>>>>>>> c30c78fa
endif()<|MERGE_RESOLUTION|>--- conflicted
+++ resolved
@@ -92,6 +92,14 @@
   )
   target_include_directories(test_amr_swarm_ruleset PRIVATE ${CMAKE_CURRENT_SOURCE_DIR}/tests)
 
+  translate_ruleset_internal(
+    RULESET_FILE ${RULESET_PREFIX}/test_metarule3.ruleset
+    DAC_LIBRARY dac_prerequisites
+  )
+  target_include_directories(test_meta_rule_3_ruleset PRIVATE ${CMAKE_CURRENT_SOURCE_DIR}/tests)
+
+
+
   # Smoke test for basic ruleset translation functionality
   add_gtest(test_translation_engine
     "tests/test_translation_engine.cpp;${RULES_TEST_HELPERS}"
@@ -104,27 +112,6 @@
     "${TEST_INCLUDES}"
     "rt;gaia_system;gaia_db_catalog_test;test_mixed_ruleset")
 
-<<<<<<< HEAD
-  add_gaia_sdk_gtest(
-    TARGET_NAME "test_amr_swarm_ruleset"
-    DDL_FILE "${DDL_PREFIX}/amr_swarm/amr_swarm.ddl"
-    RULESET_FILE "${RULESET_PREFIX}/test_amr_swarm.ruleset"
-    DATABASE_NAME "amr_swarm"
-    PREVIOUS_TARGET_NAME "test_connect_disconnect_ruleset"
-    TARGET_SOURCES "tests/test_amr_swarm.cpp;tests/bot_commands.cpp;${RULES_TEST_HELPERS}"
-    TARGET_INCLUDES "${TEST_INCLUDES}"
-  )
-
-  add_gaia_sdk_gtest(
-    TARGET_NAME "test_meta_rule_3_ruleset"
-    DDL_FILE "${DDL_PREFIX}/prerequisites/prerequisites.ddl"
-    RULESET_FILE "${RULESET_PREFIX}/test_metarule3.ruleset"
-    DATABASE_NAME "prerequisites"
-    PREVIOUS_TARGET_NAME "test_amr_swarm_ruleset"
-    TARGET_SOURCES "tests/test_metarule3.cpp;${RULES_TEST_HELPERS}"
-    TARGET_INCLUDES "${TEST_INCLUDES}"
-  )
-=======
   # Test serial_group attribute
   add_gtest(test_serial
     "tests/test_serial.cpp;${RULES_TEST_HELPERS}"
@@ -156,5 +143,9 @@
     "tests/test_amr_swarm.cpp;tests/bot_commands.cpp;${RULES_TEST_HELPERS}"
     "${TEST_INCLUDES}"
     "rt;gaia_system;gaia_db_catalog_test;test_amr_swarm_ruleset")
->>>>>>> c30c78fa
+
+    add_gtest(test_meta_rule_3
+      "tests/test_metarule3.cpp;${RULES_TEST_HELPERS}"
+      "${TEST_INCLUDES}"
+      "rt;gaia_system;gaia_db_catalog_test;test_meta_rule_3_ruleset")
 endif()