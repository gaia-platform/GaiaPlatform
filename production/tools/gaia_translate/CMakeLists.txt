cmake_minimum_required(VERSION 3.17)
enable_testing()
project(gaiat VERSION 0.0.0)

set(TRANSLATION_ENGINE_INCLUDES
  ${GAIA_REPO}/third_party/production/TranslationEngineLLVM/clang/include
  ${GAIA_REPO}/third_party/production/TranslationEngineLLVM/llvm/include
  ${GAIA_PROD_BUILD}/llvm/include
  ${GAIA_PROD_BUILD}/llvm/tools/clang/include
  ${GAIA_PROD_BUILD}/llvm/include
  ${GAIA_REPO}/production/catalog/catalog_manager/inc
  ${GAIA_INC}
  ${FLATBUFFERS_INC}
  ${GAIA_REPO}/production/catalog/parser/inc
  ${GAIA_PROD_BUILD}/catalog/parser/generated
)

set(GAIAT_SRCS
  src/main.cpp
)

link_directories(
  ${GAIA_PROD_BUILD}/lib
)

add_executable(gaiat ${GAIAT_SRCS})
target_include_directories(gaiat PRIVATE ${TRANSLATION_ENGINE_INCLUDES})
set_target_properties(gaiat PROPERTIES COMPILE_FLAGS "${GAIA_COMPILE_FLAGS} -ftime-report")
set_target_properties(gaiat PROPERTIES LINK_FLAGS "${GAIA_LINK_FLAGS} -ftime-report")
target_link_libraries(gaiat
  PRIVATE
  rt
  clangTooling
  gaia_db_client
  gaia_catalog
  gaia_direct
  gaia_payload_types
  gaia_system
  flatbuffers
  ${LIB_EXPLAIN}
  ${LIB_CAP}
  dl
)

install(TARGETS gaiat DESTINATION ${CMAKE_INSTALL_BINDIR})

set(TEST_INCLUDES
  ${GAIA_INC}
  ${FLATBUFFERS_INC}
  ${GAIA_REPO}/production/tools/gaia_translate/tests
)

set(INCUBATOR_DDL "${GAIA_REPO}/production/schemas/test/incubator/barn_storage.ddl")
set(TRANSLATION_RULESET "${GAIA_REPO}/production/tools/gaia_translate/tests/test.ruleset")
set(TRANSLATION_RULESET_OUT "${GAIA_GENERATED_SCHEMAS}/test_translation.cpp")

add_custom_command(
  COMMENT "Compiling test.ruleset..."
<<<<<<< HEAD
  OUTPUT ${GAIA_GENERATED_SCHEMAS}/test.cpp
#  COMMAND ${GAIA_PROD_BUILD}/db/core/gaia_db_server --disable-persistence &
  COMMAND sleep 1
  COMMAND ${GAIA_PROD_BUILD}/catalog/gaiac/gaiac ${INCUBATOR_DDL}
  COMMAND ${GAIA_PROD_BUILD}/tools/gaia_translate/gaiat ${INCUBATOR_RULESET} -output ${GAIA_GENERATED_SCHEMAS}/test.cpp --
      -ftime-report
=======
  OUTPUT ${TRANSLATION_RULESET_OUT}
  COMMAND ${GAIA_PROD_BUILD}/db/core/gaia_db_server --disable-persistence &
  COMMAND sleep 1
  COMMAND ${GAIA_PROD_BUILD}/catalog/gaiac/gaiac ${INCUBATOR_DDL}
  COMMAND ${GAIA_PROD_BUILD}/tools/gaia_translate/gaiat ${TRANSLATION_RULESET} -output ${TRANSLATION_RULESET_OUT} --
>>>>>>> 661bd6cb
      -I ${GAIA_INC}
      -I ${SPDLOG_INC}
      -I /usr/include/clang/10/include/
      -std=c++${CMAKE_CXX_STANDARD}
#  COMMAND pkill -f -KILL gaia_db_server &
  # In some contexts, the next attempt to start gaia_db_server precedes this kill, leading
  # to a build failure. A short sleep is currently fixing that, but may not be the
  # correct long-term solution.
  COMMAND sleep 1
  DEPENDS gaiac
  DEPENDS gaiat
  DEPENDS ${INCUBATOR_DDL}
  DEPENDS ${TRANSLATION_RULESET}
)

add_custom_target(generate_translation_rules ALL
  DEPENDS ${TRANSLATION_RULESET_OUT}
  DEPENDS generate_incubator_headers
)

add_gtest(test_translation_engine
  "tests/test_translation_engine.cpp;${TRANSLATION_RULESET_OUT}"
  "${TEST_INCLUDES};${GAIA_GENERATED_SCHEMAS}"
  "rt;gaia_system;gaia_db_catalog_test"
  "generate_translation_rules" ""
)

# Test declarative code mixed with cpp

set(MIXED_RULESET "${GAIA_REPO}/production/tools/gaia_translate/tests/test_mixed.ruleset")
set(MIXED_RULESET_OUT "${GAIA_GENERATED_SCHEMAS}/test_mixed.cpp")

add_custom_command(
  COMMENT "Compiling test_mixed.ruleset..."
  OUTPUT ${MIXED_RULESET_OUT}
#  COMMAND ${GAIA_PROD_BUILD}/db/core/gaia_db_server --disable-persistence &
  COMMAND sleep 1
  COMMAND ${GAIA_PROD_BUILD}/catalog/gaiac/gaiac ${INCUBATOR_DDL}
  COMMAND ${GAIA_PROD_BUILD}/tools/gaia_translate/gaiat ${MIXED_RULESET} -output ${MIXED_RULESET_OUT} --
    -ftime-report
    -I ${GAIA_INC}
    -I ${GAIA_GENERATED_SCHEMAS}
    -I ${FLATBUFFERS_INC}
    -I /usr/include/clang/10/include/
    -std=c++${CMAKE_CXX_STANDARD}
#  COMMAND pkill -f -KILL gaia_db_server &
  # In some contexts, the next attempt to start gaia_db_server precedes this kill, leading
  # to a build failure. A short sleep is currently fixing that, but may not be the
  # correct long-term solution.
  COMMAND sleep 1
  DEPENDS gaiac
  DEPENDS gaiat
  DEPENDS ${INCUBATOR_DDL}
  DEPENDS ${MIXED_RULESET}
)

add_custom_target(generate_mixed_rules ALL
  DEPENDS ${MIXED_RULESET_OUT}
  DEPENDS generate_incubator_headers
  DEPENDS test_translation_engine
)

add_gtest(test_mixed_ruleset
  "tests/test_mixed_ruleset.cpp;${MIXED_RULESET_OUT}"
  "${TEST_INCLUDES};${GAIA_GENERATED_SCHEMAS}"
  "rt;gaia_system;gaia_db_catalog_test"
  "generate_mixed_rules" ""
)

# Test Preview extensions to Declarative Language

set(PREREQUISITE_DDL "${GAIA_REPO}/production/schemas/test/prerequisites/prerequisites.ddl")
set(PREVIEW_RULESET "${GAIA_REPO}/production/tools/gaia_translate/tests/test_preview.ruleset")
set(PREVIEW_RULESET_OUT "${GAIA_GENERATED_SCHEMAS}/test_preview.cpp")

add_custom_command(
  COMMENT "Compiling test_preview.ruleset..."
  OUTPUT ${PREVIEW_RULESET_OUT}
  COMMAND ${GAIA_PROD_BUILD}/db/core/gaia_db_server --disable-persistence &
  COMMAND sleep 1
  # message(WARNING, "${GAIA_PROD_BUILD}/catalog/gaiac/gaiac ${PREREQUISITE_DDL}")
  COMMAND ${GAIA_PROD_BUILD}/catalog/gaiac/gaiac ${PREREQUISITE_DDL}
  COMMAND ${GAIA_PROD_BUILD}/tools/gaia_translate/gaiat ${PREVIEW_RULESET} -output ${PREVIEW_RULESET_OUT} --
    -I ${GAIA_INC}
    -I ${GAIA_GENERATED_SCHEMAS}
    -I ${FLATBUFFERS_INC}
    -I /usr/include/clang/10/include/
    -std=c++${CMAKE_CXX_STANDARD}
  COMMAND pkill -f -KILL gaia_db_server &
  # In some contexts, the next attempt to start gaia_db_server precedes this kill, leading
  # to a build failure. A short sleep is currently fixing that, but may not be the
  # correct long-term solution.
  COMMAND sleep 1
  DEPENDS gaiac
  DEPENDS gaiat
  DEPENDS ${PREREQUISITE_DDL}
  DEPENDS ${PREVIEW_RULESET}
)

add_custom_target(generate_preview_rules ALL
  DEPENDS ${PREVIEW_RULESET_OUT}
  DEPENDS generate_prerequisites_headers
  DEPENDS test_mixed_ruleset
)

add_gtest(test_preview_ruleset
  "tests/test_preview.cpp;${PREVIEW_RULESET_OUT}"
  "${TEST_INCLUDES};${GAIA_GENERATED_SCHEMAS}"
  "rt;gaia_system;gaia_db_catalog_test"
  "generate_preview_rules" ""
)<|MERGE_RESOLUTION|>--- conflicted
+++ resolved
@@ -25,8 +25,8 @@
 
 add_executable(gaiat ${GAIAT_SRCS})
 target_include_directories(gaiat PRIVATE ${TRANSLATION_ENGINE_INCLUDES})
-set_target_properties(gaiat PROPERTIES COMPILE_FLAGS "${GAIA_COMPILE_FLAGS} -ftime-report")
-set_target_properties(gaiat PROPERTIES LINK_FLAGS "${GAIA_LINK_FLAGS} -ftime-report")
+set_target_properties(gaiat PROPERTIES COMPILE_FLAGS "${GAIA_COMPILE_FLAGS}")
+set_target_properties(gaiat PROPERTIES LINK_FLAGS "${GAIA_LINK_FLAGS}")
 target_link_libraries(gaiat
   PRIVATE
   rt
@@ -50,134 +50,124 @@
   ${GAIA_REPO}/production/tools/gaia_translate/tests
 )
 
-set(INCUBATOR_DDL "${GAIA_REPO}/production/schemas/test/incubator/barn_storage.ddl")
-set(TRANSLATION_RULESET "${GAIA_REPO}/production/tools/gaia_translate/tests/test.ruleset")
-set(TRANSLATION_RULESET_OUT "${GAIA_GENERATED_SCHEMAS}/test_translation.cpp")
-
-add_custom_command(
-  COMMENT "Compiling test.ruleset..."
-<<<<<<< HEAD
-  OUTPUT ${GAIA_GENERATED_SCHEMAS}/test.cpp
+#set(INCUBATOR_DDL "${GAIA_REPO}/production/schemas/test/incubator/barn_storage.ddl")
+#set(TRANSLATION_RULESET "${GAIA_REPO}/production/tools/gaia_translate/tests/test.ruleset")
+#set(TRANSLATION_RULESET_OUT "${GAIA_GENERATED_SCHEMAS}/test_translation.cpp")
+#
+#add_custom_command(
+#  COMMENT "Compiling test.ruleset..."
+#  OUTPUT ${TRANSLATION_RULESET_OUT}
 #  COMMAND ${GAIA_PROD_BUILD}/db/core/gaia_db_server --disable-persistence &
-  COMMAND sleep 1
-  COMMAND ${GAIA_PROD_BUILD}/catalog/gaiac/gaiac ${INCUBATOR_DDL}
-  COMMAND ${GAIA_PROD_BUILD}/tools/gaia_translate/gaiat ${INCUBATOR_RULESET} -output ${GAIA_GENERATED_SCHEMAS}/test.cpp --
-      -ftime-report
-=======
-  OUTPUT ${TRANSLATION_RULESET_OUT}
-  COMMAND ${GAIA_PROD_BUILD}/db/core/gaia_db_server --disable-persistence &
-  COMMAND sleep 1
-  COMMAND ${GAIA_PROD_BUILD}/catalog/gaiac/gaiac ${INCUBATOR_DDL}
-  COMMAND ${GAIA_PROD_BUILD}/tools/gaia_translate/gaiat ${TRANSLATION_RULESET} -output ${TRANSLATION_RULESET_OUT} --
->>>>>>> 661bd6cb
-      -I ${GAIA_INC}
-      -I ${SPDLOG_INC}
-      -I /usr/include/clang/10/include/
-      -std=c++${CMAKE_CXX_STANDARD}
+#  COMMAND sleep 1
+#  COMMAND ${GAIA_PROD_BUILD}/catalog/gaiac/gaiac ${INCUBATOR_DDL}
+#  COMMAND ${GAIA_PROD_BUILD}/tools/gaia_translate/gaiat ${TRANSLATION_RULESET} -output ${TRANSLATION_RULESET_OUT} --
+#      -I ${GAIA_INC}
+#      -I ${SPDLOG_INC}
+#      -I /usr/include/clang/10/include/
+#      -std=c++${CMAKE_CXX_STANDARD}
 #  COMMAND pkill -f -KILL gaia_db_server &
-  # In some contexts, the next attempt to start gaia_db_server precedes this kill, leading
-  # to a build failure. A short sleep is currently fixing that, but may not be the
-  # correct long-term solution.
-  COMMAND sleep 1
-  DEPENDS gaiac
-  DEPENDS gaiat
-  DEPENDS ${INCUBATOR_DDL}
-  DEPENDS ${TRANSLATION_RULESET}
-)
-
-add_custom_target(generate_translation_rules ALL
-  DEPENDS ${TRANSLATION_RULESET_OUT}
-  DEPENDS generate_incubator_headers
-)
-
-add_gtest(test_translation_engine
-  "tests/test_translation_engine.cpp;${TRANSLATION_RULESET_OUT}"
-  "${TEST_INCLUDES};${GAIA_GENERATED_SCHEMAS}"
-  "rt;gaia_system;gaia_db_catalog_test"
-  "generate_translation_rules" ""
-)
-
-# Test declarative code mixed with cpp
-
-set(MIXED_RULESET "${GAIA_REPO}/production/tools/gaia_translate/tests/test_mixed.ruleset")
-set(MIXED_RULESET_OUT "${GAIA_GENERATED_SCHEMAS}/test_mixed.cpp")
-
-add_custom_command(
-  COMMENT "Compiling test_mixed.ruleset..."
-  OUTPUT ${MIXED_RULESET_OUT}
+#  # In some contexts, the next attempt to start gaia_db_server precedes this kill, leading
+#  # to a build failure. A short sleep is currently fixing that, but may not be the
+#  # correct long-term solution.
+#  COMMAND sleep 1
+#  DEPENDS gaiac
+#  DEPENDS gaiat
+#  DEPENDS ${INCUBATOR_DDL}
+#  DEPENDS ${TRANSLATION_RULESET}
+#)
+#
+#add_custom_target(generate_translation_rules ALL
+#  DEPENDS ${TRANSLATION_RULESET_OUT}
+#  DEPENDS generate_incubator_headers
+#)
+#
+#add_gtest(test_translation_engine
+#  "tests/test_translation_engine.cpp;${TRANSLATION_RULESET_OUT}"
+#  "${TEST_INCLUDES};${GAIA_GENERATED_SCHEMAS}"
+#  "rt;gaia_system;gaia_db_catalog_test"
+#  "generate_translation_rules" ""
+#)
+#
+## Test declarative code mixed with cpp
+#
+#set(MIXED_RULESET "${GAIA_REPO}/production/tools/gaia_translate/tests/test_mixed.ruleset")
+#set(MIXED_RULESET_OUT "${GAIA_GENERATED_SCHEMAS}/test_mixed.cpp")
+#
+#add_custom_command(
+#  COMMENT "Compiling test_mixed.ruleset..."
+#  OUTPUT ${MIXED_RULESET_OUT}
 #  COMMAND ${GAIA_PROD_BUILD}/db/core/gaia_db_server --disable-persistence &
-  COMMAND sleep 1
-  COMMAND ${GAIA_PROD_BUILD}/catalog/gaiac/gaiac ${INCUBATOR_DDL}
-  COMMAND ${GAIA_PROD_BUILD}/tools/gaia_translate/gaiat ${MIXED_RULESET} -output ${MIXED_RULESET_OUT} --
-    -ftime-report
-    -I ${GAIA_INC}
-    -I ${GAIA_GENERATED_SCHEMAS}
-    -I ${FLATBUFFERS_INC}
-    -I /usr/include/clang/10/include/
-    -std=c++${CMAKE_CXX_STANDARD}
+#  COMMAND sleep 1
+#  COMMAND ${GAIA_PROD_BUILD}/catalog/gaiac/gaiac ${INCUBATOR_DDL}
+#  COMMAND ${GAIA_PROD_BUILD}/tools/gaia_translate/gaiat ${MIXED_RULESET} -output ${MIXED_RULESET_OUT} --
+#    -I ${GAIA_INC}
+#    -I ${GAIA_GENERATED_SCHEMAS}
+#    -I ${FLATBUFFERS_INC}
+#    -I /usr/include/clang/10/include/
+#    -std=c++${CMAKE_CXX_STANDARD}
 #  COMMAND pkill -f -KILL gaia_db_server &
-  # In some contexts, the next attempt to start gaia_db_server precedes this kill, leading
-  # to a build failure. A short sleep is currently fixing that, but may not be the
-  # correct long-term solution.
-  COMMAND sleep 1
-  DEPENDS gaiac
-  DEPENDS gaiat
-  DEPENDS ${INCUBATOR_DDL}
-  DEPENDS ${MIXED_RULESET}
-)
-
-add_custom_target(generate_mixed_rules ALL
-  DEPENDS ${MIXED_RULESET_OUT}
-  DEPENDS generate_incubator_headers
-  DEPENDS test_translation_engine
-)
-
-add_gtest(test_mixed_ruleset
-  "tests/test_mixed_ruleset.cpp;${MIXED_RULESET_OUT}"
-  "${TEST_INCLUDES};${GAIA_GENERATED_SCHEMAS}"
-  "rt;gaia_system;gaia_db_catalog_test"
-  "generate_mixed_rules" ""
-)
-
-# Test Preview extensions to Declarative Language
-
-set(PREREQUISITE_DDL "${GAIA_REPO}/production/schemas/test/prerequisites/prerequisites.ddl")
-set(PREVIEW_RULESET "${GAIA_REPO}/production/tools/gaia_translate/tests/test_preview.ruleset")
-set(PREVIEW_RULESET_OUT "${GAIA_GENERATED_SCHEMAS}/test_preview.cpp")
-
-add_custom_command(
-  COMMENT "Compiling test_preview.ruleset..."
-  OUTPUT ${PREVIEW_RULESET_OUT}
-  COMMAND ${GAIA_PROD_BUILD}/db/core/gaia_db_server --disable-persistence &
-  COMMAND sleep 1
-  # message(WARNING, "${GAIA_PROD_BUILD}/catalog/gaiac/gaiac ${PREREQUISITE_DDL}")
-  COMMAND ${GAIA_PROD_BUILD}/catalog/gaiac/gaiac ${PREREQUISITE_DDL}
-  COMMAND ${GAIA_PROD_BUILD}/tools/gaia_translate/gaiat ${PREVIEW_RULESET} -output ${PREVIEW_RULESET_OUT} --
-    -I ${GAIA_INC}
-    -I ${GAIA_GENERATED_SCHEMAS}
-    -I ${FLATBUFFERS_INC}
-    -I /usr/include/clang/10/include/
-    -std=c++${CMAKE_CXX_STANDARD}
-  COMMAND pkill -f -KILL gaia_db_server &
-  # In some contexts, the next attempt to start gaia_db_server precedes this kill, leading
-  # to a build failure. A short sleep is currently fixing that, but may not be the
-  # correct long-term solution.
-  COMMAND sleep 1
-  DEPENDS gaiac
-  DEPENDS gaiat
-  DEPENDS ${PREREQUISITE_DDL}
-  DEPENDS ${PREVIEW_RULESET}
-)
-
-add_custom_target(generate_preview_rules ALL
-  DEPENDS ${PREVIEW_RULESET_OUT}
-  DEPENDS generate_prerequisites_headers
-  DEPENDS test_mixed_ruleset
-)
-
-add_gtest(test_preview_ruleset
-  "tests/test_preview.cpp;${PREVIEW_RULESET_OUT}"
-  "${TEST_INCLUDES};${GAIA_GENERATED_SCHEMAS}"
-  "rt;gaia_system;gaia_db_catalog_test"
-  "generate_preview_rules" ""
-)+#  # In some contexts, the next attempt to start gaia_db_server precedes this kill, leading
+#  # to a build failure. A short sleep is currently fixing that, but may not be the
+#  # correct long-term solution.
+#  COMMAND sleep 1
+#  DEPENDS gaiac
+#  DEPENDS gaiat
+#  DEPENDS ${INCUBATOR_DDL}
+#  DEPENDS ${MIXED_RULESET}
+#)
+#
+#add_custom_target(generate_mixed_rules ALL
+#  DEPENDS ${MIXED_RULESET_OUT}
+#  DEPENDS generate_incubator_headers
+#  DEPENDS test_translation_engine
+#)
+#
+#add_gtest(test_mixed_ruleset
+#  "tests/test_mixed_ruleset.cpp;${MIXED_RULESET_OUT}"
+#  "${TEST_INCLUDES};${GAIA_GENERATED_SCHEMAS}"
+#  "rt;gaia_system;gaia_db_catalog_test"
+#  "generate_mixed_rules" ""
+#)
+#
+## Test Preview extensions to Declarative Language
+#
+#set(PREREQUISITE_DDL "${GAIA_REPO}/production/schemas/test/prerequisites/prerequisites.ddl")
+#set(PREVIEW_RULESET "${GAIA_REPO}/production/tools/gaia_translate/tests/test_preview.ruleset")
+#set(PREVIEW_RULESET_OUT "${GAIA_GENERATED_SCHEMAS}/test_preview.cpp")
+#
+#add_custom_command(
+#  COMMENT "Compiling test_preview.ruleset..."
+#  OUTPUT ${PREVIEW_RULESET_OUT}
+#  COMMAND ${GAIA_PROD_BUILD}/db/core/gaia_db_server --disable-persistence &
+#  COMMAND sleep 1
+#  # message(WARNING, "${GAIA_PROD_BUILD}/catalog/gaiac/gaiac ${PREREQUISITE_DDL}")
+#  COMMAND ${GAIA_PROD_BUILD}/catalog/gaiac/gaiac ${PREREQUISITE_DDL}
+#  COMMAND ${GAIA_PROD_BUILD}/tools/gaia_translate/gaiat ${PREVIEW_RULESET} -output ${PREVIEW_RULESET_OUT} --
+#    -I ${GAIA_INC}
+#    -I ${GAIA_GENERATED_SCHEMAS}
+#    -I ${FLATBUFFERS_INC}
+#    -I /usr/include/clang/10/include/
+#    -std=c++${CMAKE_CXX_STANDARD}
+#  COMMAND pkill -f -KILL gaia_db_server &
+#  # In some contexts, the next attempt to start gaia_db_server precedes this kill, leading
+#  # to a build failure. A short sleep is currently fixing that, but may not be the
+#  # correct long-term solution.
+#  COMMAND sleep 1
+#  DEPENDS gaiac
+#  DEPENDS gaiat
+#  DEPENDS ${PREREQUISITE_DDL}
+#  DEPENDS ${PREVIEW_RULESET}
+#)
+#
+#add_custom_target(generate_preview_rules ALL
+#  DEPENDS ${PREVIEW_RULESET_OUT}
+#  DEPENDS generate_prerequisites_headers
+#  DEPENDS test_mixed_ruleset
+#)
+#
+#add_gtest(test_preview_ruleset
+#  "tests/test_preview.cpp;${PREVIEW_RULESET_OUT}"
+#  "${TEST_INCLUDES};${GAIA_GENERATED_SCHEMAS}"
+#  "rt;gaia_system;gaia_db_catalog_test"
+#  "generate_preview_rules" ""
+#)