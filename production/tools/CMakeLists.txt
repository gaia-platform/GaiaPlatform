#############################################
# Copyright (c) Gaia Platform LLC
# All rights reserved.
#############################################

# Set the project name.
project(tools)

add_subdirectory(gaia_generate)
<<<<<<< HEAD
add_subdirectory(gaia_translate)
=======

# This should be enabled only for testing and improving .clang-tidy and .clang-format
# we don't want to build it as part of the normal build.
option(BUILD_GAIA_STYLE_TESTS "Build clang-tidy/clang-format tests" OFF)

if(BUILD_GAIA_STYLE_TESTS)
  add_subdirectory(gaia_style)
endif()
>>>>>>> 56dff4b3
<|MERGE_RESOLUTION|>--- conflicted
+++ resolved
@@ -7,9 +7,7 @@
 project(tools)
 
 add_subdirectory(gaia_generate)
-<<<<<<< HEAD
 add_subdirectory(gaia_translate)
-=======
 
 # This should be enabled only for testing and improving .clang-tidy and .clang-format
 # we don't want to build it as part of the normal build.
@@ -17,5 +15,4 @@
 
 if(BUILD_GAIA_STYLE_TESTS)
   add_subdirectory(gaia_style)
-endif()
->>>>>>> 56dff4b3
+endif()