--- conflicted
+++ resolved
@@ -8,11 +8,7 @@
 #include <string>
 #include <unordered_map>
 
-<<<<<<< HEAD
-#include "json.hpp"
-=======
 #include <json.hpp>
->>>>>>> 89e1dd33
 
 #include "gaia/common.hpp"
 
