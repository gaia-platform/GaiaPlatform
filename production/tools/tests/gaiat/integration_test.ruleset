// RUN: %gaiat %s --

ruleset test
{
}

ruleset test1
{
    {
        min_temp+=1;
    }
}

ruleset test2
{
    {
        max_temp++;
    }
}

ruleset test3
{
    {
      animal.age++;
    }
}

ruleset test4
{
    {
        if (sensor.LastOperation == INSERT)
        {
            sensor.delete_row();
        }
    }
}

typedef enum
{
    undefined = 0,
    actuators = 1,
    sensors = 2,
    incubators = 3
} hardware_type;

ruleset test5
{
    {
<<<<<<< HEAD
	if (@actuator.value < 5)
	{
		actuator.value = 5;
	}
=======
	    if (actuator.value < 5)
	    {
		    actuator.value = 5;
	    }
>>>>>>> 69332c90
    }
}

typedef enum
{
    values = 0,
    types = 1,
    defs = 2
} testEnum;

ruleset test6 : Table (sensor)
{
  {
	  if (@value < 5)
	  {
		  value = 5;
	  }
  }
}

class test
{
public:
     void delete_row()
     {

     }
};

void testFunction()
{
    int value = 5;
}

ruleset test7
{
  OnChange(sensor)
  {
      auto t = sensor.gaia_id();
	  if (sensor.LastOperation == DELETE)
      {
          test t;
          t.delete_row();
      }
  }
}

ruleset test8
{
    {
        auto rule_name = rule_context.rule_name;
        auto ruleset_name = rule_context.ruleset_name;
        auto event_type = rule_context.event_type;
        auto gaia_type = rule_context.gaia_type;

	    if (@actuator.value < 5 && @sensor.value > 10)
	    {
		    actuator.value = 5;
	    }
    }
}

void OnUpdate()
{}

ruleset test9
{
  OnUpdate(sensor)
  {
      OnUpdate();
  }
}<|MERGE_RESOLUTION|>--- conflicted
+++ resolved
@@ -46,17 +46,10 @@
 ruleset test5
 {
     {
-<<<<<<< HEAD
-	if (@actuator.value < 5)
-	{
-		actuator.value = 5;
-	}
-=======
-	    if (actuator.value < 5)
+	    if (@actuator.value < 5)
 	    {
 		    actuator.value = 5;
 	    }
->>>>>>> 69332c90
     }
 }
 
