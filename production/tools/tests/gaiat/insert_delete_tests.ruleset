// RUN: %gaiat %s --

// TESTCASE: Delete the anchor row.
ruleset test01
{
    on_insert(sensor)
    {
        sensor.remove();
    }
}

void use_values(int, const char*);

// TESTCASE: Insert two different row types.
ruleset test02
{
    on_insert(incubator)
    {
        auto Y = yield.insert(bushels: 12);
        auto S = sensor.insert(value: 100.0, name: "Turtles");
        use_values(Y.bushels, S.name);
    }
}

// TESTCASE: Delete a row found by implicit query.
ruleset test03
{
    on_insert(sensor)
    {
        incubator.remove();
    }
}

// TESTCASE: Delete rows found by implicit query.
ruleset test04
{
    on_insert(incubator)
    {
        sensor.remove();
    }
}

// TESTCASE: Delete rows selected by field content, through a tag.
// GAIAPLAT-1041 (fixed)
ruleset test05
{
    on_insert(I:incubator)
    {
        for(S:sensor)
        {
            if (S.value > 98.6)
            {
                // Note that this will fail in execution without disconnecting first.
                S.remove();
            }
        }
    }
}

// TESTCASE: Assign an Insert return value to a tag
ruleset test06
{
    on_insert(sensor)
    {
        auto S = sensor.insert(name: "Turtles", timestamp: 1995, value: 100.0);
    }
}

// TESTCASE: Assign an Insert value from an anchor's field
// GAIAPLAT-1113
ruleset test07
{
    on_insert(incubator)
    {
        auto S = sensor.insert(name: "Turtles", timestamp: 1995, value: incubator.max_temp);
    }
}

// TESTCASE: Perform Inserts in a navigational loop
// GAIAPLAT-1110
ruleset test08
{
    on_insert(incubator)
    {
        for (incubator.landlord->farmer->Y:yield)
        {
            int y;
            y = Y.bushels;
            feeding.insert(portion: y);
        }
    }
}

// TESTCASE: Perform Inserts containing implicit navigation
ruleset test09
{
    on_insert(farmer)
    {
        feeding.insert(portion: yield.bushels);
    }
}

// TESTCASE: Perform Inserts with multiple fields from implicit navigation
// GAIAPLAT-1112
ruleset test10
{
    on_insert(farmer)
    {
        farmer.insert(name: crop.name, acreage: crop.acres);
    }
}

// TESTCASE: Perform Inserts with multiple fields from multiple implicit navigations
// GAIAPLAT-1117
ruleset test11
{
    on_insert(raised)
    {
<<<<<<< HEAD
        farmer.Insert(name: crop.name, acreage: feeding.portion);
=======
        farmer.insert(name: crop.name, acreage: portion);
>>>>>>> e279e858
    }
}<|MERGE_RESOLUTION|>--- conflicted
+++ resolved
@@ -116,10 +116,6 @@
 {
     on_insert(raised)
     {
-<<<<<<< HEAD
-        farmer.Insert(name: crop.name, acreage: feeding.portion);
-=======
-        farmer.insert(name: crop.name, acreage: portion);
->>>>>>> e279e858
+        farmer.insert(name: crop.name, acreage: feeding.portion);
     }
 }