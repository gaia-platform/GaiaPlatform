--- conflicted
+++ resolved
@@ -255,15 +255,9 @@
     }
 }
 
-<<<<<<< HEAD
-// GAIAPLAT-809
-// the query in the 'for' isn't recognized
+// GAIAPLAT-809 (fixed)
 // TODO GAIAPLAT-1026: remove Table attribute once this issue is fixed
 ruleset test28 : Table(incubator)
-=======
-// GAIAPLAT-809 (fixed)
-ruleset test28
->>>>>>> ecd58a1a
 {
     OnChange(actuator)
     {
