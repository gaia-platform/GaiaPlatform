// RUN: %gaiat %s --

#include "tags_test.h"

ruleset test1
{
    on_change(actuator.value)
    {
        actuator.value += sensor.value;
    }
}

ruleset test2
{
    on_change(sensor.value)
    {
        actuator.value = sensor.value;
    }
}

ruleset test3
{
    {
        actuator.value = @sensor.value;
    }
}

ruleset test4
{
    {
        actuator.value = @sensor.value + (incubator.min_temp + incubator.max_temp) / 2;
    }
}

ruleset test5
{
    {
        // Explicit query.
        min_temp += @incubator->sensor.value;
        // Implicit query.
        min_temp += sensor.value;
    }
}

ruleset test6
{
    on_insert(sensor)
    {
        // Implicit query.
        if (incubator->actuator.value > 95.0)
        {
            actuator.value = actuator.value * 0.99;
        }
    }
}

ruleset test7
{
    on_change(min_temp)
    {
        min_temp += incubator->sensor.value;
        max_temp -= incubator->actuator.value;
    }
}

ruleset test8
{
    {
        min_temp += @incubator->sensor.value;
        max_temp -= incubator->actuator.value;
    }
}

ruleset test9
{
    {
        min_temp += @I:incubator->S:sensor.value;
        max_temp -= incubator->A:actuator.value;
    }
}

<<<<<<< HEAD
=======
#ifdef TEST_FAILURES
ruleset test10
{
    on_update(incubator)
    {
        actuator.value += animal->feeding.portion;
        sensor.value += acres;
    }
}
#endif

>>>>>>> e279e858
ruleset test11
{
    on_update(crop)
    {
        use_float(crop->yield->feeding->animal->raised->farmer.condos->incubator.min_temp);
    }
}

ruleset test12
{
    on_change(actuator.value)
    {
        use_float(actuator.value += sensor.value);
    }
}

ruleset test13
{
    {
        use_float(I:incubator->actuator.value + I.min_temp);
        use_float(@I:incubator->actuator.value + I.max_temp);
    }
}

ruleset test14
{
    on_change(yield.bushels)
    {
        farmer.incubators->incubator->raised->animal->feeding->yield->crop.acres = 10;
        /farmer.condos->incubator->raised->animal->feeding->yield->crop.acres = 10;
    }
}

ruleset test15
{
    on_insert(farmer)
    {
        // Note that full qualification, including link "incubators", is necessary
        // because there are multiple paths from farmer to incubator.
        farmer.incubators->I:incubator->A:actuator.value = I.min_temp;
        /I:incubator->A:actuator.value = I.min_temp;
    }
}

ruleset test16
{
    on_change(yield.bushels)
    {
        F:farmer.condos->I:incubator->R:raised->A:animal->D:feeding->Y:yield->C:crop.acres = 0;
        /F:farmer.incubators->I:incubator->R:raised->A:animal->D:feeding->Y:yield->C:crop.acres = 0;
    }
}

ruleset test17
{
    on_change(yield.bushels)
    {
        F:farmer.incubators->I:incubator->R:raised->A:animal->D:feeding->Y:yield->C:crop.acres++;
        /F:farmer.condos->I:incubator->R:raised->A:animal->D:feeding->Y:yield->C:crop.acres++;
    }
}

ruleset test18
{
    on_change(yield.bushels)
    {
        F : farmer.condos -> I : incubator -> R : raised -> A : animal -> D : feeding -> Y : yield 
            -> C : crop . acres ++;
        / F:farmer.incubators->I:incubator->R:raised->A:animal->D:feeding->Y:yield->C:crop.acres++;
    }
}

// GAIAPLAT-806 (fixed)
// fails to find path from sensor to incubator.
ruleset test19
{
    {
        if (sensor->incubator->actuator.value > 95.0)
        {
            actuator.value = @min_temp;
        }
    }
}

// GAIAPLAT-872 (fixed)
// In this test, the navigation fans out in the 1:M direction.
ruleset test20
{
    on_insert(yield)
    {
        int daily = 0;
        daily += /farmer->yield->feeding.portion;
    }
}

// GAIAPLAT-872 (fixed)
// In this test, the navigation is in the M:1 direction.
ruleset test21
{
    on_insert(farmer)
    {
        use_string(/feeding->yield->farmer.name);
    }
}

// GAIAPLAT-915 (fixed)
ruleset test22
{
    on_insert(yield)
    {
        int daily = 0;
        daily += /feeding.portion;
    }
}

// GAIAPLAT-807 (fixed)
// GAIAPLAT-892 (fixed)
ruleset test23
{
    on_insert(S:sensor)
    {
        S->incubator.min_temp += S.value;
    }
}

ruleset test24
{
    on_update(min_temp)
    {
        sensor.value += sensor->incubator.min_temp;
    }
}

// GAIAPLAT-803
// This should be identical to test1 above.
#ifdef TEST_FAILURES
ruleset test25
{
    {
        @actuator.value += sensor.value;
    }
}
#endif

// GAIAPLAT-808 (fixed)
// The I.min_temp doesn't use the tag from the 'if'.
ruleset test26
{
    on_change(actuator)
    {
        if (/I:incubator.max_temp == 100.0)
        {
            use_float(I.min_temp);
        }
    }
}

ruleset test27
{
    on_change(actuator)
    {
        while (/I:incubator.max_temp == 100.0)
        {
            use_float(I.min_temp);
        }
    }
}

// GAIAPLAT-809 (fixed)
ruleset test28
{
    on_change(actuator)
    {
        for (/I:incubator)
        {
            use_float(I.min_temp);
        }
    }
}

// GAIAPLAT-825 (fixed)
ruleset test29
{
    on_insert(sensor)
    {
        use_float(/I:incubator->actuator.value + I.min_temp);
        use_float(I:incubator->actuator.value + I.max_temp);
    }
}

// GAIAPLAT-827 (fixed)
ruleset test30
{
    on_change(sensor.value)
    {
        if (S:sensor.value > 100.0)
        {
            actuator.value = 101.0;
        }
    }
}

// GAIAPLAT-828 (fixed)
ruleset test31
{
    on_change(incubator)
    {
        S:sensor.value = S.value * 1.01;
    }
}

// GAIAPLAT-839 (fixed)
ruleset test32
{
    on_change(yield.bushels)
    {
        F:farmer.incubators->I:incubator->R:raised->A:animal->D:feeding->Y:yield->C:crop.acres
            = A.age + F.acreage + Y.bushels + D.portion + C.acres;
    }
}

// GAIAPLAT-832 (fixed)
// TESTCASE: Ternary operator with implicit navigation
ruleset test33
{
    on_update(incubator)
    {
        float v = 0;
        v += S:sensor.value > 99.0 ? 99.0 : S.value;
    }
}

ruleset test34
{
    on_update(sensor)
    {
        min_temp = 99.8;
    }
}

ruleset test35
{
    {
        float total_temp = 0.0;
        total_temp += @/incubator.min_temp;
        total_temp += @incubator.max_temp;
    }
}

ruleset test36
{
    on_insert(farmer)
    {
        float some_value = 0.0;
        int some_number = 0;
        some_number += animal.age;
        some_number += acres;
        // Note: this requires full qualification from farmer to differentiate between
        // farmer.condos->incubator and farmer.incubators->incubator.
        some_value += farmer.condos->incubator->sensor.value;
        some_number += acreage;
        some_number += portion;
        some_value += yield->feeding->animal->raised->incubator->sensor.value;
    }
}

// GAIAPLAT-945 (fixed)
ruleset test37
{
    on_update(min_temp)
    {
        sensor.value += sensor.incubator->incubator.min_temp;
    }
}

// GAIAPLAT-1043 (fixed)
// GAIAPLAT-1044 (fixed)
// TESTCASE: Use a long explicit path in a for statement.
ruleset test38
{
    on_update(I:incubator)
    {
        int counter = 0;
        int acre_total = 0;
        for (incubator->raised->farmer->yield->C:crop)
        {
            acre_total += C.acres;
            counter++;
        }
    }
}

// GAIAPLAT-1045 (fixed)
// TESTCASE: No row references inside for loop
ruleset test39
{
    on_update(incubator)
    {
        int counter = 0;
        for (actuator)
        {
            counter++;
        }
    }
}

void printf(const char*, float);

// TESTCASE: use link names together with table names
ruleset test40
{
    on_update(incubator)
    {
        for (incubator.sensors->S:sensor)
        {
            printf("%f\n", S.value);
        }
    }
}

// TESTCASE: use link names together with table names in long explicit navigation
ruleset test41
{
    on_change(yield.bushels)
    {
        /farmer.incubators->incubator.raised->raised.animal->animal->feeding->yield->crop.acres = 10;
    }
}

// TESTCASE: equal-length path from incubator to feeding, qualified to avoid multiple link issue
ruleset test42
{
    on_update(incubator)
    {
        int tot_acres = 0;
        tot_acres += animal->feeding.portion;
    }
}<|MERGE_RESOLUTION|>--- conflicted
+++ resolved
@@ -79,20 +79,6 @@
     }
 }
 
-<<<<<<< HEAD
-=======
-#ifdef TEST_FAILURES
-ruleset test10
-{
-    on_update(incubator)
-    {
-        actuator.value += animal->feeding.portion;
-        sensor.value += acres;
-    }
-}
-#endif
-
->>>>>>> e279e858
 ruleset test11
 {
     on_update(crop)
