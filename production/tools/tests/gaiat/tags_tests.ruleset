--- conflicted
+++ resolved
@@ -1,7 +1,6 @@
 // RUN: %gaiat %s --
 
 #include "tags_test.h"
-// #define DO_NOT_TEST_829
 
 ruleset test1
 {
@@ -160,13 +159,8 @@
     }
 }
 
-#ifdef DO_NOT_TEST_829
-// GAIAPLAT-829
-<<<<<<< HEAD
- ruleset testE1
-=======
+// GAIAPLAT-829
 ruleset testE1
->>>>>>> 80dac8b7
 {
     OnUpdate(incubator)
     {
@@ -181,7 +175,6 @@
         }
     }
 }
-<<<<<<< HEAD
 
 // GAIAPLAT-829
 ruleset testE2
@@ -196,94 +189,66 @@
         F:farmer.acreage -= 1;
     }
 }
-=======
-#endif
->>>>>>> 80dac8b7
-
-#ifdef DO_NOT_TEST_829
-// GAIAPLAT-829
-<<<<<<< HEAD
+
+// GAIAPLAT-829
 ruleset testE3
-=======
+{
+    OnUpdate(incubator)
+    {
+        int unsigned i = 0;
+        if (i == 0)
+        {}
+        else
+        {
+            F:farmer.acreage += 1;
+        }
+        F:farmer.acreage -= 1;
+    }
+}
+
+// GAIAPLAT-829
+ ruleset testE11
+{
+    OnUpdate(incubator)
+    {
+        int unsigned i = 0;
+        if (i == 0)
+        {
+            /F:farmer.acreage += 1;
+        }
+        else
+        {
+            /F:farmer.acreage -= 1;
+        }
+    }
+}
+
+// GAIAPLAT-829
 ruleset testE2
->>>>>>> 80dac8b7
-{
-    OnUpdate(incubator)
-    {
-        int unsigned i = 0;
-        if (i == 0)
-<<<<<<< HEAD
+{
+    OnUpdate(incubator)
+    {
+        int unsigned i = 0;
+        if (i == 0)
+        {
+            /F:farmer.acreage += 1;
+        }
+        /F:farmer.acreage -= 1;
+    }
+}
+
+// GAIAPLAT-829
+ruleset testE3
+{
+    OnUpdate(incubator)
+    {
+        int unsigned i = 0;
+        if (i == 0)
         {}
         else
-=======
->>>>>>> 80dac8b7
-        {
-            F:farmer.acreage += 1;
-        }
-        F:farmer.acreage -= 1;
-    }
-}
-<<<<<<< HEAD
-=======
-#endif
->>>>>>> 80dac8b7
-
-#ifdef DO_NOT_TEST_829
-// GAIAPLAT-829
-<<<<<<< HEAD
- ruleset testE11
-{
-    OnUpdate(incubator)
-    {
-        int unsigned i = 0;
-        if (i == 0)
         {
             /F:farmer.acreage += 1;
         }
-        else
-        {
-            /F:farmer.acreage -= 1;
-        }
-    }
-}
-
-// GAIAPLAT-829
-ruleset testE2
-{
-    OnUpdate(incubator)
-    {
-        int unsigned i = 0;
-        if (i == 0)
-        {
-            /F:farmer.acreage += 1;
-        }
         /F:farmer.acreage -= 1;
     }
-}
-
-// GAIAPLAT-829
-=======
->>>>>>> 80dac8b7
-ruleset testE3
-{
-    OnUpdate(incubator)
-    {
-        int unsigned i = 0;
-        if (i == 0)
-        {}
-        else
-        {
-<<<<<<< HEAD
-            /F:farmer.acreage += 1;
-        }
-        /F:farmer.acreage -= 1;
-    }
-}
-=======
-            F:farmer.acreage += 1;
-        }
-        F:farmer.acreage -= 1;
-    }
-}
-#endif
->>>>>>> 80dac8b7
+}