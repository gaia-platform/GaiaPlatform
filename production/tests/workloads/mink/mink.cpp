--- conflicted
+++ resolved
@@ -349,13 +349,8 @@
 
 void set_power(bool is_on)
 {
-<<<<<<< HEAD
-    auto_transaction_t tx(auto_transaction_t::no_auto_begin);
-    for (auto i : incubator_waynetype::list())
-=======
     auto_transaction_t tx(auto_transaction_t::no_auto_restart);
     for (auto i : incubator_t::list())
->>>>>>> 8a6cf4a5
     {
         auto w = i.writer();
         w.is_on = is_on;
