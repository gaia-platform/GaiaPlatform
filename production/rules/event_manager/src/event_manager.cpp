/////////////////////////////////////////////
// Copyright (c) Gaia Platform LLC
// All rights reserved.
/////////////////////////////////////////////

#include "retail_assert.hpp"
#include "event_manager.hpp"
#include "rule_stats_manager.hpp"
#include "gaia_db_internal.hpp"
#include "events.hpp"
#include "triggers.hpp"
<<<<<<< HEAD
#include "event_trigger_threadpool.hpp"
#include "gaia_catalog.h"
=======
#include "timer.hpp"
>>>>>>> 0eaf9406

#include <cstring>
#include <variant>
#include <utility>

using namespace gaia::rules;
using namespace gaia::common;
using namespace gaia::db::triggers;
using namespace std;
using namespace std::chrono;

/**
 * Class implementation
 */
event_manager_t& event_manager_t::get(bool is_initializing)
{
    static event_manager_t s_instance;

    // Initialize errors can happen for two reasons:
    //
    // If we are currently trying to initialize then is_initializing
    // will be true. At this point, we don't expect the instance to be
    // initialized yet.
    //
    // If we are not intializing then we expect the instance to already be
    // initialized
    if (is_initializing == s_instance.m_is_initialized)
    {
        throw initialization_error(is_initializing);
    }
    return s_instance;
}

event_manager_t::event_manager_t()
{
}

void event_manager_t::init()
{
    // TODO[GAIAPLAT-111]: Check a configuration setting supplied by the
    // application developer for the number of threads to create.
<<<<<<< HEAD

=======
    
    // Apply default settings.  See explanation in event_manager_settings.hpp.
>>>>>>> 0eaf9406
    event_manager_settings_t settings;
    init(settings);
}

void event_manager_t::init(event_manager_settings_t& settings)
{
    m_invocations.reset(new rule_thread_pool_t(settings.num_background_threads));
    if (settings.enable_catalog_checks)
    {
        m_rule_checker.reset(new rule_checker_t());
    }

    // Currently rule stats collection and profiling the commit_trigger
    // function are enabled with one switch.
    rule_stats_manager_t::s_enabled = settings.enable_stats;
    m_timer.set_enabled(settings.enable_stats);

    auto fn = [](uint64_t transaction_id, const trigger_event_list_t& event_list) {
        event_manager_t::get().commit_trigger(transaction_id, event_list);
    };
    gaia::db::s_tx_commit_trigger = fn;

    m_is_initialized = true;
}


bool event_manager_t::process_last_operation_events(event_binding_t& binding, const trigger_event_t& event,
    steady_clock::time_point& start_time)
{
    bool rules_invoked = false;
    rule_list_t& rules = binding.last_operation_rules;

    for (auto rules_it = rules.begin(); rules_it != rules.end(); ++rules_it)
    {
        rules_invoked = true;
        enqueue_invocation(event, (*rules_it)->rule, start_time);
    }

    return rules_invoked;
}

bool event_manager_t::process_field_events(event_binding_t& binding,
    const trigger_event_t& event,
    steady_clock::time_point& start_time)
{
    if (binding.fields_map.size() == 0 || event.columns.size() == 0)
    {
        return false;
    }

    bool rules_invoked = false;

    for (field_position_t field_position : event.columns)
    {
        // Some rules refer to columns in this table.  Now see whether
        // the specific columns changed in this event are referenced
        // by any rules.  If not, keep going.
        auto field_it = binding.fields_map.find(field_position);
        if (field_it != binding.fields_map.end())
        {
            // If we got here then we have changed a field that is
            // referenced by at least one rule.  Schedule those rules
            // for invocation now.
            rule_list_t& rules = field_it->second;
            for (auto rules_it = rules.begin(); rules_it != rules.end(); ++rules_it)
            {
                rules_invoked = true;
                enqueue_invocation(event, (*rules_it)->rule, start_time);
            }
        }
    }

    return rules_invoked;
}

<<<<<<< HEAD
        // See if any rules are bound at the table level.  If so, schedule
        // these rules to be invoked.
        rule_list_t& rules = binding.last_operation_rules;
        for (auto rules_it = rules.begin(); rules_it != rules.end(); ++rules_it)
        {
            rules_invoked = true;
            enqueue_invocation(event, *rules_it);
        }

        // See if any rules are bound to any columns that were
        // changed as part of this event.  If so, then schedule these rules
        // to be invoked.
        if (binding.fields_map.size() == 0 || event.columns.size() == 0)
        {
            // No rules were subscribed to any fields to this event on this type.
            continue;
        }
=======
void event_manager_t::commit_trigger(uint64_t, const trigger_event_list_t& trigger_event_list)
{
    m_timer.log_function_duration([&]() {

    if (trigger_event_list.size() == 0)
    {
        return;
    }

    auto start_time = m_timer.get_time_point();

    // TODO[GAIAPLAT-308]: Event logging is only half the story. We
    // also need to do rule logging and the correlate the event instance
    // to the rules that it causes to fire.  This will then remove the
    // bool 'rule_invoked' flag.
    vector<bool> rules_invoked_list;
>>>>>>> 0eaf9406

    for (size_t i = 0; i < trigger_event_list.size(); ++i)
    {
        const trigger_event_t& event = trigger_event_list[i];
        bool rules_invoked = false;

        auto type_it = m_subscriptions.find(event.gaia_type);
        if (type_it != m_subscriptions.end())
        {
            events_map_t& events = type_it->second;
            auto event_it = events.find(event.event_type);

            if (event_it != events.end())
            {
                // At least one rule is bound to this specific event.
                // The rule may be bound at the table level via the system
                // LastOperation field or at the column level by referencing
                // an active field in the rule body.
                event_binding_t& binding = event_it->second;

                // Once rules_invoked is true, we keep it there to mean
                // that any rule was subscribed to this event.
                if (process_last_operation_events(binding, event, start_time))
                {
                    rules_invoked = true;
                }

                if (process_field_events(binding, event, start_time))
                {
                    rules_invoked = true;
                }
            }
        }
        rules_invoked_list.push_back(rules_invoked);
    }

    // Enqueue a task to log all the events in this commit_trigger in a
    // separate thread in a new transaction.
    enqueue_invocation(trigger_event_list, rules_invoked_list, start_time);

    }, __PRETTY_FUNCTION__);
}

<<<<<<< HEAD
void event_manager_t::enqueue_invocation(const trigger_event_t& event,
    const _rule_binding_t* binding)
=======
void event_manager_t::enqueue_invocation(const trigger_event_list_t& events,
    const vector<bool>& rules_invoked_list, 
    steady_clock::time_point& start_time)
>>>>>>> 0eaf9406
{
    rule_thread_pool_t::log_events_invocation_t event_invocation {
        events, 
        rules_invoked_list
    };
    rule_thread_pool_t::invocation_t invocation {
        rule_thread_pool_t::invocation_type_t::log_events,
        std::move(event_invocation),
        rule_stats_manager_t::create_rule_stats(
            start_time, rule_stats_manager_t::c_log_event_tag)
    };
    m_invocations->enqueue(invocation);
} 

void event_manager_t::enqueue_invocation(const trigger_event_t& event, gaia_rule_fn rule_fn,
    steady_clock::time_point& start_time)
{
    rule_thread_pool_t::rule_invocation_t rule_invocation {
        rule_fn,
        event.gaia_type,
        event.event_type,
        event.record,
        event.columns
    };
    rule_thread_pool_t::invocation_t invocation{
        rule_thread_pool_t::invocation_type_t::rule,
        std::move(rule_invocation),
        rule_stats_manager_t::create_rule_stats(
            start_time, rule_stats_manager_t::c_rule_tag)
    };
    m_invocations->enqueue(invocation);
} 

void event_manager_t::check_subscription(
    event_type_t event_type,
    const field_position_list_t& fields)
{
    if (event_type == event_type_t::row_delete
        || event_type == event_type_t::row_insert)
    {
        if (fields.size() > 0)
        {
            throw invalid_subscription(event_type, "The field list must be empty.");
        }
    }
}

void event_manager_t::subscribe_rule(
    gaia_type_t gaia_type,
    event_type_t event_type,
    const field_position_list_t& fields,
    const rule_binding_t& rule_binding)
{
    // If any of these checks fail then an exception is thrown.
    check_rule_binding(rule_binding);
    check_subscription(event_type, fields);

    // Verify that the type and fields specified in the rule subscription
    // are valid according to the catalog.  The rule checker may be null
    // if the event_manager was initialized with 'disabled_catalog_checks'
    // set to true in its settings.
    if (m_rule_checker)
    {
        // Find the id of the table defining gaia_type.
        gaia_id_t table_id = INVALID_GAIA_ID;
        bool is_transaction_owner = !is_transaction_active();
        if (is_transaction_owner) {
            begin_transaction();
        }
        for (catalog::gaia_table_t table = catalog::gaia_table_t::get_first() ;
            table;
            table = table.get_next())
        {
            // The gaia_id() of the gaia_table_t is the type id.
            if (gaia_type == table.type())
            {
                table_id = table.gaia_id();
                break;
            }
        }
        if (is_transaction_owner) {
            commit_transaction();
        }
        m_rule_checker->check_catalog(gaia_type, table_id, fields);
    }

    // Look up the gaia_type in our type map.  If we do not find it
    // then we create a new empty event map map.
    auto type_it = m_subscriptions.find(gaia_type);
    if (type_it == m_subscriptions.end())
    {
        auto inserted_type = m_subscriptions.insert(
            make_pair(gaia_type, events_map_t()));
        type_it = inserted_type.first;
    }

    // We found or created a type entry.  Now see if we have an event entry.
    events_map_t& events = type_it->second;
    auto event_it = events.find(event_type);
    if (event_it == events.end())
    {
        auto inserted_event = events.insert(
            make_pair(event_type, event_binding_t()));
        event_it = inserted_event.first;
    }

    // We found or created an event entry. Now see if we have bound
    // any events already.
    event_binding_t& event_binding = event_it->second;
    if (fields.size() > 0)
    {
        for (uint16_t field : fields)
        {
            fields_map_t& fields_map = event_binding.fields_map;
            auto field_it = fields_map.find(field);
            if (field_it == fields_map.end())
            {
                // TODO[GAIAPLAT-183]: Verify the field is in the catalog and
                // marked as an active field.
                auto inserted_field = fields_map.insert(
                    make_pair(field, rule_list_t()));
                field_it = inserted_field.first;
            }

            rule_list_t& rules = field_it->second;
            add_rule(rules, rule_binding);
        }
    }
    else
    {
        // We are binding a table event to the LastOperation system field
        // because no field reference fields were provided.
        rule_list_t& rules = event_binding.last_operation_rules;
        add_rule(rules, rule_binding);
    }
}

bool event_manager_t::unsubscribe_rule(
    gaia_type_t gaia_type,
    event_type_t event_type,
    const field_position_list_t& fields,
    const rule_binding_t& rule_binding)
{
    check_rule_binding(rule_binding);

    // If we haven't seen any subscriptions for this type
    // then no rule was bound.
    auto type_it = m_subscriptions.find(gaia_type);
    if (type_it == m_subscriptions.end())
    {
        return false;
    }

    // See if any rules are bound to the event.
    events_map_t& events = type_it->second;
    auto event_it = events.find(event_type);
    if (event_it == events.end())
    {
        return false;
    }

    bool removed_rule = false;
    event_binding_t& event_binding = event_it->second;
    if (fields.size() > 0)
    {
        // Remove this rule for all the fields that were subscribed
        // to it as described by the field_list.
        for (uint16_t field : fields)
        {
            auto field_it = event_binding.fields_map.find(field);
            if (field_it != event_binding.fields_map.end())
            {
                rule_list_t& rules = field_it->second;
                // If any rule was removed for any column then latch the return
                // value to true.
                if (remove_rule(rules, rule_binding))
                {
                    removed_rule = true;
                }
            }
        }
    }
    else
    {
        rule_list_t& rules = event_binding.last_operation_rules;
        removed_rule = remove_rule(rules, rule_binding);
    }

    return removed_rule;
}

void event_manager_t::unsubscribe_rules()
{
    m_subscriptions.clear();
    m_rules.clear();
}

void event_manager_t::list_subscribed_rules(
    const char* ruleset_name,
    const gaia_type_t* gaia_type_ptr,
    const event_type_t* event_type_ptr,
    const uint16_t* field_ptr,
    subscription_list_t& subscriptions)
{
    subscriptions.clear();

    // Filter first by gaia_type, then event_type, then fields, then ruleset_name.
    for (auto type_it : m_subscriptions)
    {
        if (gaia_type_ptr && type_it.first != *gaia_type_ptr)
        {
            continue;
        }

        const events_map_t& events = type_it.second;
        for (auto event_it : events)
        {
            if (event_type_ptr && event_it.first != *event_type_ptr)
            {
                continue;
            }

            const event_binding_t& event_binding = event_it.second;
            for (auto field : event_binding.fields_map)
            {
                if (field_ptr && field.first != *field_ptr)
                {
                    continue;
                }
                const rule_list_t& rules = field.second;
                add_subscriptions(subscriptions, rules, type_it.first,
                    event_it.first, field.first, ruleset_name);
            }

            // If no field_ptr filter was passed in then also
            // return any rules bound to the last operation.
            const rule_list_t& rules = event_binding.last_operation_rules;
            add_subscriptions(subscriptions, rules, type_it.first,
                event_it.first, 0, ruleset_name);
        }
    }
}

void event_manager_t::add_subscriptions(subscription_list_t& subscriptions,
    const rule_list_t& rules,
    gaia_type_t gaia_type,
    event_type_t event_type,
    uint16_t field,
    const char* ruleset_filter)
{
    for (auto rule : rules)
    {
        if (ruleset_filter
            && (0 != strcmp(ruleset_filter, rule->ruleset_name.c_str())))
        {
            continue;
        }

        subscriptions.push_back(unique_ptr<subscription_t>(new subscription_t({
            rule->ruleset_name.c_str(),
            rule->rule_name.c_str(),
            gaia_type,
            event_type,
            field}))
        );
    }
}

void event_manager_t::add_rule(
    rule_list_t& rules,
    const rule_binding_t& binding)
{
    // Don't allow adding a rule that has the same
    // key as another rule but is bound to a different
    // rule function.
    const _rule_binding_t* rule_ptr = find_rule(binding);
    if (rule_ptr != nullptr && rule_ptr->rule != binding.rule)
    {
        throw duplicate_rule(binding, true);
    }

    // Do not allow the caller to bind the same rule to the same rule list.
    // This is most likely a programming error.
    for (auto rules_it = rules.begin(); rules_it != rules.end(); ++rules_it)
    {
        if (*rules_it == rule_ptr)
        {
            throw duplicate_rule(binding, false);
        }
    }

    // If we already have seen this rule, then
    // add it to the list.  Otherwise, create a new
    // rule binding entry and put it in our global list.
    _rule_binding_t* this_rule = nullptr;
    if (rule_ptr == nullptr)
    {
        const string& key = make_rule_key(binding);
        this_rule = new _rule_binding_t(binding);
        m_rules.insert(make_pair(key, unique_ptr<_rule_binding_t>(this_rule)));
    }
    else
    {
        this_rule = const_cast<_rule_binding_t*>(rule_ptr);
    }

    // Add the rule to the subscription list.
    rules.push_back(this_rule);
}

bool event_manager_t::remove_rule(
    rule_list_t& rules,
    const rule_binding_t& binding)
{
    bool removed_rule = false;
    const _rule_binding_t* rule_ptr = find_rule(binding);

    if (rule_ptr)
    {
        auto size = rules.size();
        rules.remove_if([&] (const _rule_binding_t* ptr)
        {
            return (ptr == rule_ptr);
        });
        removed_rule = (size != rules.size());
    }

    return removed_rule;
}

const event_manager_t::_rule_binding_t* event_manager_t::find_rule(const rule_binding_t& binding)
{
    auto rule_it = m_rules.find(make_rule_key(binding));
    if (rule_it != m_rules.end()){
        return rule_it->second.get();
    }

    return nullptr;
}

std::string event_manager_t::make_rule_key(const rule_binding_t& binding)
{
    string rule_key = binding.ruleset_name;
    rule_key.append(binding.rule_name);
    return rule_key;
}

// Enable conversion from rule_binding_t -> internal_rules_binding_t.
event_manager_t::_rule_binding_t::_rule_binding_t(
    const rule_binding_t& binding)
: _rule_binding_t(binding.ruleset_name, binding.rule_name, binding.rule)
{
<<<<<<< HEAD
    static_assert(sizeof(uint32_t) == sizeof(event_type_t),
        "event_type_t needs to be sizeof uint32_t");

    uint64_t timestamp = (uint64_t)time(NULL);

    // TODO[GAIAPLAT-101]: add support for arrys of simple types
    // When we have this support we can support the array of changed column fields
    // in our event log.  Until then, just pick out the first of the list.
    uint16_t column_id = 0;
    if (event.columns.size() > 0)
    {
        column_id = event.columns[0];
    }

    {
        event_log::event_log_t::insert_row((uint32_t)(event.event_type), (uint64_t)(event.gaia_type),
            (uint64_t)(event.record), column_id, timestamp, rules_invoked);
    }
=======
>>>>>>> 0eaf9406
}

event_manager_t::_rule_binding_t::_rule_binding_t(
    const char* a_ruleset_name, 
    const char* a_rule_name, 
    gaia_rule_fn a_rule)
{
<<<<<<< HEAD
    ruleset_name = binding.ruleset_name;
    rule = binding.rule;
    if (binding.rule_name != nullptr)
=======
    ruleset_name = a_ruleset_name;
    rule = a_rule;
    if (a_rule_name != nullptr) 
>>>>>>> 0eaf9406
    {
        rule_name = a_rule_name;
    }
}



// Enable construction

/**
 * Public rules API implementation
 */
void gaia::rules::initialize_rules_engine()
{
    bool is_initializing = true;
    event_manager_t::get(is_initializing).init();

    /**
     * This function must be provided by the
     * rules application.  This function is
     * generated by the gaia preprocessor on
     * behalf of the user.
     */
    initialize_rules();
}

void gaia::rules::subscribe_rule(
    gaia_type_t gaia_type,
    event_type_t event_type,
    const field_position_list_t& fields,
    const rule_binding_t& rule_binding)
{
    event_manager_t::get().subscribe_rule(gaia_type, event_type, fields, rule_binding);
}

bool gaia::rules::unsubscribe_rule(
    gaia_type_t gaia_type,
    event_type_t event_type,
    const field_position_list_t& fields,
    const gaia::rules::rule_binding_t& rule_binding)
{
    return event_manager_t::get().unsubscribe_rule(gaia_type, event_type, fields, rule_binding);
}

void gaia::rules::unsubscribe_rules()
{
    return event_manager_t::get().unsubscribe_rules();
}

void gaia::rules::list_subscribed_rules(
    const char* ruleset_name,
    const gaia_type_t* gaia_type,
    const event_type_t* event_type,
    const uint16_t* field,
    subscription_list_t& subscriptions)
{
    event_manager_t::get().list_subscribed_rules(ruleset_name, gaia_type,
        event_type, field, subscriptions);
}<|MERGE_RESOLUTION|>--- conflicted
+++ resolved
@@ -9,12 +9,8 @@
 #include "gaia_db_internal.hpp"
 #include "events.hpp"
 #include "triggers.hpp"
-<<<<<<< HEAD
-#include "event_trigger_threadpool.hpp"
 #include "gaia_catalog.h"
-=======
 #include "timer.hpp"
->>>>>>> 0eaf9406
 
 #include <cstring>
 #include <variant>
@@ -56,12 +52,8 @@
 {
     // TODO[GAIAPLAT-111]: Check a configuration setting supplied by the
     // application developer for the number of threads to create.
-<<<<<<< HEAD
-
-=======
     
     // Apply default settings.  See explanation in event_manager_settings.hpp.
->>>>>>> 0eaf9406
     event_manager_settings_t settings;
     init(settings);
 }
@@ -137,25 +129,6 @@
     return rules_invoked;
 }
 
-<<<<<<< HEAD
-        // See if any rules are bound at the table level.  If so, schedule
-        // these rules to be invoked.
-        rule_list_t& rules = binding.last_operation_rules;
-        for (auto rules_it = rules.begin(); rules_it != rules.end(); ++rules_it)
-        {
-            rules_invoked = true;
-            enqueue_invocation(event, *rules_it);
-        }
-
-        // See if any rules are bound to any columns that were
-        // changed as part of this event.  If so, then schedule these rules
-        // to be invoked.
-        if (binding.fields_map.size() == 0 || event.columns.size() == 0)
-        {
-            // No rules were subscribed to any fields to this event on this type.
-            continue;
-        }
-=======
 void event_manager_t::commit_trigger(uint64_t, const trigger_event_list_t& trigger_event_list)
 {
     m_timer.log_function_duration([&]() {
@@ -172,7 +145,6 @@
     // to the rules that it causes to fire.  This will then remove the
     // bool 'rule_invoked' flag.
     vector<bool> rules_invoked_list;
->>>>>>> 0eaf9406
 
     for (size_t i = 0; i < trigger_event_list.size(); ++i)
     {
@@ -216,14 +188,9 @@
     }, __PRETTY_FUNCTION__);
 }
 
-<<<<<<< HEAD
-void event_manager_t::enqueue_invocation(const trigger_event_t& event,
-    const _rule_binding_t* binding)
-=======
 void event_manager_t::enqueue_invocation(const trigger_event_list_t& events,
     const vector<bool>& rules_invoked_list, 
     steady_clock::time_point& start_time)
->>>>>>> 0eaf9406
 {
     rule_thread_pool_t::log_events_invocation_t event_invocation {
         events, 
@@ -576,27 +543,6 @@
     const rule_binding_t& binding)
 : _rule_binding_t(binding.ruleset_name, binding.rule_name, binding.rule)
 {
-<<<<<<< HEAD
-    static_assert(sizeof(uint32_t) == sizeof(event_type_t),
-        "event_type_t needs to be sizeof uint32_t");
-
-    uint64_t timestamp = (uint64_t)time(NULL);
-
-    // TODO[GAIAPLAT-101]: add support for arrys of simple types
-    // When we have this support we can support the array of changed column fields
-    // in our event log.  Until then, just pick out the first of the list.
-    uint16_t column_id = 0;
-    if (event.columns.size() > 0)
-    {
-        column_id = event.columns[0];
-    }
-
-    {
-        event_log::event_log_t::insert_row((uint32_t)(event.event_type), (uint64_t)(event.gaia_type),
-            (uint64_t)(event.record), column_id, timestamp, rules_invoked);
-    }
-=======
->>>>>>> 0eaf9406
 }
 
 event_manager_t::_rule_binding_t::_rule_binding_t(
@@ -604,15 +550,9 @@
     const char* a_rule_name, 
     gaia_rule_fn a_rule)
 {
-<<<<<<< HEAD
-    ruleset_name = binding.ruleset_name;
-    rule = binding.rule;
-    if (binding.rule_name != nullptr)
-=======
     ruleset_name = a_ruleset_name;
     rule = a_rule;
     if (a_rule_name != nullptr) 
->>>>>>> 0eaf9406
     {
         rule_name = a_rule_name;
     }
