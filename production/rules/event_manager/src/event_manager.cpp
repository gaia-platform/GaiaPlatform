--- conflicted
+++ resolved
@@ -550,12 +550,8 @@
         event_manager_t::get().commit_trigger(xid, events.data(), events.size(), immediate);
     };
 
-<<<<<<< HEAD
     // As part of initialization, pass the post commit trigger function to the SE initialized trigger_event_threadpool.
     event_trigger_threadpool_t::set_commit_trigger(func);
-=======
-    event_trigger_threadpool::set_commit_trigger(func);
->>>>>>> a3a532e0
 
     /**
      * This function must be provided by the 
