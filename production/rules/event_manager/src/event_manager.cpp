/////////////////////////////////////////////
// Copyright (c) Gaia Platform LLC
// All rights reserved.
/////////////////////////////////////////////

#include "retail_assert.hpp"
#include "event_manager.hpp"
#include "auto_tx.hpp"
<<<<<<< HEAD
// #include "storage_engine.hpp"
=======
#include "events.hpp"
#include "triggers.hpp"
#include "event_trigger_threadpool.hpp"
>>>>>>> a5f12310

#include <cstring>

using namespace gaia::rules;
using namespace gaia::common;
using namespace gaia::db::triggers;
using namespace std;

<<<<<<< HEAD
// static event_manager_t* g_event_manager_t;

// void call_func(uint64_t xid, shared_ptr<std::vector<unique_ptr<triggers::trigger_event_t>>> events, size_t count_events, bool immediate) {
//     g_event_manager_t->commit_trigger_se(xid, events, count_events, immediate);
// }
=======
static event_manager_t* g_event_manager_t;

void call_func(uint32_t xid, trigger_event_t* events, size_t count_events, bool immediate) {
    g_event_manager_t->commit_trigger(xid, events, count_events, immediate);
}
>>>>>>> a5f12310

/**
 * Class implementation
 */
event_manager_t& event_manager_t::get(bool is_initializing)
{
    static event_manager_t s_instance;

    // Initialize errors can happen for two reasons:
    // 
    // If we are currently trying to initialize then is_initializing 
    // will be true. At this point, we don't expect the instance to be 
    // initialized yet.
    //
    // If we are not intializing then we expect the instance to already be
    // initialized
    if (is_initializing == s_instance.m_is_initialized)
    {
        throw initialization_error(is_initializing);
    }
    return s_instance;
}

thread_local vector<trigger_event_t> event_manager_t::s_tls_events;

event_manager_t::event_manager_t() 
{
}

void event_manager_t::init()
{
    // TODO[GAIAPLAT-111]: Check a configuration setting for the number of threads to create.
    // For now, execute in immediate mode and do not have multiple threads
    uint32_t num_threads = 0;
    m_invocations.reset(new rule_thread_pool_t(num_threads));
    m_is_initialized = true;
}

<<<<<<< HEAD
void event_manager_t::commit_trigger(uint32_t, trigger_event_t* events, size_t count_events, bool immediate)
{ 
=======
void event_manager_t::commit_trigger(uint64_t, trigger_event_t* events, size_t count_events, bool immediate)
{
>>>>>>> a5f12310
    if (!immediate)
    {
        for (size_t i = 0; i < count_events; i++)
        {
            s_tls_events.push_back(events[i]);
        }
        return;
    }

    // If there is nothing to do then just bail now.
    if (count_events == 0 && s_tls_events.size() == 0)
    {
        return;
    }

    // Make a copy for this function and ensure that future calls
    // to commit_trigger append events to a fresh list.
    vector<trigger_event_t> trigger_events = s_tls_events;
    s_tls_events.clear();

    // Append any events from this call with the thread local list
    for (size_t i = 0; i < count_events; i++)
    {
        trigger_events.push_back(events[i]);
    }

    // Do the work to enqueue invocations and execute them immediately.
    commit_trigger(trigger_events.data(), trigger_events.size());
}

void event_manager_t::commit_trigger_se(uint64_t tx_id, shared_ptr<std::vector<unique_ptr<triggers::trigger_event_t>>> events, size_t count_events, bool immediate)
{
    assert(count_events == events->size());
    if (!immediate)
    {
        for (auto i = events->begin(); i != events->end(); i++)
        {
            s_tls_events.push_back(*i->get());
        }
        return;
    }

    // If there is nothing to do then just bail now.
    if (count_events == 0 && s_tls_events.size() == 0)
    {
        return;
    }

    // Make a copy for this function and ensure that future calls
    // to commit_trigger append events to a fresh list.
    vector<trigger_event_t> trigger_events = s_tls_events;
    s_tls_events.clear();

    // Append any events from this call with the thread local list
    for (auto i = events->begin(); i != events->end(); i++)
    {
        trigger_events.push_back(*i->get());
    }

    // Do the work to enqueue invocations and execute them immediately.
    commit_trigger(trigger_events.data(), trigger_events.size());
}

// TODO[GAIAPLAT-194]: We have not finalized transaction events yet.  We expose this
// now to wipe any pending events off the list (not invoke rules for them) but we
// still want to call any rules bound to event_type_t::transaction_rollback
// argument is unused.
void event_manager_t::rollback_trigger()
{
    // On a rollback and events that were queued are not going to happen so
    // don't send them.
    s_tls_events.clear();
    trigger_event_t rollback = {event_type_t::transaction_rollback, 0, 0, nullptr, 0};
    commit_trigger(&rollback, 1);
}


// TODO[GAIAPLAT-156]: Finalize the after commit trigger. Right now the proposed transaction id
// argument is unused.
void event_manager_t::commit_trigger(const trigger_event_t* events, size_t count_events)
{

    bool rules_invoked;
    const trigger_event_t* event;

    retail_assert(events && count_events, "Expected at least one event!");

    // Start a transaction that will be used to log all the events that were
    // triggered independent of whether they invoked a rule or not.
    auto_tx_t tx;
    for(size_t i = 0; i < count_events; i++, log_to_db(event, rules_invoked))
    {
        event = &events[i];
        rules_invoked = false;

        auto type_it = m_subscriptions.find(event->gaia_type);
        if (type_it == m_subscriptions.end())
        {
            // No rules were subscribed to this type.
            continue;
        }

        events_map_t& events = type_it->second;
        auto event_it = events.find(event->event_type);
        if (event_it == events.end())
        {
            // No rules were subscribed to this event on this type.
            continue;
        }

        // At least one rule is bound to this specific event.
        // The rule may be bound at the table level via the system
        // LastOperation field or at the column level by referencing
        // an active field in the rule body.
        event_binding_t& binding = event_it->second;

        // See if any rules are bound at the table level.  If so, schedule 
        // these rules to be invoked.
        rule_list_t& rules = binding.last_operation_rules;
        for (auto rules_it = rules.begin(); rules_it != rules.end(); ++rules_it)
        {
            rules_invoked = true;
            enqueue_invocation(event, *rules_it);
        }

        // See if any rules are bound to any columns that were 
        // changed as part of this event.  If so, then schedule these rules
        // to be invoked.
        if (binding.fields_map.size() == 0)
        {
            // No rules were subscribed to any fields to this event on this type.
            continue;
        }

        for (uint16_t j = 0; j < event->count_columns; j++)
        {
            // Some rules refer to columns in this table.  Now see whether
            // the specific columns changed in this event are referenced
            // by any rules.  If not, keep going.
            uint16_t col = event->columns[j];
            auto field_it = binding.fields_map.find(col);
            if (field_it == binding.fields_map.end())
            {
                // The column that changed was not subscribed to any rule.
                continue;
            }

            // If we got here then we have changed a field that is
            // referenced by at least one rule.  Schedule those rules
            // for invocation now.
            rule_list_t& rules = field_it->second;
            for (auto rules_it = rules.begin(); rules_it != rules.end(); ++rules_it)
            {
                rules_invoked = true;
                enqueue_invocation(event, *rules_it);
            }
        }
    }
    tx.commit();

    // If any rules were enqueued and we are in "immediate" mode
    // then execute them now.
    m_invocations->execute_immediate();
}

void event_manager_t::enqueue_invocation(const trigger_event_t* event, 
    const _rule_binding_t* binding)
{
    rule_context_t context({binding->ruleset_name.c_str(), binding->rule_name.c_str(), binding->rule}, 
        event->gaia_type, event->event_type, event->record);
    m_invocations->enqueue(context);
}

void event_manager_t::check_subscription(
    gaia_type_t gaia_type, 
    event_type_t event_type,
    const field_list_t& fields)
{
    if (is_transaction_event(event_type))
    {
        // TODO[GAIAPLAT-157]: use a constant for a non-zero gaia_type
        if (gaia_type != 0)
        {
            throw invalid_subscription(event_type, "The gaia_type must be zero.");
        }

        if (fields.size() > 0)
        {
            throw invalid_subscription(event_type, "The field list must be empty.");
        }
    }
    else
    {
        if (event_type == event_type_t::row_delete
            || event_type == event_type_t::row_insert)
        {
            if (fields.size() > 0)
            {
                throw invalid_subscription(event_type, "The field list must be empty.");
            }
        }
    }
}

void event_manager_t::subscribe_rule(
    gaia_type_t gaia_type, 
    event_type_t event_type,
    const field_list_t& fields,
    const rule_binding_t& rule_binding)
{
    check_rule_binding(rule_binding);
    check_subscription(gaia_type, event_type, fields);

    // Look up the gaia_type in our type map.  If we do not find it
    // then we create a new empty event map map.
    auto type_it = m_subscriptions.find(gaia_type);
    if (type_it == m_subscriptions.end()) 
    {
        auto inserted_type = m_subscriptions.insert(
            make_pair(gaia_type, events_map_t()));
        type_it = inserted_type.first;
    }

    // We found or created a type entry.  Now see if we have an event entry.
    events_map_t& events = type_it->second;
    auto event_it = events.find(event_type);
    if (event_it == events.end())
    {
        auto inserted_event = events.insert(
            make_pair(event_type, event_binding_t()));
        event_it = inserted_event.first;
    }

    // We found or created an event entry. Now see if we have bound
    // any events already.
    event_binding_t& event_binding = event_it->second;
    if (fields.size() > 0)
    {
        for (uint16_t field : fields)
        {
            fields_map_t& fields_map = event_binding.fields_map;
            auto field_it = fields_map.find(field);
            if (field_it == fields_map.end())
            {
                // TODO[GAIAPLAT-183]: Verify the field is in the catalog and
                // marked as an active field.
                auto inserted_field = fields_map.insert(
                    make_pair(field, rule_list_t()));
                field_it = inserted_field.first;
            }

            rule_list_t& rules = field_it->second;
            add_rule(rules, rule_binding);
        }
    }
    else
    {
        // We are binding a table event to the LastOperation system field
        // because no field reference fields were provided.
        rule_list_t& rules = event_binding.last_operation_rules;
        add_rule(rules, rule_binding);
    }
}

bool event_manager_t::unsubscribe_rule(
    gaia_type_t gaia_type,
    event_type_t event_type, 
    const field_list_t& fields,
    const rule_binding_t& rule_binding)
{
    check_rule_binding(rule_binding);

    // If we haven't seen any subscriptions for this type
    // then no rule was bound.
    auto type_it = m_subscriptions.find(gaia_type);
    if (type_it == m_subscriptions.end())
    {
        return false;
    }

    // See if any rules are bound to the event.
    events_map_t& events = type_it->second;
    auto event_it = events.find(event_type);
    if (event_it == events.end())
    {
        return false;
    }

    bool removed_rule = false;
    event_binding_t& event_binding = event_it->second;
    if (fields.size() > 0)
    {
        // Remove this rule for all the fields that were subscribed
        // to it as described by the field_list.
        for (uint16_t field : fields)
        {
            auto field_it = event_binding.fields_map.find(field);
            if (field_it != event_binding.fields_map.end())
            {
                rule_list_t& rules = field_it->second;
                // If any rule was removed for any column then latch the return
                // value to true.
                if (remove_rule(rules, rule_binding))
                {
                    removed_rule = true;
                }
            }
        }
    }
    else
    {
        rule_list_t& rules = event_binding.last_operation_rules;
        removed_rule = remove_rule(rules, rule_binding);
    }

    return removed_rule;
}

void event_manager_t::unsubscribe_rules()
{
    m_subscriptions.clear();
    m_rules.clear();
}

void event_manager_t::list_subscribed_rules(
    const char* ruleset_name, 
    const gaia_type_t* gaia_type_ptr, 
    const event_type_t* event_type_ptr,
    const uint16_t* field_ptr,
    subscription_list_t& subscriptions)
{
    subscriptions.clear();

    // Filter first by gaia_type, then event_type, then fields, then ruleset_name.
    for (auto type_it : m_subscriptions)
    {
        if (gaia_type_ptr && type_it.first != *gaia_type_ptr)
        {
            continue;
        }

        const events_map_t& events = type_it.second;
        for (auto event_it : events)
        {
            if (event_type_ptr && event_it.first != *event_type_ptr)
            {
                continue;
            }

            const event_binding_t& event_binding = event_it.second;
            for (auto field : event_binding.fields_map)
            {
                if (field_ptr && field.first != *field_ptr)
                {
                    continue;
                }
                const rule_list_t& rules = field.second;
                add_subscriptions(subscriptions, rules, type_it.first, 
                    event_it.first, field.first, ruleset_name);
            }

            // If no field_ptr filter was passed in then also
            // return any rules bound to the last operation.
            const rule_list_t& rules = event_binding.last_operation_rules;
            add_subscriptions(subscriptions, rules, type_it.first,
                event_it.first, 0, ruleset_name);
        }
    }
}

void event_manager_t::add_subscriptions(subscription_list_t& subscriptions, 
    const rule_list_t& rules,
    gaia_type_t gaia_type,
    event_type_t event_type,
    uint16_t field,
    const char* ruleset_filter)
{
    for (auto rule : rules)
    {
        if (ruleset_filter
            && (0 != strcmp(ruleset_filter, rule->ruleset_name.c_str())))
        {
            continue;
        }

        subscriptions.push_back(unique_ptr<subscription_t>(new subscription_t({
            rule->ruleset_name.c_str(),
            rule->rule_name.c_str(),
            gaia_type, 
            event_type,
            field}))
        );
    }
}

void event_manager_t::add_rule(
    rule_list_t& rules,
    const rule_binding_t& binding)
{
    // Don't allow adding a rule that has the same
    // key as another rule but is bound to a different
    // rule function.
    const _rule_binding_t* rule_ptr = find_rule(binding);
    if (rule_ptr != nullptr && rule_ptr->rule != binding.rule) 
    {
        throw duplicate_rule(binding, true);
    }

    // Do not allow the caller to bind the same rule to the same rule list.
    // This is most likely a programming error.
    for (auto rules_it = rules.begin(); rules_it != rules.end(); ++rules_it)
    {
        if (*rules_it == rule_ptr) 
        {
            throw duplicate_rule(binding, false);
        }
    }

    // If we already have seen this rule, then
    // add it to the list.  Otherwise, create a new 
    // rule binding entry and put it in our global list.
    _rule_binding_t* this_rule = nullptr;
    if (rule_ptr == nullptr) 
    {
        const string& key = make_rule_key(binding);
        this_rule = new _rule_binding_t(binding);
        m_rules.insert(make_pair(key, unique_ptr<_rule_binding_t>(this_rule)));
    }
    else 
    {
        this_rule = const_cast<_rule_binding_t*>(rule_ptr);
    }

    // Add the rule to the subscription list.
    rules.push_back(this_rule);
}

bool event_manager_t::remove_rule(
    rule_list_t& rules,
    const rule_binding_t& binding)
{
    bool removed_rule = false;
    const _rule_binding_t* rule_ptr = find_rule(binding);

    if (rule_ptr)
    {
        auto size = rules.size();
        rules.remove_if([&] (const _rule_binding_t* ptr)
        {
            return (ptr == rule_ptr);
        });
        removed_rule = (size != rules.size());
    }

    return removed_rule;
}

const event_manager_t::_rule_binding_t* event_manager_t::find_rule(const rule_binding_t& binding)
{
    auto rule_it = m_rules.find(make_rule_key(binding));
    if (rule_it != m_rules.end()){
        return rule_it->second.get();
    }

    return nullptr;
}

std::string event_manager_t::make_rule_key(const rule_binding_t& binding)
{
    string rule_key = binding.ruleset_name;
    rule_key.append(binding.rule_name);
    return rule_key;
}

// Assumes that the caller will manage the transaction.
void event_manager_t::log_to_db(const trigger_event_t* event, bool rules_invoked)
{
    static_assert(sizeof(uint32_t) == sizeof(event_type_t), 
        "event_type_t needs to be sizeof uint32_t");

    uint64_t timestamp = (uint64_t)time(NULL);

    // TODO[GAIAPLAT-101]: add support for arrys of simple types
    // When we have this support we can support the array of changed column fields
    // in our event log.  Until then, just pick out the first of the list.
    uint16_t column_id = 0;
    if (event->count_columns > 0)
    {
        column_id = event->columns[0];
    }

    {
        Event_log::insert_row((uint32_t)(event->event_type), (uint64_t)(event->gaia_type), 
            (uint64_t)(event->record), column_id, timestamp, rules_invoked);
    }
}

// Enable conversion from rule_binding_t -> internal_rules_binding_t.
event_manager_t::_rule_binding_t::_rule_binding_t(
    const rule_binding_t& binding)
{
    ruleset_name = binding.ruleset_name;
    rule = binding.rule;
    if (binding.rule_name != nullptr) 
    {
        rule_name = binding.rule_name;
    }
}

/**
 * Public rules API implementation
 */
void gaia::rules::initialize_rules_engine()
{
    bool is_initializing = true;
    event_manager_t::get(is_initializing).init();

<<<<<<< HEAD
    auto func = [] (uint64_t xid, shared_ptr<std::vector<unique_ptr<triggers::trigger_event_t>>> events, size_t count_events, bool immediate) {
        event_manager_t::get().commit_trigger_se(xid, events, count_events, immediate);
    };

    gaia::db::set_commit_trigger(func);
=======
    auto func = [] (uint64_t xid, std::vector<triggers::trigger_event_t> events, bool immediate) {
        event_manager_t::get().commit_trigger(xid, events.data(), events.size(), immediate);
    };

    event_trigger_threadpool::set_commit_trigger(func);
>>>>>>> a5f12310

    /**
     * This function must be provided by the 
     * rules application.  This function is
     * generated by the gaia preprocessor on
     * behalf of the user.
     */
    initialize_rules();
}

void gaia::rules::subscribe_rule(
    gaia_type_t gaia_type,
    event_type_t event_type,
    const field_list_t& fields,
    const rule_binding_t& rule_binding)
{
    event_manager_t::get().subscribe_rule(gaia_type, event_type, fields, rule_binding);
}

bool gaia::rules::unsubscribe_rule(
    gaia_type_t gaia_type, 
    event_type_t event_type,
    const field_list_t& fields, 
    const gaia::rules::rule_binding_t& rule_binding)
{
    return event_manager_t::get().unsubscribe_rule(gaia_type, event_type, fields, rule_binding);
}

void gaia::rules::unsubscribe_rules()
{
    return event_manager_t::get().unsubscribe_rules();
}

void gaia::rules::list_subscribed_rules(
    const char* ruleset_name, 
    const gaia_type_t* gaia_type, 
    const event_type_t* event_type,
    const uint16_t* field, 
    subscription_list_t& subscriptions)
{
    event_manager_t::get().list_subscribed_rules(ruleset_name, gaia_type,
        event_type, field, subscriptions);
<<<<<<< HEAD
}
=======
}
>>>>>>> a5f12310
<|MERGE_RESOLUTION|>--- conflicted
+++ resolved
@@ -6,13 +6,9 @@
 #include "retail_assert.hpp"
 #include "event_manager.hpp"
 #include "auto_tx.hpp"
-<<<<<<< HEAD
-// #include "storage_engine.hpp"
-=======
 #include "events.hpp"
 #include "triggers.hpp"
 #include "event_trigger_threadpool.hpp"
->>>>>>> a5f12310
 
 #include <cstring>
 
@@ -21,19 +17,11 @@
 using namespace gaia::db::triggers;
 using namespace std;
 
-<<<<<<< HEAD
-// static event_manager_t* g_event_manager_t;
-
-// void call_func(uint64_t xid, shared_ptr<std::vector<unique_ptr<triggers::trigger_event_t>>> events, size_t count_events, bool immediate) {
-//     g_event_manager_t->commit_trigger_se(xid, events, count_events, immediate);
-// }
-=======
 static event_manager_t* g_event_manager_t;
 
 void call_func(uint32_t xid, trigger_event_t* events, size_t count_events, bool immediate) {
     g_event_manager_t->commit_trigger(xid, events, count_events, immediate);
 }
->>>>>>> a5f12310
 
 /**
  * Class implementation
@@ -72,13 +60,8 @@
     m_is_initialized = true;
 }
 
-<<<<<<< HEAD
-void event_manager_t::commit_trigger(uint32_t, trigger_event_t* events, size_t count_events, bool immediate)
-{ 
-=======
 void event_manager_t::commit_trigger(uint64_t, trigger_event_t* events, size_t count_events, bool immediate)
 {
->>>>>>> a5f12310
     if (!immediate)
     {
         for (size_t i = 0; i < count_events; i++)
@@ -596,19 +579,11 @@
     bool is_initializing = true;
     event_manager_t::get(is_initializing).init();
 
-<<<<<<< HEAD
-    auto func = [] (uint64_t xid, shared_ptr<std::vector<unique_ptr<triggers::trigger_event_t>>> events, size_t count_events, bool immediate) {
-        event_manager_t::get().commit_trigger_se(xid, events, count_events, immediate);
-    };
-
-    gaia::db::set_commit_trigger(func);
-=======
     auto func = [] (uint64_t xid, std::vector<triggers::trigger_event_t> events, bool immediate) {
         event_manager_t::get().commit_trigger(xid, events.data(), events.size(), immediate);
     };
 
     event_trigger_threadpool::set_commit_trigger(func);
->>>>>>> a5f12310
 
     /**
      * This function must be provided by the 
@@ -651,8 +626,4 @@
 {
     event_manager_t::get().list_subscribed_rules(ruleset_name, gaia_type,
         event_type, field, subscriptions);
-<<<<<<< HEAD
-}
-=======
-}
->>>>>>> a5f12310
+}