--- conflicted
+++ resolved
@@ -123,17 +123,13 @@
         // See if any rules are bound to any columns that were 
         // changed as part of this event.  If so, then schedule these rules
         // to be invoked.
-        if (binding.fields_map.size() == 0 || !event.columns)
+        if (binding.fields_map.size() == 0 || event.columns.size() == 0)
         {
             // No rules were subscribed to any fields to this event on this type.
             continue;
         }
 
-<<<<<<< HEAD
-        for (field_position_t field_position : *event.columns)
-=======
         for (field_position_t field_position : event.columns)
->>>>>>> 1218e46d
         {
             // Some rules refer to columns in this table.  Now see whether
             // the specific columns changed in this event are referenced
@@ -475,7 +471,7 @@
     uint16_t column_id = 0;
     if (event.columns.size() > 0)
     {
-        column_id = event.columns.get()->data()[0];
+        column_id = event.columns[0];
     }
 
     {
