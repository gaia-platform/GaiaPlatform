--- conflicted
+++ resolved
@@ -146,11 +146,7 @@
         // so don't try to commit it again.
         if (gaia::db::is_transaction_active())
         {
-<<<<<<< HEAD
-            gaia::db::gaia_mem_base::tx_commit(false);
-=======
             gaia::db::commit_transaction();
->>>>>>> a5f12310
         }
         should_schedule = true;
     }
