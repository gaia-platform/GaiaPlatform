/////////////////////////////////////////////
// Copyright (c) Gaia Platform LLC
// All rights reserved.
/////////////////////////////////////////////

#include "retail_assert.hpp"
#include "rule_thread_pool.hpp"
#include "event_manager.hpp"

#include <cstring>

using namespace gaia::rules;
using namespace gaia::common;
using namespace std;

/**
 * Thread local variable instances
 */
thread_local bool rule_thread_pool_t::s_tls_can_enqueue = true;
thread_local queue<rule_thread_pool_t::invocation_t> rule_thread_pool_t::s_tls_pending_invocations;


void rule_thread_pool_t::log_events(invocation_t& invocation)
{
    auto& log_invocation = std::get<log_events_invocation_t>(invocation.args);
    retail_assert(log_invocation.events.size() == log_invocation.rules_invoked.size(),
        "Event vector and rules_invoked vector sizes must match!");

    gaia::db::begin_transaction();
    {
        rule_stats_manager_t::record_rule_fn_time(invocation.stats, [&]() {

        for (size_t i = 0; i < log_invocation.events.size(); i++)
        {
            uint64_t timestamp = (uint64_t)time(NULL);
            uint16_t column_id = 0;
            auto& event = log_invocation.events[i];
            auto rule_invoked = log_invocation.rules_invoked[i];

            // TODO[GAIAPLAT-293]: add support for arrys of simple types
            // When we have this support we can support the array of changed column fields
            // in our event log.  Until then, just pick out the first of the list.
            if (event.columns.size() > 0)
            {
                column_id = event.columns[0];
            }

            event_log::event_log_t::insert_row(
                (uint32_t)(event.event_type),
<<<<<<< HEAD
                (gaia_type_t)(event.gaia_type),
=======
                (uint64_t)(event.gaia_type),
>>>>>>> ed0c0887
                (uint64_t)(event.record),
                column_id,
                timestamp, rule_invoked);
        }

        }); // recorder
    }
    gaia::db::commit_transaction();
}

rule_thread_pool_t::rule_thread_pool_t(size_t num_threads)
{
    m_exit = false;
    m_num_threads = (num_threads == SIZE_MAX) ? thread::hardware_concurrency() : num_threads;

    for (uint32_t i = 0; i < m_num_threads; i++)
    {
        thread worker([this]{ rule_worker(); });
        m_threads.emplace_back(move(worker));
    }
}

uint32_t rule_thread_pool_t::get_num_threads()
{
    return m_num_threads;
}

// Shutdown all threads in the pool
rule_thread_pool_t::~rule_thread_pool_t()
{
    if (m_num_threads > 0)
    {
        m_exit = true;
        m_invocations_signal.notify_all();
        for (thread& worker : m_threads)
        {
            worker.join();
        }
    }
}

void rule_thread_pool_t::execute_immediate()
{
    retail_assert(m_num_threads == 0, "Thread pool should have 0 workers for executing immediate!");

    // If s_tls_can_enqueue is false then this means that a rule
    // is in the middle of executing and issued a commit.  We have to wait
    // until the last commit is done, however, so keep queueing.  The top
    // level call to execute_immediate will drain the queue.  Since this
    // all happens on the same thread, it is safe (unless the empty() method
    // caches a value and we don't drain the queue).
    if (s_tls_can_enqueue)
    {
        while (!m_invocations.empty())
        {
            invocation_t context = m_invocations.front();
            m_invocations.pop();

            rule_stats_manager_t::record_invoke_time(context.stats, [&]() {
                invoke_rule(context);
            });
        }
    }
}

void rule_thread_pool_t::enqueue(invocation_t& invocation)
{
    if (s_tls_can_enqueue)
    {
        if (m_num_threads > 0)
        {
            unique_lock<mutex> lock(m_lock);
            // Record the time after we have acquired the lock
            rule_stats_manager_t::record_enqueue_time(invocation.stats);
            m_invocations.push(invocation);
            lock.unlock();
            m_invocations_signal.notify_one();
        }
        else
        {
            rule_stats_manager_t::record_enqueue_time(invocation.stats);
            m_invocations.push(invocation);
        }
    }
    else
    {
        s_tls_pending_invocations.push(invocation);
    }
}

// Thread worker function.
void rule_thread_pool_t::rule_worker()
{
    unique_lock<mutex> lock(m_lock, defer_lock);
    begin_session();
    while (true)
    {
        lock.lock();
        m_invocations_signal.wait(lock, [this] {
            return (m_invocations.size() > 0 || m_exit);
        });

        if (m_exit)
        {
            break;
        }

        invocation_t context = m_invocations.front();
        m_invocations.pop();
        lock.unlock();

        rule_stats_manager_t::record_invoke_time(context.stats, [&]() {
            invoke_rule(context);
        });

        rule_stats_manager_t::log(context.stats);
    }
    end_session();
}

// We must worry about user-rules that throw exceptions, end the transaction
// started by the rules engine, and log the event.
void rule_thread_pool_t::invoke_user_rule(invocation_t& invocation)
{
    auto& rule_invocation = std::get<rule_invocation_t>(invocation.args);
    s_tls_can_enqueue = false;
    bool should_schedule = false;

    try
    {
        auto_transaction_t txn(auto_transaction_t::no_auto_begin);
        rule_context_t context(
            txn,
            rule_invocation.gaia_type,
            rule_invocation.event_type,
            rule_invocation.record,
            rule_invocation.fields
        );

        // Invoke the rule.
        rule_stats_manager_t::record_rule_fn_time(invocation.stats, [&]() {
            rule_invocation.rule_fn(&context);
        });

        should_schedule = true;
        s_tls_can_enqueue = true;
        if (gaia::db::is_transaction_active())
        {
            txn.commit();
        }
    }
    catch(const std::exception& e)
    {
        // TODO[GAIAPLAT-129]: Log an error in an error table here.
        // TODO[GAIAPLAT-158]: Determine retry/error handling logic
        // Catch all exceptions or let terminate happen? Don't drop pending
        // rules on the floor (should_schedule == false) when we add retry logic.
    }

    process_pending_invocations(should_schedule);
}

void rule_thread_pool_t::process_pending_invocations(bool should_schedule)
{
    while(!s_tls_pending_invocations.empty())
    {
        if (should_schedule)
        {
            invocation_t invocation = s_tls_pending_invocations.front();
            enqueue(invocation);
        }
        s_tls_pending_invocations.pop();
    }
}<|MERGE_RESOLUTION|>--- conflicted
+++ resolved
@@ -47,11 +47,7 @@
 
             event_log::event_log_t::insert_row(
                 (uint32_t)(event.event_type),
-<<<<<<< HEAD
                 (gaia_type_t)(event.gaia_type),
-=======
-                (uint64_t)(event.gaia_type),
->>>>>>> ed0c0887
                 (uint64_t)(event.record),
                 column_id,
                 timestamp, rule_invoked);
