/////////////////////////////////////////////
// Copyright (c) Gaia Platform LLC
// All rights reserved.
/////////////////////////////////////////////

#include "rule_thread_pool.hpp"

#include <cstring>

#include "gaia_internal/common/logger_internal.hpp"
#include "gaia_internal/common/retail_assert.hpp"

#include "event_manager.hpp"

using namespace std;
using namespace std::chrono;

using namespace gaia::rules;
using namespace gaia::common;
using namespace gaia::direct_access;

/**
 * Thread local variable instances
 */
thread_local bool rule_thread_pool_t::s_tls_can_enqueue = true;
thread_local queue<rule_thread_pool_t::invocation_t> rule_thread_pool_t::s_tls_pending_invocations;

rule_thread_pool_t::rule_thread_pool_t(size_t count_threads, uint32_t max_retries, rule_stats_manager_t& stats_manager)
    : m_stats_manager(stats_manager), m_max_rule_retries(max_retries), m_count_busy_workers(count_threads)
{
    m_exit = false;
    for (uint32_t i = 0; i < count_threads; i++)
    {
        thread worker([this] { rule_worker(std::ref(m_count_busy_workers)); });
        m_threads.emplace_back(move(worker));
    }
}

size_t rule_thread_pool_t::get_num_threads()
{
    return m_threads.size();
}

rule_thread_pool_t::~rule_thread_pool_t()
{
    shutdown();
}

void rule_thread_pool_t::shutdown()
{
    if (m_threads.size() == 0)
    {
        return;
    }

    // Wait for any scheduled rules to finish executing. Once the rule
    // has finished, its worker thread will go into a wait state (not busy).
    // Once all workers are not busy, then we can exit if there are no pending
    // rule invocations.  If there are invocations left, then wait for them to
    // be executed and check again.
    auto start_shutdown_time = gaia::common::timer_t::get_time_point();

    unique_lock lock(m_lock, defer_lock);
    while (true)
    {
        lock.lock();
        retail_assert(m_count_busy_workers >= 0, "Invalid state. Cannot have more busy workers than threads in the pool!");
        if (m_count_busy_workers == 0 && m_invocations.size() == 0)
        {
            break;
        }
        lock.unlock();
        std::this_thread::yield();
    }

    m_exit = true;
    lock.unlock();
    m_invocations_signal.notify_all();

    for (thread& worker : m_threads)
    {
        worker.join();
    }
    m_threads.clear();

    int64_t shutdown_duration = gaia::common::timer_t::get_duration(start_shutdown_time);
    gaia_log::rules().trace("shutdown took {:.2f} ms", gaia::common::timer_t::ns_to_ms(shutdown_duration));
}

void rule_thread_pool_t::execute_immediate()
{
    retail_assert(m_threads.size() == 0, "Thread pool should have 0 workers for executing immediate!");

    // If s_tls_can_enqueue is false then this means that a rule
    // is in the middle of executing and issued a commit.  We have to wait
    // until the last commit is done, however, so keep queueing.  The top
    // level call to execute_immediate will drain the queue.  Since this
    // all happens on the same thread, it is safe (unless the empty() method
    // caches a value and we don't drain the queue).
    if (s_tls_can_enqueue)
    {
        while (!m_invocations.empty())
        {
            auto start_thread_execution_time = gaia::common::timer_t::get_time_point();
            invocation_t invocation = m_invocations.front();
            m_invocations.pop();
            invoke_rule(invocation);
            m_stats_manager.compute_thread_execution_time(start_thread_execution_time);
        }
    }
}

void rule_thread_pool_t::enqueue(invocation_t& invocation)
{
<<<<<<< HEAD
    gaia_log::rules().info("enqueue invocation txn_id:{} invocation_id:{}", invocation.txn_id, invocation.invocation_id);

    if (invocation.type == invocation_type_t::rule)
    {
        m_stats_manager.insert_rule_stats(invocation.rule_id);
        if (s_tls_can_enqueue)
        {
            m_stats_manager.inc_scheduled(invocation.rule_id);
        }
        else
        {
            m_stats_manager.inc_pending(invocation.rule_id);
        }
    }
=======

    m_stats_manager.insert_rule_stats(invocation.rule_id);
>>>>>>> 697d1e66

    if (s_tls_can_enqueue)
    {
        m_stats_manager.inc_scheduled(invocation.rule_id);
        if (m_threads.size() > 0)
        {
            gaia_log::rules().info("enqueue invocation m_threads.size() > 0 txn_id:{} invocation_id:{}", invocation.txn_id, invocation.invocation_id);

            unique_lock lock(m_lock);
            m_invocations.push(invocation);
            lock.unlock();
            m_invocations_signal.notify_one();
        }
        else
        {
            gaia_log::rules().info("enqueue invocation m_threads.size() == 0 txn_id:{} invocation_id:{}", invocation.txn_id, invocation.invocation_id);

            m_invocations.push(invocation);
        }
    }
    else
    {
<<<<<<< HEAD
        gaia_log::rules().info("can't enqueue txn_id:{} invocation_id:{}", invocation.txn_id, invocation.invocation_id);

=======
        m_stats_manager.inc_pending(invocation.rule_id);
>>>>>>> 697d1e66
        s_tls_pending_invocations.push(invocation);
    }
}

// Thread worker function.
void rule_thread_pool_t::rule_worker(int32_t& count_busy_workers)
{
    gaia_log::rules().info("Starting rule_worker");
    unique_lock lock(m_lock, defer_lock);

    begin_session();
    while (true)
    {
        lock.lock();
        --count_busy_workers;
        m_invocations_signal.wait(lock, [this] { return (m_invocations.size() > 0 || m_exit); });
        ++count_busy_workers;

        if (m_exit)
        {
            lock.unlock();
            break;
        }

        // Calculate the amount of time spent doing actual work
        // in this thread.
        auto start_thread_execution_time = gaia::common::timer_t::get_time_point();
        invocation_t invocation = m_invocations.front();
        gaia_log::rules().info("rule_worker dispatching invocation txn_id:{} invocation_id:{}", invocation.txn_id, invocation.invocation_id);
        m_invocations.pop();
        lock.unlock();
        invoke_rule(invocation);
        m_stats_manager.compute_thread_execution_time(start_thread_execution_time);
    }
    end_session();
}

// We must worry about user-rules that throw exceptions, end the transaction
// started by the rules engine, and log the event.
void rule_thread_pool_t::invoke_rule(invocation_t& invocation)
{
    rule_invocation_t& rule_invocation = invocation.args;
    s_tls_can_enqueue = false;
    bool should_schedule = false;
    const char* rule_id = invocation.rule_id;

    m_stats_manager.inc_executed(rule_id);

    try
    {
        try
        {
            auto_transaction_t txn(auto_transaction_t::no_auto_begin);
            rule_context_t context(
                txn,
                rule_invocation.gaia_type,
                rule_invocation.event_type,
                rule_invocation.record,
                rule_invocation.fields);

            m_stats_manager.compute_rule_invocation_latency(rule_id, invocation.start_time);

            // Invoke the rule.
            auto fn_start = gaia::common::timer_t::get_time_point();
            gaia_log::rules().trace("call: {}", rule_id);
            rule_invocation.rule_fn(&context);
            gaia_log::rules().trace("return: {}", rule_id);
            m_stats_manager.compute_rule_execution_time(rule_id, fn_start);

            should_schedule = true;
            s_tls_can_enqueue = true;
            if (gaia::db::is_transaction_active())
            {
                txn.commit();
            }
        }
        catch (const transaction_update_conflict& e)
        {
            // If should_schedule == false, rule scheduling failed and we drop any pending
            // invocations. We may retry our current rule and re-enqueue our pending.
            should_schedule = false;
            if (invocation.num_retries >= m_max_rule_retries)
            {
                throw;
            }
            else
            {
                invocation.num_retries++;
                m_stats_manager.inc_retries(rule_id);
                s_tls_can_enqueue = true;
                enqueue(invocation);
            }
        }
    }
    catch (const std::exception& e)
    {
        m_stats_manager.inc_exceptions(rule_id);
        gaia_log::rules().warn("exception: {}, {}", rule_id, e.what());
    }

    process_pending_invocations(should_schedule);
}

void rule_thread_pool_t::process_pending_invocations(bool should_schedule)
{
    while (!s_tls_pending_invocations.empty())
    {
        invocation_t invocation = s_tls_pending_invocations.front();
        if (should_schedule)
        {
            enqueue(invocation);
        }
        else
        {
            m_stats_manager.inc_abandoned(invocation.rule_id);
        }
        s_tls_pending_invocations.pop();
    }
}<|MERGE_RESOLUTION|>--- conflicted
+++ resolved
@@ -112,25 +112,9 @@
 
 void rule_thread_pool_t::enqueue(invocation_t& invocation)
 {
-<<<<<<< HEAD
     gaia_log::rules().info("enqueue invocation txn_id:{} invocation_id:{}", invocation.txn_id, invocation.invocation_id);
 
-    if (invocation.type == invocation_type_t::rule)
-    {
-        m_stats_manager.insert_rule_stats(invocation.rule_id);
-        if (s_tls_can_enqueue)
-        {
-            m_stats_manager.inc_scheduled(invocation.rule_id);
-        }
-        else
-        {
-            m_stats_manager.inc_pending(invocation.rule_id);
-        }
-    }
-=======
-
     m_stats_manager.insert_rule_stats(invocation.rule_id);
->>>>>>> 697d1e66
 
     if (s_tls_can_enqueue)
     {
@@ -153,12 +137,8 @@
     }
     else
     {
-<<<<<<< HEAD
         gaia_log::rules().info("can't enqueue txn_id:{} invocation_id:{}", invocation.txn_id, invocation.invocation_id);
-
-=======
         m_stats_manager.inc_pending(invocation.rule_id);
->>>>>>> 697d1e66
         s_tls_pending_invocations.push(invocation);
     }
 }
