/////////////////////////////////////////////
// Copyright (c) Gaia Platform LLC
// All rights reserved.
/////////////////////////////////////////////

#include "rule_checker.hpp"

#include "gaia_catalog.h"
#include "gaia_catalog.hpp"

using namespace gaia::rules;
using namespace gaia::common;
using namespace gaia::catalog;
using namespace std;

//
// Rule exception implementations.
//
invalid_rule_binding::invalid_rule_binding()
{
    m_message = "Invalid rule binding. Verify that the ruleset_name, rule_name and rule are provided.";
}

duplicate_rule::duplicate_rule(const rule_binding_t& binding, bool duplicate_key_found)
{
    std::stringstream message;
    if (duplicate_key_found)
    {
        message << binding.ruleset_name << "::"
                << binding.rule_name
                << " already subscribed with the same key but different rule function.";
    }
    else
    {
        message << binding.ruleset_name << "::"
                << binding.rule_name
                << " already subscribed to the same rule list.";
    }
    m_message = message.str();
}

initialization_error::initialization_error(bool is_already_initialized)
{
    if (is_already_initialized)
    {
        m_message = "The event manager has already been initialized.";
    }
    else
    {
        m_message = "The event manager has not been initialized yet.";
    }
}

invalid_subscription::invalid_subscription(gaia::db::triggers::event_type_t event_type, const char* reason)
{
    std::stringstream message;
    message << "Cannot subscribe rule to " << static_cast<uint32_t>(event_type) << ". " << reason;
    m_message = message.str();
}

// Table type not found.
invalid_subscription::invalid_subscription(gaia_type_t gaia_type)
{
    std::stringstream message;
    message << "Table (type:" << gaia_type << ") was not found in the catalog.";
    m_message = message.str();
}

// Field not found.
invalid_subscription::invalid_subscription(gaia_type_t gaia_type, const char* table, uint16_t position)
{
    std::stringstream message;
    message << "Field (position:" << position << ") was not found in table '"
            << table << "' (type:" << gaia_type << ").";
    m_message = message.str();
}

// Field not active or deprecated.
invalid_subscription::invalid_subscription(gaia_type_t gaia_type, const char* table, uint16_t position, const char* field, bool is_deprecated)
{
    std::stringstream message;
    const char* reason = is_deprecated ? "deprecated" : "not marked as active";
    message << "Field '" << field
            << "' (position:" << position << ") in table '" << table
            << "' (type:" << gaia_type << ") is " << reason << ".";
    m_message = message.str();
}

ruleset_not_found::ruleset_not_found(const char* ruleset_name)
{
    std::stringstream message;
    message << "Ruleset '" << ruleset_name << "' not found.";
    m_message = message.str();
}

//
// Rule Checker implementation.
//
void rule_checker_t::check_catalog(gaia_type_t type, const field_position_list_t& field_list)
{
    auto_transaction_t txn;
<<<<<<< HEAD
    // Find the id of the table defining gaia_type.
    for (auto table : catalog::gaia_table_t::list())
=======
    check_table_type(type);
    check_fields(type, field_list);
}

// This function assumes that a transaction has been started.
void rule_checker_t::check_table_type(gaia_type_t type)
{
    bool found_type = false;
    // CONSIDER: when reference code gets generated
    // then use the list method.
    for (gaia_table_t table = gaia_table_t::get_first();
         table;
         table = table.get_next())
>>>>>>> 878a632a
    {
        // The gaia_id() of the gaia_table_t is the type id.
        if (type == table.type())
        {
            check_fields(table.gaia_id(), field_list);
            return;
        }
    }

    // Table type not found.
    throw invalid_subscription(type);
}

// This function assumes that a transaction has been started and that the table
// type exists in the catalog.
void rule_checker_t::check_fields(gaia_id_t id, const field_position_list_t& field_list)
{
    if (0 == field_list.size())
    {
        return;
    }

    gaia_table_t gaia_table = gaia_table_t::get(id);
    auto field_ids = list_fields(id);

    // Walk through all the requested fields and check them against
    // the catalog fields.  Make sure the field exists, is not deprecated
    // and marked as active.
    for (auto requested_position : field_list)
    {
        bool found_requested_field = false;
        for (gaia_id_t field_id : field_ids)
        {
            gaia_field_t gaia_field = gaia_field_t::get(field_id);
            if (gaia_field.position() == requested_position)
            {
                // If the field is deprecated or not active then we should
                // not be able to subscribe to it.  If the field is both deprecated
                // and not active, report it as being deprecated.
                if (gaia_field.deprecated() || !gaia_field.active())
                {
                    throw invalid_subscription(
                        id,
                        gaia_table.name(),
                        requested_position,
                        gaia_field.name(),
                        gaia_field.deprecated());
                }
                found_requested_field = true;
                break;
            }
        }

        if (!found_requested_field)
        {
            throw invalid_subscription(
                id,
                gaia_table.name(),
                requested_position);
        }
    }
}<|MERGE_RESOLUTION|>--- conflicted
+++ resolved
@@ -26,15 +26,12 @@
     std::stringstream message;
     if (duplicate_key_found)
     {
-        message << binding.ruleset_name << "::"
-                << binding.rule_name
+        message << binding.ruleset_name << "::" << binding.rule_name
                 << " already subscribed with the same key but different rule function.";
     }
     else
     {
-        message << binding.ruleset_name << "::"
-                << binding.rule_name
-                << " already subscribed to the same rule list.";
+        message << binding.ruleset_name << "::" << binding.rule_name << " already subscribed to the same rule list.";
     }
     m_message = message.str();
 }
@@ -70,19 +67,19 @@
 invalid_subscription::invalid_subscription(gaia_type_t gaia_type, const char* table, uint16_t position)
 {
     std::stringstream message;
-    message << "Field (position:" << position << ") was not found in table '"
-            << table << "' (type:" << gaia_type << ").";
+    message << "Field (position:" << position << ") was not found in table '" << table << "' (type:" << gaia_type
+            << ").";
     m_message = message.str();
 }
 
 // Field not active or deprecated.
-invalid_subscription::invalid_subscription(gaia_type_t gaia_type, const char* table, uint16_t position, const char* field, bool is_deprecated)
+invalid_subscription::invalid_subscription(gaia_type_t gaia_type, const char* table, uint16_t position,
+                                           const char* field, bool is_deprecated)
 {
     std::stringstream message;
     const char* reason = is_deprecated ? "deprecated" : "not marked as active";
-    message << "Field '" << field
-            << "' (position:" << position << ") in table '" << table
-            << "' (type:" << gaia_type << ") is " << reason << ".";
+    message << "Field '" << field << "' (position:" << position << ") in table '" << table << "' (type:" << gaia_type
+            << ") is " << reason << ".";
     m_message = message.str();
 }
 
@@ -99,24 +96,8 @@
 void rule_checker_t::check_catalog(gaia_type_t type, const field_position_list_t& field_list)
 {
     auto_transaction_t txn;
-<<<<<<< HEAD
     // Find the id of the table defining gaia_type.
-    for (auto table : catalog::gaia_table_t::list())
-=======
-    check_table_type(type);
-    check_fields(type, field_list);
-}
-
-// This function assumes that a transaction has been started.
-void rule_checker_t::check_table_type(gaia_type_t type)
-{
-    bool found_type = false;
-    // CONSIDER: when reference code gets generated
-    // then use the list method.
-    for (gaia_table_t table = gaia_table_t::get_first();
-         table;
-         table = table.get_next())
->>>>>>> 878a632a
+    for (const auto& table : catalog::gaia_table_t::list())
     {
         // The gaia_id() of the gaia_table_t is the type id.
         if (type == table.type())
@@ -158,12 +139,8 @@
                 // and not active, report it as being deprecated.
                 if (gaia_field.deprecated() || !gaia_field.active())
                 {
-                    throw invalid_subscription(
-                        id,
-                        gaia_table.name(),
-                        requested_position,
-                        gaia_field.name(),
-                        gaia_field.deprecated());
+                    throw invalid_subscription(id, gaia_table.name(), requested_position, gaia_field.name(),
+                                               gaia_field.deprecated());
                 }
                 found_requested_field = true;
                 break;
@@ -172,10 +149,7 @@
 
         if (!found_requested_field)
         {
-            throw invalid_subscription(
-                id,
-                gaia_table.name(),
-                requested_position);
+            throw invalid_subscription(id, gaia_table.name(), requested_position);
         }
     }
 }