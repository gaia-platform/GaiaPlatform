--- conflicted
+++ resolved
@@ -38,48 +38,29 @@
      * Event APIs
      */
     bool log_event(
-<<<<<<< HEAD
-      gaia::common::gaia_base* row, 
+      gaia::common::gaia_base_t* row, 
       gaia::common::gaia_type_t gaia_type,
       event_type_t event_type, 
       event_mode_t mode);
-=======
-      gaia::common::gaia_base_t * row, 
-      event_type type, 
-      event_mode mode);
->>>>>>> 04220407
 
     bool log_event(event_type_t event_type, event_mode_t mode);
     
     /**
      * Rule APIs
      */ 
-<<<<<<< HEAD
     void subscribe_rule(
       gaia::common::gaia_type_t gaia_type, 
       event_type_t event_type, 
       const rule_binding_t& rule_binding);
-=======
-    bool subscribe_rule(
-      gaia::db::gaia_type_t gaia_type, 
-      event_type type, 
-      gaia::rules::rule_binding_t& rule_binding);
->>>>>>> 04220407
 
     void subscribe_rule(
       event_type_t event_type, 
       const rule_binding_t& rule_binding);
 
     bool unsubscribe_rule(
-<<<<<<< HEAD
       gaia::common::gaia_type_t gaia_type, 
       event_type_t event_type, 
       const rule_binding_t& rule_binding);
-=======
-      gaia::db::gaia_type_t gaia_type, 
-      event_type type, 
-      const gaia::rules::rule_binding_t& rule_binding);
->>>>>>> 04220407
 
     bool unsubscribe_rule(
       event_type_t event_type, 
@@ -89,15 +70,9 @@
 
     void list_subscribed_rules(
       const char* ruleset_name, 
-<<<<<<< HEAD
       const gaia::common::gaia_type_t* gaia_type, 
       const event_type_t* type,
       list_subscriptions_t& subscriptions);
-=======
-      const gaia::db::gaia_type_t* gaia_type, 
-      const event_type* type,
-      std::vector<const char *>& rule_names);
->>>>>>> 04220407
 
 private:
     // Internal rule binding to copy the callers
