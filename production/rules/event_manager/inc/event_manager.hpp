/////////////////////////////////////////////
// Copyright (c) Gaia Platform LLC
// All rights reserved.
/////////////////////////////////////////////
#pragma once

#include <list>
#include <queue>
#include <thread>
#include <unordered_map>
#include <vector>

#include "event_manager_test_helpers.hpp"
#include "gaia_event_log.h"
#include "rule_checker.hpp"
#include "rule_thread_pool.hpp"
#include "rules.hpp"
#include "triggers.hpp"

using namespace gaia::db::triggers;

namespace gaia
{
namespace rules
{

/**
 * Implementation class for event and rule APIs defined
 * in events.hpp and rules.hpp respectively.  See documentation
 * for this API in those headers.
 */
class event_manager_t
{
public:
    /**
     * Event manager scaffolding to ensure we have one global static instance.
     * Do not allow assignment or copying; this class is a singleton.
     */
    event_manager_t(event_manager_t&) = delete;
    void operator=(event_manager_t const&) = delete;
    static event_manager_t& get(bool is_initializing = false);

    /**
     * Rule APIs
     */
    void init();

    void subscribe_rule(
        gaia::common::gaia_type_t gaia_type,
        event_type_t event_type,
        const field_position_list_t& fields,
        const rule_binding_t& rule_binding);

    bool unsubscribe_rule(
        gaia::common::gaia_type_t gaia_type,
        event_type_t event_type,
        const field_position_list_t& fields,
        const rule_binding_t& rule_binding);

    void unsubscribe_rules();

    void list_subscribed_rules(
        const char* ruleset_name,
        const gaia::common::gaia_type_t* gaia_type,
        const event_type_t* event_type,
        const uint16_t* field,
        subscription_list_t& subscriptions);

private:
    // Internal rule binding to copy the callers
    // rule data and hold on to it.  This will be
    // required for deferred rules later.
    struct _rule_binding_t
    {
        _rule_binding_t(const rules::rule_binding_t& binding);
        _rule_binding_t(const char* a_ruleset_name, const char* a_rule_name, gaia_rule_fn rule);

        std::string ruleset_name;
        std::string rule_name;
        rules::gaia_rule_fn rule;
    };

    // The rules engine must be initialized through an explicit call
    // to gaia::rules::initialize_rules_engine(). If this method
    // is not called then all APIs will fail with a gaia::exception.
    bool m_is_initialized = false;

    // Hash table of all rules registered with the system.
    // The key is the rulset_name::rule_name.
    std::unordered_map<std::string, std::unique_ptr<_rule_binding_t>> m_rules;

    // List of rules that are invoked when an event is logged.
    typedef std::list<const _rule_binding_t*> rule_list_t;

    // Map from a referenced column id to a rule_list.
    typedef std::unordered_map<uint16_t, rule_list_t> fields_map_t;

    // An event can be bound because it changed a field that is referenced
    // or because the LastOperation system field was referenced.
    struct event_binding_t
    {
        rule_list_t last_operation_rules; // rules bound to this operation
        fields_map_t fields_map;          // referenced fields of this type
    };

    // Map the event type to the event binding.
    typedef std::unordered_map<event_type_t, event_binding_t> events_map_t;

    // List of all rule subscriptions by gaia type, event type,
    // and column if appropriate
    std::unordered_map<common::gaia_type_t, events_map_t> m_subscriptions;

    // Thread pool to handle invocation of rules on
    // N threads.
    unique_ptr<rule_thread_pool_t> m_invocations;

    // Helper class to verify rule subscriptions against
    // the catalog.
    unique_ptr<rule_checker_t> m_rule_checker;

    // Enable profiling of rules engine function.  Also used to
    // get time points for rules engine statistics.
    optional_timer_t m_timer;

private:
    // Only internal static creation is allowed.
    event_manager_t() = default;

    // Test helper methods.  These are just the friend declarations.  These methods are
    // implemented in a separate source file that must be compiled into the test.
    friend void gaia::rules::test::initialize_rules_engine(event_manager_settings_t& settings);
    friend void gaia::rules::test::commit_trigger(gaia_txn_id_t, const trigger_event_t*, size_t count_events);

    // Well known trigger function called by the storage engine after commit.
    void commit_trigger(gaia_txn_id_t txn_id, const trigger_event_list_t& event_list);
    bool process_last_operation_events(event_binding_t& binding, const trigger_event_t& event, std::chrono::steady_clock::time_point& start_time);
    bool process_field_events(event_binding_t& binding, const trigger_event_t& event, std::chrono::steady_clock::time_point& start_time);
    void init(event_manager_settings_t& settings);
    const _rule_binding_t* find_rule(const rules::rule_binding_t& binding);
    void add_rule(rule_list_t& rules, const rules::rule_binding_t& binding);
    bool remove_rule(rule_list_t& rules, const rules::rule_binding_t& binding);
    void enqueue_invocation(const trigger_event_list_t& events, const vector<bool>& rules_invoked_list, std::chrono::steady_clock::time_point& start_time);
    void enqueue_invocation(const trigger_event_t& event, gaia_rule_fn rule, std::chrono::steady_clock::time_point& start_time);
    void check_subscription(event_type_t event_type, const field_position_list_t& fields);
    static inline void check_rule_binding(const rule_binding_t& binding)
    {
        if (nullptr == binding.rule
            || nullptr == binding.rule_name
            || nullptr == binding.ruleset_name)
        {
            throw invalid_rule_binding();
        }
    }
    static bool is_valid_rule_binding(const rules::rule_binding_t& binding);
    static std::string make_rule_key(const rules::rule_binding_t& binding);
<<<<<<< HEAD
    static void add_subscriptions(rules::subscription_list_t& subscriptions,
                                  const rule_list_t& rules,
                                  gaia::common::gaia_type_t gaia_type,
                                  event_type_t event_type,
                                  uint16_t field,
                                  const char* ruleset_filter);
=======
    static void add_subscriptions(
        rules::subscription_list_t& subscriptions,
        const rule_list_t& rules,
        gaia::common::gaia_type_t gaia_type,
        event_type_t event_type,
        uint16_t field,
        const char* ruleset_filter);
>>>>>>> 878a632a
};

} // namespace rules
} // namespace gaia<|MERGE_RESOLUTION|>--- conflicted
+++ resolved
@@ -45,26 +45,17 @@
      */
     void init();
 
-    void subscribe_rule(
-        gaia::common::gaia_type_t gaia_type,
-        event_type_t event_type,
-        const field_position_list_t& fields,
-        const rule_binding_t& rule_binding);
+    void subscribe_rule(gaia::common::gaia_type_t gaia_type, event_type_t event_type,
+                        const field_position_list_t& fields, const rule_binding_t& rule_binding);
 
-    bool unsubscribe_rule(
-        gaia::common::gaia_type_t gaia_type,
-        event_type_t event_type,
-        const field_position_list_t& fields,
-        const rule_binding_t& rule_binding);
+    bool unsubscribe_rule(gaia::common::gaia_type_t gaia_type, event_type_t event_type,
+                          const field_position_list_t& fields, const rule_binding_t& rule_binding);
 
     void unsubscribe_rules();
 
-    void list_subscribed_rules(
-        const char* ruleset_name,
-        const gaia::common::gaia_type_t* gaia_type,
-        const event_type_t* event_type,
-        const uint16_t* field,
-        subscription_list_t& subscriptions);
+    void list_subscribed_rules(const char* ruleset_name, const gaia::common::gaia_type_t* gaia_type,
+                               const event_type_t* event_type, const uint16_t* field,
+                               subscription_list_t& subscriptions);
 
 private:
     // Internal rule binding to copy the callers
@@ -100,7 +91,7 @@
     struct event_binding_t
     {
         rule_list_t last_operation_rules; // rules bound to this operation
-        fields_map_t fields_map;          // referenced fields of this type
+        fields_map_t fields_map; // referenced fields of this type
     };
 
     // Map the event type to the event binding.
@@ -133,42 +124,31 @@
 
     // Well known trigger function called by the storage engine after commit.
     void commit_trigger(gaia_txn_id_t txn_id, const trigger_event_list_t& event_list);
-    bool process_last_operation_events(event_binding_t& binding, const trigger_event_t& event, std::chrono::steady_clock::time_point& start_time);
-    bool process_field_events(event_binding_t& binding, const trigger_event_t& event, std::chrono::steady_clock::time_point& start_time);
+    bool process_last_operation_events(event_binding_t& binding, const trigger_event_t& event,
+                                       std::chrono::steady_clock::time_point& start_time);
+    bool process_field_events(event_binding_t& binding, const trigger_event_t& event,
+                              std::chrono::steady_clock::time_point& start_time);
     void init(event_manager_settings_t& settings);
     const _rule_binding_t* find_rule(const rules::rule_binding_t& binding);
     void add_rule(rule_list_t& rules, const rules::rule_binding_t& binding);
     bool remove_rule(rule_list_t& rules, const rules::rule_binding_t& binding);
-    void enqueue_invocation(const trigger_event_list_t& events, const vector<bool>& rules_invoked_list, std::chrono::steady_clock::time_point& start_time);
-    void enqueue_invocation(const trigger_event_t& event, gaia_rule_fn rule, std::chrono::steady_clock::time_point& start_time);
+    void enqueue_invocation(const trigger_event_list_t& events, const vector<bool>& rules_invoked_list,
+                            std::chrono::steady_clock::time_point& start_time);
+    void enqueue_invocation(const trigger_event_t& event, gaia_rule_fn rule,
+                            std::chrono::steady_clock::time_point& start_time);
     void check_subscription(event_type_t event_type, const field_position_list_t& fields);
     static inline void check_rule_binding(const rule_binding_t& binding)
     {
-        if (nullptr == binding.rule
-            || nullptr == binding.rule_name
-            || nullptr == binding.ruleset_name)
+        if (nullptr == binding.rule || nullptr == binding.rule_name || nullptr == binding.ruleset_name)
         {
             throw invalid_rule_binding();
         }
     }
     static bool is_valid_rule_binding(const rules::rule_binding_t& binding);
     static std::string make_rule_key(const rules::rule_binding_t& binding);
-<<<<<<< HEAD
-    static void add_subscriptions(rules::subscription_list_t& subscriptions,
-                                  const rule_list_t& rules,
-                                  gaia::common::gaia_type_t gaia_type,
-                                  event_type_t event_type,
-                                  uint16_t field,
+    static void add_subscriptions(rules::subscription_list_t& subscriptions, const rule_list_t& rules,
+                                  gaia::common::gaia_type_t gaia_type, event_type_t event_type, uint16_t field,
                                   const char* ruleset_filter);
-=======
-    static void add_subscriptions(
-        rules::subscription_list_t& subscriptions,
-        const rule_list_t& rules,
-        gaia::common::gaia_type_t gaia_type,
-        event_type_t event_type,
-        uint16_t field,
-        const char* ruleset_filter);
->>>>>>> 878a632a
 };
 
 } // namespace rules
