--- conflicted
+++ resolved
@@ -150,32 +150,13 @@
 
     // Well known trigger function called by the database after commit.
     void commit_trigger(gaia_txn_id_t txn_id, const trigger_event_list_t& event_list);
-<<<<<<< HEAD
-    bool process_last_operation_events(event_binding_t& binding, const trigger_event_t& event, std::chrono::steady_clock::time_point& start_time, gaia_txn_id_t i);
-    bool process_field_events(event_binding_t& binding, const trigger_event_t& event, std::chrono::steady_clock::time_point& start_time, gaia_txn_id_t i);
-=======
-    void process_last_operation_events(
-        event_binding_t& binding,
-        const trigger_event_t& event,
-        std::chrono::steady_clock::time_point& start_time);
-    void process_field_events(
-        event_binding_t& binding,
-        const trigger_event_t& event,
-        std::chrono::steady_clock::time_point& start_time);
->>>>>>> 697d1e66
+    void process_last_operation_events(event_binding_t& binding, const trigger_event_t& event, std::chrono::steady_clock::time_point& start_time, gaia_txn_id_t i);
+    void process_field_events(event_binding_t& binding, const trigger_event_t& event, std::chrono::steady_clock::time_point& start_time, gaia_txn_id_t i);
     void init(const event_manager_settings_t& settings);
     const _rule_binding_t* find_rule(const rules::rule_binding_t& binding);
     void add_rule(rule_list_t& rules, const rules::rule_binding_t& binding);
     bool remove_rule(rule_list_t& rules, const rules::rule_binding_t& binding);
     void enqueue_invocation(
-<<<<<<< HEAD
-        const trigger_event_list_t& events,
-        const std::vector<bool>& rules_invoked_list,
-        std::chrono::steady_clock::time_point& start_time,
-        gaia_txn_id_t txn_id);
-    void enqueue_invocation(
-=======
->>>>>>> 697d1e66
         const trigger_event_t& event,
         const _rule_binding_t* rule_binding,
         std::chrono::steady_clock::time_point& start_time,
