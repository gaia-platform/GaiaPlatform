--- conflicted
+++ resolved
@@ -30,11 +30,7 @@
     {
         if (m_started)
         {
-<<<<<<< HEAD
-            gaia::db::gaia_mem_base::tx_commit(false);
-=======
             gaia::db::commit_transaction();
->>>>>>> a5f12310
             m_started = false;
         }
     }
