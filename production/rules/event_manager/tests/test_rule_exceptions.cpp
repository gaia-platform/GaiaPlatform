--- conflicted
+++ resolved
@@ -114,17 +114,11 @@
         ew.update_row();
     }
 
-    thread([&context]
-           {
+    thread([&context] {
         begin_session();
         {
-<<<<<<< HEAD
-            auto_transaction_t txn(auto_transaction_t::no_auto_begin);
-            auto ew = employee_waynetype::get(context->record).writer();
-=======
             auto_transaction_t txn(auto_transaction_t::no_auto_restart);
             auto ew = employee_t::get(context->record).writer();
->>>>>>> 8a6cf4a5
             ew.name_first = "Conflict";
             ew.update_row();
             txn.commit();
