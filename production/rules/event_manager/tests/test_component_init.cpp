--- conflicted
+++ resolved
@@ -7,18 +7,12 @@
 // we don't have a dependency on the internal implementation.
 
 #include "gtest/gtest.h"
-<<<<<<< HEAD
-#include "db_test_helpers.hpp"
+#include "db_test_base.hpp"
 #include "event_manager_test_helpers.hpp"
-=======
-#include "db_test_base.hpp"
->>>>>>> b9dbb564
 #include "rules.hpp"
-#include "gaia_base.hpp"
 
 using namespace gaia::common;
 using namespace gaia::db;
-using namespace gaia::direct_access;
 using namespace gaia::rules;
 using namespace std;
 
@@ -49,22 +43,6 @@
 {
 }
 
-<<<<<<< HEAD
-=======
-class row_context_t : public gaia_base_t
-{
-public:
-    row_context_t() : gaia_base_t("TestGaia") {}
-
-    static gaia_type_t s_gaia_type;
-    gaia_type_t gaia_type() override
-    {
-        return s_gaia_type;
-    }
-};
-gaia_type_t row_context_t::s_gaia_type = 2;
-
->>>>>>> b9dbb564
 TEST_F(component_init_test, component_initialized)
 {
     rule_binding_t binding("ruleset", "rulename", rule);
@@ -72,19 +50,12 @@
     field_list_t fields;
     fields.insert(10);
 
-<<<<<<< HEAD
     // Custom init disables catalog checks.
-    gaia::db::begin_session();
     event_manager_settings_t settings{SIZE_MAX, true};
     gaia::rules::test::initialize_rules_engine(settings);
 
     subscribe_rule(1000, event_type_t::row_update, fields, binding);
     EXPECT_EQ(true, unsubscribe_rule(1000, event_type_t::row_update, fields, binding));
-=======
-    gaia::rules::initialize_rules_engine();
-    subscribe_rule(row_context_t::s_gaia_type, event_type_t::row_update, fields, binding);
-    EXPECT_EQ(true, unsubscribe_rule(row_context_t::s_gaia_type, event_type_t::row_update, fields, binding));
->>>>>>> b9dbb564
     unsubscribe_rules();
     list_subscribed_rules(nullptr, nullptr, nullptr, nullptr, subscriptions);
 }