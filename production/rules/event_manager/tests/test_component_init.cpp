/////////////////////////////////////////////
// Copyright (c) Gaia Platform LLC
// All rights reserved.
/////////////////////////////////////////////

// Do not include event_manager.hpp to ensure that
// we don't have a dependency on the internal implementation.

#include "gtest/gtest.h"
#include "db_test_helpers.hpp"
#include "rules.hpp"
#include "gaia_base.hpp"

using namespace gaia::common;
<<<<<<< HEAD
using namespace gaia::db::triggers;
=======
using namespace gaia::db;
>>>>>>> a5f12310
using namespace gaia::direct_access;
using namespace gaia::rules;
using namespace std;

extern "C" void initialize_rules()
{
}

TEST(event_manager_component_init, component_not_initialized_error)
{
    rule_binding_t dont_care;
    subscription_list_t still_dont_care;
    field_list_t ignore;

    EXPECT_THROW(subscribe_rule(0, event_type_t::row_update, ignore, dont_care),
        initialization_error);
    EXPECT_THROW(unsubscribe_rule(0, event_type_t::row_update, ignore, dont_care),
        initialization_error);
    EXPECT_THROW(unsubscribe_rules(),
        initialization_error);
    EXPECT_THROW(list_subscribed_rules(nullptr, nullptr, nullptr, nullptr, still_dont_care),
        initialization_error);
}

void rule(const rule_context_t*)
{
}

class row_context_t : public gaia_base_t
{
public:
    row_context_t() : gaia_base_t("TestGaia") {}
    
    static gaia_type_t s_gaia_type;
    gaia_type_t gaia_type() override
    {
        return s_gaia_type;
    }
};
gaia_type_t row_context_t::s_gaia_type = 2;

TEST(event_manager_component_init, component_initialized)
{
    rule_binding_t binding("ruleset", "rulename", rule);
    subscription_list_t subscriptions;
    field_list_t fields;
    fields.insert(10);
    row_context_t row;

    gaia::db::begin_session();
    gaia::rules::initialize_rules_engine();
    subscribe_rule(row_context_t::s_gaia_type, event_type_t::row_update, fields, binding);
    EXPECT_EQ(true, unsubscribe_rule(row_context_t::s_gaia_type, event_type_t::row_update, fields, binding));
    unsubscribe_rules();
    list_subscribed_rules(nullptr, nullptr, nullptr, nullptr, subscriptions);
    gaia::db::end_session();
}

int main(int argc, char **argv) {
  testing::InitGoogleTest(&argc, argv);
  start_server();
  int ret_code = RUN_ALL_TESTS();
  stop_server();
  return ret_code;
}<|MERGE_RESOLUTION|>--- conflicted
+++ resolved
@@ -12,11 +12,7 @@
 #include "gaia_base.hpp"
 
 using namespace gaia::common;
-<<<<<<< HEAD
-using namespace gaia::db::triggers;
-=======
 using namespace gaia::db;
->>>>>>> a5f12310
 using namespace gaia::direct_access;
 using namespace gaia::rules;
 using namespace std;
