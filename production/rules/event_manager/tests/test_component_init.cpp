/////////////////////////////////////////////
// Copyright (c) Gaia Platform LLC
// All rights reserved.
/////////////////////////////////////////////

// Do not include event_manager.hpp to ensure that
// we don't have a dependency on the internal implementation.

#include "gtest/gtest.h"
#include "rules.hpp"

using namespace std;
using namespace gaia::rules;
using namespace gaia::common;
using namespace gaia::direct_access;

extern "C" void initialize_rules()
{
}

TEST(event_manager_component_init, component_not_initialized_error)
{
    rule_binding_t dont_care;
    subscription_list_t still_dont_care;
    field_list_t ignore;

    EXPECT_THROW(subscribe_rule(0, event_type_t::row_update, ignore, dont_care),
        initialization_error);
    EXPECT_THROW(unsubscribe_rule(0, event_type_t::row_update, ignore, dont_care),
        initialization_error);
    EXPECT_THROW(unsubscribe_rules(),
        initialization_error);
    EXPECT_THROW(list_subscribed_rules(nullptr, nullptr, nullptr, nullptr, still_dont_care),
        initialization_error);
}

void rule(const rule_context_t*)
{
}

class row_context_t : public gaia_base_t
{
public:
    row_context_t() : gaia_base_t("TestGaia") {}
<<<<<<< HEAD
    
=======
    void reset(bool) override {}

>>>>>>> 86d4c415
    static gaia_type_t s_gaia_type;
    gaia_type_t gaia_type() override
    {
        return s_gaia_type;
    }
};
gaia_type_t row_context_t::s_gaia_type = 2;

TEST(event_manager_component_init, component_initialized)
{
    rule_binding_t binding("ruleset", "rulename", rule);
    subscription_list_t subscriptions;
    field_list_t fields;
    fields.insert(10);
    row_context_t row;

    gaia::db::begin_session();
    gaia::rules::initialize_rules_engine();
    subscribe_rule(row_context_t::s_gaia_type, event_type_t::row_update, fields, binding);
    EXPECT_EQ(true, unsubscribe_rule(row_context_t::s_gaia_type, event_type_t::row_update, fields, binding));
    unsubscribe_rules();
    list_subscribed_rules(nullptr, nullptr, nullptr, nullptr, subscriptions);
    gaia::db::end_session();
}<|MERGE_RESOLUTION|>--- conflicted
+++ resolved
@@ -42,12 +42,7 @@
 {
 public:
     row_context_t() : gaia_base_t("TestGaia") {}
-<<<<<<< HEAD
     
-=======
-    void reset(bool) override {}
-
->>>>>>> 86d4c415
     static gaia_type_t s_gaia_type;
     gaia_type_t gaia_type() override
     {
