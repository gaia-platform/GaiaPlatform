/////////////////////////////////////////////
// Copyright (c) Gaia Platform LLC
// All rights reserved.
/////////////////////////////////////////////

// Do not include event_manager.hpp to ensure that
// we don't have a dependency on the internal implementation.

#include <unistd.h>

#include <algorithm>
#include <atomic>
#include <map>
#include <thread>

#include <gtest/gtest.h>

#include "gaia/rules/rules.hpp"

#include "gaia_internal/catalog/catalog.hpp"
#include "gaia_internal/catalog/gaia_catalog.h"
#include "gaia_internal/common/timer.hpp"
#include "gaia_internal/db/db_test_base.hpp"
#include "gaia_internal/rules/rules_test_helpers.hpp"

#include "gaia_addr_book.h"
#include "schema_loader.hpp"

using namespace gaia::common;
using namespace gaia::db;
using namespace gaia::direct_access;
using namespace gaia::rules;
using namespace gaia::addr_book;
using namespace gaia::catalog;
using namespace std::chrono;

using std::atomic;
using std::string;
using std::thread;

constexpr char c_name[] = "John";
constexpr char c_city[] = "Seattle";
constexpr char c_state[] = "WA";
constexpr char c_phone_number[] = "867-5309";
constexpr char c_phone_waynetypeype[] = "satellite";

constexpr uint16_t c_phone_number_position = 0;
constexpr uint16_t c_phone_waynetypeype_position = 1;
constexpr uint16_t c_phone_primary_position = 2;

atomic<int> g_wait_for_count;
atomic<int> g_num_conflicts;
bool g_manual_commit;

// When an employee is inserted insert an address.
void rule_insert(const rule_context_t* context)
{
    employee_waynetype e = employee_waynetype::get(context->record);
    EXPECT_EQ(employee_waynetype::s_gaia_type, context->gaia_type);
    EXPECT_EQ(context->event_type, triggers::event_type_t::row_insert);
    g_wait_for_count--;
}

void rule_insert_address(const rule_context_t* context)
{
    employee_waynetype e = employee_waynetype::get(context->record);
    EXPECT_EQ(employee_waynetype::s_gaia_type, context->gaia_type);
    EXPECT_EQ(context->event_type, triggers::event_type_t::row_insert);

    if (0 == strcmp(c_name, e.name_first()))
    {
        address_writer aw;
        aw.city = c_city;
        aw.insert_row();
    }
    g_wait_for_count--;
}

void rule_update_helper(const rule_context_t* context)
{
    EXPECT_EQ(address_waynetype::s_gaia_type, context->gaia_type);
    EXPECT_EQ(context->event_type, triggers::event_type_t::row_insert);
    address_waynetype a = address_waynetype::get(context->record);
    address_writer aw = a.writer();
    aw.state = c_state;
    aw.update_row();
}

// When an address is inserted, update the zip code of the
// inserted address.
void rule_update_address_commit(const rule_context_t* context)
{
    rule_update_helper(context);
    // Explicitly commit the transaction that was started by the rules engine.
    // If we don't do this then the results wouldn't be immediately visible
    // to the test thread when we decrement our count and the test would fail.
    // This also tests that the rules scheduler does the right thing when the
    // rule author commits the transaction in a rule.
    context->txn.commit();
    g_wait_for_count--;
}

void rule_update_address(const rule_context_t* context)
{
    rule_update_helper(context);
    g_wait_for_count--;
}

void rule_update(const rule_context_t* context)
{
    employee_waynetype e = employee_waynetype::get(context->record);
    EXPECT_EQ(context->event_type, triggers::event_type_t::row_update);
    EXPECT_STREQ(c_name, e.name_first());
    g_wait_for_count--;
}

void rule_field_phone_number(const rule_context_t* context)
{
    phone_waynetype p = phone_waynetype::get(context->record);
    EXPECT_EQ(context->event_type, triggers::event_type_t::row_update);
    EXPECT_STREQ(c_phone_number, p.phone_number());
    g_wait_for_count--;
}

void rule_field_phone_waynetypeype(const rule_context_t* context)
{
    phone_waynetype p = phone_waynetype::get(context->record);
    EXPECT_EQ(context->event_type, triggers::event_type_t::row_update);
    EXPECT_STREQ(c_phone_waynetypeype, p.type());
    g_wait_for_count--;
}

// TODO[GAIAPLAT-445]: When we determine how we want to surface the deleted
// row event then we can re-instate these tests
// void rule_delete(const rule_context_t* context)
// {
//     employee_waynetype d = employee_waynetype::get(context->record);
//     EXPECT_EQ(context->event_type, triggers::event_type_t::row_delete);
//     EXPECT_THROW(d.delete_row(), invalid_object_id);
//     g_wait_for_count--;
// }

void rule_sleep(const rule_context_t*)
{
    sleep(1);
    g_wait_for_count--;
}

void rule_conflict(const rule_context_t* context)
{
    {
        auto ew = employee_waynetype::get(context->record).writer();
        ew.name_first = "Success";
        ew.update_row();
    }

    if (g_num_conflicts > 0)
    {
        g_num_conflicts--;
        thread([&context]
               {
            begin_session();
            {
<<<<<<< HEAD
                auto_transaction_t txn(auto_transaction_t::no_auto_begin);
                auto ew = employee_waynetype::get(context->record).writer();
=======
                auto_transaction_t txn(auto_transaction_t::no_auto_restart);
                auto ew = employee_t::get(context->record).writer();
>>>>>>> 8a6cf4a5
                ew.name_first = "Conflict";
                ew.update_row();
                txn.commit();
            }
            end_session(); })
            .join();
    }

    g_wait_for_count--;

    if (g_manual_commit)
    {
        context->txn.commit();
    }
}

// Waits for the rules to be called by checking
// for the counter to reach 0.
class rule_monitor_t
{
public:
    explicit rule_monitor_t(int count)
    {
        g_wait_for_count = count;
    }
    ~rule_monitor_t()
    {
        gaia::rules::test::wait_for_rules_to_complete();
        EXPECT_EQ(g_wait_for_count, 0);
    }
};

/**
 * Google test fixture object.  This class is used by each
 * test case below.  SetUp() is called before each test is run
 * and TearDown() is called after each test case is done.
 */
class rule_integration_test : public db_test_base_t
{
public:
    void subscribe_insert()
    {
        rule_binding_t rule1{"ruleset", "rule_insert", rule_insert};
        subscribe_rule(employee_waynetype::s_gaia_type, triggers::event_type_t::row_insert, empty_fields, rule1);
    }

    void subscribe_insert_chain(bool commit_in_rule)
    {
        rule_binding_t rule1{"ruleset", "rule_insert_address", rule_insert_address};
        gaia_rule_fn fn = commit_in_rule ? rule_update_address_commit : rule_update_address;
        rule_binding_t rule2{"ruleset", "rule_update_address", fn};
        subscribe_rule(employee_waynetype::s_gaia_type, triggers::event_type_t::row_insert, empty_fields, rule1);
        subscribe_rule(address_waynetype::s_gaia_type, triggers::event_type_t::row_insert, empty_fields, rule2);
    }

    // TODO[GAIAPLAT-445] We don't expose deleted row events
    // void subscribe_delete()
    // {
    //     rule_binding_t rule{"ruleset", "rule_delete", rule_delete};
    //     subscribe_rule(employee_waynetype::s_gaia_type, triggers::event_type_t::row_delete, empty_fields, rule);
    // }

    void subscribe_update()
    {
        rule_binding_t rule{"ruleset", "rule_update", rule_update};
        subscribe_rule(employee_waynetype::s_gaia_type, triggers::event_type_t::row_update, empty_fields, rule);
    }

    void subscribe_sleep()
    {
        rule_binding_t rule{"ruleset", "rule_sleep", rule_sleep};
        subscribe_rule(employee_waynetype::s_gaia_type, triggers::event_type_t::row_insert, empty_fields, rule);
    }

    void subscribe_sleep_serial()
    {
        rule_binding_t rule{"ruleset", "rule_sleep", rule_sleep, 0, "Serial"};
        subscribe_rule(employee_waynetype::s_gaia_type, triggers::event_type_t::row_insert, empty_fields, rule);
    }

    // We have two rules:  rule_field_phone_number and rule_phone_waynetypeype.
    // The former is fired when phone_number changes and the latter is
    // fired when the type changes.  Both will fire if the 'primary' field
    // is changed.  This tests the following cases:
    // One rule subscribing to multiple active fields
    // Multiple rules suscribing to multiple active fields.
    void subscribe_field(uint16_t field_position)
    {
        field_position_list_t fields;
        fields.emplace_back(field_position);
        fields.emplace_back(c_phone_primary_position);

        rule_binding_t binding{"ruleset", nullptr, nullptr};

        if (field_position == c_phone_number_position)
        {
            binding.rule_name = "rule_field_phone_number";
            binding.rule = rule_field_phone_number;
        }
        else if (field_position == c_phone_waynetypeype_position)
        {
            binding.rule_name = "rule_field_phone_waynetypeype";
            binding.rule = rule_field_phone_waynetypeype;
        }

        subscribe_rule(phone_waynetype::s_gaia_type, triggers::event_type_t::row_update, fields, binding);
    }

    void subscribe_conflict()
    {
        rule_binding_t binding{"ruleset", "rule_conflict", rule_conflict};
        subscribe_rule(employee_waynetype::s_gaia_type, triggers::event_type_t::row_insert, empty_fields, binding);
    }

protected:
    static void SetUpTestSuite()
    {
        db_test_base_t::SetUpTestSuite();

        // Do this before resetting the server to initialize the logger.
        gaia_log::initialize("./gaia_log.conf");

        begin_session();

        // NOTE: For the unit test setup, we need to init catalog and load test tables before rules engine starts.
        // Otherwise, the event log activities will cause out of order test table IDs.
        schema_loader_t::instance().load_schema("addr_book.ddl");

        event_manager_settings_t settings;

        // NOTE: uncomment the next line to enable individual rule stats from the rules engine.
        // settings.enable_rule_stats = true;
        gaia::rules::test::initialize_rules_engine(settings);
    }

    static void TearDownTestSuite()
    {
        gaia::rules::shutdown_rules_engine();
        end_session();
        gaia_log::shutdown();
    }

    // Ensure SetUp and TearDown don't do anything.  When we run the test
    // directly, we only want SetUpTestSuite and TearDownTestSuite
    void SetUp() override
    {
    }

    void TearDown() override
    {
        unsubscribe_rules();
    }
};

TEST_F(rule_integration_test, test_insert)
{
    bool commit_in_rule = true;
    subscribe_insert_chain(commit_in_rule);
    {
        rule_monitor_t monitor(2);

        auto_transaction_t txn(false);
        employee_writer writer;
        writer.name_first = c_name;
        writer.insert_row();
        txn.commit();
    }

    // Make sure the address was added and updated by the
    // rule that was fired above.
    {
        auto_transaction_t txn(false);
        address_waynetype a = *(address_waynetype::list().begin());
        EXPECT_STREQ(a.city(), c_city);
        EXPECT_STREQ(a.state(), c_state);
    }
}

// TODO[GAIAPLAT-445] We don't expose deleted row events
// TEST_F(rule_integration_test, test_delete)
// {
//     subscribe_delete();
//     {
//         rule_monitor_t monitor(1);

//         auto_transaction_t txn(true);
//         employee_writer writer;
//         writer.name_first = c_name;
//         employee_waynetype e = employee_waynetype::get(writer.insert_row());
//         txn.commit();
//         e.delete_row();
//         txn.commit();
//     }
// }
TEST_F(rule_integration_test, test_update)
{
    subscribe_update();
    {
        rule_monitor_t monitor(1);
        auto_transaction_t txn(true);
        employee_writer writer;
        writer.name_first = "Ignore";
        employee_waynetype e = employee_waynetype::get(writer.insert_row());
        txn.commit();
        writer = e.writer();
        writer.name_first = c_name;
        writer.update_row();
        txn.commit();
    }
}

// This test verifies that a rule is not invoked if the anchor row
// is deleted before the rule can be called.
TEST_F(rule_integration_test, test_update_and_delete)
{
    subscribe_update();
    {
        // The update rule should not be fired because we delete the row.
        rule_monitor_t monitor(0);
        auto_transaction_t txn(true);
        employee_writer writer;
        writer.name_first = "Ignore";
        employee_waynetype e = employee_waynetype::get(writer.insert_row());
        txn.commit();
        writer = e.writer();
        writer.name_first = c_name;
        writer.update_row();
        e.delete_row();
        txn.commit();
    }
}

// Test single rule, single active field binding.
TEST_F(rule_integration_test, test_update_field)
{
    subscribe_field(c_phone_number_position);
    {
        rule_monitor_t monitor(1);
        auto_transaction_t txn(true);
        phone_writer writer;
        writer.phone_number = "111-1111";
        phone_waynetype p = phone_waynetype::get(writer.insert_row());
        txn.commit();
        writer = p.writer();
        writer.phone_number = c_phone_number;
        writer.update_row();
        txn.commit();
    }
}

// Test that a different rule gets fired for different fields.
TEST_F(rule_integration_test, test_update_field_multiple_rules)
{
    subscribe_field(c_phone_number_position);
    subscribe_field(c_phone_waynetypeype_position);
    {
        rule_monitor_t monitor(2);
        auto_transaction_t txn(true);
        phone_writer writer;
        writer.phone_number = "111-1111";
        // writer.type = "home";
        phone_waynetype p = phone_waynetype::get(writer.insert_row());
        txn.commit();
        writer = p.writer();
        writer.phone_number = c_phone_number;
        writer.type = c_phone_waynetypeype;
        writer.update_row();
        txn.commit();
    }
}

// Test that the same rule gets fired for different active fields.
TEST_F(rule_integration_test, test_update_field_single_rule)
{
    subscribe_field(c_phone_number_position);
    {
        gaia_id_t phone_id;
        auto_transaction_t txn;

        phone_writer writer;
        writer.phone_number = "111-1111";
        writer.primary = false;
        phone_id = writer.insert_row();
        txn.commit();

        {
            // Changing the phone number should fire a rule.
            rule_monitor_t monitor(1);
            phone_writer writer = phone_waynetype::get(phone_id).writer();
            writer.phone_number = c_phone_number;
            writer.update_row();
            txn.commit();
        }

        {
            // Changing the primary field should fire the rule.
            rule_monitor_t monitor(1);
            phone_writer writer = phone_waynetype::get(phone_id).writer();
            writer.primary = true;
            writer.update_row();
            txn.commit();
        }
    }
}

// https://gaiaplatform.atlassian.net/browse/GAIAPLAT-1781
TEST_F(rule_integration_test, DISABLED_test_two_rules)
{
    subscribe_update();
    subscribe_insert();
    {
        // Two inserts and one update
        rule_monitor_t monitor(3);
        gaia_id_t first;
        gaia_id_t second;

        auto_transaction_t txn(true);
        employee_writer writer;
        writer.name_first = "Marty";
        first = writer.insert_row();
        writer.name_first = "McFly";
        second = writer.insert_row();
        txn.commit();

        // Update second record.
        employee_waynetype::delete_row(first);
        writer = employee_waynetype::get(second).writer();
        writer.name_first = c_name;
        writer.update_row();
        txn.commit();
    }
}

// Invoke the sleep rule which sleeps for 1 second.  We will call it the number
// of times equal to the number of hardware threads the system the test is
// running on. If we are truly running parallel then our total run time should
// be roughly 1s.  We'll be conservative and just verify its less than 2s. If we
// are not running parallel then the time will be equal to the number of times
// we invoke the sleep function.
TEST_F(rule_integration_test, test_parallel)
{
    const size_t num_inserts = thread::hardware_concurrency();

    // Don't use the optional_timer_t here because we actually do
    // want to get the duration of the function as part of this test.
    gaia::common::timer_t timer;
    subscribe_sleep();

    int64_t total_time = timer.get_function_duration([&]()
                                                     {
        {
            rule_monitor_t monitor(num_inserts);
            auto_transaction_t txn(false);
            for (size_t i = 0; i < num_inserts; i++)
            {
                employee_waynetype::insert_row("John", "Jones", "111-11-1111", i, nullptr, nullptr);
            }
            txn.commit();
        } });
    double total_seconds = gaia::common::timer_t::ns_to_s(total_time);
    EXPECT_TRUE(total_seconds < 2.0);
}

// Invoke the sleep rule which sleeps for 1 second.  This time, however,
// associate it with a serial stream.
TEST_F(rule_integration_test, test_serial)
{
    const size_t num_inserts = 5;

    // Don't use the optional_timer_t here because we actually do
    // want to get the duration of the function as part of this test.
    gaia::common::timer_t timer;
    subscribe_sleep_serial();

    int64_t total_time = timer.get_function_duration([&]()
                                                     {
        rule_monitor_t monitor(num_inserts);
        auto_transaction_t txn(false);
        for (size_t i = 0; i < num_inserts; i++)
        {
            employee_waynetype::insert_row("John", "Jones", "111-11-1111", i, nullptr, nullptr);
        }
        txn.commit(); });
    double total_seconds = gaia::common::timer_t::ns_to_s(total_time);
    EXPECT_TRUE(total_seconds >= num_inserts);
}

TEST_F(rule_integration_test, test_shutdown_pending_rules)
{
    // Verify that we execute all the rules we expect on shutdown.
    const size_t num_rule_invocations = 5;
    g_wait_for_count = num_rule_invocations;
    gaia::rules::shutdown_rules_engine();

    event_manager_settings_t settings;
    settings.num_background_threads = 1;
    gaia::rules::test::initialize_rules_engine(settings);

    subscribe_update();
    {
        auto_transaction_t txn;
        employee_writer writer;
        writer.name_first = c_name;
        gaia_id_t id = writer.insert_row();
        txn.commit();

        writer = employee_waynetype::get(id).writer();
        for (size_t i = 0; i < num_rule_invocations; i++)
        {
            writer.hire_date = i;
            writer.update_row();
        }
        txn.commit();
    }
    gaia::rules::shutdown_rules_engine();
    EXPECT_EQ(g_wait_for_count, 0);
    gaia::rules::initialize_rules_engine();
}

TEST_F(rule_integration_test, test_shutdown_rule_chaining)
{
    // Verify that we execute all the rules we expect on shutdown.
    // The insert rule we are firing causes an update which then
    // fires the update rule.
    const size_t num_rule_invocations = 4;
    g_wait_for_count = num_rule_invocations;
    gaia::rules::shutdown_rules_engine();

    event_manager_settings_t settings;
    settings.num_background_threads = 1;
    gaia::rules::test::initialize_rules_engine(settings);

    bool do_not_commit_in_rule = false;
    subscribe_insert_chain(do_not_commit_in_rule);
    {
        auto_transaction_t txn;
        employee_writer writer;
        writer.name_first = c_name;
        writer.insert_row();
        txn.commit();

        writer.name_first = c_name;
        writer.insert_row();
        txn.commit();
    }
    gaia::rules::shutdown_rules_engine();
    EXPECT_EQ(g_wait_for_count, 0);
    gaia::rules::initialize_rules_engine();
}

TEST_F(rule_integration_test, test_reinit)
{
    // Should be okay to call shutdown twice.
    gaia::rules::shutdown_rules_engine();
    gaia::rules::shutdown_rules_engine();

    // Should be okay to call init twice.
    gaia::rules::initialize_rules_engine();
    gaia::rules::initialize_rules_engine();
}

TEST_F(rule_integration_test, test_retry)
{
    auto test_inner = [&](int num_conflicts, int max_retries, const char* expected_name)
    {
        event_manager_settings_t settings;
        settings.max_rule_retries = max_retries;
        gaia::rules::test::initialize_rules_engine(settings);

        subscribe_conflict();

        // We execute the rule twice for each test to ensure that subsequent rules also have the
        // expected retry behavior.
        std::vector<string> names{"FooName", "BarName"};
        std::vector<gaia_id_t> ids;
        for (const auto& name : names)
        {
            // First rule execution isn't a retry, thus the "+ 1".
            rule_monitor_t monitor(std::min(num_conflicts, max_retries) + 1);
            g_num_conflicts = num_conflicts;
            auto_transaction_t txn(auto_transaction_t::no_auto_restart);
            employee_writer writer;
            writer.name_first = name;
            ids.emplace_back(writer.insert_row());
            txn.commit();
        }
        // Shut down the rules engine to ensure the rule fires.
        gaia::rules::shutdown_rules_engine();

        auto_transaction_t txn(auto_transaction_t::no_auto_restart);
        ASSERT_EQ(ids.size(), 2);
        for (auto id : ids)
        {
            EXPECT_EQ(string(employee_waynetype::get(id).name_first()), expected_name);
        }
    };

    // Each iteration of test_inner will initialize the rules engine with a different value for
    // max_rule_retries.
    gaia::rules::shutdown_rules_engine();

    // We want to make sure that we generate update conflicts from within the rule invocation
    // and from the auto-commit after the rule succeeds, so we set a flag to indicate which way we
    // want the rule to commit.
    for (auto manual_commit : {false, true})
    {
        g_manual_commit = manual_commit;

        test_inner(0, 0, "Success");
        test_inner(0, 1, "Success");
        test_inner(1, 0, "Conflict");
        test_inner(1, 1, "Success");
        test_inner(4, 3, "Conflict");
        test_inner(3, 3, "Success");
    }

    // And reinitialize to provide harmony for other tests.
    gaia::rules::initialize_rules_engine();
}<|MERGE_RESOLUTION|>--- conflicted
+++ resolved
@@ -157,17 +157,11 @@
     if (g_num_conflicts > 0)
     {
         g_num_conflicts--;
-        thread([&context]
-               {
+        thread([&context] {
             begin_session();
             {
-<<<<<<< HEAD
-                auto_transaction_t txn(auto_transaction_t::no_auto_begin);
-                auto ew = employee_waynetype::get(context->record).writer();
-=======
                 auto_transaction_t txn(auto_transaction_t::no_auto_restart);
                 auto ew = employee_t::get(context->record).writer();
->>>>>>> 8a6cf4a5
                 ew.name_first = "Conflict";
                 ew.update_row();
                 txn.commit();
@@ -516,8 +510,7 @@
     gaia::common::timer_t timer;
     subscribe_sleep();
 
-    int64_t total_time = timer.get_function_duration([&]()
-                                                     {
+    int64_t total_time = timer.get_function_duration([&]() {
         {
             rule_monitor_t monitor(num_inserts);
             auto_transaction_t txn(false);
@@ -542,8 +535,7 @@
     gaia::common::timer_t timer;
     subscribe_sleep_serial();
 
-    int64_t total_time = timer.get_function_duration([&]()
-                                                     {
+    int64_t total_time = timer.get_function_duration([&]() {
         rule_monitor_t monitor(num_inserts);
         auto_transaction_t txn(false);
         for (size_t i = 0; i < num_inserts; i++)
@@ -631,8 +623,7 @@
 
 TEST_F(rule_integration_test, test_retry)
 {
-    auto test_inner = [&](int num_conflicts, int max_retries, const char* expected_name)
-    {
+    auto test_inner = [&](int num_conflicts, int max_retries, const char* expected_name) {
         event_manager_settings_t settings;
         settings.max_rule_retries = max_retries;
         gaia::rules::test::initialize_rules_engine(settings);
