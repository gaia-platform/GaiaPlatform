/////////////////////////////////////////////
// Copyright (c) Gaia Platform LLC
// All rights reserved.
/////////////////////////////////////////////

// Do not include event_manager.hpp to ensure that
// we don't have a dependency on the internal implementation.

#include <unordered_map>
#include "gtest/gtest.h"
#include "rules.hpp"
#include "gaia_system.hpp"
<<<<<<< HEAD
#include "gaia_event_log.h"
#include "triggers.hpp"
#include "db_test_helpers.hpp"
=======
#include "event_log_gaia_generated.h"
#include "db_test_base.hpp"
>>>>>>> b9dbb564
#include "event_manager_test_helpers.hpp"

using namespace gaia::common;
using namespace gaia::db;
using namespace gaia::direct_access;
using namespace gaia::rules;
using namespace std;
using namespace gaia::db::triggers;

/**
 * The rule_context_checker_t validates whethe the rule was passed the
 * correct context information on invocation.  It also adds the context
 * to a list for verification of what rules were called.  This is particularly
 * useful for the chaining tests.
 */
typedef vector<rule_context_t> rule_context_sequence_t;
class rule_context_checker_t
{
public:
    rule_context_checker_t()
    {
        reset();
    }

    void set(const rule_context_t* context)
    {
        ruleset_name = context->rule_binding.ruleset_name;
        rule_name = context->rule_binding.rule_name;
        rule = context->rule_binding.rule;
        event_type = context->event_type;
        gaia_type = context->gaia_type;
        record = context->record;
        sequence.push_back(*context);
    }

    void validate(
        const char* a_ruleset_name,
        const char* a_rule_name,
        gaia_rule_fn a_rule,
        event_type_t a_event_type,
        gaia_type_t a_gaia_type,
        gaia_id_t a_record)
    {
        EXPECT_STREQ(ruleset_name, a_ruleset_name);
        EXPECT_STREQ(rule_name, a_rule_name);
        EXPECT_EQ(rule, a_rule);
        EXPECT_EQ(event_type, a_event_type);
        EXPECT_EQ(gaia_type, a_gaia_type);
        EXPECT_EQ(record, a_record);
        reset();
    }

    void reset(bool reset_sequence = false)
    {
        ruleset_name = nullptr;
        rule_name = nullptr;
        rule = nullptr;
        event_type = event_type_t::transaction_begin;
        gaia_type = 0;
        record = 0;

        if (reset_sequence)
        {
            sequence.clear();
        }
    }

    void compare_contexts(rule_context_t& a, rule_context_t& b)
    {
        EXPECT_EQ(a.gaia_type, b.gaia_type);
        EXPECT_EQ(a.event_type, b.event_type);
    }

    // Verifies that rules were called in the order that we expected by
    // comparing the gaia type, event type and source.
    void validate_rule_sequence(rule_context_sequence_t& expected_sequence)
    {

        if (sequence.size() == expected_sequence.size())
        {
            for (size_t i = 0; i < sequence.size(); i++)
            {
                compare_contexts(sequence[i], expected_sequence[i]);
            }
        }
        else
        {
            EXPECT_EQ(sequence.size(), expected_sequence.size());
        }
    }

    // Helper to add a context to a context list.
    void add_context_sequence(rule_context_sequence_t& sequence, gaia_type_t gaia_type, event_type_t event_type)
    {
        rule_binding_t ignore;
        rule_context_t c(ignore, gaia_type, event_type, 0);
        sequence.push_back(c);
    }

    gaia_type_t gaia_type;
    gaia_id_t record;
    const char* ruleset_name;
    const char* rule_name;
    gaia_rule_fn rule;
    event_type_t event_type;
    rule_context_sequence_t sequence;
};
rule_context_checker_t g_context_checker;

/**
 * Our test object that will serve as the
 * row context sent to table events.
 */
class TestGaia : public gaia_base_t
{
public:
    TestGaia()
    : TestGaia(0)
    {
    }

    TestGaia(gaia_id_t record)
    : gaia_base_t("TestGaia")
    , m_id(record)
    {

    }

    static const gaia_type_t s_gaia_type;
    gaia_type_t gaia_type() override
    {
        return s_gaia_type;
    }

    gaia_id_t gaia_id() { return m_id; }

    gaia_id_t m_id;
};
const gaia_type_t TestGaia::s_gaia_type = 333;
typedef unique_ptr<TestGaia> test_gaia_ptr_t;

// Only to test gaia type filters on the
// list_subscribed_rules api.
class TestGaia2 : public gaia_base_t
{
public:
    TestGaia2()
    : TestGaia2(0)
    {
    }

    TestGaia2(gaia_id_t record)
    : gaia_base_t("TestGaia2")
    , m_id(record)
    {
    }

    static const gaia_type_t s_gaia_type;
    gaia_type_t gaia_type() override
    {
        return s_gaia_type;
    }

    gaia_id_t gaia_id() { return m_id; }
    gaia_id_t m_id;
};

const gaia_type_t TestGaia2::s_gaia_type = 444;
typedef unique_ptr<TestGaia2> test_gaia2_ptr_t;


 /**
 * Following constructs are used to verify the list_subscribed_rules API
 * returns the correct rules based on the filter criteria to the API.  It
 * also is used to do table-driven tests on different rule binding configurations.
 */
typedef std::unordered_map<string, subscription_t> map_subscriptions_t;
static constexpr char ruleset1_name[] = "Ruleset_1";
static constexpr char ruleset2_name[] = "Ruleset_2";
static constexpr char ruleset3_name[] = "Ruleset_3";
static constexpr char rule1_name[] = "rule1";
static constexpr char rule2_name[] = "rule2";
static constexpr char rule3_name[] = "rule3";
static constexpr char rule4_name[] = "rule4";
static constexpr char rule5_name[] = "rule5";
static constexpr char rule6_name[] = "rule6";
static constexpr char rule7_name[] = "rule7";
static constexpr char rule8_name[] = "rule8";
static constexpr char rule9_name[] = "rule9";
static constexpr char rule10_name[] = "rule10";

// field ordinals used throughout the test
static constexpr uint16_t s_first_name = 3;
static constexpr uint16_t s_last_name = 4;
static constexpr uint16_t s_value = 5;
static constexpr uint16_t s_timestamp = 6;
static constexpr uint16_t s_id = 7;

/**
 * Table Rule functions.
 *
 * Make sure the rule operations are commutative since we don't guarantee
 * the order that rules are fired.  Table rules write to the passed in "row"
 * data.
 */
void rule1(const rule_context_t* context)
{
    g_context_checker.set(context);
}

void rule2(const rule_context_t* context)
{
    g_context_checker.set(context);
}

/**
 * Transaction Rule functions
 *
 * Make sure the rule operations are commutative since we don't guarantee
 * the order that rules are fired.  Transaction rules don't have any
 * associated context so they write to a global variable.
 */
void rule3(const rule_context_t* context)
{
    g_context_checker.set(context);
}

void rule4(const rule_context_t* context)
{
    g_context_checker.set(context);
}

/**
 * Rule 5 handles an TestGaia::update event
 * Attempts to forward chain to TestGaia::update (disallowed: same gaia_type and event_type)
 * [Rule 6] Forward chains to TestGaia2::update (allowed: different gaia_type)
 * [Rule 7] Forward chains to TestGaia::insert (allowed: different event_type)
 */
void rule5(const rule_context_t* context)
{
    test_gaia_ptr_t test_gaia_ptr(new TestGaia(context->record));
    g_context_checker.set(context);

    TestGaia2 obj2(42);
    trigger_event_t trigger_events[] = {
        // Allow same event, we should not be re-entrant cause rules are only fired
        // after the rule invocation returns
        // TODO[GAIAPLAT-155]: Determine how the rule schedule deals with cycles
        //{context->event_type, context->gaia_type, context->record, nullptr, 0},
        // Allow event call on different gaia_type.
        {context->event_type, TestGaia2::s_gaia_type, context->record, nullptr, 0},
        // Allow event call on different event_type.
        {event_type_t::row_insert, context->gaia_type, test_gaia_ptr->gaia_id(), nullptr, 0}
    };
    test::commit_trigger(0, trigger_events, 2);
}

/**
 * Rule 6 handles TestGaia2::update
 * [Rule 8] Forward chains to Transaction::commit event (allowed: different event class)
 */
void rule6(const rule_context_t* context)
{
    g_context_checker.set(context);

    // Allow different event class (transaction event, not table event)
    trigger_event_t trigger_event = {event_type_t::transaction_commit, 0, 0, nullptr, 0};
    test::commit_trigger(0, &trigger_event, 1);
}

/**
 * Rule 7 handles TestGaia::insert
 */
void rule7(const rule_context_t* context)
{
    g_context_checker.set(context);
}

/**
 * Rule 8 handles Transaction::commit
 * Attempts to forward chain to
 * [Rule 5] TestGaia::Update
 *
 * Disallowed if following forward chain exists:
 * [Rule 5] TestGaia::Update ->
 * [Rule 6] TestGaia2::Update ->
 * [Rule 8] Transaction::Commit ->
 * [Rule 5] TestGaia::Update
 *
 * Allowed otherwise (TestGaia::Update event not in the call
 * hierarchy).
 */
void rule8(const rule_context_t* context)
{
    g_context_checker.set(context);

    TestGaia row;
    trigger_event_t trigger_event = {event_type_t::row_update, TestGaia::s_gaia_type, row.gaia_id(), nullptr, 0};
    test::commit_trigger(0, &trigger_event, 1);
}

/**
 * Rule 9 handles (TestGaia.value write).
 *
 * Attempts to forward chain to
 * [Rule 10] TestGaia.timestamp write
 *
 * TODO[GAIAPLAT-155]: forward chaining to self should be disallowed
 */
void rule9(const rule_context_t* context)
{
    g_context_checker.set(context);

    // write to timestamp value an id values, writing the timestamp
    // will chain to the rule10
    trigger_event_t events[] = {
        {event_type_t::row_update, TestGaia::s_gaia_type, context->record, &s_timestamp, 1},
        {event_type_t::row_update, TestGaia::s_gaia_type, context->record, &s_id, 1},
    };
    test::commit_trigger(0, events, 2);
}

/**
 * Rule 10 handles (TestGaia.timestamp write)
 * Attempts to forward chain to
 * [Rule 9] TestGaia.value write
 */
void rule10(const rule_context_t* context)
{
    g_context_checker.set(context);

    //TODO[GAIAPLAT-155]
    //trigger_event_t event = {event_type_t::row_update, TestGaia::s_gaia_type, context->record, &s_value, 1};
    //commit_trigger(0, &event, 1);
}

/**
 * This type enables subscription_t as well as rule_binding_t
 * to be built off of it.  It is used to provide expected results
 * to validation functions of the test fixture and enable a table
 * driven testing approach.
 */
struct rule_decl_t{
    subscription_t sub;
    gaia_rule_fn fn;
};

/**
 * Setup rule bindings as follows:
 *
 * <TestGaia Object Type>
 * row_delete: rule1, rule2
 * row_insert: rule2
 * row_update: rule1
 *
 * <TestGaia2 Object Type>
 * field_write [first_name(3), last_name(4)]: rule1, rule2
 * row_insert: rule3, rule4
 *
 * transaction_begin: rule3
 * transaction_commit: rule3, rule4
 * transaction_rollback: rule3, rule4
 */
static constexpr rule_decl_t s_rule_decl[] = {
    {{ruleset1_name, rule1_name, TestGaia::s_gaia_type, event_type_t::row_delete, 0}, rule1},
    {{ruleset1_name, rule2_name, TestGaia::s_gaia_type, event_type_t::row_delete, 0}, rule2},
    {{ruleset1_name, rule2_name, TestGaia::s_gaia_type, event_type_t::row_insert, 0}, rule2},
    {{ruleset1_name, rule1_name, TestGaia::s_gaia_type, event_type_t::row_update, 0}, rule1},
    {{ruleset2_name, rule3_name, TestGaia2::s_gaia_type, event_type_t::row_insert, 0}, rule3},
    {{ruleset2_name, rule4_name, TestGaia2::s_gaia_type, event_type_t::row_insert, 0}, rule4},
    {{ruleset1_name, rule1_name, TestGaia2::s_gaia_type, event_type_t::row_update, s_first_name}, rule1},
    {{ruleset1_name, rule2_name, TestGaia2::s_gaia_type, event_type_t::row_update, s_last_name}, rule2},
    {{ruleset2_name, rule3_name, 0, event_type_t::transaction_begin, 0}, rule3},
    {{ruleset2_name, rule3_name, 0, event_type_t::transaction_commit, 0}, rule3},
    {{ruleset2_name, rule4_name, 0, event_type_t::transaction_commit, 0}, rule4},
    {{ruleset2_name, rule3_name, 0, event_type_t::transaction_rollback, 0}, rule3},
    {{ruleset2_name, rule4_name, 0, event_type_t::transaction_rollback, 0}, rule4}
};
static constexpr int s_rule_decl_len = sizeof(s_rule_decl)/sizeof(s_rule_decl[0]);

 /**
 * Applications must provide an implementation for initialize_rules().
 * This function is called on initialization of the singleton event
 * manager instance and is used to regisgter rules with the system.
 * If this function is not called then every test will fail below
 * because the condition is checked on TearDown() of
 * ever test case in the test fixture.  In addition, verify that we
 * actually can subscribe a rule in this intialize_rules function.
 */
 uint32_t g_initialize_rules_called = 0;

 extern "C"
 void initialize_rules()
 {
     ++g_initialize_rules_called;
     rule_binding_t binding("test", "test", rule1);
     subscribe_rule(TestGaia2::s_gaia_type, event_type_t::row_delete, empty_fields, binding);
     unsubscribe_rules();
 }

/**
 * Google test fixture object.  This class is used by each
 * test case below.  SetUp() is called before each test is run
 * and TearDown() is called after each test case is done.
 */
class event_manager_test : public db_test_base_t
{
protected:
<<<<<<< HEAD

    static void SetUpTestSuite() {
        start_server();
        // Create the rules engine with no background threads and disable
        // catalog checking for rule subscriptions.
        event_manager_settings_t settings;
        settings.num_background_threads = 0;
        settings.disable_catalog_checks = true;
        test::initialize_rules_engine(settings);
=======
    virtual void SetUp() override {
        db_test_base_t::SetUp();
        // Create the rules engine with no background threads.
        test::initialize_rules_engine(0);
>>>>>>> b9dbb564
    }

    virtual void TearDown() override {
        unsubscribe_rules();
        g_context_checker.reset(true);
        // This expectation verifies that the caller provided
        // initialize_rules function was called exactly once by
        // the event_manager_t singleton.
        EXPECT_EQ(1, g_initialize_rules_called);
        db_test_base_t::TearDown();
    }

    void validate_rule(
        const char* ruleset_name,
        const char* rule_name,
        gaia_rule_fn rule,
        event_type_t type,
        gaia_type_t gaia_type,
        gaia_id_t record)

    {
        g_context_checker.validate(ruleset_name, rule_name, rule, type, gaia_type, record);
    }

    void add_context_sequence(rule_context_sequence_t& sequence, gaia_type_t gaia_type, event_type_t event_type)
    {
        g_context_checker.add_context_sequence(sequence, gaia_type, event_type);
    }

    void validate_rule_sequence(rule_context_sequence_t& expected)
    {
        g_context_checker.validate_rule_sequence(expected);
    }

    map_subscriptions_t get_expected_subscriptions(
        const char* ruleset_filter,
        const gaia_type_t* gaia_type_filter,
        const event_type_t* event_type_filter)
    {
        map_subscriptions_t expected_subscriptions;

        for (int i = 0; i < s_rule_decl_len; ++i)
        {
            const rule_decl_t& decl = s_rule_decl[i];
            if (ruleset_filter) {
                if (0 != strcmp(ruleset_filter, decl.sub.ruleset_name)) {
                    continue;
                }
            }

            if (gaia_type_filter) {
                if (*gaia_type_filter != decl.sub.gaia_type) {
                    continue;
                }
            }

            if (event_type_filter) {
                if (*event_type_filter != decl.sub.type) {
                    continue;
                }
            }

            expected_subscriptions.insert(pair<string, subscription_t>(
                make_subscription_key(decl.sub),
                {decl.sub.ruleset_name, decl.sub.rule_name,
                decl.sub.gaia_type, decl.sub.type, decl.sub.field}));
        }

        return expected_subscriptions;
    }

    std::string make_subscription_key(const subscription_t& sub)
    {
        string key = sub.ruleset_name;
        key.append(sub.rule_name);
        key.append(to_string(sub.gaia_type));
        key.append(to_string((int)sub.type));
        return key;
    }

    void validate_rule_list(const subscription_list_t& subscriptions,
        const map_subscriptions_t& expected_subscriptions)
    {
        EXPECT_EQ(subscriptions.size(), expected_subscriptions.size());

        for(auto sub_it = subscriptions.begin(); sub_it != subscriptions.end(); ++sub_it)
        {
            // make a key,
            // verify it's found in the map
            string key = make_subscription_key(**sub_it);
            auto map_it = expected_subscriptions.find(key);
            EXPECT_FALSE(map_it == expected_subscriptions.end());
            assert_lists_are_equal(**sub_it, map_it->second);
        }
    }

    void assert_lists_are_equal(const subscription_t& a, const subscription_t& b)
    {
        EXPECT_STREQ(a.ruleset_name, b.ruleset_name);
        EXPECT_STREQ(a.ruleset_name, b.ruleset_name);
        EXPECT_EQ(a.gaia_type, b.gaia_type);
        EXPECT_EQ(a.type, b.type);
    }

    void setup_all_rules()
    {
        for (int i=0; i < s_rule_decl_len; ++i)
        {
            const rule_decl_t& decl = s_rule_decl[i];
            rule_binding_t binding;
            binding.ruleset_name = decl.sub.ruleset_name;
            binding.rule_name = decl.sub.rule_name;
            binding.rule = decl.fn;

            event_type_t event = decl.sub.type;
            gaia_type_t gaia_type = decl.sub.gaia_type;
            field_list_t fields;

            if (decl.sub.field)
            {
                fields.insert(decl.sub.field);

            }
            subscribe_rule(gaia_type, event, fields, binding);
        }
    }

    // event log table helpers
    uint64_t clear_event_log()
    {
      uint64_t rows_cleared = 0;
      gaia::db::begin_transaction();
      auto entry = gaia::event_log::event_log_t::get_first();
      while(entry)
      {
          entry.delete_row();
          entry = gaia::event_log::event_log_t::get_first();
          rows_cleared++;
      }
      gaia::db::commit_transaction();
      return rows_cleared;
    }

    void verify_event_log_row(const gaia::event_log::event_log_t& row, event_type_t event_type, uint64_t gaia_type,
        gaia_id_t record_id, uint16_t column_id, bool rules_invoked)
    {
        EXPECT_EQ(row.event_type(), (uint32_t) event_type);
        EXPECT_EQ(row.type_id(), gaia_type);
        EXPECT_EQ(row.record_id(), record_id);
        EXPECT_EQ(row.column_id(), column_id);
        EXPECT_EQ(row.rules_invoked(), rules_invoked);
    }

    // Table context has data within the Gaia "object".
    TestGaia m_row;
    // Table context has data within the Gaia2 "object".
    TestGaia2 m_row2;

    const int32_t c_initial = 20;

    // Rule bindings for use in the test.
    rule_binding_t m_rule1{ruleset1_name, rule1_name, rule1};
    rule_binding_t m_rule2{ruleset1_name, rule2_name, rule2};
    rule_binding_t m_rule3{ruleset2_name, rule3_name, rule3};
    rule_binding_t m_rule4{ruleset2_name, rule4_name, rule4};
    rule_binding_t m_rule5{ruleset3_name, rule5_name, rule5};
    rule_binding_t m_rule6{ruleset3_name, rule6_name, rule6};
    rule_binding_t m_rule7{ruleset3_name, rule7_name, rule7};
    rule_binding_t m_rule8{ruleset3_name, rule8_name, rule8};
    rule_binding_t m_rule9{ruleset3_name, rule9_name, rule9};
    rule_binding_t m_rule10{ruleset3_name, rule10_name, rule10};
};

TEST_F(event_manager_test, invalid_subscription)
{
    // Transaction event subscriptions can't specify a gaia type
    EXPECT_THROW(subscribe_rule(TestGaia2::s_gaia_type, event_type_t::transaction_begin, empty_fields, m_rule1), invalid_subscription);
    EXPECT_THROW(subscribe_rule(TestGaia2::s_gaia_type, event_type_t::transaction_commit, empty_fields, m_rule1), invalid_subscription);
    EXPECT_THROW(subscribe_rule(TestGaia2::s_gaia_type, event_type_t::transaction_rollback, empty_fields, m_rule1), invalid_subscription);

    // Transactions events subscriptions can't specify fields.
    field_list_t fields;
    fields.insert(1);
    EXPECT_THROW(subscribe_rule(0, event_type_t::transaction_begin, fields, m_rule1), invalid_subscription);
    EXPECT_THROW(subscribe_rule(0, event_type_t::transaction_commit, fields, m_rule1), invalid_subscription);
    EXPECT_THROW(subscribe_rule(0, event_type_t::transaction_rollback, fields, m_rule1), invalid_subscription);

    // Table delete event cannot specify any fields
    EXPECT_THROW(subscribe_rule(TestGaia2::s_gaia_type, event_type_t::row_delete, fields, m_rule1), invalid_subscription);
    // Table insert cannot specify any fields
    EXPECT_THROW(subscribe_rule(TestGaia2::s_gaia_type, event_type_t::row_insert, fields, m_rule1), invalid_subscription);
}

TEST_F(event_manager_test, log_event_no_rules)
{
    // An empty sequence will verify that the rule was not called.
    rule_context_sequence_t sequence;
    trigger_event_t event = {event_type_t::row_delete, TestGaia::s_gaia_type, 123, nullptr, 0};
    test::commit_trigger(0, &event, 1);
    validate_rule_sequence(sequence);
}

TEST_F(event_manager_test, log_database_event_single_event_single_rule) {
    subscribe_rule(TestGaia::s_gaia_type, event_type_t::row_update, empty_fields, m_rule1);

    // An empty sequence will verify that the rule was not called.
    rule_context_sequence_t sequence;
    add_context_sequence(sequence, TestGaia::s_gaia_type, event_type_t::row_update);

    // fire an insert event and an update event; verify the rule was only fired for update event
    gaia_id_t record = 55;
    trigger_event_t events[] = {
        {event_type_t::row_insert, TestGaia::s_gaia_type, 20, nullptr, 0},
        {event_type_t::row_update, TestGaia::s_gaia_type, record, nullptr, 0}
    };
    test::commit_trigger(0, events, 2);

    validate_rule_sequence(sequence);
    validate_rule(ruleset1_name, rule1_name, rule1, event_type_t::row_update,
        TestGaia::s_gaia_type, record);
}

TEST_F(event_manager_test, log_field_event_single_event_single_rule) {

    // Ensure we have field level granularity.
    field_list_t fields;
    fields.insert(s_last_name);
    subscribe_rule(TestGaia::s_gaia_type, event_type_t::row_update, fields, m_rule1);
    gaia_id_t record = 999;

    rule_context_sequence_t sequence;
    add_context_sequence(sequence, TestGaia::s_gaia_type, event_type_t::row_update);

    // Verify an update to a different column doesn't fire the rule
    // And then verify an update to the correct column does fire the rule
    trigger_event_t update_field_events[] = {
        {event_type_t::row_update, TestGaia::s_gaia_type, 1, &s_first_name, 1},
        {event_type_t::row_update, TestGaia::s_gaia_type, record, &s_last_name, 1}
    };
    test::commit_trigger(0, update_field_events, 2);
    validate_rule_sequence(sequence);
    validate_rule(ruleset1_name, rule1_name, rule1, event_type_t::row_update,
        TestGaia::s_gaia_type, record);
}


TEST_F(event_manager_test, log_field_event_multi_event_single_rule) {
    // Ensure we have field level granularity.
    field_list_t fields;

    // Rule 1 will fire on any writes to "last_name" or "first_name"
    fields.insert(s_last_name);
    fields.insert(s_first_name);

    subscribe_rule(TestGaia::s_gaia_type, event_type_t::row_update, fields, m_rule1);

    rule_context_sequence_t sequence;
    add_context_sequence(sequence, TestGaia::s_gaia_type, event_type_t::row_update);

    gaia_id_t record = 30;
    trigger_event_t update_field_event = {event_type_t::row_update, TestGaia::s_gaia_type, record, &s_last_name, 1};
    test::commit_trigger(0, &update_field_event, 1);
    validate_rule_sequence(sequence);
    validate_rule(ruleset1_name, rule1_name, rule1,
        event_type_t::row_update, TestGaia::s_gaia_type, record);

    add_context_sequence(sequence, TestGaia::s_gaia_type, event_type_t::row_update);
    record = 22;
    update_field_event.columns = &s_first_name;
    update_field_event.record = record;
    test::commit_trigger(0, &update_field_event, 1);
    validate_rule_sequence(sequence);
    validate_rule(ruleset1_name, rule1_name, rule1, event_type_t::row_update,
        TestGaia::s_gaia_type, record);
}


TEST_F(event_manager_test, log_field_event_multi_event_multi_rule) {
    // Ensure we have field level granularity.
    field_list_t fields;

    // Rule 1 will fire on write to "last_name".
    fields.insert(s_last_name);
    subscribe_rule(TestGaia::s_gaia_type, event_type_t::row_update, fields, m_rule1);

    // Rule 2 will fire on write to "first_name".
    fields.clear();
    fields.insert(s_first_name);
    subscribe_rule(TestGaia::s_gaia_type, event_type_t::row_update, fields, m_rule2);

    rule_context_sequence_t sequence;
    gaia_id_t record = 3;
    add_context_sequence(sequence, TestGaia::s_gaia_type, event_type_t::row_update);

    trigger_event_t update_field_event = {event_type_t::row_update, TestGaia::s_gaia_type, record, &s_last_name, 1};
    test::commit_trigger(0, &update_field_event, 1);

    validate_rule_sequence(sequence);
    validate_rule(ruleset1_name, rule1_name, rule1, event_type_t::row_update,
        TestGaia::s_gaia_type, record);

    add_context_sequence(sequence, TestGaia::s_gaia_type, event_type_t::row_update);
    update_field_event.columns = &s_first_name;
    test::commit_trigger(0, &update_field_event, 1);

    validate_rule_sequence(sequence);
    validate_rule(ruleset1_name, rule2_name, rule2, event_type_t::row_update,
        TestGaia::s_gaia_type, record);
}


TEST_F(event_manager_test, log_database_event_single_rule_multi_event)
{
    // Bind same rule to update and insert
    subscribe_rule(TestGaia::s_gaia_type, event_type_t::row_update, empty_fields, m_rule1);
    subscribe_rule(TestGaia::s_gaia_type, event_type_t::row_insert, empty_fields, m_rule1);
    rule_context_sequence_t sequence;
    gaia_id_t record = 8000;
    add_context_sequence(sequence, TestGaia::s_gaia_type, event_type_t::row_update);
    add_context_sequence(sequence, TestGaia::s_gaia_type, event_type_t::row_insert);

    // Log delete, update, and insert.  Sequence should be update followed by insert
    // because we didn't bind a rule to delete.
    trigger_event_t events[] = {
        {event_type_t::row_delete, TestGaia::s_gaia_type, record, nullptr, 0},
        {event_type_t::row_update, TestGaia::s_gaia_type, record+1, nullptr, 0},
        {event_type_t::row_insert, TestGaia::s_gaia_type, record+2, nullptr, 0}
    };
    test::commit_trigger(0, events, 3);
    validate_rule_sequence(sequence);
}


TEST_F(event_manager_test, log_database_event_multi_rule_single_event)
{
    // Bind two rules to the same event.
    subscribe_rule(TestGaia::s_gaia_type, event_type_t::row_delete, empty_fields, m_rule1);
    subscribe_rule(TestGaia::s_gaia_type, event_type_t::row_delete, empty_fields, m_rule2);

    rule_context_sequence_t sequence;
    add_context_sequence(sequence, TestGaia::s_gaia_type, event_type_t::row_delete);
    add_context_sequence(sequence, TestGaia::s_gaia_type, event_type_t::row_delete);

    // Log an update event followed by a delete event.  We should see two rules
    // fired in response to the delete event.
    trigger_event_t events[] = {
        {event_type_t::row_update, TestGaia::s_gaia_type, 1, nullptr, 0},
        {event_type_t::row_delete, TestGaia::s_gaia_type, 100, nullptr, 0},
    };
    test::commit_trigger(0, events, 2);
    validate_rule_sequence(sequence);
}

TEST_F(event_manager_test, log_event_multi_rule_multi_event)
{
    // See comment on definition of s_rule_decl for which
    // events are setup.
    setup_all_rules();

    // Be super paranoid and ensure we aren't calling the rule function on subscription.
    rule_context_sequence_t sequence;
    validate_rule_sequence(sequence);

    // Log event for TestGaia::update
    // Log event TestGaia::delete to invoke rule1 and rule2.
    // Log event for commit for rule 3 and 4
    add_context_sequence(sequence, TestGaia::s_gaia_type, event_type_t::row_update);
    add_context_sequence(sequence, TestGaia::s_gaia_type, event_type_t::row_delete);
    add_context_sequence(sequence, TestGaia::s_gaia_type, event_type_t::row_delete);
    add_context_sequence(sequence, 0, event_type_t::transaction_commit);
    add_context_sequence(sequence, 0, event_type_t::transaction_commit);
    gaia_id_t record = 100;

    trigger_event_t events[] = {
        {event_type_t::row_update, TestGaia::s_gaia_type, 1, &s_first_name, 1},
        {event_type_t::row_delete, TestGaia::s_gaia_type, record, nullptr, 0},
        {event_type_t::transaction_commit, 0, 0, nullptr, 0}
    };
    test::commit_trigger(0, events, 3);
    validate_rule_sequence(sequence);

    // Unsubscribe rule1 from delete
    // Rule 2 gets fired
    field_list_t empty_fields;
    EXPECT_EQ(true, unsubscribe_rule(TestGaia::s_gaia_type, event_type_t::row_delete, empty_fields, m_rule1));

    add_context_sequence(sequence, TestGaia::s_gaia_type, event_type_t::row_delete);

    // now fire row_delete trigger
    test::commit_trigger(0, &events[1], 1);
    validate_rule_sequence(sequence);
    validate_rule(ruleset1_name, rule2_name, rule2, event_type_t::row_delete, TestGaia::s_gaia_type, record);

    // Insert should invoke rule2
    add_context_sequence(sequence, TestGaia::s_gaia_type, event_type_t::row_insert);

    record = 205;
    trigger_event_t single_event = {event_type_t::row_insert, TestGaia::s_gaia_type, record, nullptr, 0};
    test::commit_trigger(0, &single_event, 1);
    validate_rule_sequence(sequence);
    validate_rule(ruleset1_name, rule2_name, rule2, event_type_t::row_insert,
        TestGaia::s_gaia_type, record);

    // Update should invoke rule1.
    add_context_sequence(sequence, TestGaia::s_gaia_type, event_type_t::row_update);
    single_event.event_type = event_type_t::row_update;
    record++;
    single_event.record = record;
    test::commit_trigger(0, &single_event, 1);

    validate_rule_sequence(sequence);
    validate_rule(ruleset1_name, rule1_name, rule1, event_type_t::row_update,
        TestGaia::s_gaia_type, record);

    // Rollback should invoke rule3, rule4.
    //add_context_sequence(sequence, 0, event_type_t::transaction_rollback);
    //add_context_sequence(sequence, 0, event_type_t::transaction_rollback);
    //validate_rule_sequence(sequence);

    // Begin should invoke rule3 only.
    add_context_sequence(sequence, 0, event_type_t::transaction_begin);
    trigger_event_t transaction_event = {event_type_t::transaction_begin, 0, 0, nullptr, 0};
    test::commit_trigger(0, &transaction_event, 1);
    validate_rule_sequence(sequence);
    validate_rule(ruleset2_name, rule3_name, rule3, event_type_t::transaction_begin, 0, 0);
}

TEST_F(event_manager_test, subscribe_rule_invalid_rule_binding)
{
    rule_binding_t rb;

    // Empty binding.
    EXPECT_THROW(subscribe_rule(TestGaia::s_gaia_type, event_type_t::row_insert, empty_fields, rb), invalid_rule_binding);

    // No rule_name or rule set.
    rb.ruleset_name = ruleset1_name;
    EXPECT_THROW(subscribe_rule(TestGaia::s_gaia_type, event_type_t::row_update, empty_fields, rb), invalid_rule_binding);

    // No rule set.
    rb.rule_name = rule1_name;
    EXPECT_THROW(subscribe_rule(TestGaia::s_gaia_type, event_type_t::row_delete, empty_fields, rb), invalid_rule_binding);
}

TEST_F(event_manager_test, unsubscribe_rule_invalid_rule_binding)
{
    rule_binding_t rb;

    // Empty binding
    EXPECT_THROW(unsubscribe_rule(TestGaia::s_gaia_type, event_type_t::row_delete, empty_fields, rb), invalid_rule_binding);

    // No rule_name or rule set.
    rb.ruleset_name = ruleset1_name;
    EXPECT_THROW(unsubscribe_rule(TestGaia::s_gaia_type, event_type_t::row_delete, empty_fields, rb), invalid_rule_binding);

    // No rule set.
    rb.rule_name = rule1_name;
    EXPECT_THROW(unsubscribe_rule(TestGaia::s_gaia_type, event_type_t::row_delete, empty_fields, rb), invalid_rule_binding);
}

TEST_F(event_manager_test, subscribe_rule_duplicate_rule)
{
    rule_binding_t rb;
    rb.ruleset_name = ruleset1_name;
    rb.rule = rule1;
    rb.rule_name = rule1_name;

    subscribe_rule(TestGaia::s_gaia_type, event_type_t::row_insert, empty_fields, rb);
    EXPECT_THROW(subscribe_rule(TestGaia::s_gaia_type, event_type_t::row_insert, empty_fields, rb), duplicate_rule);

    // Another case of duplicate rule is if we try to bind
    // the same ruleset_name and rule_name to a different rule.
    // Bind to a different event so that it would have been legal
    // if we didn't check for this condition
    rb.rule = rule2;
    EXPECT_THROW(subscribe_rule(TestGaia::s_gaia_type, event_type_t::row_delete, empty_fields, rb), duplicate_rule);
}

TEST_F(event_manager_test, unsubscribe_rule_not_found)
{
    rule_binding_t rb;
    rb.ruleset_name = ruleset1_name;
    rb.rule_name = rule1_name;
    rb.rule = rule1;

    // Rule not there at all with no rules subscribed.
    EXPECT_EQ(false, unsubscribe_rule(TestGaia::s_gaia_type, event_type_t::row_update, empty_fields, rb));

    // Subscribe a valid rule.
    subscribe_rule(TestGaia::s_gaia_type, event_type_t::row_update, empty_fields, rb);

    // Try to remove the rule from the other table events that we didn't register the rule on.
    EXPECT_EQ(false, unsubscribe_rule(TestGaia::s_gaia_type, event_type_t::row_insert, empty_fields, rb));
    EXPECT_EQ(false, unsubscribe_rule(TestGaia::s_gaia_type, event_type_t::row_delete, empty_fields, rb));

    // Try to remove the rule from a type that we didn't register the rule on
    EXPECT_EQ(false, unsubscribe_rule(TestGaia2::s_gaia_type, event_type_t::row_update, empty_fields, rb));

    // With valid rule registered, now ensure that the rule is not found if we change the rule name
    rb.rule_name = rule2_name;
    rb.rule = rule2;
    EXPECT_EQ(false, unsubscribe_rule(TestGaia::s_gaia_type, event_type_t::row_update, empty_fields, rb));

    // Ensure we don't find the rule if we change the ruleset_name
    rb.ruleset_name = ruleset2_name;
    rb.rule_name = rule1_name;
    rb.rule = rule1;
    EXPECT_EQ(false, unsubscribe_rule(TestGaia::s_gaia_type, event_type_t::row_update, empty_fields, rb));
}

TEST_F(event_manager_test, list_rules_none)
{
    subscription_list_t rules;

    // Verify that the list_subscribed_rules api clears the subscription list the caller
    // passes in.
    rules.push_back(unique_ptr<subscription_t>(new subscription_t({"a", "b", 0,
        event_type_t::row_update, s_first_name})));

    EXPECT_EQ(1, rules.size());

    list_subscribed_rules(nullptr, nullptr, nullptr, nullptr, rules);
    EXPECT_EQ(0, rules.size());
}

TEST_F(event_manager_test, list_rules_no_filters)
{
    subscription_list_t rules;
    setup_all_rules();

    list_subscribed_rules(nullptr, nullptr, nullptr, nullptr, rules);
    validate_rule_list(rules, get_expected_subscriptions(nullptr, nullptr, nullptr));
}

TEST_F(event_manager_test, list_rules_ruleset_filter)
{
    subscription_list_t rules;
    setup_all_rules();

    const char* ruleset_filter = ruleset1_name;
    list_subscribed_rules(ruleset_filter, nullptr, nullptr, nullptr, rules);
    validate_rule_list(rules, get_expected_subscriptions(ruleset_filter, nullptr, nullptr));

    ruleset_filter = ruleset2_name;
    list_subscribed_rules(ruleset_filter, nullptr, nullptr, nullptr, rules);
    validate_rule_list(rules, get_expected_subscriptions(ruleset_filter, nullptr, nullptr));
}

TEST_F(event_manager_test, list_rules_event_type_filter)
{
    subscription_list_t rules;
    setup_all_rules();

    event_type_t event_filter = event_type_t::transaction_begin;
    list_subscribed_rules(nullptr, nullptr, &event_filter, nullptr, rules);
    validate_rule_list(rules, get_expected_subscriptions(nullptr, nullptr, &event_filter));

    event_filter = event_type_t::row_insert;
    list_subscribed_rules(nullptr, nullptr, &event_filter, nullptr, rules);
    validate_rule_list(rules, get_expected_subscriptions(nullptr, nullptr, &event_filter));
}

TEST_F(event_manager_test, list_rules_gaia_type_filter)
{
    subscription_list_t rules;
    setup_all_rules();

    gaia_type_t gaia_type_filter = TestGaia2::s_gaia_type;
    list_subscribed_rules(nullptr, &gaia_type_filter, nullptr, nullptr, rules);
    validate_rule_list(rules, get_expected_subscriptions(
        nullptr, &gaia_type_filter, nullptr));

    gaia_type_filter = TestGaia::s_gaia_type;
    list_subscribed_rules(nullptr, &gaia_type_filter, nullptr, nullptr, rules);
    validate_rule_list(rules, get_expected_subscriptions(
        nullptr, &gaia_type_filter, nullptr));
}

TEST_F(event_manager_test, list_rules_all_filters)
{
    subscription_list_t rules;
    setup_all_rules();

    const char* ruleset_filter = ruleset1_name;
    gaia_type_t gaia_type_filter = TestGaia::s_gaia_type;
    event_type_t event_filter = event_type_t::row_delete;
    list_subscribed_rules(ruleset_filter, &gaia_type_filter, &event_filter, nullptr, rules);
    validate_rule_list(rules, get_expected_subscriptions(ruleset_filter,
        &gaia_type_filter, &event_filter));

    ruleset_filter = ruleset2_name;
    event_filter = event_type_t::row_update;
    gaia_type_filter = TestGaia2::s_gaia_type;
    list_subscribed_rules(ruleset_filter, &gaia_type_filter, &event_filter, nullptr, rules);
    validate_rule_list(rules, get_expected_subscriptions(ruleset_filter,
        &gaia_type_filter, &event_filter));
}

TEST_F(event_manager_test, forward_chain_not_subscribed)
{
    subscribe_rule(0, event_type_t::transaction_commit, empty_fields, m_rule8);

    rule_context_sequence_t expected;
    add_context_sequence(expected, 0, event_type_t::transaction_commit);
    trigger_event_t event = {event_type_t::transaction_commit, 0, 0, nullptr, 0};
    test::commit_trigger(0, &event, 1);
    validate_rule_sequence(expected);
}

TEST_F(event_manager_test, forward_chain_transaction_table)
{
    subscribe_rule(0, event_type_t::transaction_commit, empty_fields, m_rule8);
    subscribe_rule(TestGaia::s_gaia_type, event_type_t::row_update, empty_fields, m_rule5);

    rule_context_sequence_t expected;
    add_context_sequence(expected, 0, event_type_t::transaction_commit);
    add_context_sequence(expected, TestGaia::s_gaia_type, event_type_t::row_update);
    trigger_event_t event = {event_type_t::transaction_commit, 0, 0, nullptr, 0};
    test::commit_trigger(0, &event, 1);

    validate_rule_sequence(expected);
}

TEST_F(event_manager_test, forward_chain_table_transaction)
{
    subscribe_rule(TestGaia2::s_gaia_type, event_type_t::row_update, empty_fields, m_rule6);
    subscribe_rule(0, event_type_t::transaction_commit, empty_fields, m_rule8);

    // Because of forward chaining, we expect the table event
    // and the transaction event to be called even though
    // we only logged the table event here.
    rule_context_sequence_t expected;
    add_context_sequence(expected, TestGaia2::s_gaia_type, event_type_t::row_update);
    add_context_sequence(expected, 0, event_type_t::transaction_commit);
    trigger_event_t events[] = {
        {event_type_t::row_update, TestGaia2::s_gaia_type, 99, nullptr, 0},
    };
    test::commit_trigger(0, events, 1);
    validate_rule_sequence(expected);
}

/*
TEST_F(event_manager_test, forward_chain_disallow_reentrant)
{
    // See section where rules are defined for the rule heirarchy.
    subscribe_rule(TestGaia::s_gaia_type, event_type_t::row_update, empty_fields, m_rule5);

    rule_context_sequence_t expected;
    add_context_sequence(expected, TestGaia::s_gaia_type, event_type_t::row_update);

    trigger_event_t event = {event_type_t::row_update, TestGaia::s_gaia_type, 49, nullptr, 0};
    commit_trigger(0, &event, 1);
    validate_rule_sequence(expected);
}

TEST_F(event_manager_test, forward_chain_disallow_cycle)
{
    // See section where rules are defined for the rule heirarchy.
    // This test creates a cycle where all the rules are subscribed:
    // rule5 -> rule6 -> rule8 -> rule5.
    subscribe_rule(TestGaia::s_gaia_type, event_type_t::row_update, empty_fields, m_rule5);
    subscribe_rule(TestGaia2::s_gaia_type, event_type_t::row_update, empty_fields, m_rule6);
    subscribe_rule(TestGaia::s_gaia_type, event_type_t::row_insert, empty_fields, m_rule7);
    subscribe_rule(0, event_type_t::transaction_commit, empty_fields, m_rule8);

    rule_context_sequence_t expected;
    add_context_sequence(expected, TestGaia::s_gaia_type, event_type_t::row_update);
    add_context_sequence(expected, TestGaia2::s_gaia_type, event_type_t::row_update);
    add_context_sequence(expected, 0, event_type_t::transaction_commit);
    add_context_sequence(expected, TestGaia::s_gaia_type, event_type_t::row_insert);

    trigger_event_t event = {event_type_t::row_update, TestGaia::s_gaia_type, 50, nullptr, 0};
    commit_trigger(0, &event, 1);
    validate_rule_sequence(expected);
}
*/

TEST_F(event_manager_test, forward_chain_field_not_subscribed)
{
    field_list_t fields;
    fields.insert(s_value);
    subscribe_rule(TestGaia::s_gaia_type, event_type_t::row_update, fields, m_rule9);


    // expect only one update from the value field
    rule_context_sequence_t expected;
    add_context_sequence(expected, TestGaia::s_gaia_type, event_type_t::row_update);

    trigger_event_t event = {event_type_t::row_update, TestGaia::s_gaia_type, 34, &s_value, 1};
    test::commit_trigger(0, &event, 1);
    validate_rule_sequence(expected);
}

/*
TEST_F(event_manager_test, forward_chain_field_commit)
{
    field_list_t fields;
    fields.insert(s_value);
    subscribe_rule(TestGaia::s_gaia_type, event_type_t::row_update, fields, m_rule9);
    fields.clear();

    install_transaction_hooks();

    fields.insert(s_timestamp);
    subscribe_rule(TestGaia::s_gaia_type, event_type_t::row_update, fields, m_rule10);

    subscribe_rule(0, event_type_t::transaction_commit, empty_fields, m_rule3);

    // Expect the following sequence of calls.
    rule_context_sequence_t expected;
    add_context_sequence(expected, TestGaia::s_gaia_type, event_type_t::row_update);
    add_context_sequence(expected, 0, event_type_t::transaction_commit);
    add_context_sequence(expected, TestGaia::s_gaia_type, event_type_t::row_update);

    begin_transaction();
    trigger_event_t events[] = {
        {event_type_t::row_update, TestGaia::s_gaia_type, 34, &s_value, 1},
        {event_type_t::transaction_commit, 0, 0, nullptr, 0}
    };
    test::commit_trigger(0, events, 2, false);
    commit_transaction();
    validate_rule_sequence(expected);

    uninstall_transaction_hooks();
}

TEST_F(event_manager_test, forward_chain_field_rollback)
{
    field_list_t fields;
    fields.insert(s_value);
    subscribe_rule(TestGaia::s_gaia_type, event_type_t::row_update, fields, m_rule9);
    fields.clear();

    install_transaction_hooks();

    fields.insert(s_timestamp);
    subscribe_rule(TestGaia::s_gaia_type, event_type_t::row_update, fields, m_rule10);
    subscribe_rule(0, event_type_t::transaction_rollback, empty_fields, m_rule3);

    // Expect the following sequence of calls.
    rule_context_sequence_t expected;
    add_context_sequence(expected, 0, event_type_t::transaction_rollback);

    begin_transaction();
        trigger_event_t event = {event_type_t::row_update, TestGaia::s_gaia_type, 34, &s_value, 1};
        test::commit_trigger(0, &event, 1, false);
    rollback_transaction();
    validate_rule_sequence(expected);

    uninstall_transaction_hooks();
}
*/

TEST_F(event_manager_test, event_logging_no_subscriptions)
{
    clear_event_log();

    gaia_id_t record = 11;

    // Ensure the event was logged even if it had no subscribers.
    trigger_event_t events[] = {
        {event_type_t::row_update, TestGaia::s_gaia_type, record, &s_last_name, 1},
        {event_type_t::transaction_commit, 0, 0, nullptr, 0}
    };
    test::commit_trigger(0, events, 2);

    gaia::db::begin_transaction();
<<<<<<< HEAD
    auto entry = gaia::event_log::event_log_t::get_first();
    verify_event_log_row(entry, event_type_t::row_update, 
=======
    Event_log entry = Event_log::get_first();
    verify_event_log_row(entry, event_type_t::row_update,
>>>>>>> b9dbb564
        TestGaia::s_gaia_type, record, s_last_name, false);

    entry = entry.get_next();
    verify_event_log_row(entry, event_type_t::transaction_commit,
        0, 0, 0, false);
    gaia::db::commit_transaction();

    EXPECT_EQ(2, clear_event_log());
}

TEST_F(event_manager_test, event_logging_subscriptions)
{
    clear_event_log();
    setup_all_rules();

    gaia_id_t record = 7000;

    // Log events with subscriptions and ensure the table is populated.
    trigger_event_t events[] = {
        {event_type_t::row_update, TestGaia2::s_gaia_type, record, &s_first_name, 1},
        {event_type_t::row_insert, TestGaia2::s_gaia_type, record + 1, nullptr, 0},
        {event_type_t::transaction_begin, 0, 0, nullptr, 0}
    };
    test::commit_trigger(0, events, 3);

    gaia::db::begin_transaction();
<<<<<<< HEAD
    auto entry = gaia::event_log::event_log_t::get_first();
    verify_event_log_row(entry, event_type_t::row_update, 
=======
    Event_log entry = Event_log::get_first();
    verify_event_log_row(entry, event_type_t::row_update,
>>>>>>> b9dbb564
        TestGaia2::s_gaia_type, record, s_first_name, true);

    entry = entry.get_next();
    verify_event_log_row(entry, event_type_t::row_insert,
        TestGaia2::s_gaia_type, record + 1, 0, true);

    entry = entry.get_next();
    verify_event_log_row(entry, event_type_t::transaction_begin, 0, 0, 0, true);

    gaia::db::commit_transaction();
    EXPECT_EQ(3, clear_event_log());
}<|MERGE_RESOLUTION|>--- conflicted
+++ resolved
@@ -10,14 +10,9 @@
 #include "gtest/gtest.h"
 #include "rules.hpp"
 #include "gaia_system.hpp"
-<<<<<<< HEAD
 #include "gaia_event_log.h"
 #include "triggers.hpp"
-#include "db_test_helpers.hpp"
-=======
-#include "event_log_gaia_generated.h"
 #include "db_test_base.hpp"
->>>>>>> b9dbb564
 #include "event_manager_test_helpers.hpp"
 
 using namespace gaia::common;
@@ -426,22 +421,12 @@
 class event_manager_test : public db_test_base_t
 {
 protected:
-<<<<<<< HEAD
-
-    static void SetUpTestSuite() {
-        start_server();
-        // Create the rules engine with no background threads and disable
-        // catalog checking for rule subscriptions.
+    virtual void SetUp() override {
+        db_test_base_t::SetUp();
         event_manager_settings_t settings;
         settings.num_background_threads = 0;
         settings.disable_catalog_checks = true;
         test::initialize_rules_engine(settings);
-=======
-    virtual void SetUp() override {
-        db_test_base_t::SetUp();
-        // Create the rules engine with no background threads.
-        test::initialize_rules_engine(0);
->>>>>>> b9dbb564
     }
 
     virtual void TearDown() override {
@@ -1208,13 +1193,8 @@
     test::commit_trigger(0, events, 2);
 
     gaia::db::begin_transaction();
-<<<<<<< HEAD
     auto entry = gaia::event_log::event_log_t::get_first();
     verify_event_log_row(entry, event_type_t::row_update, 
-=======
-    Event_log entry = Event_log::get_first();
-    verify_event_log_row(entry, event_type_t::row_update,
->>>>>>> b9dbb564
         TestGaia::s_gaia_type, record, s_last_name, false);
 
     entry = entry.get_next();
@@ -1241,13 +1221,8 @@
     test::commit_trigger(0, events, 3);
 
     gaia::db::begin_transaction();
-<<<<<<< HEAD
     auto entry = gaia::event_log::event_log_t::get_first();
     verify_event_log_row(entry, event_type_t::row_update, 
-=======
-    Event_log entry = Event_log::get_first();
-    verify_event_log_row(entry, event_type_t::row_update,
->>>>>>> b9dbb564
         TestGaia2::s_gaia_type, record, s_first_name, true);
 
     entry = entry.get_next();
