/////////////////////////////////////////////
// Copyright (c) Gaia Platform LLC
// All rights reserved.
/////////////////////////////////////////////

#include <iostream>


// Do not include event_manager.hpp to ensure that
// we don't have a dependency on the internal implementation.
#include <unordered_map>

#include "gtest/gtest.h"
#include "rules.hpp"

using namespace std;
using namespace gaia::rules;
using namespace gaia::common;

<<<<<<< HEAD
/**
 * Checkers validate whether the rule was passed the correct context information
 * on invocation.
 */ 
class transaction_context_checker_t
{
public:    
    transaction_context_checker_t()
    {
        reset();
    }

    void set(const transaction_context_t& context)
    {
        set(context.rule_binding.ruleset_name, context.rule_binding.rule_name, 
            context.rule_binding.rule, context.event_type);
    }

    void set(const char* a_ruleset_name,
        const char* a_rule_name,
        gaia_rule_fn a_rule,
        event_type_t a_type)
    {
        ruleset_name = a_ruleset_name;
        rule_name = a_rule_name;
        rule = a_rule;
        type = a_type;
    }

    void validate(
        const char* a_ruleset_name,
        const char* a_rule_name,
        gaia_rule_fn a_rule,
        event_type_t a_type)
    { 
        EXPECT_STREQ(ruleset_name, a_ruleset_name);
        EXPECT_STREQ(rule_name, a_rule_name);
        EXPECT_EQ(rule, a_rule);
        EXPECT_EQ(type, a_type);
    }

    void validate_not_called(event_type_t invalid_type = event_type_t::row_insert)
    {
        EXPECT_STREQ(ruleset_name, nullptr);
        EXPECT_STREQ(rule_name, nullptr);
        EXPECT_EQ(rule, nullptr);
        EXPECT_EQ(type, invalid_type);
    }

    void reset(event_type_t invalid_type = event_type_t::row_insert) 
    {
        ruleset_name = nullptr;
        rule_name = nullptr;
        rule = nullptr;
        // For transaction events, a table event is an illegal type
        // so set it to row_insert unless the parameter is provided
        // by the subclass.  I.e., for the table sub class will
        // pass this in as a transaction event type.
        type = invalid_type;
    }

    // These fields are passed context
    // for both table and transaction events.
    const char* ruleset_name;
    const char* rule_name;
    gaia_rule_fn rule;
    event_type_t type;
};
transaction_context_checker_t g_transaction_checker;

/**
 * The table_context_checker_t adds validation of the gaia_type and gaia_base*
 * that are passed as part of the table context to rule invocations.
 */ 
class table_context_checker_t : public transaction_context_checker_t
{
public:
    table_context_checker_t()
    {
        reset();
    }

    void set(const table_context_t& context)
    {
        transaction_context_checker_t::set(context.rule_binding.ruleset_name, 
            context.rule_binding.rule_name, context.rule_binding.rule, context.event_type);

        gaia_type = context.gaia_type;
        row = context.row;
    }
    void validate(
        const char* a_ruleset_name,
        const char* a_rule_name,
        gaia_rule_fn a_rule,
        event_type_t a_type,
        gaia_type_t a_gaia_type,
        gaia_base* a_row) 
    {
        transaction_context_checker_t::validate(a_ruleset_name, a_rule_name, a_rule, a_type);
        EXPECT_EQ(gaia_type, a_gaia_type);
        EXPECT_EQ(row, a_row);
        reset();
    }

    void validate_not_called()
    {
        transaction_context_checker_t::validate_not_called(event_type_t::transaction_rollback);
        EXPECT_EQ(gaia_type, 0);
        EXPECT_EQ(row, nullptr);
    }

    void reset() 
    {
        // Set the invalid event_type to be a transaction event since that will be invalid
        // for all table contexts.
        transaction_context_checker_t::reset(event_type_t::transaction_rollback);
        gaia_type = 0;
        row = nullptr;
    }

    // Additional data for table context objects over and above
    // context for transaction objects.
    gaia_type_t gaia_type;
    gaia_base* row;
};
table_context_checker_t g_table_checker;

/**
 * Our test object that will serve as the
 * row context sent to table events.
 */ 
class TestGaia : public gaia_base
=======
// Our test row context.
class TestGaia : public gaia_base_t
>>>>>>> 04220407
{
public:
    TestGaia() : data(0) {}

    static const gaia_type_t s_gaia_type;

    // rule will set this
    int32_t data;
};
const gaia_type_t TestGaia::s_gaia_type = 333;

// Only to test gaia type filters on the
// list_subscribed_rules api.
class TestGaia2 : public gaia_base
{
public:
    TestGaia2() : data(0) {}
    static const gaia_type_t s_gaia_type;

    // rule will set this
    int32_t data;
};
const gaia_type_t TestGaia2::s_gaia_type = 444;

/**
 * Transaction events have no row context so we'll use a global
 * variable that the rules bound to transaction events will write to
 * to verify that the rule was executed.
 */ 
int32_t g_tx_data = 0;

/**
 * Applications must provide an implementation for initialize_rules().
 * This function is called on construction of the singleton event
 * manager instance.  If this function is not called then every test
 * will fail below because the condition is checked on TearDown() of
 * ever test case in the test fixture.
 */
 uint32_t g_initialize_rules_called = 0;

 extern "C"
 void initialize_rules()
 {
     ++g_initialize_rules_called;
 }

 /**
 * Following constructs are used to verify the list_subscribed_rules API
 * returns the correct rules based on the filter criteria to the API.  It
 * also is used to do table-driven tests on differetn rule binding configurations.
 */ 
typedef std::unordered_map<string, subscription_t> map_subscriptions_t;
static constexpr char ruleset1_name[] = "Ruleset_1";
static constexpr char ruleset2_name[] = "Ruleset_2";
static constexpr char ruleset3_name[] = "Ruleset_3";
static constexpr char rule1_name[] = "rule1_add_1";
static constexpr char rule2_name[] = "rule2_add_100";
static constexpr char rule3_name[] = "rule3_add_1000";
static constexpr char rule4_name[] = "rule4_add_10000";
static constexpr char rule5_name[] = "rule5_add_100000";
static constexpr char rule6_name[] = "rule6_add_1000000";
static constexpr char rule7_name[] = "rule7_add_10000000";
static constexpr char rule8_name[] = "rule8_add_100000000";
 
/**
 * Table Rule functions.
 * 
 * Make sure the rule operations are commutative since we don't guarantee
 * the order that rules are fired.  Table rules write to the passed in "row"
 * data.
 */
const int32_t rule1_adder = 1;
void rule1_add_1(const context_base_t* context)
{
    const table_context_t* t = static_cast<const table_context_t*>(context);
    TestGaia * row = static_cast<TestGaia *>(t->row);

    // write date into the class
    row->data += rule1_adder;
    // record the context that was passed to this rule
    g_table_checker.set(*t);
}

const int32_t rule2_adder = 100;
void rule2_add_100(const context_base_t* context)
{
    const table_context_t* t = static_cast<const table_context_t*>(context);
    TestGaia * row = static_cast<TestGaia *>(t->row);
    row->data += rule2_adder;
    // record the context that was passed to this rule
    g_table_checker.set(*t);
}

/**
 * Transaction Rule functions
 * 
 * Make sure the rule operations are commutative since we don't guarantee
 * the order that rules are fired.  Transaction rules don't have any
 * associated context so they write to a global variable.
 */
const int32_t rule3_adder = 1000;
void rule3_add_1000(const context_base_t* context)
{
    const transaction_context_t* t = static_cast<const transaction_context_t*>(context);
    g_tx_data += rule3_adder;
    g_transaction_checker.set(*t);
}

const int32_t rule4_adder = 10000;
void rule4_add_10000(const context_base_t* context)
{
    const transaction_context_t* t = static_cast<const transaction_context_t*>(context);
    g_tx_data += rule4_adder;
    g_transaction_checker.set(*t);
}

/**
 * Setup for forward chaining Rule functions.  Separated from above tests
 * to increase clarity.  Forward chaining is a feature
 * that allows a rule to do an action that results in the
 * firing of another rule.  In Q1 we only allow forward
 * chaining to different events and prevent recursion (either
 * immediate or in a cycle).
 */

bool is_rule_subscribed(
    const char* ruleset_filter, 
    const gaia_type_t gaia_type, 
    const event_type_t event_type)
{
    list_subscriptions_t subscriptions;
    gaia_type_t gaia_type_filter = gaia_type;
    event_type_t event_type_filter = event_type;

    list_subscribed_rules(ruleset_filter, &gaia_type_filter, &event_type_filter, subscriptions);

    return (subscriptions.size() == 1);
}

/**
 * Cheater variable to ensure our reentrancy logic
 * correctly deals with cycles.
 */
bool g_forward_chain_cycle = false;
const int32_t rule5_adder = 100000;
const int32_t rule6_adder = 1000000;
const int32_t rule7_adder = 10000000;
const int32_t rule8_adder = 100000000;

/**
 * Rule 5 handles an TestGaia::update event
 * Attempts to forward chain to TestGaia::update (disallowed: same gaia_type and event_type)
 * [Rule 6] Forward chains to TestGaia2::update (allowed: different gaia_type)
 * [Rule 7] Forward chains to TestGaia::insert (allowed: different event_type)
 */
void rule5_add_100000(const context_base_t* context)
{
    const table_context_t* t = static_cast<const table_context_t*>(context);
    TestGaia * row = static_cast<TestGaia *>(t->row);
    row->data += rule5_adder;
    g_table_checker.set(*t);

    // Verify this rule is bound to the correct type and event.
    EXPECT_EQ(TestGaia::s_gaia_type, t->gaia_type);
    EXPECT_EQ(event_type_t::row_update, t->event_type);

    // Disallow reentrant event call.
    EXPECT_EQ(false, log_table_event(row, t->gaia_type, t->event_type, event_mode_t::immediate));

    // Allow event call on different gaia_type.
    TestGaia2 obj2;
    int32_t expected_value = obj2.data + rule6_adder;
    bool expect_rule_fired = is_rule_subscribed(ruleset3_name, TestGaia2::s_gaia_type, t->event_type);    
    EXPECT_EQ(expect_rule_fired, log_table_event(&obj2, TestGaia2::s_gaia_type, t->event_type, event_mode_t::immediate));
    if (expect_rule_fired)
    {
        EXPECT_EQ(obj2.data, expected_value);
    }

    // Allow event call on different event_type.
    expected_value = row->data + rule7_adder;
    expect_rule_fired = is_rule_subscribed(ruleset3_name, TestGaia::s_gaia_type, event_type_t::row_insert);    
    EXPECT_EQ(expect_rule_fired, log_table_event(row, TestGaia::s_gaia_type, event_type_t::row_insert, event_mode_t::immediate));
    if (expect_rule_fired)
    {
        EXPECT_EQ(row->data, expected_value);
    }
}

/**
 * Rule 6 handles TestGaia2::update
 * [Rule 8] Forward chains to Transaction::commit event (allowed: different event class)
 */ 
void rule6_add_1000000(const context_base_t* context)
{
    const table_context_t* t = static_cast<const table_context_t*>(context);
    TestGaia2 * row = static_cast<TestGaia2 *>(t->row);
    row->data += rule6_adder;
    g_table_checker.set(*t);

    // Verify this rule is bound to the correct type and event.
    EXPECT_EQ(TestGaia2::s_gaia_type, t->gaia_type);
    EXPECT_EQ(event_type_t::row_update, t->event_type);

    // Allow different event class (transaction event, not table event)
    EXPECT_EQ(true, log_transaction_event(event_type_t::transaction_commit, event_mode_t::immediate));
}

/**
 * Rule 7 handles TestGaia::insert
 */
void rule7_add_10000000(const context_base_t* context)
{
    const table_context_t* t = static_cast<const table_context_t*>(context);
    TestGaia * row = static_cast<TestGaia *>(t->row);
    row->data += rule7_adder;
    g_table_checker.set(*t);

    // Verify this rule is bound to the correct type and event.
    EXPECT_EQ(TestGaia::s_gaia_type, t->gaia_type);
    EXPECT_EQ(event_type_t::row_insert, t->event_type);
}

/**
 * Rule 8 handles Transaction::commit
 * Attempts to forward chain to 
 * [Rule 5] TestGaia::Update 
 * 
 * Disallowed if following forward chain exists:
 * [Rule 5] TestGaia::Update -> 
 * [Rule 6] TestGaia2::Update -> 
 * [Rule 8] Transaction::Commit -> 
 * [Rule 5] TestGaia::Update
 * 
 * Allowed otherwise (TestGaia::Update event not in the call
 * hierarchy).
 */
void rule8_add_100000000(const context_base_t* context)
{
    const transaction_context_t* t = static_cast<const transaction_context_t*>(context);
    g_tx_data += rule8_adder;
    g_transaction_checker.set(*t);

    // Verify this rule is bound to the correct event.
    EXPECT_EQ(event_type_t::transaction_commit, t->event_type);

    TestGaia row;

    // We expect the rule to be fired only if it is subscribed
    // and we are not in a forward chain cycle.
    bool expect_rule_fired = is_rule_subscribed(ruleset3_name, TestGaia::s_gaia_type, event_type_t::row_update);
    if (g_forward_chain_cycle)
    {
        expect_rule_fired = false;
    }
    EXPECT_EQ(expect_rule_fired, log_table_event(&row, TestGaia::s_gaia_type, event_type_t::row_update, event_mode_t::immediate));
}

/**
 * This type enables subscription_t as well as rule_binding_t
 * to be built off of it.  It is used to provide expected results
 * to validation functions of the test fixture and enable a table
 * driven testing approach.
 */ 
struct rule_decl_t{
    subscription_t sub;
    gaia_rule_fn fn;
};


/**
 * Setup rule bindings as follows:
 * 
 * <TestGaia Object Type>
 * row_delete: rule1, rule2
 * row_insert: rule2
 * row_update: rule1
 *        
 * <TestGaia2 Object Type>
 * col_change: rule1, rule2
 * row_insert: rule3, rule4
 *
 * transaction_begin: rule3
 * transaction_commit: rule3, rule4
 * transaction_rollback: rule3, rule4
 */ 
static constexpr rule_decl_t s_rule_decl[] = {
    {{ruleset1_name, rule1_name, TestGaia::s_gaia_type, event_type_t::row_delete}, rule1_add_1},
    {{ruleset1_name, rule2_name, TestGaia::s_gaia_type, event_type_t::row_delete}, rule2_add_100},
    {{ruleset1_name, rule2_name, TestGaia::s_gaia_type, event_type_t::row_insert}, rule2_add_100},
    {{ruleset1_name, rule1_name, TestGaia::s_gaia_type, event_type_t::row_update}, rule1_add_1},
    {{ruleset2_name, rule3_name, TestGaia2::s_gaia_type, event_type_t::row_insert}, rule3_add_1000},
    {{ruleset2_name, rule4_name, TestGaia2::s_gaia_type, event_type_t::row_insert}, rule4_add_10000},
    {{ruleset1_name, rule1_name, TestGaia2::s_gaia_type, event_type_t::col_change}, rule1_add_1},
    {{ruleset1_name, rule2_name, TestGaia2::s_gaia_type, event_type_t::col_change}, rule2_add_100},
    {{ruleset2_name, rule3_name, 0, event_type_t::transaction_begin}, rule3_add_1000},
    {{ruleset2_name, rule3_name, 0, event_type_t::transaction_commit}, rule3_add_1000},
    {{ruleset2_name, rule4_name, 0, event_type_t::transaction_commit}, rule4_add_10000},
    {{ruleset2_name, rule3_name, 0, event_type_t::transaction_rollback}, rule3_add_1000},
    {{ruleset2_name, rule4_name, 0, event_type_t::transaction_rollback}, rule4_add_10000}
};
static constexpr int s_rule_decl_len = sizeof(s_rule_decl)/sizeof(s_rule_decl[0]);


/**
 * Google test fixture object.  This class is used by each
 * test case below.  SetUp() is called before each test is run
 * and TearDown() is called after each test case is done.
 */
class event_manager_test : public ::testing::Test
{
protected:
    virtual void SetUp()
    {
        m_row.data = c_initial;
        g_tx_data = c_initial;
    }

    virtual void TearDown()
    {
        unsubscribe_rules();
        g_table_checker.reset();
        g_transaction_checker.reset();

        // This expectation verifies that the caller provided
        // initialize_rules function was called exactly once by
        // the event_manager_t singleton.
        EXPECT_EQ(1, g_initialize_rules_called);
    }

    void validate_table_rule(
        int32_t value,
        const char* ruleset_name,
        const char* rule_name,
        gaia_rule_fn rule,
        event_type_t type,
        gaia_type_t gaia_type,
        gaia_base* row) 

    {
        EXPECT_EQ(m_row.data, value);
        g_table_checker.validate(ruleset_name, rule_name, rule, type, gaia_type, row);
    }

    void validate_table_rule_not_called()
    {
        EXPECT_EQ(m_row.data, c_initial);
        g_table_checker.validate_not_called();
    }

    // transaction rule validator (note no gaia_type or row)
    void validate_transaction_rule(
        int32_t value,
        const char* ruleset_name,
        const char* rule_name,
        gaia_rule_fn rule,
        event_type_t type) 
    {
        EXPECT_EQ(g_tx_data, value);
        g_transaction_checker.validate(ruleset_name, rule_name, rule, type);
    }

    map_subscriptions_t get_expected_subscriptions(
        const char* ruleset_filter,
        const gaia_type_t* gaia_type_filter,
        const event_type_t* event_type_filter)
    {
        map_subscriptions_t expected_subscriptions;

        for (int i = 0; i < s_rule_decl_len; ++i) 
        {
            const rule_decl_t& decl = s_rule_decl[i];
            if (ruleset_filter) {
                if (0 != strcmp(ruleset_filter, decl.sub.ruleset_name)) {
                    continue;
                }
            }

            if (gaia_type_filter) {
                if (*gaia_type_filter != decl.sub.gaia_type) {
                    continue;
                }
            }

            if (event_type_filter) {
                if (*event_type_filter != decl.sub.type) {
                    continue;
                }
            }

            expected_subscriptions.insert(pair<string, subscription_t>(
                make_subscription_key(decl.sub),
                {decl.sub.ruleset_name, decl.sub.rule_name, 
                decl.sub.gaia_type, decl.sub.type}));
        }

        return expected_subscriptions;
    }

    std::string make_subscription_key(const subscription_t& sub)
    {
        string key = sub.ruleset_name;
        key.append(sub.rule_name);
        key.append(to_string(sub.gaia_type));
        key.append(to_string((int)sub.type));
        return key;
    }

    void validate_transaction_rule_not_called()
    {
        EXPECT_EQ(g_tx_data, c_initial);
        g_transaction_checker.validate_not_called();
    }

    void validate_rule_list(const list_subscriptions_t& subscriptions, 
        const map_subscriptions_t& expected_subscriptions)
    {
        EXPECT_EQ(subscriptions.size(), expected_subscriptions.size());

        for(auto sub_it = subscriptions.begin(); sub_it != subscriptions.end(); ++sub_it)
        {
            // make a key,
            // verify it's found in the map
            string key = make_subscription_key(**sub_it);
            auto map_it = expected_subscriptions.find(key);
            EXPECT_FALSE(map_it == expected_subscriptions.end());
            assert_lists_are_equal(**sub_it, map_it->second);
        }
    }

    void assert_lists_are_equal(const subscription_t& a, const subscription_t& b)
    {
        EXPECT_STREQ(a.ruleset_name, b.ruleset_name);
        EXPECT_STREQ(a.ruleset_name, b.ruleset_name);
        EXPECT_EQ(a.gaia_type, b.gaia_type);
        EXPECT_EQ(a.type, b.type);
    }

    void setup_all_rules()
    {
        for (int i=0; i < s_rule_decl_len; ++i)
        {
            const rule_decl_t& decl = s_rule_decl[i];
            rule_binding_t binding;
            binding.ruleset_name = decl.sub.ruleset_name;
            binding.rule_name = decl.sub.rule_name;
            binding.rule = decl.fn;

            event_type_t event = decl.sub.type;
            gaia_type_t gaia_type = decl.sub.gaia_type;

            // only table subscriptions have a gaia_type
            if (gaia_type) 
            {
                subscribe_table_rule(gaia_type, event, binding);
            }
            else 
            {
                subscribe_transaction_rule(event, binding);
            }
        }
    }

    // For debugging only; don't clutter up test output.
    void dump_rules(const list_subscriptions_t& subscriptions)
    {
        static const char* s_event_name[] = {
            "transaction_begin",
            "transaction_commit",
            "tranasction_rollback",
            "col_change",
            "row_update",
            "row_insert",
            "row_delete"
        };

        for(auto sub_it = subscriptions.begin(); sub_it != subscriptions.end(); ++sub_it)
        {
            printf("%s::%s, %lu, %s\n",(*sub_it)->ruleset_name, (*sub_it)->rule_name, (*sub_it)->gaia_type, 
                s_event_name[(int)(*sub_it)->type]);
        }
    }

    // Table context has data within the Gaia "object".
    TestGaia m_row;
    const int32_t c_initial = 20;

    // Rule bindings for use in the test.
    rule_binding_t m_rule1{ruleset1_name, rule1_name, rule1_add_1};
    rule_binding_t m_rule2{ruleset1_name, rule2_name, rule2_add_100};
    rule_binding_t m_rule3{ruleset2_name, rule3_name, rule3_add_1000};
    rule_binding_t m_rule4{ruleset2_name, rule4_name, rule4_add_10000};
    rule_binding_t m_rule5{ruleset3_name, rule5_name, rule5_add_100000};
    rule_binding_t m_rule6{ruleset3_name, rule6_name, rule6_add_1000000};
    rule_binding_t m_rule7{ruleset3_name, rule7_name, rule7_add_10000000};
    rule_binding_t m_rule8{ruleset3_name, rule8_name, rule8_add_100000000};
};

TEST_F(event_manager_test, log_event_mode_not_supported) 
{
    // For Q1, only support immediate mode events.
    EXPECT_THROW(log_transaction_event(event_type_t::transaction_commit, event_mode_t::deferred), mode_not_supported);
    EXPECT_THROW(log_table_event(nullptr, TestGaia2::s_gaia_type, event_type_t::transaction_rollback, event_mode_t::deferred), mode_not_supported);
}

TEST_F(event_manager_test, invalid_event_type) 
{
    EXPECT_THROW(log_transaction_event(event_type_t::row_insert, event_mode_t::immediate), invalid_event_type);
    EXPECT_THROW(log_table_event(nullptr, TestGaia2::s_gaia_type, event_type_t::transaction_rollback, event_mode_t::immediate), invalid_event_type);
}

TEST_F(event_manager_test, log_event_no_rules) 
{
    EXPECT_EQ(false, log_table_event(&m_row, TestGaia::s_gaia_type, event_type_t::col_change, event_mode_t::immediate));
    validate_table_rule_not_called();
}

TEST_F(event_manager_test, log_table_event_single_event_single_rule) {
    int32_t expected_value = m_row.data + rule1_adder;

    // Subscribe to update.
    subscribe_table_rule(TestGaia::s_gaia_type, event_type_t::row_update, m_rule1);

    // Log insert; verify the rule was not fired because it is bound to update, not insert.
    EXPECT_EQ(false, log_table_event(&m_row, TestGaia::s_gaia_type, event_type_t::row_insert, event_mode_t::immediate));
    validate_table_rule_not_called();

    // Log update
    EXPECT_EQ(true, log_table_event(&m_row, TestGaia::s_gaia_type, event_type_t::row_update, event_mode_t::immediate));
    validate_table_rule(expected_value, ruleset1_name, rule1_name, rule1_add_1, event_type_t::row_update, TestGaia::s_gaia_type, &m_row);
}

TEST_F(event_manager_test, log_table_event_single_rule_multi_event) 
{
    int32_t expected_value = m_row.data;

    // Bind same rule to update and insert
    subscribe_table_rule(TestGaia::s_gaia_type, event_type_t::row_update, m_rule1);
    subscribe_table_rule(TestGaia::s_gaia_type, event_type_t::row_insert, m_rule1);

    // Log delete; verify no rules fired.
    EXPECT_EQ(false, log_table_event(&m_row, TestGaia::s_gaia_type, event_type_t::row_delete, event_mode_t::immediate));
    validate_table_rule_not_called();
    
    // Log update followed by insert and verify the rule gets called twice.
    expected_value += rule1_adder;
    EXPECT_EQ(true, log_table_event(&m_row, TestGaia::s_gaia_type, event_type_t::row_update, event_mode_t::immediate));
    validate_table_rule(expected_value, ruleset1_name, rule1_name, rule1_add_1, event_type_t::row_update, TestGaia::s_gaia_type, &m_row);

    expected_value += rule1_adder;
    EXPECT_EQ(true, log_table_event(&m_row, TestGaia::s_gaia_type, event_type_t::row_insert, event_mode_t::immediate));
    validate_table_rule(expected_value, ruleset1_name, rule1_name, rule1_add_1, event_type_t::row_insert, TestGaia::s_gaia_type, &m_row);
}

TEST_F(event_manager_test, log_transaction_event_single_rule_multi_event) 
{
    int32_t expected_value = m_row.data;

    // Bind same rule to commit and rollback.
    subscribe_transaction_rule(event_type_t::transaction_commit, m_rule4);
    subscribe_transaction_rule(event_type_t::transaction_rollback, m_rule4);
    
    // Log begin; verify no rules fired.
    EXPECT_EQ(false, log_transaction_event(event_type_t::transaction_begin, event_mode_t::immediate));
    validate_transaction_rule_not_called();
    
    // Log commit and update; verify rule gets called twice.
    expected_value += rule4_adder;
    EXPECT_EQ(true, log_transaction_event(event_type_t::transaction_commit, event_mode_t::immediate));
    validate_transaction_rule(expected_value, ruleset2_name, rule4_name, rule4_add_10000, event_type_t::transaction_commit);

    expected_value += rule4_adder;
    EXPECT_EQ(true, log_transaction_event(event_type_t::transaction_rollback, event_mode_t::immediate));
    validate_transaction_rule(expected_value, ruleset2_name, rule4_name, rule4_add_10000, event_type_t::transaction_rollback);
}

TEST_F(event_manager_test, log_table_event_multi_rule_single_event) 
{
    // Bind two rules to the same event.
    subscribe_table_rule(TestGaia::s_gaia_type, event_type_t::row_delete, m_rule1);
    subscribe_table_rule(TestGaia::s_gaia_type, event_type_t::row_delete, m_rule2);

    // Log a col_change event.  Verify no rules fired.
    EXPECT_EQ(false, log_table_event(&m_row, TestGaia::s_gaia_type, event_type_t::col_change, event_mode_t::immediate));
    validate_table_rule_not_called();

    // Verify logging a delete event fires both rules.
    int32_t expected_value = m_row.data + (rule1_adder + rule2_adder);
    EXPECT_EQ(true, log_table_event(&m_row, TestGaia::s_gaia_type, event_type_t::row_delete, event_mode_t::immediate));
    EXPECT_EQ(m_row.data, expected_value);
}

TEST_F(event_manager_test, log_event_multi_rule_multi_event) 
{
    // See comment on definition of s_rule_decl for which
    // events are setup.
    setup_all_rules();

    // Be super paranoid and ensure we aren't calling the rule function on subscription.
    validate_table_rule_not_called();
    validate_transaction_rule_not_called();

    // Log event for TestGaia::col_change.
    EXPECT_EQ(false, log_table_event(&m_row, TestGaia::s_gaia_type, event_type_t::col_change, event_mode_t::immediate));
    validate_table_rule_not_called();

    // Log event TestGaia::delete to invoke rule1 and rule2.
    int32_t expected_value = m_row.data + (rule1_adder + rule2_adder);
    EXPECT_EQ(true, log_table_event(&m_row, TestGaia::s_gaia_type, event_type_t::row_delete, event_mode_t::immediate));
    EXPECT_EQ(m_row.data, expected_value);

    // Unsubscribe rule1 from delete now; log delete; verify only rule2 gets fired.
    expected_value += rule2_adder;
    EXPECT_EQ(true, unsubscribe_table_rule(TestGaia::s_gaia_type, event_type_t::row_delete, m_rule1));
    EXPECT_EQ(true, log_table_event(&m_row, TestGaia::s_gaia_type, event_type_t::row_delete, event_mode_t::immediate));
    validate_table_rule(expected_value, ruleset1_name, rule2_name, rule2_add_100, event_type_t::row_delete, TestGaia::s_gaia_type, &m_row);

    // Insert should invoke rule2.
    expected_value += rule2_adder;
    EXPECT_EQ(true, log_table_event(&m_row, TestGaia::s_gaia_type, event_type_t::row_insert, event_mode_t::immediate));
    validate_table_rule(expected_value, ruleset1_name, rule2_name, rule2_add_100, event_type_t::row_insert, TestGaia::s_gaia_type, &m_row);

    // Update should invoke rule1.
    expected_value += rule1_adder;
    EXPECT_EQ(true, log_table_event(&m_row, TestGaia::s_gaia_type, event_type_t::row_update, event_mode_t::immediate));
    validate_table_rule(expected_value, ruleset1_name, rule1_name, rule1_add_1, event_type_t::row_update, TestGaia::s_gaia_type, &m_row);

    // Rollback should invoke rule3, rule4.
    int32_t expected_tx_value = g_tx_data + (rule3_adder + rule4_adder);
    EXPECT_EQ(true, log_transaction_event(event_type_t::transaction_rollback, event_mode_t::immediate));
    EXPECT_EQ(g_tx_data, expected_tx_value);

    // Begin should invoke rule3 only.
    expected_tx_value += rule3_adder;
    EXPECT_EQ(true, log_transaction_event(event_type_t::transaction_begin, event_mode_t::immediate));
    validate_transaction_rule(expected_tx_value, ruleset2_name, rule3_name, rule3_add_1000, event_type_t::transaction_begin);
   
    // commit should invoke rule3, rule4
    expected_tx_value += (rule3_adder + rule4_adder);
    EXPECT_EQ(true, log_transaction_event(event_type_t::transaction_commit, event_mode_t::immediate));
    EXPECT_EQ(g_tx_data, expected_tx_value);
}

TEST_F(event_manager_test, subscribe_table_rule_invalid_event) 
{
    rule_binding_t rb;
    rb.ruleset_name = ruleset1_name;
    rb.rule = rule1_add_1;
    rb.rule_name = rule1_name;

    EXPECT_THROW(subscribe_table_rule(TestGaia::s_gaia_type, event_type_t::transaction_begin, rb), invalid_event_type);
    EXPECT_THROW(subscribe_table_rule(TestGaia::s_gaia_type, event_type_t::transaction_commit, rb), invalid_event_type);
    EXPECT_THROW(subscribe_table_rule(TestGaia::s_gaia_type, event_type_t::transaction_rollback, rb), invalid_event_type);
}

TEST_F(event_manager_test, subscribe_transaction_rule_invalid_event) 
{
    rule_binding_t rb;
    rb.ruleset_name = ruleset2_name;
    rb.rule = rule3_add_1000;
    rb.rule_name = rule3_name;

    EXPECT_THROW(subscribe_transaction_rule(event_type_t::col_change, rb), invalid_event_type);
    EXPECT_THROW(subscribe_transaction_rule(event_type_t::row_insert, rb), invalid_event_type);
    EXPECT_THROW(subscribe_transaction_rule(event_type_t::row_update, rb), invalid_event_type);
    EXPECT_THROW(subscribe_transaction_rule(event_type_t::row_delete, rb), invalid_event_type);
}


TEST_F(event_manager_test, unsubscribe_table_rule_invalid_event) 
{
    rule_binding_t rb;
    rb.ruleset_name = ruleset1_name;
    rb.rule = rule1_add_1;
    rb.rule_name = rule1_name;

    EXPECT_THROW(unsubscribe_table_rule(TestGaia::s_gaia_type, event_type_t::transaction_begin, rb), invalid_event_type);
    EXPECT_THROW(unsubscribe_table_rule(TestGaia::s_gaia_type, event_type_t::transaction_commit, rb), invalid_event_type);
    EXPECT_THROW(unsubscribe_table_rule(TestGaia::s_gaia_type, event_type_t::transaction_rollback, rb), invalid_event_type);
}

TEST_F(event_manager_test, subscribe_table_rule_invalid_rule_binding) 
{
    rule_binding_t rb;

    // Empty binding.
    EXPECT_THROW(subscribe_table_rule(TestGaia::s_gaia_type, event_type_t::row_insert, rb), invalid_rule_binding);

    // No rule_name or rule set.
    rb.ruleset_name = ruleset1_name;
    EXPECT_THROW(subscribe_table_rule(TestGaia::s_gaia_type, event_type_t::row_update, rb), invalid_rule_binding);

    // No rule set.
    rb.rule_name = rule1_name;
    EXPECT_THROW(subscribe_table_rule(TestGaia::s_gaia_type, event_type_t::row_update, rb), invalid_rule_binding);
}


TEST_F(event_manager_test, unsubscribe_table_rule_invalid_rule_binding) 
{
    rule_binding_t rb;

    // Empty binding
    EXPECT_THROW(unsubscribe_table_rule(TestGaia::s_gaia_type, event_type_t::row_delete, rb), invalid_rule_binding);

    // No rule_name or rule set.
    rb.ruleset_name = ruleset1_name;
    EXPECT_THROW(unsubscribe_table_rule(TestGaia::s_gaia_type, event_type_t::row_delete, rb), invalid_rule_binding);

    // No rule set.
    rb.rule_name = rule1_name;
    EXPECT_THROW(unsubscribe_table_rule(TestGaia::s_gaia_type, event_type_t::row_delete, rb), invalid_rule_binding);
}

TEST_F(event_manager_test, unsubscribe_transaction_rule_invalid_rule_binding) 
{
    rule_binding_t rb;

    // Empty binding
    EXPECT_THROW(unsubscribe_transaction_rule(event_type_t::transaction_begin, rb), invalid_rule_binding);

    // No rule or rule name set.
    rb.ruleset_name = ruleset2_name;
    EXPECT_THROW(unsubscribe_transaction_rule(event_type_t::transaction_begin, rb),invalid_rule_binding);

    // No rule.
    rb.rule_name = rule4_name;
    EXPECT_THROW(unsubscribe_transaction_rule(event_type_t::transaction_begin, rb), invalid_rule_binding);
}

TEST_F(event_manager_test, unsubscribe_table_rule_duplicate_rule) 
{
    rule_binding_t rb;
    rb.ruleset_name = ruleset1_name;
    rb.rule = rule1_add_1;
    rb.rule_name = rule1_name;

    subscribe_table_rule(TestGaia::s_gaia_type, event_type_t::row_insert, rb);
    EXPECT_THROW(subscribe_table_rule(TestGaia::s_gaia_type, event_type_t::row_insert, rb), duplicate_rule);

    // Another case of duplicate rule is if we try to bind
    // the same ruleset_name and rule_name to a different rule.
    // Bind to a different event so that it would have been legal
    // if we didn't check for this condition
    rb.rule = rule2_add_100;
    EXPECT_THROW(subscribe_table_rule(TestGaia::s_gaia_type, event_type_t::row_delete, rb), duplicate_rule);
}

TEST_F(event_manager_test, unsubscribe_table_rule_rule_not_found) 
{
    rule_binding_t rb;
    rb.ruleset_name = ruleset1_name;
    rb.rule_name = rule1_name;
    rb.rule = rule1_add_1;
    
    // Rule not there at all with no rules subscribed.
    EXPECT_EQ(false, unsubscribe_table_rule(TestGaia::s_gaia_type, event_type_t::row_update, rb));

    // Subscribe a valid rule.
    subscribe_table_rule(TestGaia::s_gaia_type, event_type_t::row_update, rb);

    // Try to remove the rule from the other table events that we didn't register the rule on.
    EXPECT_EQ(false, unsubscribe_table_rule(TestGaia::s_gaia_type, event_type_t::row_insert, rb));
    EXPECT_EQ(false, unsubscribe_table_rule(TestGaia::s_gaia_type, event_type_t::row_delete, rb));
    EXPECT_EQ(false, unsubscribe_table_rule(TestGaia::s_gaia_type, event_type_t::col_change, rb));

    // Try to remove the rule from a type that we didn't register the rule on
    EXPECT_EQ(false, unsubscribe_table_rule(TestGaia2::s_gaia_type, event_type_t::row_update, rb));

    // With valid rule registered, now ensure that the rule is not found if we change the rule name
    rb.rule_name = rule2_name;
    rb.rule = rule2_add_100;
    EXPECT_EQ(false, unsubscribe_table_rule(TestGaia::s_gaia_type, event_type_t::row_update, rb));

    // Ensure we don't find the rule if we change the ruleset_name
    rb.ruleset_name = ruleset2_name;
    rb.rule_name = rule1_name;
    rb.rule = rule1_add_1;
    EXPECT_EQ(false, unsubscribe_table_rule(TestGaia::s_gaia_type, event_type_t::row_update, rb));
}

TEST_F(event_manager_test, subscribe_transaction_rule_duplicate_rule) 
{
    rule_binding_t rb;
    rb.ruleset_name = ruleset2_name;
    rb.rule = rule4_add_10000;
    rb.rule_name = "rule4_add_1000";

    subscribe_transaction_rule(event_type_t::transaction_commit, rb);
    EXPECT_THROW(subscribe_transaction_rule(event_type_t::transaction_commit, rb), duplicate_rule);
    
    // Another case of duplicate rule is if we try to bind
    // the same ruleset_name and rule_name to a different rule.
    // Bind to a different event so that it would have been legal
    // if we didn't check for this condition
    rb.rule = rule3_add_1000;
    EXPECT_THROW(subscribe_transaction_rule(event_type_t::transaction_begin, rb), duplicate_rule);
}


TEST_F(event_manager_test, list_rules_none) 
{
    list_subscriptions_t rules;

    // Verify that the list_subscribed_rules api clears the subscription list the caller
    // passes in.
    rules.push_back(unique_ptr<subscription_t>(new subscription_t({"a", "b", 0, event_type_t::row_update})));
    EXPECT_EQ(1, rules.size());

    list_subscribed_rules(nullptr, nullptr, nullptr, rules);
    EXPECT_EQ(0, rules.size());
}

TEST_F(event_manager_test, list_rules_no_filters) 
{
    list_subscriptions_t rules;
    setup_all_rules();

    list_subscribed_rules(nullptr, nullptr, nullptr, rules);
    validate_rule_list(rules, get_expected_subscriptions(nullptr, nullptr, nullptr));
}

TEST_F(event_manager_test, list_rules_ruleset_filter) 
{
    list_subscriptions_t rules;
    setup_all_rules();

    const char* ruleset_filter = ruleset1_name;
    list_subscribed_rules(ruleset_filter, nullptr, nullptr, rules);
    validate_rule_list(rules, get_expected_subscriptions(ruleset_filter, nullptr, nullptr));

    ruleset_filter = ruleset2_name;
    list_subscribed_rules(ruleset_filter, nullptr, nullptr, rules);
    validate_rule_list(rules, get_expected_subscriptions(ruleset_filter, nullptr, nullptr));
}

TEST_F(event_manager_test, list_rules_event_type_filter) 
{
    list_subscriptions_t rules;
    setup_all_rules();

    event_type_t event_filter = event_type_t::transaction_begin;
    list_subscribed_rules(nullptr, nullptr, &event_filter, rules);
    validate_rule_list(rules, get_expected_subscriptions(nullptr, nullptr, &event_filter));

    event_filter = event_type_t::row_insert;
    list_subscribed_rules(nullptr, nullptr, &event_filter, rules);
    validate_rule_list(rules, get_expected_subscriptions(nullptr, nullptr, &event_filter));
}

TEST_F(event_manager_test, list_rules_gaia_type_filter) 
{
    list_subscriptions_t rules;
    setup_all_rules();

    gaia_type_t gaia_type_filter = TestGaia2::s_gaia_type;
    list_subscribed_rules(nullptr, &gaia_type_filter, nullptr, rules);
    validate_rule_list(rules, get_expected_subscriptions(
        nullptr, &gaia_type_filter, nullptr));

    gaia_type_filter = TestGaia::s_gaia_type;
    list_subscribed_rules(nullptr, &gaia_type_filter, nullptr, rules);
    validate_rule_list(rules, get_expected_subscriptions(
        nullptr, &gaia_type_filter, nullptr));
}

TEST_F(event_manager_test, list_rules_all_filters) 
{
    list_subscriptions_t rules;
    setup_all_rules();

    const char* ruleset_filter = ruleset1_name;
    gaia_type_t gaia_type_filter = TestGaia::s_gaia_type;
    event_type_t event_filter = event_type_t::row_delete;
    list_subscribed_rules(ruleset_filter, &gaia_type_filter, &event_filter, rules);
    validate_rule_list(rules, get_expected_subscriptions(ruleset_filter, 
        &gaia_type_filter, &event_filter));

    ruleset_filter = ruleset2_name;
    event_filter = event_type_t::col_change;
    gaia_type_filter = TestGaia2::s_gaia_type;
    list_subscribed_rules(ruleset_filter, &gaia_type_filter, &event_filter, rules);
    validate_rule_list(rules, get_expected_subscriptions(ruleset_filter, 
        &gaia_type_filter, &event_filter));
}

TEST_F(event_manager_test, forward_chain_not_subscribed)
{
    subscribe_transaction_rule(event_type_t::transaction_commit, m_rule8);

    int32_t expected_value = g_tx_data + rule8_adder;
    EXPECT_EQ(true, log_transaction_event(event_type_t::transaction_commit, event_mode_t::immediate));
    validate_transaction_rule(expected_value, ruleset3_name, rule8_name, rule8_add_100000000, event_type_t::transaction_commit);
}

TEST_F(event_manager_test, forward_chain_transaction_table)
{
    subscribe_transaction_rule(event_type_t::transaction_commit, m_rule8);
    subscribe_table_rule(TestGaia::s_gaia_type, event_type_t::row_update, m_rule5);

    int32_t expected_value = g_tx_data + rule8_adder;
    EXPECT_EQ(true, log_transaction_event(event_type_t::transaction_commit, event_mode_t::immediate));
    validate_transaction_rule(expected_value, ruleset3_name, rule8_name, rule8_add_100000000, event_type_t::transaction_commit);
}

TEST_F(event_manager_test, forward_chain_table_transaction)
{
    subscribe_table_rule(TestGaia2::s_gaia_type, event_type_t::row_update, m_rule6);
    subscribe_transaction_rule(event_type_t::transaction_commit, m_rule8);
    
    int32_t expected_table_value = m_row.data + rule6_adder;
    int32_t expected_transaction_value = g_tx_data + rule8_adder;

    // Because of forward chaining, we expect the table event
    // and the transaction event to be called even though
    // we only logged the table event here.
    EXPECT_EQ(true, log_table_event(&m_row, TestGaia2::s_gaia_type, event_type_t::row_update, event_mode_t::immediate));

    validate_table_rule(expected_table_value, 
        ruleset3_name, rule6_name, rule6_add_1000000, event_type_t::row_update, TestGaia2::s_gaia_type, &m_row);
    validate_transaction_rule(expected_transaction_value, 
        ruleset3_name, rule8_name, rule8_add_100000000, event_type_t::transaction_commit);
}

TEST_F(event_manager_test, forward_chain_disallow_reentrant)
{
    // See section where rules are defined for the rule heirarchy.
    subscribe_table_rule(TestGaia::s_gaia_type, event_type_t::row_update, m_rule5);

    int32_t expected_value = m_row.data + rule5_adder;
    EXPECT_EQ(true, log_table_event(&m_row, TestGaia::s_gaia_type, event_type_t::row_update, event_mode_t::immediate));
    validate_table_rule(expected_value, 
        ruleset3_name, rule5_name, rule5_add_100000, event_type_t::row_update, TestGaia::s_gaia_type, &m_row);
}

TEST_F(event_manager_test, forward_chain_disallow_cycle)
{
    // See section where rules are defined for the rule heirarchy.
    // This test creates a cycle whe all the rules are subscribed:
    // rule5 -> rule6 -> rule8 -> rule5.
    subscribe_table_rule(TestGaia::s_gaia_type, event_type_t::row_update, m_rule5);
    subscribe_table_rule(TestGaia2::s_gaia_type, event_type_t::row_update, m_rule6);
    subscribe_table_rule(TestGaia::s_gaia_type, event_type_t::row_insert, m_rule7);
    subscribe_transaction_rule(event_type_t::transaction_commit, m_rule8);
    g_forward_chain_cycle = true;

    int32_t expected_table_value = m_row.data + rule5_adder + rule7_adder;
    int32_t expected_transaction_value = g_tx_data + rule8_adder;
    EXPECT_EQ(true, log_table_event(&m_row, TestGaia::s_gaia_type, event_type_t::row_update, event_mode_t::immediate));
    EXPECT_EQ(expected_table_value, m_row.data);
    validate_transaction_rule(expected_transaction_value, 
        ruleset3_name, rule8_name, rule8_add_100000000, event_type_t::transaction_commit);
}<|MERGE_RESOLUTION|>--- conflicted
+++ resolved
@@ -17,7 +17,6 @@
 using namespace gaia::rules;
 using namespace gaia::common;
 
-<<<<<<< HEAD
 /**
  * Checkers validate whether the rule was passed the correct context information
  * on invocation.
@@ -114,7 +113,7 @@
         gaia_rule_fn a_rule,
         event_type_t a_type,
         gaia_type_t a_gaia_type,
-        gaia_base* a_row) 
+        gaia_base_t* a_row) 
     {
         transaction_context_checker_t::validate(a_ruleset_name, a_rule_name, a_rule, a_type);
         EXPECT_EQ(gaia_type, a_gaia_type);
@@ -141,7 +140,7 @@
     // Additional data for table context objects over and above
     // context for transaction objects.
     gaia_type_t gaia_type;
-    gaia_base* row;
+    gaia_base_t* row;
 };
 table_context_checker_t g_table_checker;
 
@@ -149,11 +148,7 @@
  * Our test object that will serve as the
  * row context sent to table events.
  */ 
-class TestGaia : public gaia_base
-=======
-// Our test row context.
 class TestGaia : public gaia_base_t
->>>>>>> 04220407
 {
 public:
     TestGaia() : data(0) {}
@@ -167,7 +162,7 @@
 
 // Only to test gaia type filters on the
 // list_subscribed_rules api.
-class TestGaia2 : public gaia_base
+class TestGaia2 : public gaia_base_t
 {
 public:
     TestGaia2() : data(0) {}
@@ -491,7 +486,7 @@
         gaia_rule_fn rule,
         event_type_t type,
         gaia_type_t gaia_type,
-        gaia_base* row) 
+        gaia_base_t* row) 
 
     {
         EXPECT_EQ(m_row.data, value);
