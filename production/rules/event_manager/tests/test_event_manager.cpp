/////////////////////////////////////////////
// Copyright (c) Gaia Platform LLC
// All rights reserved.
/////////////////////////////////////////////

// Do not include event_manager.hpp to ensure that
// we don't have a dependency on the internal implementation.

#include <unordered_map>
#include "gtest/gtest.h"
#include "rules.hpp"
#include "gaia_system.hpp"
#include "event_log_gaia_generated.h"
#include "triggers.hpp"
#include "db_test_helpers.hpp"
#include "event_manager.hpp"

using namespace gaia::common;
using namespace gaia::db;
using namespace gaia::direct_access;
using namespace gaia::rules;
using namespace std;
using namespace gaia::db::triggers;

/**
 * The rule_context_checker_t validates whethe the rule was passed the
 * correct context information on invocation.  It also adds the context
 * to a list for verification of what rules were called.  This is particularly
 * useful for the chaining tests.
 */
typedef vector<rule_context_t> rule_context_sequence_t;
class rule_context_checker_t
{
public:
    rule_context_checker_t()
    {
        reset();
    }

    void set(const rule_context_t* context)
    {
        ruleset_name = context->rule_binding.ruleset_name;
        rule_name = context->rule_binding.rule_name;
        rule = context->rule_binding.rule;
        event_type = context->event_type;
        gaia_type = context->gaia_type;
        record = context->record;
        sequence.push_back(*context);
    }

    void validate(
        const char* a_ruleset_name,
        const char* a_rule_name,
        gaia_rule_fn a_rule,
        event_type_t a_event_type,
        gaia_type_t a_gaia_type,
        gaia_id_t a_record)
    {
        EXPECT_STREQ(ruleset_name, a_ruleset_name);
        EXPECT_STREQ(rule_name, a_rule_name);
        EXPECT_EQ(rule, a_rule);
        EXPECT_EQ(event_type, a_event_type);
        EXPECT_EQ(gaia_type, a_gaia_type);
        EXPECT_EQ(record, a_record);
        reset();
    }

    void reset(bool reset_sequence = false)
    {
        ruleset_name = nullptr;
        rule_name = nullptr;
        rule = nullptr;
        event_type = event_type_t::transaction_begin;
        gaia_type = 0;
        record = 0;

        if (reset_sequence)
        {
            sequence.clear();
        }
    }

    void compare_contexts(rule_context_t& a, rule_context_t& b)
    {
        EXPECT_EQ(a.gaia_type, b.gaia_type);
        EXPECT_EQ(a.event_type, b.event_type);
    }

    // Verifies that rules were called in the order that we expected by
    // comparing the gaia type, event type and source.
    void validate_rule_sequence(rule_context_sequence_t& expected_sequence)
    {

        if (sequence.size() == expected_sequence.size())
        {
            for (size_t i = 0; i < sequence.size(); i++)
            {
                compare_contexts(sequence[i], expected_sequence[i]);
            }
        }
        else
        {
            EXPECT_EQ(sequence.size(), expected_sequence.size());
        }
    }

    // Helper to add a context to a context list.
    void add_context_sequence(rule_context_sequence_t& sequence, gaia_type_t gaia_type, event_type_t event_type)
    {
        rule_binding_t ignore;
        rule_context_t c(ignore, gaia_type, event_type, 0);
        sequence.push_back(c);
    }

    gaia_type_t gaia_type;
    gaia_id_t record;
    const char* ruleset_name;
    const char* rule_name;
    gaia_rule_fn rule;
    event_type_t event_type;
    rule_context_sequence_t sequence;
};
rule_context_checker_t g_context_checker;

/**
 * Our test object that will serve as the
 * row context sent to table events.
 */
class TestGaia : public gaia_base_t
{
public:
    TestGaia() 
    : TestGaia(0)
    {
    }

    TestGaia(gaia_id_t record)
    : gaia_base_t("TestGaia")
    , m_id(record)
    {

    }

    static const gaia_type_t s_gaia_type;
    gaia_type_t gaia_type() override
    {
        return s_gaia_type;
    }

    gaia_id_t gaia_id() { return m_id; }

    gaia_id_t m_id; 
};
const gaia_type_t TestGaia::s_gaia_type = 333;
typedef unique_ptr<TestGaia> test_gaia_ptr_t;

// Only to test gaia type filters on the
// list_subscribed_rules api.
class TestGaia2 : public gaia_base_t
{
public:
    TestGaia2() 
    : TestGaia2(0)
    {
    }

    TestGaia2(gaia_id_t record)
    : gaia_base_t("TestGaia2")
    , m_id(record)
    {
    }

    static const gaia_type_t s_gaia_type;
    gaia_type_t gaia_type() override
    {
        return s_gaia_type;
    }

    gaia_id_t gaia_id() { return m_id; }
    gaia_id_t m_id;
};

const gaia_type_t TestGaia2::s_gaia_type = 444;
typedef unique_ptr<TestGaia2> test_gaia2_ptr_t;


 /**
 * Following constructs are used to verify the list_subscribed_rules API
 * returns the correct rules based on the filter criteria to the API.  It
 * also is used to do table-driven tests on different rule binding configurations.
 */
typedef std::unordered_map<string, subscription_t> map_subscriptions_t;
static constexpr char ruleset1_name[] = "Ruleset_1";
static constexpr char ruleset2_name[] = "Ruleset_2";
static constexpr char ruleset3_name[] = "Ruleset_3";
static constexpr char rule1_name[] = "rule1";
static constexpr char rule2_name[] = "rule2";
static constexpr char rule3_name[] = "rule3";
static constexpr char rule4_name[] = "rule4";
static constexpr char rule5_name[] = "rule5";
static constexpr char rule6_name[] = "rule6";
static constexpr char rule7_name[] = "rule7";
static constexpr char rule8_name[] = "rule8";
static constexpr char rule9_name[] = "rule9";
static constexpr char rule10_name[] = "rule10";

// field ordinals used throughout the test
static constexpr uint16_t s_first_name = 3;
static constexpr uint16_t s_last_name = 4;
static constexpr uint16_t s_value = 5;
static constexpr uint16_t s_timestamp = 6;
static constexpr uint16_t s_id = 7;

/**
 * Table Rule functions.
 *
 * Make sure the rule operations are commutative since we don't guarantee
 * the order that rules are fired.  Table rules write to the passed in "row"
 * data.
 */
void rule1(const rule_context_t* context)
{
    g_context_checker.set(context);
}

void rule2(const rule_context_t* context)
{
    g_context_checker.set(context);
}

/**
 * Transaction Rule functions
 *
 * Make sure the rule operations are commutative since we don't guarantee
 * the order that rules are fired.  Transaction rules don't have any
 * associated context so they write to a global variable.
 */
void rule3(const rule_context_t* context)
{
    g_context_checker.set(context);
}

void rule4(const rule_context_t* context)
{
    g_context_checker.set(context);
}

/**
 * Rule 5 handles an TestGaia::update event
 * Attempts to forward chain to TestGaia::update (disallowed: same gaia_type and event_type)
 * [Rule 6] Forward chains to TestGaia2::update (allowed: different gaia_type)
 * [Rule 7] Forward chains to TestGaia::insert (allowed: different event_type)
 */
void rule5(const rule_context_t* context)
{
    test_gaia_ptr_t test_gaia_ptr(new TestGaia(context->record));
    g_context_checker.set(context);

    TestGaia2 obj2(42);
    trigger_event_t trigger_events[] = {
        // Allow same event, we should not be re-entrant cause rules are only fired
        // after the rule invocation returns
        // TODO[GAIAPLAT-155]: Determine how the rule schedule deals with cycles
        //{context->event_type, context->gaia_type, context->record, nullptr, 0},
        // Allow event call on different gaia_type.
        {context->event_type, TestGaia2::s_gaia_type, context->record, nullptr, 0},
        // Allow event call on different event_type.
        {event_type_t::row_insert, context->gaia_type, test_gaia_ptr->gaia_id(), nullptr, 0}
    };
    event_manager_t::get().commit_trigger(0, trigger_events, 2, true);
}

/**
 * Rule 6 handles TestGaia2::update
 * [Rule 8] Forward chains to Transaction::commit event (allowed: different event class)
 */
void rule6(const rule_context_t* context)
{
    g_context_checker.set(context);

    // Allow different event class (transaction event, not table event)
    trigger_event_t trigger_event = {event_type_t::transaction_commit, 0, 0, nullptr, 0};
    event_manager_t::get().commit_trigger(0, &trigger_event, 1, true);
}

/**
 * Rule 7 handles TestGaia::insert
 */
void rule7(const rule_context_t* context)
{
    g_context_checker.set(context);
}

/**
 * Rule 8 handles Transaction::commit
 * Attempts to forward chain to
 * [Rule 5] TestGaia::Update
 *
 * Disallowed if following forward chain exists:
 * [Rule 5] TestGaia::Update ->
 * [Rule 6] TestGaia2::Update ->
 * [Rule 8] Transaction::Commit ->
 * [Rule 5] TestGaia::Update
 *
 * Allowed otherwise (TestGaia::Update event not in the call
 * hierarchy).
 */
void rule8(const rule_context_t* context)
{
    g_context_checker.set(context);

    TestGaia row;
    trigger_event_t trigger_event = {event_type_t::row_update, TestGaia::s_gaia_type, row.gaia_id(), nullptr, 0};
    event_manager_t::get().commit_trigger(0, &trigger_event, 1, true);
}

/**
 * Rule 9 handles (TestGaia.value write).
 *
 * Attempts to forward chain to
 * [Rule 10] TestGaia.timestamp write
 *
 * TODO[GAIAPLAT-155]: forward chaining to self should be disallowed
 */
void rule9(const rule_context_t* context)
{
    g_context_checker.set(context);

    // write to timestamp value an id values, writing the timestamp
    // will chain to the rule10
    trigger_event_t events[] = {
        {event_type_t::row_update, TestGaia::s_gaia_type, context->record, &s_timestamp, 1},
        {event_type_t::row_update, TestGaia::s_gaia_type, context->record, &s_id, 1},
    };
    event_manager_t::get().commit_trigger(0, events, 2, true);
}

/**
 * Rule 10 handles (TestGaia.timestamp write)
 * Attempts to forward chain to
 * [Rule 9] TestGaia.value write
 */
void rule10(const rule_context_t* context)
{
    g_context_checker.set(context);

    //TODO[GAIAPLAT-155]
    //trigger_event_t event = {event_type_t::row_update, TestGaia::s_gaia_type, context->record, &s_value, 1};
    //commit_trigger(0, &event, 1, true);
}

/**
 * This type enables subscription_t as well as rule_binding_t
 * to be built off of it.  It is used to provide expected results
 * to validation functions of the test fixture and enable a table
 * driven testing approach.
 */
struct rule_decl_t{
    subscription_t sub;
    gaia_rule_fn fn;
};

/**
 * Setup rule bindings as follows:
 *
 * <TestGaia Object Type>
 * row_delete: rule1, rule2
 * row_insert: rule2
 * row_update: rule1
 *
 * <TestGaia2 Object Type>
 * field_write [first_name(3), last_name(4)]: rule1, rule2
 * row_insert: rule3, rule4
 *
 * transaction_begin: rule3
 * transaction_commit: rule3, rule4
 * transaction_rollback: rule3, rule4
 */
static constexpr rule_decl_t s_rule_decl[] = {
    {{ruleset1_name, rule1_name, TestGaia::s_gaia_type, event_type_t::row_delete, 0}, rule1},
    {{ruleset1_name, rule2_name, TestGaia::s_gaia_type, event_type_t::row_delete, 0}, rule2},
    {{ruleset1_name, rule2_name, TestGaia::s_gaia_type, event_type_t::row_insert, 0}, rule2},
    {{ruleset1_name, rule1_name, TestGaia::s_gaia_type, event_type_t::row_update, 0}, rule1},
    {{ruleset2_name, rule3_name, TestGaia2::s_gaia_type, event_type_t::row_insert, 0}, rule3},
    {{ruleset2_name, rule4_name, TestGaia2::s_gaia_type, event_type_t::row_insert, 0}, rule4},
    {{ruleset1_name, rule1_name, TestGaia2::s_gaia_type, event_type_t::row_update, s_first_name}, rule1},
    {{ruleset1_name, rule2_name, TestGaia2::s_gaia_type, event_type_t::row_update, s_last_name}, rule2},
    {{ruleset2_name, rule3_name, 0, event_type_t::transaction_begin, 0}, rule3},
    {{ruleset2_name, rule3_name, 0, event_type_t::transaction_commit, 0}, rule3},
    {{ruleset2_name, rule4_name, 0, event_type_t::transaction_commit, 0}, rule4},
    {{ruleset2_name, rule3_name, 0, event_type_t::transaction_rollback, 0}, rule3},
    {{ruleset2_name, rule4_name, 0, event_type_t::transaction_rollback, 0}, rule4}
};
static constexpr int s_rule_decl_len = sizeof(s_rule_decl)/sizeof(s_rule_decl[0]);

 /**
 * Applications must provide an implementation for initialize_rules().
 * This function is called on initialization of the singleton event
 * manager instance and is used to regisgter rules with the system.
 * If this function is not called then every test will fail below
 * because the condition is checked on TearDown() of
 * ever test case in the test fixture.  In addition, verify that we
 * actually can subscribe a rule in this intialize_rules function.
 */
 uint32_t g_initialize_rules_called = 0;

 extern "C"
 void initialize_rules()
 {
     ++g_initialize_rules_called;
     rule_binding_t binding("test", "test", rule1);
     subscribe_rule(TestGaia2::s_gaia_type, event_type_t::row_delete, empty_fields, binding);
     unsubscribe_rules();
 }

/**
 * Google test fixture object.  This class is used by each
 * test case below.  SetUp() is called before each test is run
 * and TearDown() is called after each test case is done.
 */
class event_manager_test : public ::testing::Test
{
protected:

    static void SetUpTestSuite() {
        start_server();
        gaia::rules::initialize_rules_engine();
    }

    static void TearDownTestSuite() {
        stop_server();
    }

    void SetUp() override {
        begin_session();
    }

    virtual void TearDown() override {
        unsubscribe_rules();
        g_context_checker.reset(true);
        // This expectation verifies that the caller provided
        // initialize_rules function was called exactly once by
        // the event_manager_t singleton.
        EXPECT_EQ(1, g_initialize_rules_called);
        end_session();
    }

    void validate_rule(
        const char* ruleset_name,
        const char* rule_name,
        gaia_rule_fn rule,
        event_type_t type,
        gaia_type_t gaia_type,
        gaia_id_t record)

    {
        g_context_checker.validate(ruleset_name, rule_name, rule, type, gaia_type, record);
    }

    void add_context_sequence(rule_context_sequence_t& sequence, gaia_type_t gaia_type, event_type_t event_type)
    {
        g_context_checker.add_context_sequence(sequence, gaia_type, event_type);
    }

    void validate_rule_sequence(rule_context_sequence_t& expected)
    {
        g_context_checker.validate_rule_sequence(expected);
    }

    map_subscriptions_t get_expected_subscriptions(
        const char* ruleset_filter,
        const gaia_type_t* gaia_type_filter,
        const event_type_t* event_type_filter)
    {
        map_subscriptions_t expected_subscriptions;

        for (int i = 0; i < s_rule_decl_len; ++i)
        {
            const rule_decl_t& decl = s_rule_decl[i];
            if (ruleset_filter) {
                if (0 != strcmp(ruleset_filter, decl.sub.ruleset_name)) {
                    continue;
                }
            }

            if (gaia_type_filter) {
                if (*gaia_type_filter != decl.sub.gaia_type) {
                    continue;
                }
            }

            if (event_type_filter) {
                if (*event_type_filter != decl.sub.type) {
                    continue;
                }
            }

            expected_subscriptions.insert(pair<string, subscription_t>(
                make_subscription_key(decl.sub),
                {decl.sub.ruleset_name, decl.sub.rule_name,
                decl.sub.gaia_type, decl.sub.type, decl.sub.field}));
        }

        return expected_subscriptions;
    }

    std::string make_subscription_key(const subscription_t& sub)
    {
        string key = sub.ruleset_name;
        key.append(sub.rule_name);
        key.append(to_string(sub.gaia_type));
        key.append(to_string((int)sub.type));
        return key;
    }

    void validate_rule_list(const subscription_list_t& subscriptions,
        const map_subscriptions_t& expected_subscriptions)
    {
        EXPECT_EQ(subscriptions.size(), expected_subscriptions.size());

        for(auto sub_it = subscriptions.begin(); sub_it != subscriptions.end(); ++sub_it)
        {
            // make a key,
            // verify it's found in the map
            string key = make_subscription_key(**sub_it);
            auto map_it = expected_subscriptions.find(key);
            EXPECT_FALSE(map_it == expected_subscriptions.end());
            assert_lists_are_equal(**sub_it, map_it->second);
        }
    }

    void assert_lists_are_equal(const subscription_t& a, const subscription_t& b)
    {
        EXPECT_STREQ(a.ruleset_name, b.ruleset_name);
        EXPECT_STREQ(a.ruleset_name, b.ruleset_name);
        EXPECT_EQ(a.gaia_type, b.gaia_type);
        EXPECT_EQ(a.type, b.type);
    }

    void setup_all_rules()
    {
        for (int i=0; i < s_rule_decl_len; ++i)
        {
            const rule_decl_t& decl = s_rule_decl[i];
            rule_binding_t binding;
            binding.ruleset_name = decl.sub.ruleset_name;
            binding.rule_name = decl.sub.rule_name;
            binding.rule = decl.fn;

            event_type_t event = decl.sub.type;
            gaia_type_t gaia_type = decl.sub.gaia_type;
            field_list_t fields;

            if (decl.sub.field)
            {
                fields.insert(decl.sub.field);

            }
            subscribe_rule(gaia_type, event, fields, binding);
        }
    }

    // event log table helpers
    uint64_t clear_event_log()
    {
      uint64_t rows_cleared = 0;
      gaia::db::begin_transaction();
      Event_log entry = Event_log::get_first();
      while(entry)
      {
          entry.delete_row();
          entry = Event_log::get_first();
          rows_cleared++;
      }
      gaia::db::commit_transaction();
      return rows_cleared;
    }

    void verify_event_log_row(const Event_log& row, event_type_t event_type, uint64_t gaia_type,
        gaia_id_t record_id, uint16_t column_id, bool rules_invoked)
    {
        EXPECT_EQ(row.event_type(), (uint32_t) event_type);
        EXPECT_EQ(row.type_id(), gaia_type);
        EXPECT_EQ(row.record_id(), record_id);
        EXPECT_EQ(row.column_id(), column_id);
        EXPECT_EQ(row.rules_invoked(), rules_invoked);
    }

    // Table context has data within the Gaia "object".
    TestGaia m_row;
    // Table context has data within the Gaia2 "object".
    TestGaia2 m_row2;

    const int32_t c_initial = 20;

    // Rule bindings for use in the test.
    rule_binding_t m_rule1{ruleset1_name, rule1_name, rule1};
    rule_binding_t m_rule2{ruleset1_name, rule2_name, rule2};
    rule_binding_t m_rule3{ruleset2_name, rule3_name, rule3};
    rule_binding_t m_rule4{ruleset2_name, rule4_name, rule4};
    rule_binding_t m_rule5{ruleset3_name, rule5_name, rule5};
    rule_binding_t m_rule6{ruleset3_name, rule6_name, rule6};
    rule_binding_t m_rule7{ruleset3_name, rule7_name, rule7};
    rule_binding_t m_rule8{ruleset3_name, rule8_name, rule8};
    rule_binding_t m_rule9{ruleset3_name, rule9_name, rule9};
    rule_binding_t m_rule10{ruleset3_name, rule10_name, rule10};
};

TEST_F(event_manager_test, invalid_subscription)
{
    // Transaction event subscriptions can't specify a gaia type
    EXPECT_THROW(subscribe_rule(TestGaia2::s_gaia_type, event_type_t::transaction_begin, empty_fields, m_rule1), invalid_subscription);
    EXPECT_THROW(subscribe_rule(TestGaia2::s_gaia_type, event_type_t::transaction_commit, empty_fields, m_rule1), invalid_subscription);
    EXPECT_THROW(subscribe_rule(TestGaia2::s_gaia_type, event_type_t::transaction_rollback, empty_fields, m_rule1), invalid_subscription);

    // Transactions events subscriptions can't specify fields.
    field_list_t fields;
    fields.insert(1);
    EXPECT_THROW(subscribe_rule(0, event_type_t::transaction_begin, fields, m_rule1), invalid_subscription);
    EXPECT_THROW(subscribe_rule(0, event_type_t::transaction_commit, fields, m_rule1), invalid_subscription);
    EXPECT_THROW(subscribe_rule(0, event_type_t::transaction_rollback, fields, m_rule1), invalid_subscription);

    // Table delete event cannot specify any fields
    EXPECT_THROW(subscribe_rule(TestGaia2::s_gaia_type, event_type_t::row_delete, fields, m_rule1), invalid_subscription);
    // Table insert cannot specify any fields
    EXPECT_THROW(subscribe_rule(TestGaia2::s_gaia_type, event_type_t::row_insert, fields, m_rule1), invalid_subscription);
}

TEST_F(event_manager_test, log_event_no_rules)
{
    // An empty sequence will verify that the rule was not called.
    rule_context_sequence_t sequence;
    trigger_event_t event = {event_type_t::row_delete, TestGaia::s_gaia_type, 123, nullptr, 0};
    event_manager_t::get().commit_trigger(0, &event, 1, true);
    validate_rule_sequence(sequence);
}

TEST_F(event_manager_test, log_database_event_single_event_single_rule) {
    subscribe_rule(TestGaia::s_gaia_type, event_type_t::row_update, empty_fields, m_rule1);

    // An empty sequence will verify that the rule was not called.
    rule_context_sequence_t sequence;
    add_context_sequence(sequence, TestGaia::s_gaia_type, event_type_t::row_update);

    // fire an insert event and an update event; verify the rule was only fired for update event
    gaia_id_t record = 55;
    trigger_event_t events[] = {
        {event_type_t::row_insert, TestGaia::s_gaia_type, 20, nullptr, 0},
        {event_type_t::row_update, TestGaia::s_gaia_type, record, nullptr, 0}
    };
    event_manager_t::get().commit_trigger(0, events, 2, true);

    validate_rule_sequence(sequence);
    validate_rule(ruleset1_name, rule1_name, rule1, event_type_t::row_update,
        TestGaia::s_gaia_type, record);
}

TEST_F(event_manager_test, log_field_event_single_event_single_rule) {

    // Ensure we have field level granularity.
    field_list_t fields;
    fields.insert(s_last_name);
    subscribe_rule(TestGaia::s_gaia_type, event_type_t::row_update, fields, m_rule1);
    gaia_id_t record = 999;

    rule_context_sequence_t sequence;
    add_context_sequence(sequence, TestGaia::s_gaia_type, event_type_t::row_update);

    // Verify an update to a different column doesn't fire the rule
    // And then verify an update to the correct column does fire the rule
    trigger_event_t update_field_events[] = {
        {event_type_t::row_update, TestGaia::s_gaia_type, 1, &s_first_name, 1},
        {event_type_t::row_update, TestGaia::s_gaia_type, record, &s_last_name, 1}
    };
    event_manager_t::get().commit_trigger(0, update_field_events, 2, true);
<<<<<<< HEAD
=======

>>>>>>> a3a532e0
    validate_rule_sequence(sequence);
    validate_rule(ruleset1_name, rule1_name, rule1, event_type_t::row_update,
        TestGaia::s_gaia_type, record);
}


TEST_F(event_manager_test, log_field_event_multi_event_single_rule) {
    // Ensure we have field level granularity.
    field_list_t fields;

    // Rule 1 will fire on any writes to "last_name" or "first_name"
    fields.insert(s_last_name);
    fields.insert(s_first_name);

    subscribe_rule(TestGaia::s_gaia_type, event_type_t::row_update, fields, m_rule1);

    rule_context_sequence_t sequence;
    add_context_sequence(sequence, TestGaia::s_gaia_type, event_type_t::row_update);

    gaia_id_t record = 30;
    trigger_event_t update_field_event = {event_type_t::row_update, TestGaia::s_gaia_type, record, &s_last_name, 1};
    event_manager_t::get().commit_trigger(0, &update_field_event, 1, true);
    validate_rule_sequence(sequence);
    validate_rule(ruleset1_name, rule1_name, rule1,
        event_type_t::row_update, TestGaia::s_gaia_type, record);

    add_context_sequence(sequence, TestGaia::s_gaia_type, event_type_t::row_update);
    record = 22;
    update_field_event.columns = &s_first_name;
    update_field_event.record = record;
    event_manager_t::get().commit_trigger(0, &update_field_event, 1, true);
    validate_rule_sequence(sequence);
    validate_rule(ruleset1_name, rule1_name, rule1, event_type_t::row_update,
        TestGaia::s_gaia_type, record);
}


TEST_F(event_manager_test, log_field_event_multi_event_multi_rule) {
    // Ensure we have field level granularity.
    field_list_t fields;

    // Rule 1 will fire on write to "last_name".
    fields.insert(s_last_name);
    subscribe_rule(TestGaia::s_gaia_type, event_type_t::row_update, fields, m_rule1);

    // Rule 2 will fire on write to "first_name".
    fields.clear();
    fields.insert(s_first_name);
    subscribe_rule(TestGaia::s_gaia_type, event_type_t::row_update, fields, m_rule2);

    rule_context_sequence_t sequence;
    gaia_id_t record = 3;
    add_context_sequence(sequence, TestGaia::s_gaia_type, event_type_t::row_update);

    trigger_event_t update_field_event = {event_type_t::row_update, TestGaia::s_gaia_type, record, &s_last_name, 1};
    event_manager_t::get().commit_trigger(0, &update_field_event, 1, true);

    validate_rule_sequence(sequence);
    validate_rule(ruleset1_name, rule1_name, rule1, event_type_t::row_update,
        TestGaia::s_gaia_type, record);

    add_context_sequence(sequence, TestGaia::s_gaia_type, event_type_t::row_update);
    update_field_event.columns = &s_first_name;
    event_manager_t::get().commit_trigger(0, &update_field_event, 1, true);

    validate_rule_sequence(sequence);
    validate_rule(ruleset1_name, rule2_name, rule2, event_type_t::row_update,
        TestGaia::s_gaia_type, record);
}


TEST_F(event_manager_test, log_database_event_single_rule_multi_event)
{
    // Bind same rule to update and insert
    subscribe_rule(TestGaia::s_gaia_type, event_type_t::row_update, empty_fields, m_rule1);
    subscribe_rule(TestGaia::s_gaia_type, event_type_t::row_insert, empty_fields, m_rule1);
    rule_context_sequence_t sequence;
    gaia_id_t record = 8000;
    add_context_sequence(sequence, TestGaia::s_gaia_type, event_type_t::row_update);
    add_context_sequence(sequence, TestGaia::s_gaia_type, event_type_t::row_insert);

    // Log delete, update, and insert.  Sequence should be update followed by insert
    // because we didn't bind a rule to delete.
    trigger_event_t events[] = {
        {event_type_t::row_delete, TestGaia::s_gaia_type, record, nullptr, 0},
        {event_type_t::row_update, TestGaia::s_gaia_type, record+1, nullptr, 0},
        {event_type_t::row_insert, TestGaia::s_gaia_type, record+2, nullptr, 0}
    };
    event_manager_t::get().commit_trigger(0, events, 3, true);
    validate_rule_sequence(sequence);
}


TEST_F(event_manager_test, log_database_event_multi_rule_single_event)
{
    // Bind two rules to the same event.
    subscribe_rule(TestGaia::s_gaia_type, event_type_t::row_delete, empty_fields, m_rule1);
    subscribe_rule(TestGaia::s_gaia_type, event_type_t::row_delete, empty_fields, m_rule2);

    rule_context_sequence_t sequence;
    add_context_sequence(sequence, TestGaia::s_gaia_type, event_type_t::row_delete);
    add_context_sequence(sequence, TestGaia::s_gaia_type, event_type_t::row_delete);

    // Log an update event followed by a delete event.  We should see two rules
    // fired in response to the delete event.
    trigger_event_t events[] = {
        {event_type_t::row_update, TestGaia::s_gaia_type, 1, nullptr, 0},
        {event_type_t::row_delete, TestGaia::s_gaia_type, 100, nullptr, 0},
    };
    event_manager_t::get().commit_trigger(0, events, 2, true);
    validate_rule_sequence(sequence);
}

TEST_F(event_manager_test, log_event_multi_rule_multi_event)
{
    // See comment on definition of s_rule_decl for which
    // events are setup.
    setup_all_rules();

    // Be super paranoid and ensure we aren't calling the rule function on subscription.
    rule_context_sequence_t sequence;
    validate_rule_sequence(sequence);

    // Log event for TestGaia::update
    // Log event TestGaia::delete to invoke rule1 and rule2.
    // Log event for commit for rule 3 and 4
    add_context_sequence(sequence, TestGaia::s_gaia_type, event_type_t::row_update);
    add_context_sequence(sequence, TestGaia::s_gaia_type, event_type_t::row_delete);
    add_context_sequence(sequence, TestGaia::s_gaia_type, event_type_t::row_delete);
    add_context_sequence(sequence, 0, event_type_t::transaction_commit);
    add_context_sequence(sequence, 0, event_type_t::transaction_commit);
    gaia_id_t record = 100;

    trigger_event_t events[] = {
        {event_type_t::row_update, TestGaia::s_gaia_type, 1, &s_first_name, 1},
        {event_type_t::row_delete, TestGaia::s_gaia_type, record, nullptr, 0},
        {event_type_t::transaction_commit, 0, 0, nullptr, 0}
    };
    event_manager_t::get().commit_trigger(0, events, 3, true);
    validate_rule_sequence(sequence);

    // Unsubscribe rule1 from delete
    // Rule 2 gets fired
    field_list_t empty_fields;
    EXPECT_EQ(true, unsubscribe_rule(TestGaia::s_gaia_type, event_type_t::row_delete, empty_fields, m_rule1));

    add_context_sequence(sequence, TestGaia::s_gaia_type, event_type_t::row_delete);

    // now fire row_delete trigger
    event_manager_t::get().commit_trigger(0, &events[1], 1, true);
    validate_rule_sequence(sequence);
    validate_rule(ruleset1_name, rule2_name, rule2, event_type_t::row_delete, TestGaia::s_gaia_type, record);

    // Insert should invoke rule2
    add_context_sequence(sequence, TestGaia::s_gaia_type, event_type_t::row_insert);

    record = 205;
    trigger_event_t single_event = {event_type_t::row_insert, TestGaia::s_gaia_type, record, nullptr, 0};
    event_manager_t::get().commit_trigger(0, &single_event, 1, true);
    validate_rule_sequence(sequence);
    validate_rule(ruleset1_name, rule2_name, rule2, event_type_t::row_insert,
        TestGaia::s_gaia_type, record);

    // Update should invoke rule1.
    add_context_sequence(sequence, TestGaia::s_gaia_type, event_type_t::row_update);
    single_event.event_type = event_type_t::row_update;
    record++;
    single_event.record = record;
    event_manager_t::get().commit_trigger(0, &single_event, 1, true);

    validate_rule_sequence(sequence);
    validate_rule(ruleset1_name, rule1_name, rule1, event_type_t::row_update,
        TestGaia::s_gaia_type, record);

    // Rollback should invoke rule3, rule4.
    add_context_sequence(sequence, 0, event_type_t::transaction_rollback);
    add_context_sequence(sequence, 0, event_type_t::transaction_rollback);
    event_manager_t::get().rollback_trigger();
    validate_rule_sequence(sequence);

    // Begin should invoke rule3 only.
    add_context_sequence(sequence, 0, event_type_t::transaction_begin);
    trigger_event_t transaction_event = {event_type_t::transaction_begin, 0, 0, nullptr, 0};
    event_manager_t::get().commit_trigger(0, &transaction_event, 1, true);
    validate_rule_sequence(sequence);
    validate_rule(ruleset2_name, rule3_name, rule3, event_type_t::transaction_begin, 0, 0);
}

TEST_F(event_manager_test, subscribe_rule_invalid_rule_binding)
{
    rule_binding_t rb;

    // Empty binding.
    EXPECT_THROW(subscribe_rule(TestGaia::s_gaia_type, event_type_t::row_insert, empty_fields, rb), invalid_rule_binding);

    // No rule_name or rule set.
    rb.ruleset_name = ruleset1_name;
    EXPECT_THROW(subscribe_rule(TestGaia::s_gaia_type, event_type_t::row_update, empty_fields, rb), invalid_rule_binding);

    // No rule set.
    rb.rule_name = rule1_name;
    EXPECT_THROW(subscribe_rule(TestGaia::s_gaia_type, event_type_t::row_delete, empty_fields, rb), invalid_rule_binding);
}

TEST_F(event_manager_test, unsubscribe_rule_invalid_rule_binding)
{
    rule_binding_t rb;

    // Empty binding
    EXPECT_THROW(unsubscribe_rule(TestGaia::s_gaia_type, event_type_t::row_delete, empty_fields, rb), invalid_rule_binding);

    // No rule_name or rule set.
    rb.ruleset_name = ruleset1_name;
    EXPECT_THROW(unsubscribe_rule(TestGaia::s_gaia_type, event_type_t::row_delete, empty_fields, rb), invalid_rule_binding);

    // No rule set.
    rb.rule_name = rule1_name;
    EXPECT_THROW(unsubscribe_rule(TestGaia::s_gaia_type, event_type_t::row_delete, empty_fields, rb), invalid_rule_binding);
}

TEST_F(event_manager_test, subscribe_rule_duplicate_rule)
{
    rule_binding_t rb;
    rb.ruleset_name = ruleset1_name;
    rb.rule = rule1;
    rb.rule_name = rule1_name;

    subscribe_rule(TestGaia::s_gaia_type, event_type_t::row_insert, empty_fields, rb);
    EXPECT_THROW(subscribe_rule(TestGaia::s_gaia_type, event_type_t::row_insert, empty_fields, rb), duplicate_rule);

    // Another case of duplicate rule is if we try to bind
    // the same ruleset_name and rule_name to a different rule.
    // Bind to a different event so that it would have been legal
    // if we didn't check for this condition
    rb.rule = rule2;
    EXPECT_THROW(subscribe_rule(TestGaia::s_gaia_type, event_type_t::row_delete, empty_fields, rb), duplicate_rule);
}

TEST_F(event_manager_test, unsubscribe_rule_not_found)
{
    rule_binding_t rb;
    rb.ruleset_name = ruleset1_name;
    rb.rule_name = rule1_name;
    rb.rule = rule1;

    // Rule not there at all with no rules subscribed.
    EXPECT_EQ(false, unsubscribe_rule(TestGaia::s_gaia_type, event_type_t::row_update, empty_fields, rb));

    // Subscribe a valid rule.
    subscribe_rule(TestGaia::s_gaia_type, event_type_t::row_update, empty_fields, rb);

    // Try to remove the rule from the other table events that we didn't register the rule on.
    EXPECT_EQ(false, unsubscribe_rule(TestGaia::s_gaia_type, event_type_t::row_insert, empty_fields, rb));
    EXPECT_EQ(false, unsubscribe_rule(TestGaia::s_gaia_type, event_type_t::row_delete, empty_fields, rb));

    // Try to remove the rule from a type that we didn't register the rule on
    EXPECT_EQ(false, unsubscribe_rule(TestGaia2::s_gaia_type, event_type_t::row_update, empty_fields, rb));

    // With valid rule registered, now ensure that the rule is not found if we change the rule name
    rb.rule_name = rule2_name;
    rb.rule = rule2;
    EXPECT_EQ(false, unsubscribe_rule(TestGaia::s_gaia_type, event_type_t::row_update, empty_fields, rb));

    // Ensure we don't find the rule if we change the ruleset_name
    rb.ruleset_name = ruleset2_name;
    rb.rule_name = rule1_name;
    rb.rule = rule1;
    EXPECT_EQ(false, unsubscribe_rule(TestGaia::s_gaia_type, event_type_t::row_update, empty_fields, rb));
}

TEST_F(event_manager_test, list_rules_none)
{
    subscription_list_t rules;

    // Verify that the list_subscribed_rules api clears the subscription list the caller
    // passes in.
    rules.push_back(unique_ptr<subscription_t>(new subscription_t({"a", "b", 0,
        event_type_t::row_update, s_first_name})));

    EXPECT_EQ(1, rules.size());

    list_subscribed_rules(nullptr, nullptr, nullptr, nullptr, rules);
    EXPECT_EQ(0, rules.size());
}

TEST_F(event_manager_test, list_rules_no_filters)
{
    subscription_list_t rules;
    setup_all_rules();

    list_subscribed_rules(nullptr, nullptr, nullptr, nullptr, rules);
    validate_rule_list(rules, get_expected_subscriptions(nullptr, nullptr, nullptr));
}

TEST_F(event_manager_test, list_rules_ruleset_filter)
{
    subscription_list_t rules;
    setup_all_rules();

    const char* ruleset_filter = ruleset1_name;
    list_subscribed_rules(ruleset_filter, nullptr, nullptr, nullptr, rules);
    validate_rule_list(rules, get_expected_subscriptions(ruleset_filter, nullptr, nullptr));

    ruleset_filter = ruleset2_name;
    list_subscribed_rules(ruleset_filter, nullptr, nullptr, nullptr, rules);
    validate_rule_list(rules, get_expected_subscriptions(ruleset_filter, nullptr, nullptr));
}

TEST_F(event_manager_test, list_rules_event_type_filter)
{
    subscription_list_t rules;
    setup_all_rules();

    event_type_t event_filter = event_type_t::transaction_begin;
    list_subscribed_rules(nullptr, nullptr, &event_filter, nullptr, rules);
    validate_rule_list(rules, get_expected_subscriptions(nullptr, nullptr, &event_filter));

    event_filter = event_type_t::row_insert;
    list_subscribed_rules(nullptr, nullptr, &event_filter, nullptr, rules);
    validate_rule_list(rules, get_expected_subscriptions(nullptr, nullptr, &event_filter));
}

TEST_F(event_manager_test, list_rules_gaia_type_filter)
{
    subscription_list_t rules;
    setup_all_rules();

    gaia_type_t gaia_type_filter = TestGaia2::s_gaia_type;
    list_subscribed_rules(nullptr, &gaia_type_filter, nullptr, nullptr, rules);
    validate_rule_list(rules, get_expected_subscriptions(
        nullptr, &gaia_type_filter, nullptr));

    gaia_type_filter = TestGaia::s_gaia_type;
    list_subscribed_rules(nullptr, &gaia_type_filter, nullptr, nullptr, rules);
    validate_rule_list(rules, get_expected_subscriptions(
        nullptr, &gaia_type_filter, nullptr));
}

TEST_F(event_manager_test, list_rules_all_filters)
{
    subscription_list_t rules;
    setup_all_rules();

    const char* ruleset_filter = ruleset1_name;
    gaia_type_t gaia_type_filter = TestGaia::s_gaia_type;
    event_type_t event_filter = event_type_t::row_delete;
    list_subscribed_rules(ruleset_filter, &gaia_type_filter, &event_filter, nullptr, rules);
    validate_rule_list(rules, get_expected_subscriptions(ruleset_filter,
        &gaia_type_filter, &event_filter));

    ruleset_filter = ruleset2_name;
    event_filter = event_type_t::row_update;
    gaia_type_filter = TestGaia2::s_gaia_type;
    list_subscribed_rules(ruleset_filter, &gaia_type_filter, &event_filter, nullptr, rules);
    validate_rule_list(rules, get_expected_subscriptions(ruleset_filter,
        &gaia_type_filter, &event_filter));
}

TEST_F(event_manager_test, forward_chain_not_subscribed)
{
    subscribe_rule(0, event_type_t::transaction_commit, empty_fields, m_rule8);

    rule_context_sequence_t expected;
    add_context_sequence(expected, 0, event_type_t::transaction_commit);
    trigger_event_t event = {event_type_t::transaction_commit, 0, 0, nullptr, 0};
    event_manager_t::get().commit_trigger(0, &event, 1, true);
    validate_rule_sequence(expected);
}

TEST_F(event_manager_test, forward_chain_transaction_table)
{
    subscribe_rule(0, event_type_t::transaction_commit, empty_fields, m_rule8);
    subscribe_rule(TestGaia::s_gaia_type, event_type_t::row_update, empty_fields, m_rule5);

    rule_context_sequence_t expected;
    add_context_sequence(expected, 0, event_type_t::transaction_commit);
    add_context_sequence(expected, TestGaia::s_gaia_type, event_type_t::row_update);
    trigger_event_t event = {event_type_t::transaction_commit, 0, 0, nullptr, 0};
    event_manager_t::get().commit_trigger(0, &event, 1, true);

    validate_rule_sequence(expected);
}

TEST_F(event_manager_test, forward_chain_table_transaction)
{
    subscribe_rule(TestGaia2::s_gaia_type, event_type_t::row_update, empty_fields, m_rule6);
    subscribe_rule(0, event_type_t::transaction_commit, empty_fields, m_rule8);

    // Because of forward chaining, we expect the table event
    // and the transaction event to be called even though
    // we only logged the table event here.
    rule_context_sequence_t expected;
    add_context_sequence(expected, TestGaia2::s_gaia_type, event_type_t::row_update);
    add_context_sequence(expected, 0, event_type_t::transaction_commit);
    trigger_event_t events[] = {
        {event_type_t::row_update, TestGaia2::s_gaia_type, 99, nullptr, 0},
    };
    event_manager_t::get().commit_trigger(0, events, 1, true);
    validate_rule_sequence(expected);
}

/*
TEST_F(event_manager_test, forward_chain_disallow_reentrant)
{
    // See section where rules are defined for the rule heirarchy.
    subscribe_rule(TestGaia::s_gaia_type, event_type_t::row_update, empty_fields, m_rule5);

    rule_context_sequence_t expected;
    add_context_sequence(expected, TestGaia::s_gaia_type, event_type_t::row_update);

    trigger_event_t event = {event_type_t::row_update, TestGaia::s_gaia_type, 49, nullptr, 0};
    commit_trigger(0, &event, 1, true);
    validate_rule_sequence(expected);
}

TEST_F(event_manager_test, forward_chain_disallow_cycle)
{
    // See section where rules are defined for the rule heirarchy.
    // This test creates a cycle where all the rules are subscribed:
    // rule5 -> rule6 -> rule8 -> rule5.
    subscribe_rule(TestGaia::s_gaia_type, event_type_t::row_update, empty_fields, m_rule5);
    subscribe_rule(TestGaia2::s_gaia_type, event_type_t::row_update, empty_fields, m_rule6);
    subscribe_rule(TestGaia::s_gaia_type, event_type_t::row_insert, empty_fields, m_rule7);
    subscribe_rule(0, event_type_t::transaction_commit, empty_fields, m_rule8);

    rule_context_sequence_t expected;
    add_context_sequence(expected, TestGaia::s_gaia_type, event_type_t::row_update);
    add_context_sequence(expected, TestGaia2::s_gaia_type, event_type_t::row_update);
    add_context_sequence(expected, 0, event_type_t::transaction_commit);
    add_context_sequence(expected, TestGaia::s_gaia_type, event_type_t::row_insert);

    trigger_event_t event = {event_type_t::row_update, TestGaia::s_gaia_type, 50, nullptr, 0};
    commit_trigger(0, &event, 1, true);
    validate_rule_sequence(expected);
}
*/

TEST_F(event_manager_test, forward_chain_field_not_subscribed)
{
    field_list_t fields;
    fields.insert(s_value);
    subscribe_rule(TestGaia::s_gaia_type, event_type_t::row_update, fields, m_rule9);


    // expect only one update from the value field
    rule_context_sequence_t expected;
    add_context_sequence(expected, TestGaia::s_gaia_type, event_type_t::row_update);

    trigger_event_t event = {event_type_t::row_update, TestGaia::s_gaia_type, 34, &s_value, 1};
    event_manager_t::get().commit_trigger(0, &event, 1, true);
    validate_rule_sequence(expected);
}

/*
TEST_F(event_manager_test, forward_chain_field_commit)
{
    field_list_t fields;
    fields.insert(s_value);
    subscribe_rule(TestGaia::s_gaia_type, event_type_t::row_update, fields, m_rule9);
    fields.clear();

    install_transaction_hooks();

    fields.insert(s_timestamp);
    subscribe_rule(TestGaia::s_gaia_type, event_type_t::row_update, fields, m_rule10);

    subscribe_rule(0, event_type_t::transaction_commit, empty_fields, m_rule3);

    // Expect the following sequence of calls.
    rule_context_sequence_t expected;
    add_context_sequence(expected, TestGaia::s_gaia_type, event_type_t::row_update);
    add_context_sequence(expected, 0, event_type_t::transaction_commit);
    add_context_sequence(expected, TestGaia::s_gaia_type, event_type_t::row_update);

    begin_transaction();
    trigger_event_t events[] = {
        {event_type_t::row_update, TestGaia::s_gaia_type, 34, &s_value, 1},
        {event_type_t::transaction_commit, 0, 0, nullptr, 0}
    };
    event_manager_t::get().commit_trigger(0, events, 2, false);
    commit_transaction();
    validate_rule_sequence(expected);

    uninstall_transaction_hooks();
}

TEST_F(event_manager_test, forward_chain_field_rollback)
{
    field_list_t fields;
    fields.insert(s_value);
    subscribe_rule(TestGaia::s_gaia_type, event_type_t::row_update, fields, m_rule9);
    fields.clear();

    install_transaction_hooks();

    fields.insert(s_timestamp);
    subscribe_rule(TestGaia::s_gaia_type, event_type_t::row_update, fields, m_rule10);
    subscribe_rule(0, event_type_t::transaction_rollback, empty_fields, m_rule3);

    // Expect the following sequence of calls.
    rule_context_sequence_t expected;
    add_context_sequence(expected, 0, event_type_t::transaction_rollback);

    begin_transaction();
        trigger_event_t event = {event_type_t::row_update, TestGaia::s_gaia_type, 34, &s_value, 1};
        event_manager_t::get().commit_trigger(0, &event, 1, false);
    rollback_transaction();
    validate_rule_sequence(expected);

    uninstall_transaction_hooks();
}
*/

TEST_F(event_manager_test, event_logging_no_subscriptions)
{
    clear_event_log();

    gaia_id_t record = 11;

    // Ensure the event was logged even if it had no subscribers.
    trigger_event_t events[] = {
        {event_type_t::row_update, TestGaia::s_gaia_type, record, &s_last_name, 1},
        {event_type_t::transaction_commit, 0, 0, nullptr, 0}
    };
    event_manager_t::get().commit_trigger(0, events, 2, true);

    gaia::db::begin_transaction();
    Event_log entry = Event_log::get_first();
    verify_event_log_row(entry, event_type_t::row_update, 
        TestGaia::s_gaia_type, record, s_last_name, false);
    
    entry = entry.get_next();
    verify_event_log_row(entry, event_type_t::transaction_commit, 
        0, 0, 0, false);
    gaia::db::commit_transaction();

    EXPECT_EQ(2, clear_event_log());
}

TEST_F(event_manager_test, event_logging_subscriptions)
{
    clear_event_log();
    setup_all_rules();

    gaia_id_t record = 7000;

    // Log events with subscriptions and ensure the table is populated.
    trigger_event_t events[] = {
        {event_type_t::row_update, TestGaia2::s_gaia_type, record, &s_first_name, 1},
        {event_type_t::row_insert, TestGaia2::s_gaia_type, record + 1, nullptr, 0},
        {event_type_t::transaction_begin, 0, 0, nullptr, 0}
    };
    event_manager_t::get().commit_trigger(0, events, 3, true);

    gaia::db::begin_transaction();
    Event_log entry = Event_log::get_first();
    verify_event_log_row(entry, event_type_t::row_update, 
        TestGaia2::s_gaia_type, record, s_first_name, true);

    entry = entry.get_next();
    verify_event_log_row(entry, event_type_t::row_insert, 
        TestGaia2::s_gaia_type, record + 1, 0, true); 

    entry = entry.get_next();
    verify_event_log_row(entry, event_type_t::transaction_begin, 0, 0, 0, true);

    gaia::db::commit_transaction();
    EXPECT_EQ(3, clear_event_log());
}<|MERGE_RESOLUTION|>--- conflicted
+++ resolved
@@ -673,10 +673,6 @@
         {event_type_t::row_update, TestGaia::s_gaia_type, record, &s_last_name, 1}
     };
     event_manager_t::get().commit_trigger(0, update_field_events, 2, true);
-<<<<<<< HEAD
-=======
-
->>>>>>> a3a532e0
     validate_rule_sequence(sequence);
     validate_rule(ruleset1_name, rule1_name, rule1, event_type_t::row_update,
         TestGaia::s_gaia_type, record);
