/////////////////////////////////////////////
// Copyright (c) Gaia Platform LLC
// All rights reserved.
/////////////////////////////////////////////

// Do not include event_manager.hpp to ensure that
// we don't have a dependency on the internal implementation.

#include <unordered_map>
#include "gtest/gtest.h"
#include "rules.hpp"
#include "gaia_system.hpp"
#include "event_log_gaia_generated.h"
<<<<<<< HEAD
#include "trigger.hpp"
=======
#include "triggers.hpp"
#include "db_test_helpers.hpp"
>>>>>>> a5f12310
#include "event_manager.hpp"

using namespace gaia::common;
<<<<<<< HEAD
=======
using namespace gaia::db;
using namespace gaia::direct_access;
using namespace gaia::rules;
using namespace std;
>>>>>>> a5f12310
using namespace gaia::db::triggers;

/**
 * The rule_context_checker_t validates whethe the rule was passed the
 * correct context information on invocation.  It also adds the context
 * to a list for verification of what rules were called.  This is particularly
 * useful for the chaining tests.
 */
typedef vector<rule_context_t> rule_context_sequence_t;
class rule_context_checker_t
{
public:
    rule_context_checker_t()
    {
        reset();
    }

    void set(const rule_context_t* context)
    {
        ruleset_name = context->rule_binding.ruleset_name;
        rule_name = context->rule_binding.rule_name;
        rule = context->rule_binding.rule;
        event_type = context->event_type;
        gaia_type = context->gaia_type;
        record = context->record;
        sequence.push_back(*context);
    }

    void validate(
        const char* a_ruleset_name,
        const char* a_rule_name,
        gaia_rule_fn a_rule,
        event_type_t a_event_type,
        gaia_type_t a_gaia_type,
        gaia_id_t a_record)
    {
        EXPECT_STREQ(ruleset_name, a_ruleset_name);
        EXPECT_STREQ(rule_name, a_rule_name);
        EXPECT_EQ(rule, a_rule);
        EXPECT_EQ(event_type, a_event_type);
        EXPECT_EQ(gaia_type, a_gaia_type);
        EXPECT_EQ(record, a_record);
        reset();
    }

    void reset(bool reset_sequence = false)
    {
        ruleset_name = nullptr;
        rule_name = nullptr;
        rule = nullptr;
        event_type = event_type_t::transaction_begin;
        gaia_type = 0;
        record = 0;

        if (reset_sequence)
        {
            sequence.clear();
        }
    }

    void compare_contexts(rule_context_t& a, rule_context_t& b)
    {
        EXPECT_EQ(a.gaia_type, b.gaia_type);
        EXPECT_EQ(a.event_type, b.event_type);
    }

    // Verifies that rules were called in the order that we expected by
    // comparing the gaia type, event type and source.
    void validate_rule_sequence(rule_context_sequence_t& expected_sequence)
    {

        if (sequence.size() == expected_sequence.size())
        {
            for (size_t i = 0; i < sequence.size(); i++)
            {
                compare_contexts(sequence[i], expected_sequence[i]);
            }
        }
        else
        {
            EXPECT_EQ(sequence.size(), expected_sequence.size());
        }
    }

    // Helper to add a context to a context list.
    void add_context_sequence(rule_context_sequence_t& sequence, gaia_type_t gaia_type, event_type_t event_type)
    {
        rule_binding_t ignore;
        rule_context_t c(ignore, gaia_type, event_type, 0);
        sequence.push_back(c);
    }

    gaia_type_t gaia_type;
    gaia_id_t record;
    const char* ruleset_name;
    const char* rule_name;
    gaia_rule_fn rule;
    event_type_t event_type;
    rule_context_sequence_t sequence;
};
rule_context_checker_t g_context_checker;

/**
 * Our test object that will serve as the
 * row context sent to table events.
 */
class TestGaia : public gaia_base_t
{
public:
    TestGaia() 
    : TestGaia(0)
    {
    }

    TestGaia(gaia_id_t record)
    : gaia_base_t("TestGaia")
    , m_id(record)
    {

    }

    static const gaia_type_t s_gaia_type;
    gaia_type_t gaia_type() override
    {
        return s_gaia_type;
    }

    gaia_id_t gaia_id() { return m_id; }

    gaia_id_t m_id; 
};
const gaia_type_t TestGaia::s_gaia_type = 333;
typedef unique_ptr<TestGaia> test_gaia_ptr_t;

// Only to test gaia type filters on the
// list_subscribed_rules api.
class TestGaia2 : public gaia_base_t
{
public:
    TestGaia2() 
    : TestGaia2(0)
    {
    }

    TestGaia2(gaia_id_t record)
    : gaia_base_t("TestGaia2")
    , m_id(record)
    {
    }

    static const gaia_type_t s_gaia_type;
    gaia_type_t gaia_type() override
    {
        return s_gaia_type;
    }

    gaia_id_t gaia_id() { return m_id; }
    gaia_id_t m_id;
};

const gaia_type_t TestGaia2::s_gaia_type = 444;
typedef unique_ptr<TestGaia2> test_gaia2_ptr_t;


 /**
 * Following constructs are used to verify the list_subscribed_rules API
 * returns the correct rules based on the filter criteria to the API.  It
 * also is used to do table-driven tests on different rule binding configurations.
 */
typedef std::unordered_map<string, subscription_t> map_subscriptions_t;
static constexpr char ruleset1_name[] = "Ruleset_1";
static constexpr char ruleset2_name[] = "Ruleset_2";
static constexpr char ruleset3_name[] = "Ruleset_3";
static constexpr char rule1_name[] = "rule1";
static constexpr char rule2_name[] = "rule2";
static constexpr char rule3_name[] = "rule3";
static constexpr char rule4_name[] = "rule4";
static constexpr char rule5_name[] = "rule5";
static constexpr char rule6_name[] = "rule6";
static constexpr char rule7_name[] = "rule7";
static constexpr char rule8_name[] = "rule8";
static constexpr char rule9_name[] = "rule9";
static constexpr char rule10_name[] = "rule10";

// field ordinals used throughout the test
static constexpr uint16_t s_first_name = 3;
static constexpr uint16_t s_last_name = 4;
static constexpr uint16_t s_value = 5;
static constexpr uint16_t s_timestamp = 6;
static constexpr uint16_t s_id = 7;

/**
 * Table Rule functions.
 *
 * Make sure the rule operations are commutative since we don't guarantee
 * the order that rules are fired.  Table rules write to the passed in "row"
 * data.
 */
void rule1(const rule_context_t* context)
{
    g_context_checker.set(context);
}

void rule2(const rule_context_t* context)
{
    g_context_checker.set(context);
}

/**
 * Transaction Rule functions
 *
 * Make sure the rule operations are commutative since we don't guarantee
 * the order that rules are fired.  Transaction rules don't have any
 * associated context so they write to a global variable.
 */
void rule3(const rule_context_t* context)
{
    g_context_checker.set(context);
}

void rule4(const rule_context_t* context)
{
    g_context_checker.set(context);
}

/**
 * Rule 5 handles an TestGaia::update event
 * Attempts to forward chain to TestGaia::update (disallowed: same gaia_type and event_type)
 * [Rule 6] Forward chains to TestGaia2::update (allowed: different gaia_type)
 * [Rule 7] Forward chains to TestGaia::insert (allowed: different event_type)
 */
void rule5(const rule_context_t* context)
{
    test_gaia_ptr_t test_gaia_ptr(new TestGaia(context->record));
    g_context_checker.set(context);

    TestGaia2 obj2(42);
    trigger_event_t trigger_events[] = {
        // Allow same event, we should not be re-entrant cause rules are only fired
        // after the rule invocation returns
        // TODO[GAIAPLAT-155]: Determine how the rule schedule deals with cycles
        //{context->event_type, context->gaia_type, context->record, nullptr, 0},
        // Allow event call on different gaia_type.
        {context->event_type, TestGaia2::s_gaia_type, context->record, nullptr, 0},
        // Allow event call on different event_type.
        {event_type_t::row_insert, context->gaia_type, test_gaia_ptr->gaia_id(), nullptr, 0}
    };
    event_manager_t::get().commit_trigger(0, trigger_events, 2, true);
}

/**
 * Rule 6 handles TestGaia2::update
 * [Rule 8] Forward chains to Transaction::commit event (allowed: different event class)
 */
void rule6(const rule_context_t* context)
{
    g_context_checker.set(context);

    // Allow different event class (transaction event, not table event)
    trigger_event_t trigger_event = {event_type_t::transaction_commit, 0, 0, nullptr, 0};
    event_manager_t::get().commit_trigger(0, &trigger_event, 1, true);
}

/**
 * Rule 7 handles TestGaia::insert
 */
void rule7(const rule_context_t* context)
{
    g_context_checker.set(context);
}

/**
 * Rule 8 handles Transaction::commit
 * Attempts to forward chain to
 * [Rule 5] TestGaia::Update
 *
 * Disallowed if following forward chain exists:
 * [Rule 5] TestGaia::Update ->
 * [Rule 6] TestGaia2::Update ->
 * [Rule 8] Transaction::Commit ->
 * [Rule 5] TestGaia::Update
 *
 * Allowed otherwise (TestGaia::Update event not in the call
 * hierarchy).
 */
void rule8(const rule_context_t* context)
{
    g_context_checker.set(context);

    TestGaia row;
    trigger_event_t trigger_event = {event_type_t::row_update, TestGaia::s_gaia_type, row.gaia_id(), nullptr, 0};
    event_manager_t::get().commit_trigger(0, &trigger_event, 1, true);
}

/**
 * Rule 9 handles (TestGaia.value write).
 *
 * Attempts to forward chain to
 * [Rule 10] TestGaia.timestamp write
 *
 * TODO[GAIAPLAT-155]: forward chaining to self should be disallowed
 */
void rule9(const rule_context_t* context)
{
    g_context_checker.set(context);

    // write to timestamp value an id values, writing the timestamp
    // will chain to the rule10
    trigger_event_t events[] = {
        {event_type_t::row_update, TestGaia::s_gaia_type, context->record, &s_timestamp, 1},
        {event_type_t::row_update, TestGaia::s_gaia_type, context->record, &s_id, 1},
    };
    event_manager_t::get().commit_trigger(0, events, 2, true);
}

/**
 * Rule 10 handles (TestGaia.timestamp write)
 * Attempts to forward chain to
 * [Rule 9] TestGaia.value write
 */
void rule10(const rule_context_t* context)
{
    g_context_checker.set(context);

    //TODO[GAIAPLAT-155]
    //trigger_event_t event = {event_type_t::row_update, TestGaia::s_gaia_type, context->record, &s_value, 1};
    //commit_trigger(0, &event, 1, true);
}

/**
 * This type enables subscription_t as well as rule_binding_t
 * to be built off of it.  It is used to provide expected results
 * to validation functions of the test fixture and enable a table
 * driven testing approach.
 */
struct rule_decl_t{
    subscription_t sub;
    gaia_rule_fn fn;
};

/**
 * Setup rule bindings as follows:
 *
 * <TestGaia Object Type>
 * row_delete: rule1, rule2
 * row_insert: rule2
 * row_update: rule1
 *
 * <TestGaia2 Object Type>
 * field_write [first_name(3), last_name(4)]: rule1, rule2
 * row_insert: rule3, rule4
 *
 * transaction_begin: rule3
 * transaction_commit: rule3, rule4
 * transaction_rollback: rule3, rule4
 */
static constexpr rule_decl_t s_rule_decl[] = {
    {{ruleset1_name, rule1_name, TestGaia::s_gaia_type, event_type_t::row_delete, 0}, rule1},
    {{ruleset1_name, rule2_name, TestGaia::s_gaia_type, event_type_t::row_delete, 0}, rule2},
    {{ruleset1_name, rule2_name, TestGaia::s_gaia_type, event_type_t::row_insert, 0}, rule2},
    {{ruleset1_name, rule1_name, TestGaia::s_gaia_type, event_type_t::row_update, 0}, rule1},
    {{ruleset2_name, rule3_name, TestGaia2::s_gaia_type, event_type_t::row_insert, 0}, rule3},
    {{ruleset2_name, rule4_name, TestGaia2::s_gaia_type, event_type_t::row_insert, 0}, rule4},
    {{ruleset1_name, rule1_name, TestGaia2::s_gaia_type, event_type_t::row_update, s_first_name}, rule1},
    {{ruleset1_name, rule2_name, TestGaia2::s_gaia_type, event_type_t::row_update, s_last_name}, rule2},
    {{ruleset2_name, rule3_name, 0, event_type_t::transaction_begin, 0}, rule3},
    {{ruleset2_name, rule3_name, 0, event_type_t::transaction_commit, 0}, rule3},
    {{ruleset2_name, rule4_name, 0, event_type_t::transaction_commit, 0}, rule4},
    {{ruleset2_name, rule3_name, 0, event_type_t::transaction_rollback, 0}, rule3},
    {{ruleset2_name, rule4_name, 0, event_type_t::transaction_rollback, 0}, rule4}
};
static constexpr int s_rule_decl_len = sizeof(s_rule_decl)/sizeof(s_rule_decl[0]);

 /**
 * Applications must provide an implementation for initialize_rules().
 * This function is called on initialization of the singleton event
 * manager instance and is used to regisgter rules with the system.
 * If this function is not called then every test will fail below
 * because the condition is checked on TearDown() of
 * ever test case in the test fixture.  In addition, verify that we
 * actually can subscribe a rule in this intialize_rules function.
 */
 uint32_t g_initialize_rules_called = 0;

 extern "C"
 void initialize_rules()
 {
     ++g_initialize_rules_called;
     rule_binding_t binding("test", "test", rule1);
     subscribe_rule(TestGaia2::s_gaia_type, event_type_t::row_delete, empty_fields, binding);
     unsubscribe_rules();
 }

/**
 * Google test fixture object.  This class is used by each
 * test case below.  SetUp() is called before each test is run
 * and TearDown() is called after each test case is done.
 */
class event_manager_test : public ::testing::Test
{
protected:
    void SetUp() override {
        begin_session();
    }

    virtual void TearDown() override {
        unsubscribe_rules();
        g_context_checker.reset(true);
        // This expectation verifies that the caller provided
        // initialize_rules function was called exactly once by
        // the event_manager_t singleton.
        EXPECT_EQ(1, g_initialize_rules_called);
        end_session();
    }

    void validate_rule(
        const char* ruleset_name,
        const char* rule_name,
        gaia_rule_fn rule,
        event_type_t type,
        gaia_type_t gaia_type,
        gaia_id_t record)

    {
        g_context_checker.validate(ruleset_name, rule_name, rule, type, gaia_type, record);
    }

    void add_context_sequence(rule_context_sequence_t& sequence, gaia_type_t gaia_type, event_type_t event_type)
    {
        g_context_checker.add_context_sequence(sequence, gaia_type, event_type);
    }

    void validate_rule_sequence(rule_context_sequence_t& expected)
    {
        g_context_checker.validate_rule_sequence(expected);
    }

    map_subscriptions_t get_expected_subscriptions(
        const char* ruleset_filter,
        const gaia_type_t* gaia_type_filter,
        const event_type_t* event_type_filter)
    {
        map_subscriptions_t expected_subscriptions;

        for (int i = 0; i < s_rule_decl_len; ++i)
        {
            const rule_decl_t& decl = s_rule_decl[i];
            if (ruleset_filter) {
                if (0 != strcmp(ruleset_filter, decl.sub.ruleset_name)) {
                    continue;
                }
            }

            if (gaia_type_filter) {
                if (*gaia_type_filter != decl.sub.gaia_type) {
                    continue;
                }
            }

            if (event_type_filter) {
                if (*event_type_filter != decl.sub.type) {
                    continue;
                }
            }

            expected_subscriptions.insert(pair<string, subscription_t>(
                make_subscription_key(decl.sub),
                {decl.sub.ruleset_name, decl.sub.rule_name,
                decl.sub.gaia_type, decl.sub.type, decl.sub.field}));
        }

        return expected_subscriptions;
    }

    std::string make_subscription_key(const subscription_t& sub)
    {
        string key = sub.ruleset_name;
        key.append(sub.rule_name);
        key.append(to_string(sub.gaia_type));
        key.append(to_string((int)sub.type));
        return key;
    }

    void validate_rule_list(const subscription_list_t& subscriptions,
        const map_subscriptions_t& expected_subscriptions)
    {
        EXPECT_EQ(subscriptions.size(), expected_subscriptions.size());

        for(auto sub_it = subscriptions.begin(); sub_it != subscriptions.end(); ++sub_it)
        {
            // make a key,
            // verify it's found in the map
            string key = make_subscription_key(**sub_it);
            auto map_it = expected_subscriptions.find(key);
            EXPECT_FALSE(map_it == expected_subscriptions.end());
            assert_lists_are_equal(**sub_it, map_it->second);
        }
    }

    void assert_lists_are_equal(const subscription_t& a, const subscription_t& b)
    {
        EXPECT_STREQ(a.ruleset_name, b.ruleset_name);
        EXPECT_STREQ(a.ruleset_name, b.ruleset_name);
        EXPECT_EQ(a.gaia_type, b.gaia_type);
        EXPECT_EQ(a.type, b.type);
    }

    void setup_all_rules()
    {
        for (int i=0; i < s_rule_decl_len; ++i)
        {
            const rule_decl_t& decl = s_rule_decl[i];
            rule_binding_t binding;
            binding.ruleset_name = decl.sub.ruleset_name;
            binding.rule_name = decl.sub.rule_name;
            binding.rule = decl.fn;

            event_type_t event = decl.sub.type;
            gaia_type_t gaia_type = decl.sub.gaia_type;
            field_list_t fields;

            if (decl.sub.field)
            {
                fields.insert(decl.sub.field);

            }
            subscribe_rule(gaia_type, event, fields, binding);
        }
    }

    // event log table helpers
    uint64_t clear_event_log()
    {
      uint64_t rows_cleared = 0;
      gaia::db::begin_transaction();
      Event_log entry = Event_log::get_first();
      while(entry)
      {
          entry.delete_row();
          entry = Event_log::get_first();
          rows_cleared++;
      }
      gaia::db::commit_transaction(false);
      return rows_cleared;
    }

    void verify_event_log_row(const Event_log& row, event_type_t event_type, uint64_t gaia_type,
        gaia_id_t record_id, uint16_t column_id, bool rules_invoked)
    {
        EXPECT_EQ(row.event_type(), (uint32_t) event_type);
        EXPECT_EQ(row.type_id(), gaia_type);
        EXPECT_EQ(row.record_id(), record_id);
        EXPECT_EQ(row.column_id(), column_id);
        EXPECT_EQ(row.rules_invoked(), rules_invoked);
    }

<<<<<<< HEAD
    // Utilities for setting up commit hook for mock trigger function
    // This is a  test specific commit hook which simulates the post-commit
    // mock trigger event.  Be sure to chain down to the EDC installed commit
    // hook which is installed by default.
    static void commit_hook()
    {
        event_manager_t::get().commit_trigger(0, nullptr, 0, true);
        if (s_existing_commit_hook)
        {
            s_existing_commit_hook();
        }
    }

    static void rollback_hook()
    {
        event_manager_t::get().rollback_trigger();
        if (s_existing_rollback_hook)
        {
            s_existing_rollback_hook();
        }
    }

    void install_transaction_hooks()
    {
        s_existing_commit_hook = gaia::db::s_tx_commit_hook;
        gaia::db::s_tx_commit_hook = commit_hook;

        s_existing_rollback_hook = gaia::db::s_tx_rollback_hook;
        gaia::db::s_tx_rollback_hook = rollback_hook;
    }

    void uninstall_transaction_hooks()
    {
        gaia::db::s_tx_commit_hook = s_existing_commit_hook;
        gaia::db::s_tx_rollback_hook = s_existing_rollback_hook;
    }

=======
>>>>>>> a5f12310
    // Table context has data within the Gaia "object".
    TestGaia m_row;
    // Table context has data within the Gaia2 "object".
    TestGaia2 m_row2;

    const int32_t c_initial = 20;

    // Rule bindings for use in the test.
    rule_binding_t m_rule1{ruleset1_name, rule1_name, rule1};
    rule_binding_t m_rule2{ruleset1_name, rule2_name, rule2};
    rule_binding_t m_rule3{ruleset2_name, rule3_name, rule3};
    rule_binding_t m_rule4{ruleset2_name, rule4_name, rule4};
    rule_binding_t m_rule5{ruleset3_name, rule5_name, rule5};
    rule_binding_t m_rule6{ruleset3_name, rule6_name, rule6};
    rule_binding_t m_rule7{ruleset3_name, rule7_name, rule7};
    rule_binding_t m_rule8{ruleset3_name, rule8_name, rule8};
    rule_binding_t m_rule9{ruleset3_name, rule9_name, rule9};
    rule_binding_t m_rule10{ruleset3_name, rule10_name, rule10};
};

TEST_F(event_manager_test, invalid_subscription)
{
    // Transaction event subscriptions can't specify a gaia type
    EXPECT_THROW(subscribe_rule(TestGaia2::s_gaia_type, event_type_t::transaction_begin, empty_fields, m_rule1), invalid_subscription);
    EXPECT_THROW(subscribe_rule(TestGaia2::s_gaia_type, event_type_t::transaction_commit, empty_fields, m_rule1), invalid_subscription);
    EXPECT_THROW(subscribe_rule(TestGaia2::s_gaia_type, event_type_t::transaction_rollback, empty_fields, m_rule1), invalid_subscription);

    // Transactions events subscriptions can't specify fields.
    field_list_t fields;
    fields.insert(1);
    EXPECT_THROW(subscribe_rule(0, event_type_t::transaction_begin, fields, m_rule1), invalid_subscription);
    EXPECT_THROW(subscribe_rule(0, event_type_t::transaction_commit, fields, m_rule1), invalid_subscription);
    EXPECT_THROW(subscribe_rule(0, event_type_t::transaction_rollback, fields, m_rule1), invalid_subscription);

    // Table delete event cannot specify any fields
    EXPECT_THROW(subscribe_rule(TestGaia2::s_gaia_type, event_type_t::row_delete, fields, m_rule1), invalid_subscription);
    // Table insert cannot specify any fields
    EXPECT_THROW(subscribe_rule(TestGaia2::s_gaia_type, event_type_t::row_insert, fields, m_rule1), invalid_subscription);
}

TEST_F(event_manager_test, log_event_no_rules)
{
    // An empty sequence will verify that the rule was not called.
    rule_context_sequence_t sequence;
    trigger_event_t event = {event_type_t::row_delete, TestGaia::s_gaia_type, 123, nullptr, 0};
    event_manager_t::get().commit_trigger(0, &event, 1, true);
    validate_rule_sequence(sequence);
}

TEST_F(event_manager_test, log_database_event_single_event_single_rule) {
    subscribe_rule(TestGaia::s_gaia_type, event_type_t::row_update, empty_fields, m_rule1);

    // An empty sequence will verify that the rule was not called.
    rule_context_sequence_t sequence;
    add_context_sequence(sequence, TestGaia::s_gaia_type, event_type_t::row_update);

    // fire an insert event and an update event; verify the rule was only fired for update event
    gaia_id_t record = 55;
    trigger_event_t events[] = {
        {event_type_t::row_insert, TestGaia::s_gaia_type, 20, nullptr, 0},
        {event_type_t::row_update, TestGaia::s_gaia_type, record, nullptr, 0}
    };
    event_manager_t::get().commit_trigger(0, events, 2, true);

    validate_rule_sequence(sequence);
    validate_rule(ruleset1_name, rule1_name, rule1, event_type_t::row_update,
        TestGaia::s_gaia_type, record);
}

TEST_F(event_manager_test, log_field_event_single_event_single_rule) {

    // Ensure we have field level granularity.
    field_list_t fields;
    fields.insert(s_last_name);
    subscribe_rule(TestGaia::s_gaia_type, event_type_t::row_update, fields, m_rule1);
    gaia_id_t record = 999;

    rule_context_sequence_t sequence;
    add_context_sequence(sequence, TestGaia::s_gaia_type, event_type_t::row_update);

    // Verify an update to a different column doesn't fire the rule
    // And then verify an update to the correct column does fire the rule
    trigger_event_t update_field_events[] = {
        {event_type_t::row_update, TestGaia::s_gaia_type, 1, &s_first_name, 1},
        {event_type_t::row_update, TestGaia::s_gaia_type, record, &s_last_name, 1}
    };
    event_manager_t::get().commit_trigger(0, update_field_events, 2, true);
<<<<<<< HEAD
    
=======

>>>>>>> a5f12310
    validate_rule_sequence(sequence);
    validate_rule(ruleset1_name, rule1_name, rule1, event_type_t::row_update,
        TestGaia::s_gaia_type, record);
}


TEST_F(event_manager_test, log_field_event_multi_event_single_rule) {
    // Ensure we have field level granularity.
    field_list_t fields;

    // Rule 1 will fire on any writes to "last_name" or "first_name"
    fields.insert(s_last_name);
    fields.insert(s_first_name);

    subscribe_rule(TestGaia::s_gaia_type, event_type_t::row_update, fields, m_rule1);

    rule_context_sequence_t sequence;
    add_context_sequence(sequence, TestGaia::s_gaia_type, event_type_t::row_update);

    gaia_id_t record = 30;
    trigger_event_t update_field_event = {event_type_t::row_update, TestGaia::s_gaia_type, record, &s_last_name, 1};
    event_manager_t::get().commit_trigger(0, &update_field_event, 1, true);
    validate_rule_sequence(sequence);
    validate_rule(ruleset1_name, rule1_name, rule1,
        event_type_t::row_update, TestGaia::s_gaia_type, record);

    add_context_sequence(sequence, TestGaia::s_gaia_type, event_type_t::row_update);
    record = 22;
    update_field_event.columns = &s_first_name;
    update_field_event.record = record;
    event_manager_t::get().commit_trigger(0, &update_field_event, 1, true);
    validate_rule_sequence(sequence);
    validate_rule(ruleset1_name, rule1_name, rule1, event_type_t::row_update,
        TestGaia::s_gaia_type, record);
}


TEST_F(event_manager_test, log_field_event_multi_event_multi_rule) {
    // Ensure we have field level granularity.
    field_list_t fields;

    // Rule 1 will fire on write to "last_name".
    fields.insert(s_last_name);
    subscribe_rule(TestGaia::s_gaia_type, event_type_t::row_update, fields, m_rule1);

    // Rule 2 will fire on write to "first_name".
    fields.clear();
    fields.insert(s_first_name);
    subscribe_rule(TestGaia::s_gaia_type, event_type_t::row_update, fields, m_rule2);

    rule_context_sequence_t sequence;
    gaia_id_t record = 3;
    add_context_sequence(sequence, TestGaia::s_gaia_type, event_type_t::row_update);

    trigger_event_t update_field_event = {event_type_t::row_update, TestGaia::s_gaia_type, record, &s_last_name, 1};
    event_manager_t::get().commit_trigger(0, &update_field_event, 1, true);

    validate_rule_sequence(sequence);
    validate_rule(ruleset1_name, rule1_name, rule1, event_type_t::row_update,
        TestGaia::s_gaia_type, record);

    add_context_sequence(sequence, TestGaia::s_gaia_type, event_type_t::row_update);
    update_field_event.columns = &s_first_name;
    event_manager_t::get().commit_trigger(0, &update_field_event, 1, true);

    validate_rule_sequence(sequence);
    validate_rule(ruleset1_name, rule2_name, rule2, event_type_t::row_update,
        TestGaia::s_gaia_type, record);
}


TEST_F(event_manager_test, log_database_event_single_rule_multi_event)
{
    // Bind same rule to update and insert
    subscribe_rule(TestGaia::s_gaia_type, event_type_t::row_update, empty_fields, m_rule1);
    subscribe_rule(TestGaia::s_gaia_type, event_type_t::row_insert, empty_fields, m_rule1);
    rule_context_sequence_t sequence;
    gaia_id_t record = 8000;
    add_context_sequence(sequence, TestGaia::s_gaia_type, event_type_t::row_update);
    add_context_sequence(sequence, TestGaia::s_gaia_type, event_type_t::row_insert);

    // Log delete, update, and insert.  Sequence should be update followed by insert
    // because we didn't bind a rule to delete.
    trigger_event_t events[] = {
        {event_type_t::row_delete, TestGaia::s_gaia_type, record, nullptr, 0},
        {event_type_t::row_update, TestGaia::s_gaia_type, record+1, nullptr, 0},
        {event_type_t::row_insert, TestGaia::s_gaia_type, record+2, nullptr, 0}
    };
    event_manager_t::get().commit_trigger(0, events, 3, true);
    validate_rule_sequence(sequence);
}


TEST_F(event_manager_test, log_database_event_multi_rule_single_event)
{
    // Bind two rules to the same event.
    subscribe_rule(TestGaia::s_gaia_type, event_type_t::row_delete, empty_fields, m_rule1);
    subscribe_rule(TestGaia::s_gaia_type, event_type_t::row_delete, empty_fields, m_rule2);

    rule_context_sequence_t sequence;
    add_context_sequence(sequence, TestGaia::s_gaia_type, event_type_t::row_delete);
    add_context_sequence(sequence, TestGaia::s_gaia_type, event_type_t::row_delete);

    // Log an update event followed by a delete event.  We should see two rules
    // fired in response to the delete event.
    trigger_event_t events[] = {
        {event_type_t::row_update, TestGaia::s_gaia_type, 1, nullptr, 0},
        {event_type_t::row_delete, TestGaia::s_gaia_type, 100, nullptr, 0},
    };
    event_manager_t::get().commit_trigger(0, events, 2, true);
    validate_rule_sequence(sequence);
}

TEST_F(event_manager_test, log_event_multi_rule_multi_event)
{
    // See comment on definition of s_rule_decl for which
    // events are setup.
    setup_all_rules();

    // Be super paranoid and ensure we aren't calling the rule function on subscription.
    rule_context_sequence_t sequence;
    validate_rule_sequence(sequence);

    // Log event for TestGaia::update
    // Log event TestGaia::delete to invoke rule1 and rule2.
    // Log event for commit for rule 3 and 4
    add_context_sequence(sequence, TestGaia::s_gaia_type, event_type_t::row_update);
    add_context_sequence(sequence, TestGaia::s_gaia_type, event_type_t::row_delete);
    add_context_sequence(sequence, TestGaia::s_gaia_type, event_type_t::row_delete);
    add_context_sequence(sequence, 0, event_type_t::transaction_commit);
    add_context_sequence(sequence, 0, event_type_t::transaction_commit);
    gaia_id_t record = 100;

    trigger_event_t events[] = {
        {event_type_t::row_update, TestGaia::s_gaia_type, 1, &s_first_name, 1},
        {event_type_t::row_delete, TestGaia::s_gaia_type, record, nullptr, 0},
        {event_type_t::transaction_commit, 0, 0, nullptr, 0}
    };
    event_manager_t::get().commit_trigger(0, events, 3, true);
    validate_rule_sequence(sequence);

    // Unsubscribe rule1 from delete
    // Rule 2 gets fired
    field_list_t empty_fields;
    EXPECT_EQ(true, unsubscribe_rule(TestGaia::s_gaia_type, event_type_t::row_delete, empty_fields, m_rule1));

    add_context_sequence(sequence, TestGaia::s_gaia_type, event_type_t::row_delete);

    // now fire row_delete trigger
    event_manager_t::get().commit_trigger(0, &events[1], 1, true);
    validate_rule_sequence(sequence);
    validate_rule(ruleset1_name, rule2_name, rule2, event_type_t::row_delete, TestGaia::s_gaia_type, record);

    // Insert should invoke rule2
    add_context_sequence(sequence, TestGaia::s_gaia_type, event_type_t::row_insert);

    record = 205;
    trigger_event_t single_event = {event_type_t::row_insert, TestGaia::s_gaia_type, record, nullptr, 0};
    event_manager_t::get().commit_trigger(0, &single_event, 1, true);
    validate_rule_sequence(sequence);
    validate_rule(ruleset1_name, rule2_name, rule2, event_type_t::row_insert,
        TestGaia::s_gaia_type, record);

    // Update should invoke rule1.
    add_context_sequence(sequence, TestGaia::s_gaia_type, event_type_t::row_update);
    single_event.event_type = event_type_t::row_update;
    record++;
    single_event.record = record;
    event_manager_t::get().commit_trigger(0, &single_event, 1, true);

    validate_rule_sequence(sequence);
    validate_rule(ruleset1_name, rule1_name, rule1, event_type_t::row_update,
        TestGaia::s_gaia_type, record);

    // Rollback should invoke rule3, rule4.
    add_context_sequence(sequence, 0, event_type_t::transaction_rollback);
    add_context_sequence(sequence, 0, event_type_t::transaction_rollback);
    event_manager_t::get().rollback_trigger();
    validate_rule_sequence(sequence);

    // Begin should invoke rule3 only.
    add_context_sequence(sequence, 0, event_type_t::transaction_begin);
    trigger_event_t transaction_event = {event_type_t::transaction_begin, 0, 0, nullptr, 0};
    event_manager_t::get().commit_trigger(0, &transaction_event, 1, true);
    validate_rule_sequence(sequence);
    validate_rule(ruleset2_name, rule3_name, rule3, event_type_t::transaction_begin, 0, 0);
}

TEST_F(event_manager_test, subscribe_rule_invalid_rule_binding)
{
    rule_binding_t rb;

    // Empty binding.
    EXPECT_THROW(subscribe_rule(TestGaia::s_gaia_type, event_type_t::row_insert, empty_fields, rb), invalid_rule_binding);

    // No rule_name or rule set.
    rb.ruleset_name = ruleset1_name;
    EXPECT_THROW(subscribe_rule(TestGaia::s_gaia_type, event_type_t::row_update, empty_fields, rb), invalid_rule_binding);

    // No rule set.
    rb.rule_name = rule1_name;
    EXPECT_THROW(subscribe_rule(TestGaia::s_gaia_type, event_type_t::row_delete, empty_fields, rb), invalid_rule_binding);
}

TEST_F(event_manager_test, unsubscribe_rule_invalid_rule_binding)
{
    rule_binding_t rb;

    // Empty binding
    EXPECT_THROW(unsubscribe_rule(TestGaia::s_gaia_type, event_type_t::row_delete, empty_fields, rb), invalid_rule_binding);

    // No rule_name or rule set.
    rb.ruleset_name = ruleset1_name;
    EXPECT_THROW(unsubscribe_rule(TestGaia::s_gaia_type, event_type_t::row_delete, empty_fields, rb), invalid_rule_binding);

    // No rule set.
    rb.rule_name = rule1_name;
    EXPECT_THROW(unsubscribe_rule(TestGaia::s_gaia_type, event_type_t::row_delete, empty_fields, rb), invalid_rule_binding);
}

TEST_F(event_manager_test, subscribe_rule_duplicate_rule)
{
    rule_binding_t rb;
    rb.ruleset_name = ruleset1_name;
    rb.rule = rule1;
    rb.rule_name = rule1_name;

    subscribe_rule(TestGaia::s_gaia_type, event_type_t::row_insert, empty_fields, rb);
    EXPECT_THROW(subscribe_rule(TestGaia::s_gaia_type, event_type_t::row_insert, empty_fields, rb), duplicate_rule);

    // Another case of duplicate rule is if we try to bind
    // the same ruleset_name and rule_name to a different rule.
    // Bind to a different event so that it would have been legal
    // if we didn't check for this condition
    rb.rule = rule2;
    EXPECT_THROW(subscribe_rule(TestGaia::s_gaia_type, event_type_t::row_delete, empty_fields, rb), duplicate_rule);
}

TEST_F(event_manager_test, unsubscribe_rule_not_found)
{
    rule_binding_t rb;
    rb.ruleset_name = ruleset1_name;
    rb.rule_name = rule1_name;
    rb.rule = rule1;

    // Rule not there at all with no rules subscribed.
    EXPECT_EQ(false, unsubscribe_rule(TestGaia::s_gaia_type, event_type_t::row_update, empty_fields, rb));

    // Subscribe a valid rule.
    subscribe_rule(TestGaia::s_gaia_type, event_type_t::row_update, empty_fields, rb);

    // Try to remove the rule from the other table events that we didn't register the rule on.
    EXPECT_EQ(false, unsubscribe_rule(TestGaia::s_gaia_type, event_type_t::row_insert, empty_fields, rb));
    EXPECT_EQ(false, unsubscribe_rule(TestGaia::s_gaia_type, event_type_t::row_delete, empty_fields, rb));

    // Try to remove the rule from a type that we didn't register the rule on
    EXPECT_EQ(false, unsubscribe_rule(TestGaia2::s_gaia_type, event_type_t::row_update, empty_fields, rb));

    // With valid rule registered, now ensure that the rule is not found if we change the rule name
    rb.rule_name = rule2_name;
    rb.rule = rule2;
    EXPECT_EQ(false, unsubscribe_rule(TestGaia::s_gaia_type, event_type_t::row_update, empty_fields, rb));

    // Ensure we don't find the rule if we change the ruleset_name
    rb.ruleset_name = ruleset2_name;
    rb.rule_name = rule1_name;
    rb.rule = rule1;
    EXPECT_EQ(false, unsubscribe_rule(TestGaia::s_gaia_type, event_type_t::row_update, empty_fields, rb));
}

TEST_F(event_manager_test, list_rules_none)
{
    subscription_list_t rules;

    // Verify that the list_subscribed_rules api clears the subscription list the caller
    // passes in.
    rules.push_back(unique_ptr<subscription_t>(new subscription_t({"a", "b", 0,
        event_type_t::row_update, s_first_name})));

    EXPECT_EQ(1, rules.size());

    list_subscribed_rules(nullptr, nullptr, nullptr, nullptr, rules);
    EXPECT_EQ(0, rules.size());
}

TEST_F(event_manager_test, list_rules_no_filters)
{
    subscription_list_t rules;
    setup_all_rules();

    list_subscribed_rules(nullptr, nullptr, nullptr, nullptr, rules);
    validate_rule_list(rules, get_expected_subscriptions(nullptr, nullptr, nullptr));
}

TEST_F(event_manager_test, list_rules_ruleset_filter)
{
    subscription_list_t rules;
    setup_all_rules();

    const char* ruleset_filter = ruleset1_name;
    list_subscribed_rules(ruleset_filter, nullptr, nullptr, nullptr, rules);
    validate_rule_list(rules, get_expected_subscriptions(ruleset_filter, nullptr, nullptr));

    ruleset_filter = ruleset2_name;
    list_subscribed_rules(ruleset_filter, nullptr, nullptr, nullptr, rules);
    validate_rule_list(rules, get_expected_subscriptions(ruleset_filter, nullptr, nullptr));
}

TEST_F(event_manager_test, list_rules_event_type_filter)
{
    subscription_list_t rules;
    setup_all_rules();

    event_type_t event_filter = event_type_t::transaction_begin;
    list_subscribed_rules(nullptr, nullptr, &event_filter, nullptr, rules);
    validate_rule_list(rules, get_expected_subscriptions(nullptr, nullptr, &event_filter));

    event_filter = event_type_t::row_insert;
    list_subscribed_rules(nullptr, nullptr, &event_filter, nullptr, rules);
    validate_rule_list(rules, get_expected_subscriptions(nullptr, nullptr, &event_filter));
}

TEST_F(event_manager_test, list_rules_gaia_type_filter)
{
    subscription_list_t rules;
    setup_all_rules();

    gaia_type_t gaia_type_filter = TestGaia2::s_gaia_type;
    list_subscribed_rules(nullptr, &gaia_type_filter, nullptr, nullptr, rules);
    validate_rule_list(rules, get_expected_subscriptions(
        nullptr, &gaia_type_filter, nullptr));

    gaia_type_filter = TestGaia::s_gaia_type;
    list_subscribed_rules(nullptr, &gaia_type_filter, nullptr, nullptr, rules);
    validate_rule_list(rules, get_expected_subscriptions(
        nullptr, &gaia_type_filter, nullptr));
}

TEST_F(event_manager_test, list_rules_all_filters)
{
    subscription_list_t rules;
    setup_all_rules();

    const char* ruleset_filter = ruleset1_name;
    gaia_type_t gaia_type_filter = TestGaia::s_gaia_type;
    event_type_t event_filter = event_type_t::row_delete;
    list_subscribed_rules(ruleset_filter, &gaia_type_filter, &event_filter, nullptr, rules);
    validate_rule_list(rules, get_expected_subscriptions(ruleset_filter,
        &gaia_type_filter, &event_filter));

    ruleset_filter = ruleset2_name;
    event_filter = event_type_t::row_update;
    gaia_type_filter = TestGaia2::s_gaia_type;
    list_subscribed_rules(ruleset_filter, &gaia_type_filter, &event_filter, nullptr, rules);
    validate_rule_list(rules, get_expected_subscriptions(ruleset_filter,
        &gaia_type_filter, &event_filter));
}

TEST_F(event_manager_test, forward_chain_not_subscribed)
{
    subscribe_rule(0, event_type_t::transaction_commit, empty_fields, m_rule8);

    rule_context_sequence_t expected;
    add_context_sequence(expected, 0, event_type_t::transaction_commit);
    trigger_event_t event = {event_type_t::transaction_commit, 0, 0, nullptr, 0};
    event_manager_t::get().commit_trigger(0, &event, 1, true);
    validate_rule_sequence(expected);
}

TEST_F(event_manager_test, forward_chain_transaction_table)
{
    subscribe_rule(0, event_type_t::transaction_commit, empty_fields, m_rule8);
    subscribe_rule(TestGaia::s_gaia_type, event_type_t::row_update, empty_fields, m_rule5);

    rule_context_sequence_t expected;
    add_context_sequence(expected, 0, event_type_t::transaction_commit);
    add_context_sequence(expected, TestGaia::s_gaia_type, event_type_t::row_update);
    trigger_event_t event = {event_type_t::transaction_commit, 0, 0, nullptr, 0};
    event_manager_t::get().commit_trigger(0, &event, 1, true);

    validate_rule_sequence(expected);
}

TEST_F(event_manager_test, forward_chain_table_transaction)
{
    subscribe_rule(TestGaia2::s_gaia_type, event_type_t::row_update, empty_fields, m_rule6);
    subscribe_rule(0, event_type_t::transaction_commit, empty_fields, m_rule8);

    // Because of forward chaining, we expect the table event
    // and the transaction event to be called even though
    // we only logged the table event here.
    rule_context_sequence_t expected;
    add_context_sequence(expected, TestGaia2::s_gaia_type, event_type_t::row_update);
    add_context_sequence(expected, 0, event_type_t::transaction_commit);
    trigger_event_t events[] = {
        {event_type_t::row_update, TestGaia2::s_gaia_type, 99, nullptr, 0},
    };
    event_manager_t::get().commit_trigger(0, events, 1, true);
    validate_rule_sequence(expected);
}

/*
TEST_F(event_manager_test, forward_chain_disallow_reentrant)
{
    // See section where rules are defined for the rule heirarchy.
    subscribe_rule(TestGaia::s_gaia_type, event_type_t::row_update, empty_fields, m_rule5);

    rule_context_sequence_t expected;
    add_context_sequence(expected, TestGaia::s_gaia_type, event_type_t::row_update);

    trigger_event_t event = {event_type_t::row_update, TestGaia::s_gaia_type, 49, nullptr, 0};
    commit_trigger(0, &event, 1, true);
    validate_rule_sequence(expected);
}

TEST_F(event_manager_test, forward_chain_disallow_cycle)
{
    // See section where rules are defined for the rule heirarchy.
    // This test creates a cycle where all the rules are subscribed:
    // rule5 -> rule6 -> rule8 -> rule5.
    subscribe_rule(TestGaia::s_gaia_type, event_type_t::row_update, empty_fields, m_rule5);
    subscribe_rule(TestGaia2::s_gaia_type, event_type_t::row_update, empty_fields, m_rule6);
    subscribe_rule(TestGaia::s_gaia_type, event_type_t::row_insert, empty_fields, m_rule7);
    subscribe_rule(0, event_type_t::transaction_commit, empty_fields, m_rule8);

    rule_context_sequence_t expected;
    add_context_sequence(expected, TestGaia::s_gaia_type, event_type_t::row_update);
    add_context_sequence(expected, TestGaia2::s_gaia_type, event_type_t::row_update);
    add_context_sequence(expected, 0, event_type_t::transaction_commit);
    add_context_sequence(expected, TestGaia::s_gaia_type, event_type_t::row_insert);

    trigger_event_t event = {event_type_t::row_update, TestGaia::s_gaia_type, 50, nullptr, 0};
    commit_trigger(0, &event, 1, true);
    validate_rule_sequence(expected);
}
*/

TEST_F(event_manager_test, forward_chain_field_not_subscribed)
{
    field_list_t fields;
    fields.insert(s_value);
    subscribe_rule(TestGaia::s_gaia_type, event_type_t::row_update, fields, m_rule9);


    // expect only one update from the value field
    rule_context_sequence_t expected;
    add_context_sequence(expected, TestGaia::s_gaia_type, event_type_t::row_update);

    trigger_event_t event = {event_type_t::row_update, TestGaia::s_gaia_type, 34, &s_value, 1};
    event_manager_t::get().commit_trigger(0, &event, 1, true);
    validate_rule_sequence(expected);
}

/*
TEST_F(event_manager_test, forward_chain_field_commit)
{
    field_list_t fields;
    fields.insert(s_value);
    subscribe_rule(TestGaia::s_gaia_type, event_type_t::row_update, fields, m_rule9);
    fields.clear();

    install_transaction_hooks();

    fields.insert(s_timestamp);
    subscribe_rule(TestGaia::s_gaia_type, event_type_t::row_update, fields, m_rule10);

    subscribe_rule(0, event_type_t::transaction_commit, empty_fields, m_rule3);

    // Expect the following sequence of calls.
    rule_context_sequence_t expected;
    add_context_sequence(expected, TestGaia::s_gaia_type, event_type_t::row_update);
    add_context_sequence(expected, 0, event_type_t::transaction_commit);
    add_context_sequence(expected, TestGaia::s_gaia_type, event_type_t::row_update);

    begin_transaction();
    trigger_event_t events[] = {
        {event_type_t::row_update, TestGaia::s_gaia_type, 34, &s_value, 1},
        {event_type_t::transaction_commit, 0, 0, nullptr, 0}
    };
    event_manager_t::get().commit_trigger(0, events, 2, false);
    commit_transaction(false);
    validate_rule_sequence(expected);

    uninstall_transaction_hooks();
}

TEST_F(event_manager_test, forward_chain_field_rollback)
{
    field_list_t fields;
    fields.insert(s_value);
    subscribe_rule(TestGaia::s_gaia_type, event_type_t::row_update, fields, m_rule9);
    fields.clear();

    install_transaction_hooks();

    fields.insert(s_timestamp);
    subscribe_rule(TestGaia::s_gaia_type, event_type_t::row_update, fields, m_rule10);
    subscribe_rule(0, event_type_t::transaction_rollback, empty_fields, m_rule3);

    // Expect the following sequence of calls.
    rule_context_sequence_t expected;
    add_context_sequence(expected, 0, event_type_t::transaction_rollback);

    begin_transaction();
        trigger_event_t event = {event_type_t::row_update, TestGaia::s_gaia_type, 34, &s_value, 1};
        event_manager_t::get().commit_trigger(0, &event, 1, false);
    rollback_transaction();
    validate_rule_sequence(expected);

    uninstall_transaction_hooks();
}
*/

TEST_F(event_manager_test, event_logging_no_subscriptions)
{
    clear_event_log();

    gaia_id_t record = 11;

    // Ensure the event was logged even if it had no subscribers.
    trigger_event_t events[] = {
        {event_type_t::row_update, TestGaia::s_gaia_type, record, &s_last_name, 1},
        {event_type_t::transaction_commit, 0, 0, nullptr, 0}
    };
    event_manager_t::get().commit_trigger(0, events, 2, true);

    gaia::db::begin_transaction();
    Event_log entry = Event_log::get_first();
    verify_event_log_row(entry, event_type_t::row_update, 
        TestGaia::s_gaia_type, record, s_last_name, false);
    
    entry = entry.get_next();
    verify_event_log_row(entry, event_type_t::transaction_commit, 
        0, 0, 0, false);
    gaia::db::commit_transaction(false);

    EXPECT_EQ(2, clear_event_log());
}

TEST_F(event_manager_test, event_logging_subscriptions)
{
    clear_event_log();
    setup_all_rules();

    gaia_id_t record = 7000;

    // Log events with subscriptions and ensure the table is populated.
    trigger_event_t events[] = {
        {event_type_t::row_update, TestGaia2::s_gaia_type, record, &s_first_name, 1},
        {event_type_t::row_insert, TestGaia2::s_gaia_type, record + 1, nullptr, 0},
        {event_type_t::transaction_begin, 0, 0, nullptr, 0}
    };
    event_manager_t::get().commit_trigger(0, events, 3, true);

    gaia::db::begin_transaction();
    Event_log entry = Event_log::get_first();
    verify_event_log_row(entry, event_type_t::row_update, 
        TestGaia2::s_gaia_type, record, s_first_name, true);

    entry = entry.get_next();
    verify_event_log_row(entry, event_type_t::row_insert, 
        TestGaia2::s_gaia_type, record + 1, 0, true); 

    entry = entry.get_next();
    verify_event_log_row(entry, event_type_t::transaction_begin, 0, 0, 0, true);

<<<<<<< HEAD
    gaia::db::commit_transaction(false);
    entry.reset();
=======
    gaia::db::commit_transaction();
>>>>>>> a5f12310
    EXPECT_EQ(3, clear_event_log());
}

int main(int argc, char **argv) {
  ::testing::InitGoogleTest(&argc, argv);
  testing::InitGoogleTest(&argc, argv);
  start_server();
  gaia::rules::initialize_rules_engine();
  int ret_code = RUN_ALL_TESTS();
  stop_server();
  return ret_code;
}<|MERGE_RESOLUTION|>--- conflicted
+++ resolved
@@ -11,22 +11,15 @@
 #include "rules.hpp"
 #include "gaia_system.hpp"
 #include "event_log_gaia_generated.h"
-<<<<<<< HEAD
-#include "trigger.hpp"
-=======
 #include "triggers.hpp"
 #include "db_test_helpers.hpp"
->>>>>>> a5f12310
 #include "event_manager.hpp"
 
 using namespace gaia::common;
-<<<<<<< HEAD
-=======
 using namespace gaia::db;
 using namespace gaia::direct_access;
 using namespace gaia::rules;
 using namespace std;
->>>>>>> a5f12310
 using namespace gaia::db::triggers;
 
 /**
@@ -569,7 +562,7 @@
           entry = Event_log::get_first();
           rows_cleared++;
       }
-      gaia::db::commit_transaction(false);
+      gaia::db::commit_transaction();
       return rows_cleared;
     }
 
@@ -583,46 +576,6 @@
         EXPECT_EQ(row.rules_invoked(), rules_invoked);
     }
 
-<<<<<<< HEAD
-    // Utilities for setting up commit hook for mock trigger function
-    // This is a  test specific commit hook which simulates the post-commit
-    // mock trigger event.  Be sure to chain down to the EDC installed commit
-    // hook which is installed by default.
-    static void commit_hook()
-    {
-        event_manager_t::get().commit_trigger(0, nullptr, 0, true);
-        if (s_existing_commit_hook)
-        {
-            s_existing_commit_hook();
-        }
-    }
-
-    static void rollback_hook()
-    {
-        event_manager_t::get().rollback_trigger();
-        if (s_existing_rollback_hook)
-        {
-            s_existing_rollback_hook();
-        }
-    }
-
-    void install_transaction_hooks()
-    {
-        s_existing_commit_hook = gaia::db::s_tx_commit_hook;
-        gaia::db::s_tx_commit_hook = commit_hook;
-
-        s_existing_rollback_hook = gaia::db::s_tx_rollback_hook;
-        gaia::db::s_tx_rollback_hook = rollback_hook;
-    }
-
-    void uninstall_transaction_hooks()
-    {
-        gaia::db::s_tx_commit_hook = s_existing_commit_hook;
-        gaia::db::s_tx_rollback_hook = s_existing_rollback_hook;
-    }
-
-=======
->>>>>>> a5f12310
     // Table context has data within the Gaia "object".
     TestGaia m_row;
     // Table context has data within the Gaia2 "object".
@@ -710,11 +663,6 @@
         {event_type_t::row_update, TestGaia::s_gaia_type, record, &s_last_name, 1}
     };
     event_manager_t::get().commit_trigger(0, update_field_events, 2, true);
-<<<<<<< HEAD
-    
-=======
-
->>>>>>> a5f12310
     validate_rule_sequence(sequence);
     validate_rule(ruleset1_name, rule1_name, rule1, event_type_t::row_update,
         TestGaia::s_gaia_type, record);
@@ -1249,7 +1197,7 @@
     entry = entry.get_next();
     verify_event_log_row(entry, event_type_t::transaction_commit, 
         0, 0, 0, false);
-    gaia::db::commit_transaction(false);
+    gaia::db::commit_transaction();
 
     EXPECT_EQ(2, clear_event_log());
 }
@@ -1281,12 +1229,7 @@
     entry = entry.get_next();
     verify_event_log_row(entry, event_type_t::transaction_begin, 0, 0, 0, true);
 
-<<<<<<< HEAD
-    gaia::db::commit_transaction(false);
-    entry.reset();
-=======
     gaia::db::commit_transaction();
->>>>>>> a5f12310
     EXPECT_EQ(3, clear_event_log());
 }
 
