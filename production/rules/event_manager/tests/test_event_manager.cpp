--- conflicted
+++ resolved
@@ -181,23 +181,6 @@
 const gaia_type_t TestGaia2::s_gaia_type = 444;
 
 
-<<<<<<< HEAD
-/**
- * Applications must provide an implementation for initialize_rules().
- * This function is called on construction of the singleton event
- * manager instance.  If this function is not called then every test
- * will fail below because the condition is checked on TearDown() of
- * ever test case in the test fixture.
- */
- uint32_t g_initialize_rules_called = 0;
- extern "C"
- void initialize_rules()
- {
-     ++g_initialize_rules_called;
- }
-
-=======
->>>>>>> 99d61c58
  /**
  * Following constructs are used to verify the list_subscribed_rules API
  * returns the correct rules based on the filter criteria to the API.  It
@@ -249,56 +232,7 @@
 
 void rule4(const rule_context_t* context)
 {
-<<<<<<< HEAD
     g_context_checker.set(context);
-=======
-    const transaction_context_t* t = static_cast<const transaction_context_t*>(context);
-    g_tx_data += rule4_adder;
-    g_transaction_checker.set(*t);
-}
-
-/**
- * Applications must provide an implementation for initialize_rules().
- * This function is called on initialization of the singleton event
- * manager instance and is used to regisgter rules with the system.  
- * If this function is not called then every test will fail below 
- * because the condition is checked on TearDown() of
- * ever test case in the test fixture.  In addition, verify that we
- * actually can subscribe a rule in this intialize_rules function.  
- */
- uint32_t g_initialize_rules_called = 0;
-
- extern "C"
- void initialize_rules()
- {
-     ++g_initialize_rules_called;
-     rule_binding_t binding("test", "test", rule1_add_1);
-     subscribe_table_rule(TestGaia2::s_gaia_type, event_type_t::row_delete, binding);
-     unsubscribe_rules();
- }
-
-/**
- * Setup for forward chaining Rule functions.  Separated from above tests
- * to increase clarity.  Forward chaining is a feature
- * that allows a rule to do an action that results in the
- * firing of another rule.  In Q1 we only allow forward
- * chaining to different events and prevent recursion (either
- * immediate or in a cycle).
- */
-
-bool is_rule_subscribed(
-    const char* ruleset_filter, 
-    const gaia_type_t gaia_type, 
-    const event_type_t event_type)
-{
-    list_subscriptions_t subscriptions;
-    gaia_type_t gaia_type_filter = gaia_type;
-    event_type_t event_type_filter = event_type;
-
-    list_subscribed_rules(ruleset_filter, &gaia_type_filter, &event_type_filter, subscriptions);
-
-    return (subscriptions.size() == 1);
->>>>>>> 99d61c58
 }
 
 /**
@@ -449,6 +383,25 @@
 };
 static constexpr int s_rule_decl_len = sizeof(s_rule_decl)/sizeof(s_rule_decl[0]);
 
+ /**
+ * Applications must provide an implementation for initialize_rules().
+ * This function is called on initialization of the singleton event
+ * manager instance and is used to regisgter rules with the system.  
+ * If this function is not called then every test will fail below 
+ * because the condition is checked on TearDown() of
+ * ever test case in the test fixture.  In addition, verify that we
+ * actually can subscribe a rule in this intialize_rules function.  
+ */
+ uint32_t g_initialize_rules_called = 0;
+
+ extern "C"
+ void initialize_rules()
+ {
+     ++g_initialize_rules_called;
+     rule_binding_t binding("test", "test", rule1);
+     subscribe_database_rule(TestGaia2::s_gaia_type, event_type_t::row_delete, binding);
+     unsubscribe_rules();
+ }
 
 /**
  * Google test fixture object.  This class is used by each
