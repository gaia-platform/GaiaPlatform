/////////////////////////////////////////////
// Copyright (c) Gaia Platform LLC
// All rights reserved.
/////////////////////////////////////////////

// Do not include event_manager.hpp to ensure that
// we don't have a dependency on the internal implementation.

#include <unordered_map>
#include "gtest/gtest.h"
#include "rules.hpp"
#include "gaia_system.hpp"
#include "gaia_event_log.h"
#include "triggers.hpp"
#include "db_test_base.hpp"
#include "event_manager_test_helpers.hpp"

using namespace gaia::common;
using namespace gaia::db;
using namespace gaia::direct_access;
using namespace gaia::rules;
using namespace std;
using namespace gaia::db::triggers;

/**
 * The rule_context_checker_t validates whethe the rule was passed the
 * correct context information on invocation.  It also adds the context
 * to a list for verification of what rules were called.  This is particularly
 * useful for the chaining tests.
 */
typedef vector<rule_context_t> rule_context_sequence_t;
class rule_context_checker_t
{
public:
    rule_context_checker_t()
    {
        reset();
    }

    void set(const rule_context_t* context)
    {
        ruleset_name = context->rule_binding.ruleset_name;
        rule_name = context->rule_binding.rule_name;
        rule = context->rule_binding.rule;
        event_type = context->event_type;
        gaia_type = context->gaia_type;
        record = context->record;
        sequence.push_back(*context);
    }

    void validate(
        const char* a_ruleset_name,
        const char* a_rule_name,
        gaia_rule_fn a_rule,
        event_type_t a_event_type,
        gaia_type_t a_gaia_type,
        gaia_id_t a_record)
    {
        EXPECT_STREQ(ruleset_name, a_ruleset_name);
        EXPECT_STREQ(rule_name, a_rule_name);
        EXPECT_EQ(rule, a_rule);
        EXPECT_EQ(event_type, a_event_type);
        EXPECT_EQ(gaia_type, a_gaia_type);
        EXPECT_EQ(record, a_record);
        reset();
    }

    void reset(bool reset_sequence = false)
    {
        ruleset_name = nullptr;
        rule_name = nullptr;
        rule = nullptr;
        event_type = event_type_t::row_delete;
        gaia_type = 0;
        record = 0;

        if (reset_sequence)
        {
            sequence.clear();
        }
    }

    void compare_contexts(rule_context_t& a, rule_context_t& b)
    {
        EXPECT_EQ(a.gaia_type, b.gaia_type);
        EXPECT_EQ(a.event_type, b.event_type);
    }

    // Verifies that rules were called in the order that we expected by
    // comparing the gaia type, event type and source.
    void validate_rule_sequence(rule_context_sequence_t& expected_sequence)
    {

        if (sequence.size() == expected_sequence.size())
        {
            for (size_t i = 0; i < sequence.size(); i++)
            {
                compare_contexts(sequence[i], expected_sequence[i]);
            }
        }
        else
        {
            EXPECT_EQ(sequence.size(), expected_sequence.size());
        }
    }

    // Helper to add a context to a context list.
    void add_context_sequence(rule_context_sequence_t& sequence, gaia_type_t gaia_type, event_type_t event_type)
    {
        rule_binding_t ignore;
        rule_context_t c(ignore, gaia_type, event_type, 0);
        sequence.push_back(c);
    }

    gaia_type_t gaia_type;
    gaia_id_t record;
    const char* ruleset_name;
    const char* rule_name;
    gaia_rule_fn rule;
    event_type_t event_type;
    rule_context_sequence_t sequence;
};
rule_context_checker_t g_context_checker;

/**
 * Our test object that will serve as the
 * row context sent to table events.
 */
class TestGaia : public gaia_base_t
{
public:
    TestGaia()
    : TestGaia(0)
    {
    }

    TestGaia(gaia_id_t record)
    : gaia_base_t("TestGaia")
    , m_id(record)
    {

    }

    static const gaia_type_t s_gaia_type;
    gaia_type_t gaia_type() override
    {
        return s_gaia_type;
    }

    gaia_id_t gaia_id() { return m_id; }

    gaia_id_t m_id;
};
const gaia_type_t TestGaia::s_gaia_type = 333;
typedef unique_ptr<TestGaia> test_gaia_ptr_t;

// Only to test gaia type filters on the
// list_subscribed_rules api.
class TestGaia2 : public gaia_base_t
{
public:
    TestGaia2()
    : TestGaia2(0)
    {
    }

    TestGaia2(gaia_id_t record)
    : gaia_base_t("TestGaia2")
    , m_id(record)
    {
    }

    static const gaia_type_t s_gaia_type;
    gaia_type_t gaia_type() override
    {
        return s_gaia_type;
    }

    gaia_id_t gaia_id() { return m_id; }
    gaia_id_t m_id;
};

const gaia_type_t TestGaia2::s_gaia_type = 444;
typedef unique_ptr<TestGaia2> test_gaia2_ptr_t;


 /**
 * Following constructs are used to verify the list_subscribed_rules API
 * returns the correct rules based on the filter criteria to the API.  It
 * also is used to do table-driven tests on different rule binding configurations.
 */
typedef std::unordered_map<string, subscription_t> map_subscriptions_t;
static constexpr char ruleset1_name[] = "Ruleset_1";
static constexpr char ruleset2_name[] = "Ruleset_2";
static constexpr char ruleset3_name[] = "Ruleset_3";
static constexpr char rule1_name[] = "rule1";
static constexpr char rule2_name[] = "rule2";
static constexpr char rule3_name[] = "rule3";
static constexpr char rule4_name[] = "rule4";
static constexpr char rule5_name[] = "rule5";
//static constexpr char rule6_name[] = "rule6";
static constexpr char rule7_name[] = "rule7";
static constexpr char rule8_name[] = "rule8";
static constexpr char rule9_name[] = "rule9";
static constexpr char rule10_name[] = "rule10";

// field ordinals used throughout the test
static constexpr uint16_t s_first_name = 3;
static constexpr uint16_t s_last_name = 4;
static constexpr uint16_t s_value = 5;
static constexpr uint16_t s_timestamp = 6;
static constexpr uint16_t s_id = 7;
<<<<<<< HEAD
static field_list_ptr_t s_first_name_(new field_pos_list_t{s_first_name});
static field_list_ptr_t s_last_name_(new field_pos_list_t{s_last_name});
static field_list_ptr_t s_value_(new field_pos_list_t{s_value});
static field_list_ptr_t s_timestamp_(new field_pos_list_t{s_timestamp});
static field_list_ptr_t s_id_(new field_pos_list_t{s_id});
=======
static field_position_list_t s_first_name_{s_first_name};
static field_position_list_t s_last_name_{s_last_name};
static field_position_list_t s_value_{s_value};
static field_position_list_t s_timestamp_{s_timestamp};
static field_position_list_t s_id_{s_id};
>>>>>>> 1218e46d

/**
 * Table Rule functions.
 *
 * Make sure the rule operations are commutative since we don't guarantee
 * the order that rules are fired.  Table rules write to the passed in "row"
 * data.
 */
void rule1(const rule_context_t* context)
{
    g_context_checker.set(context);
}

void rule2(const rule_context_t* context)
{
    g_context_checker.set(context);
}

/**
 * Transaction Rule functions
 *
 * Make sure the rule operations are commutative since we don't guarantee
 * the order that rules are fired.  Transaction rules don't have any
 * associated context so they write to a global variable.
 */
void rule3(const rule_context_t* context)
{
    g_context_checker.set(context);
}

void rule4(const rule_context_t* context)
{
    g_context_checker.set(context);
}

/**
 * Rule 5 handles an TestGaia::update event
 * Attempts to forward chain to TestGaia::update (disallowed: same gaia_type and event_type)
 * [Rule 6] Forward chains to TestGaia2::update (allowed: different gaia_type)
 * [Rule 7] Forward chains to TestGaia::insert (allowed: different event_type)
 */
void rule5(const rule_context_t* context)
{
    test_gaia_ptr_t test_gaia_ptr(new TestGaia(context->record));
    g_context_checker.set(context);

    TestGaia2 obj2(42);
    trigger_event_t trigger_events[] = {
        // Allow same event, we should not be re-entrant cause rules are only fired
        // after the rule invocation returns
        // TODO[GAIAPLAT-155]: Determine how the rule schedule deals with cycles
        //{context->event_type, context->gaia_type, context->record, nullptr, 0},
        // Allow event call on different gaia_type.
        {context->event_type, TestGaia2::s_gaia_type, context->record, empty_position_list},
        // Allow event call on different event_type.
        {event_type_t::row_insert, context->gaia_type, test_gaia_ptr->gaia_id(), empty_position_list}
    };
    test::commit_trigger(0, trigger_events, 2);
}

/**
 * Rule 6 handles TestGaia2::update
 * [Rule 8] Forward chains to Transaction::commit event (allowed: different event class)
 * 
 * TODO[GAIAPLAT-194]: Transaction events are out of scope for Q2
void rule6(const rule_context_t* context)
{
    g_context_checker.set(context);

    // Allow different event class (transaction event, not table event)
    trigger_event_t trigger_event = {event_type_t::transaction_commit, 0, 0, nullptr, 0};
    test::commit_trigger(0, &trigger_event, 1);
}
*/

/**
 * Rule 7 handles TestGaia::insert
 */
void rule7(const rule_context_t* context)
{
    g_context_checker.set(context);
}

/**
 * Rule 8 handles Transaction::commit
 * Attempts to forward chain to
 * [Rule 5] TestGaia::Update
 *
 * Disallowed if following forward chain exists:
 * [Rule 5] TestGaia::Update ->
 * [Rule 6] TestGaia2::Update ->
 * [Rule 8] Transaction::Commit ->
 * [Rule 5] TestGaia::Update
 *
 * Allowed otherwise (TestGaia::Update event not in the call
 * hierarchy).
 */
void rule8(const rule_context_t* context)
{
    g_context_checker.set(context);

    TestGaia row;
    trigger_event_t trigger_event = {event_type_t::row_update, TestGaia::s_gaia_type, row.gaia_id(), empty_position_list};
    test::commit_trigger(0, &trigger_event, 1);
}

/**
 * Rule 9 handles (TestGaia.value write).
 *
 * Attempts to forward chain to
 * [Rule 10] TestGaia.timestamp write
 *
 * TODO[GAIAPLAT-155]: forward chaining to self should be disallowed
 */
void rule9(const rule_context_t* context)
{
    g_context_checker.set(context);

    // write to timestamp value an id values, writing the timestamp
    // will chain to the rule10
    trigger_event_t events[] = {
<<<<<<< HEAD
        {event_type_t::row_update, TestGaia::s_gaia_type, context->record, s_timestamp_, 1},
        {event_type_t::row_update, TestGaia::s_gaia_type, context->record, s_id_, 1},
=======
        {event_type_t::row_update, TestGaia::s_gaia_type, context->record, s_timestamp_},
        {event_type_t::row_update, TestGaia::s_gaia_type, context->record, s_id_},
>>>>>>> 1218e46d
    };
    test::commit_trigger(0, events, 2);
}

/**
 * Rule 10 handles (TestGaia.timestamp write)
 * Attempts to forward chain to
 * [Rule 9] TestGaia.value write
 */
void rule10(const rule_context_t* context)
{
    g_context_checker.set(context);

    //TODO[GAIAPLAT-155]
    //trigger_event_t event = {event_type_t::row_update, TestGaia::s_gaia_type, context->record, &s_value, 1};
    //commit_trigger(0, &event, 1);
}

/**
 * This type enables subscription_t as well as rule_binding_t
 * to be built off of it.  It is used to provide expected results
 * to validation functions of the test fixture and enable a table
 * driven testing approach.
 */
struct rule_decl_t{
    subscription_t sub;
    gaia_rule_fn fn;
};

/**
 * Setup rule bindings as follows:
 *
 * <TestGaia Object Type>
 * row_delete: rule1, rule2
 * row_insert: rule2
 * row_update: rule1
 *
 * <TestGaia2 Object Type>
 * field_write [first_name(3), last_name(4)]: rule1, rule2
 * row_insert: rule3, rule4
 *
 * TODO[GAIAPLAT-194]: Transaction Events are out of scope for Q2
 * transaction_begin: rule3
 * transaction_commit: rule3, rule4
 * transaction_rollback: rule3, rule4
 */
static constexpr rule_decl_t s_rule_decl[] = {
    {{ruleset1_name, rule1_name, TestGaia::s_gaia_type, event_type_t::row_delete, 0}, rule1},
    {{ruleset1_name, rule2_name, TestGaia::s_gaia_type, event_type_t::row_delete, 0}, rule2},
    {{ruleset1_name, rule2_name, TestGaia::s_gaia_type, event_type_t::row_insert, 0}, rule2},
    {{ruleset1_name, rule1_name, TestGaia::s_gaia_type, event_type_t::row_update, 0}, rule1},
    {{ruleset2_name, rule3_name, TestGaia2::s_gaia_type, event_type_t::row_insert, 0}, rule3},
    {{ruleset2_name, rule4_name, TestGaia2::s_gaia_type, event_type_t::row_insert, 0}, rule4},
    {{ruleset1_name, rule1_name, TestGaia2::s_gaia_type, event_type_t::row_update, s_first_name}, rule1},
    {{ruleset1_name, rule2_name, TestGaia2::s_gaia_type, event_type_t::row_update, s_last_name}, rule2}
    //{{ruleset2_name, rule3_name, 0, event_type_t::transaction_begin, 0}, rule3},
    //{{ruleset2_name, rule3_name, 0, event_type_t::transaction_commit, 0}, rule3},
    //{{ruleset2_name, rule4_name, 0, event_type_t::transaction_commit, 0}, rule4},
    //{{ruleset2_name, rule3_name, 0, event_type_t::transaction_rollback, 0}, rule3},
    //{{ruleset2_name, rule4_name, 0, event_type_t::transaction_rollback, 0}, rule4}
};
static constexpr int s_rule_decl_len = sizeof(s_rule_decl)/sizeof(s_rule_decl[0]);

 /**
 * Applications must provide an implementation for initialize_rules().
 * This function is called on initialization of the singleton event
 * manager instance and is used to regisgter rules with the system.
 * If this function is not called then every test will fail below
 * because the condition is checked on TearDown() of
 * ever test case in the test fixture.  In addition, verify that we
 * actually can subscribe a rule in this intialize_rules function.
 */
 uint32_t g_initialize_rules_called = 0;

 extern "C"
 void initialize_rules()
 {
     ++g_initialize_rules_called;
     rule_binding_t binding("test", "test", rule1);
     subscribe_rule(TestGaia2::s_gaia_type, event_type_t::row_delete, empty_fields, binding);
     unsubscribe_rules();
 }

/**
 * Google test fixture object.  This class is used by each
 * test case below.  SetUp() is called before each test is run
 * and TearDown() is called after each test case is done.
 */
class event_manager_test : public db_test_base_t
{
protected:
    virtual void SetUp() override {
        db_test_base_t::SetUp();
        event_manager_settings_t settings;
        settings.num_background_threads = 0;
        settings.disable_catalog_checks = true;
        test::initialize_rules_engine(settings);
    }

    virtual void TearDown() override {
        unsubscribe_rules();
        g_context_checker.reset(true);
        // This expectation verifies that the caller provided
        // initialize_rules function was called exactly once by
        // the event_manager_t singleton.
        EXPECT_EQ(1, g_initialize_rules_called);
        db_test_base_t::TearDown();
    }

    void validate_rule(
        const char* ruleset_name,
        const char* rule_name,
        gaia_rule_fn rule,
        event_type_t type,
        gaia_type_t gaia_type,
        gaia_id_t record)

    {
        g_context_checker.validate(ruleset_name, rule_name, rule, type, gaia_type, record);
    }

    void add_context_sequence(rule_context_sequence_t& sequence, gaia_type_t gaia_type, event_type_t event_type)
    {
        g_context_checker.add_context_sequence(sequence, gaia_type, event_type);
    }

    void validate_rule_sequence(rule_context_sequence_t& expected)
    {
        g_context_checker.validate_rule_sequence(expected);
    }

    map_subscriptions_t get_expected_subscriptions(
        const char* ruleset_filter,
        const gaia_type_t* gaia_type_filter,
        const event_type_t* event_type_filter)
    {
        map_subscriptions_t expected_subscriptions;

        for (int i = 0; i < s_rule_decl_len; ++i)
        {
            const rule_decl_t& decl = s_rule_decl[i];
            if (ruleset_filter) {
                if (0 != strcmp(ruleset_filter, decl.sub.ruleset_name)) {
                    continue;
                }
            }

            if (gaia_type_filter) {
                if (*gaia_type_filter != decl.sub.gaia_type) {
                    continue;
                }
            }

            if (event_type_filter) {
                if (*event_type_filter != decl.sub.type) {
                    continue;
                }
            }

            expected_subscriptions.insert(pair<string, subscription_t>(
                make_subscription_key(decl.sub),
                {decl.sub.ruleset_name, decl.sub.rule_name,
                decl.sub.gaia_type, decl.sub.type, decl.sub.field}));
        }

        return expected_subscriptions;
    }

    std::string make_subscription_key(const subscription_t& sub)
    {
        string key = sub.ruleset_name;
        key.append(sub.rule_name);
        key.append(to_string(sub.gaia_type));
        key.append(to_string((int)sub.type));
        return key;
    }

    void validate_rule_list(const subscription_list_t& subscriptions,
        const map_subscriptions_t& expected_subscriptions)
    {
        EXPECT_EQ(subscriptions.size(), expected_subscriptions.size());

        for(auto sub_it = subscriptions.begin(); sub_it != subscriptions.end(); ++sub_it)
        {
            // make a key,
            // verify it's found in the map
            string key = make_subscription_key(**sub_it);
            auto map_it = expected_subscriptions.find(key);
            EXPECT_FALSE(map_it == expected_subscriptions.end());
            assert_lists_are_equal(**sub_it, map_it->second);
        }
    }

    void assert_lists_are_equal(const subscription_t& a, const subscription_t& b)
    {
        EXPECT_STREQ(a.ruleset_name, b.ruleset_name);
        EXPECT_STREQ(a.ruleset_name, b.ruleset_name);
        EXPECT_EQ(a.gaia_type, b.gaia_type);
        EXPECT_EQ(a.type, b.type);
    }

    void setup_all_rules()
    {
        for (int i=0; i < s_rule_decl_len; ++i)
        {
            const rule_decl_t& decl = s_rule_decl[i];
            rule_binding_t binding;
            binding.ruleset_name = decl.sub.ruleset_name;
            binding.rule_name = decl.sub.rule_name;
            binding.rule = decl.fn;

            event_type_t event = decl.sub.type;
            gaia_type_t gaia_type = decl.sub.gaia_type;
            field_list_t fields;

            if (decl.sub.field)
            {
                fields.insert(decl.sub.field);

            }
            subscribe_rule(gaia_type, event, fields, binding);
        }
    }

    // event log table helpers
    uint64_t clear_event_log()
    {
      uint64_t rows_cleared = 0;
      gaia::db::begin_transaction();
      auto entry = gaia::event_log::event_log_t::get_first();
      while(entry)
      {
          entry.delete_row();
          entry = gaia::event_log::event_log_t::get_first();
          rows_cleared++;
      }
      gaia::db::commit_transaction();
      return rows_cleared;
    }

    void verify_event_log_row(const gaia::event_log::event_log_t& row, event_type_t event_type, uint64_t gaia_type,
        gaia_id_t record_id, uint16_t column_id, bool rules_invoked)
    {
        EXPECT_EQ(row.event_type(), (uint32_t) event_type);
        EXPECT_EQ(row.type_id(), gaia_type);
        EXPECT_EQ(row.record_id(), record_id);
        EXPECT_EQ(row.column_id(), column_id);
        EXPECT_EQ(row.rules_invoked(), rules_invoked);
    }

    // Table context has data within the Gaia "object".
    TestGaia m_row;
    // Table context has data within the Gaia2 "object".
    TestGaia2 m_row2;

    const int32_t c_initial = 20;

    // Rule bindings for use in the test.
    rule_binding_t m_rule1{ruleset1_name, rule1_name, rule1};
    rule_binding_t m_rule2{ruleset1_name, rule2_name, rule2};
    rule_binding_t m_rule3{ruleset2_name, rule3_name, rule3};
    rule_binding_t m_rule4{ruleset2_name, rule4_name, rule4};
    rule_binding_t m_rule5{ruleset3_name, rule5_name, rule5};
    //rule_binding_t m_rule6{ruleset3_name, rule6_name, rule6};
    rule_binding_t m_rule7{ruleset3_name, rule7_name, rule7};
    rule_binding_t m_rule8{ruleset3_name, rule8_name, rule8};
    rule_binding_t m_rule9{ruleset3_name, rule9_name, rule9};
    rule_binding_t m_rule10{ruleset3_name, rule10_name, rule10};
};

TEST_F(event_manager_test, invalid_subscription)
{
    field_list_t fields;
    fields.insert(1);
    
    // TODO[GAIAPLAT-194]: Transaction Events are out of scope for Q2

    // Transaction event subscriptions can't specify a gaia type
    //EXPECT_THROW(subscribe_rule(TestGaia2::s_gaia_type, event_type_t::transaction_begin, empty_fields, m_rule1), invalid_subscription);
    //EXPECT_THROW(subscribe_rule(TestGaia2::s_gaia_type, event_type_t::transaction_commit, empty_fields, m_rule1), invalid_subscription);
    //EXPECT_THROW(subscribe_rule(TestGaia2::s_gaia_type, event_type_t::transaction_rollback, empty_fields, m_rule1), invalid_subscription);

    // Transactions events subscriptions can't specify fields.
    //EXPECT_THROW(subscribe_rule(0, event_type_t::transaction_begin, fields, m_rule1), invalid_subscription);
    //EXPECT_THROW(subscribe_rule(0, event_type_t::transaction_commit, fields, m_rule1), invalid_subscription);
    //EXPECT_THROW(subscribe_rule(0, event_type_t::transaction_rollback, fields, m_rule1), invalid_subscription);

    // Table delete event cannot specify any fields
    EXPECT_THROW(subscribe_rule(TestGaia2::s_gaia_type, event_type_t::row_delete, fields, m_rule1), invalid_subscription);
    // Table insert cannot specify any fields
    EXPECT_THROW(subscribe_rule(TestGaia2::s_gaia_type, event_type_t::row_insert, fields, m_rule1), invalid_subscription);
}

TEST_F(event_manager_test, log_event_no_rules)
{
    // An empty sequence will verify that the rule was not called.
    rule_context_sequence_t sequence;
    trigger_event_t event = {event_type_t::row_delete, TestGaia::s_gaia_type, 123, empty_position_list};
    test::commit_trigger(0, &event, 1);
    validate_rule_sequence(sequence);
}

TEST_F(event_manager_test, log_database_event_single_event_single_rule) {
    subscribe_rule(TestGaia::s_gaia_type, event_type_t::row_update, empty_fields, m_rule1);

    // An empty sequence will verify that the rule was not called.
    rule_context_sequence_t sequence;
    add_context_sequence(sequence, TestGaia::s_gaia_type, event_type_t::row_update);

    // fire an insert event and an update event; verify the rule was only fired for update event
    gaia_id_t record = 55;
    trigger_event_t events[] = {
        {event_type_t::row_insert, TestGaia::s_gaia_type, 20, empty_position_list},
        {event_type_t::row_update, TestGaia::s_gaia_type, record, empty_position_list}
    };
    test::commit_trigger(0, events, 2);

    validate_rule_sequence(sequence);
    validate_rule(ruleset1_name, rule1_name, rule1, event_type_t::row_update,
        TestGaia::s_gaia_type, record);
}

TEST_F(event_manager_test, log_field_event_single_event_single_rule) {

    // Ensure we have field level granularity.
    field_list_t fields;
    fields.insert(s_last_name);
    subscribe_rule(TestGaia::s_gaia_type, event_type_t::row_update, fields, m_rule1);
    gaia_id_t record = 999;

    rule_context_sequence_t sequence;
    add_context_sequence(sequence, TestGaia::s_gaia_type, event_type_t::row_update);

    // Verify an update to a different column doesn't fire the rule
    // And then verify an update to the correct column does fire the rule
    trigger_event_t update_field_events[] = {
<<<<<<< HEAD
        {event_type_t::row_update, TestGaia::s_gaia_type, 1, s_first_name_, 1},
        {event_type_t::row_update, TestGaia::s_gaia_type, record, s_last_name_, 1}
=======
        {event_type_t::row_update, TestGaia::s_gaia_type, 1, s_first_name_},
        {event_type_t::row_update, TestGaia::s_gaia_type, record, s_last_name_}
>>>>>>> 1218e46d
    };
    test::commit_trigger(0, update_field_events, 2);
    validate_rule_sequence(sequence);
    validate_rule(ruleset1_name, rule1_name, rule1, event_type_t::row_update,
        TestGaia::s_gaia_type, record);
}


TEST_F(event_manager_test, log_field_event_multi_event_single_rule) {
    // Ensure we have field level granularity.
    field_list_t fields;

    // Rule 1 will fire on any writes to "last_name" or "first_name"
    fields.insert(s_last_name);
    fields.insert(s_first_name);

    subscribe_rule(TestGaia::s_gaia_type, event_type_t::row_update, fields, m_rule1);

    rule_context_sequence_t sequence;
    add_context_sequence(sequence, TestGaia::s_gaia_type, event_type_t::row_update);

    gaia_id_t record = 30;
<<<<<<< HEAD
    trigger_event_t update_field_event = {event_type_t::row_update, TestGaia::s_gaia_type, record, s_last_name_, 1};
=======
    trigger_event_t update_field_event = {event_type_t::row_update, TestGaia::s_gaia_type, record, s_last_name_};
>>>>>>> 1218e46d
    test::commit_trigger(0, &update_field_event, 1);
    validate_rule_sequence(sequence);
    validate_rule(ruleset1_name, rule1_name, rule1,
        event_type_t::row_update, TestGaia::s_gaia_type, record);

    add_context_sequence(sequence, TestGaia::s_gaia_type, event_type_t::row_update);
    record = 22;
    update_field_event.columns = s_first_name_;
    update_field_event.record = record;
    test::commit_trigger(0, &update_field_event, 1);
    validate_rule_sequence(sequence);
    validate_rule(ruleset1_name, rule1_name, rule1, event_type_t::row_update,
        TestGaia::s_gaia_type, record);
}


TEST_F(event_manager_test, log_field_event_multi_event_multi_rule) {
    // Ensure we have field level granularity.
    field_list_t fields;

    // Rule 1 will fire on write to "last_name".
    fields.insert(s_last_name);
    subscribe_rule(TestGaia::s_gaia_type, event_type_t::row_update, fields, m_rule1);

    // Rule 2 will fire on write to "first_name".
    fields.clear();
    fields.insert(s_first_name);
    subscribe_rule(TestGaia::s_gaia_type, event_type_t::row_update, fields, m_rule2);

    rule_context_sequence_t sequence;
    gaia_id_t record = 3;
    add_context_sequence(sequence, TestGaia::s_gaia_type, event_type_t::row_update);

<<<<<<< HEAD
    trigger_event_t update_field_event = {event_type_t::row_update, TestGaia::s_gaia_type, record, s_last_name_, 1};
=======
    trigger_event_t update_field_event = {event_type_t::row_update, TestGaia::s_gaia_type, record, s_last_name_};
>>>>>>> 1218e46d
    test::commit_trigger(0, &update_field_event, 1);

    validate_rule_sequence(sequence);
    validate_rule(ruleset1_name, rule1_name, rule1, event_type_t::row_update,
        TestGaia::s_gaia_type, record);

    add_context_sequence(sequence, TestGaia::s_gaia_type, event_type_t::row_update);
    update_field_event.columns = s_first_name_;
    test::commit_trigger(0, &update_field_event, 1);

    validate_rule_sequence(sequence);
    validate_rule(ruleset1_name, rule2_name, rule2, event_type_t::row_update,
        TestGaia::s_gaia_type, record);
}


TEST_F(event_manager_test, log_database_event_single_rule_multi_event)
{
    // Bind same rule to update and insert
    subscribe_rule(TestGaia::s_gaia_type, event_type_t::row_update, empty_fields, m_rule1);
    subscribe_rule(TestGaia::s_gaia_type, event_type_t::row_insert, empty_fields, m_rule1);
    rule_context_sequence_t sequence;
    gaia_id_t record = 8000;
    add_context_sequence(sequence, TestGaia::s_gaia_type, event_type_t::row_update);
    add_context_sequence(sequence, TestGaia::s_gaia_type, event_type_t::row_insert);

    // Log delete, update, and insert.  Sequence should be update followed by insert
    // because we didn't bind a rule to delete.
    trigger_event_t events[] = {
        {event_type_t::row_delete, TestGaia::s_gaia_type, record, empty_position_list},
        {event_type_t::row_update, TestGaia::s_gaia_type, record+1, empty_position_list},
        {event_type_t::row_insert, TestGaia::s_gaia_type, record+2, empty_position_list}
    };
    test::commit_trigger(0, events, 3);
    validate_rule_sequence(sequence);
}


TEST_F(event_manager_test, log_database_event_multi_rule_single_event)
{
    // Bind two rules to the same event.
    subscribe_rule(TestGaia::s_gaia_type, event_type_t::row_delete, empty_fields, m_rule1);
    subscribe_rule(TestGaia::s_gaia_type, event_type_t::row_delete, empty_fields, m_rule2);

    rule_context_sequence_t sequence;
    add_context_sequence(sequence, TestGaia::s_gaia_type, event_type_t::row_delete);
    add_context_sequence(sequence, TestGaia::s_gaia_type, event_type_t::row_delete);

    // Log an update event followed by a delete event.  We should see two rules
    // fired in response to the delete event.
    trigger_event_t events[] = {
        {event_type_t::row_update, TestGaia::s_gaia_type, 1, empty_position_list},
        {event_type_t::row_delete, TestGaia::s_gaia_type, 100, empty_position_list},
    };
    test::commit_trigger(0, events, 2);
    validate_rule_sequence(sequence);
}

TEST_F(event_manager_test, log_event_multi_rule_multi_event)
{
    // See comment on definition of s_rule_decl for which
    // events are setup.
    setup_all_rules();

    // Be super paranoid and ensure we aren't calling the rule function on subscription.
    rule_context_sequence_t sequence;
    validate_rule_sequence(sequence);

    // Log event for TestGaia::update
    // Log event TestGaia::delete to invoke rule1 and rule2.
    // Log event for commit for rule 3 and 4
    add_context_sequence(sequence, TestGaia::s_gaia_type, event_type_t::row_update);
    add_context_sequence(sequence, TestGaia::s_gaia_type, event_type_t::row_delete);
    add_context_sequence(sequence, TestGaia::s_gaia_type, event_type_t::row_delete);
    
    // TODO[GAIAPLAT-194]: Transaction Events are out of scope for Q2
    //add_context_sequence(sequence, 0, event_type_t::transaction_commit);
    //add_context_sequence(sequence, 0, event_type_t::transaction_commit);
    gaia_id_t record = 100;

    trigger_event_t events[] = {
<<<<<<< HEAD
        {event_type_t::row_update, TestGaia::s_gaia_type, 1, s_first_name_, 1},
        {event_type_t::row_delete, TestGaia::s_gaia_type, record, nullptr, 0},
        {event_type_t::transaction_commit, 0, 0, nullptr, 0}
=======
        {event_type_t::row_update, TestGaia::s_gaia_type, 1, s_first_name_},
        {event_type_t::row_delete, TestGaia::s_gaia_type, record, empty_position_list}
        // {event_type_t::transaction_commit, 0, 0, nullptr, 0}
>>>>>>> 1218e46d
    };
    test::commit_trigger(0, events, 2);
    validate_rule_sequence(sequence);

    // Unsubscribe rule1 from delete
    // Rule 2 gets fired
    field_list_t empty_fields;
    EXPECT_EQ(true, unsubscribe_rule(TestGaia::s_gaia_type, event_type_t::row_delete, empty_fields, m_rule1));

    add_context_sequence(sequence, TestGaia::s_gaia_type, event_type_t::row_delete);

    // now fire row_delete trigger
    test::commit_trigger(0, &events[1], 1);
    validate_rule_sequence(sequence);
    validate_rule(ruleset1_name, rule2_name, rule2, event_type_t::row_delete, TestGaia::s_gaia_type, record);

    // Insert should invoke rule2
    add_context_sequence(sequence, TestGaia::s_gaia_type, event_type_t::row_insert);

    record = 205;
    trigger_event_t single_event = {event_type_t::row_insert, TestGaia::s_gaia_type, record, empty_position_list};
    test::commit_trigger(0, &single_event, 1);
    validate_rule_sequence(sequence);
    validate_rule(ruleset1_name, rule2_name, rule2, event_type_t::row_insert,
        TestGaia::s_gaia_type, record);

    // Update should invoke rule1.
    add_context_sequence(sequence, TestGaia::s_gaia_type, event_type_t::row_update);
    single_event.event_type = event_type_t::row_update;
    record++;
    single_event.record = record;
    test::commit_trigger(0, &single_event, 1);

    validate_rule_sequence(sequence);
    validate_rule(ruleset1_name, rule1_name, rule1, event_type_t::row_update,
        TestGaia::s_gaia_type, record);


    // TODO[GAIAPLAT-194]: Transaction Events are out of scope for Q2

    // Rollback should invoke rule3, rule4.
    //add_context_sequence(sequence, 0, event_type_t::transaction_rollback);
    //add_context_sequence(sequence, 0, event_type_t::transaction_rollback);
    //validate_rule_sequence(sequence);

    // Begin should invoke rule3 only.
    //add_context_sequence(sequence, 0, event_type_t::transaction_begin);
    //trigger_event_t transaction_event = {event_type_t::transaction_begin, 0, 0, nullptr, 0};
    //test::commit_trigger(0, &transaction_event, 1);
    //validate_rule_sequence(sequence);
    //validate_rule(ruleset2_name, rule3_name, rule3, event_type_t::transaction_begin, 0, 0);
}

TEST_F(event_manager_test, subscribe_rule_invalid_rule_binding)
{
    rule_binding_t rb;

    // Empty binding.
    EXPECT_THROW(subscribe_rule(TestGaia::s_gaia_type, event_type_t::row_insert, empty_fields, rb), invalid_rule_binding);

    // No rule_name or rule set.
    rb.ruleset_name = ruleset1_name;
    EXPECT_THROW(subscribe_rule(TestGaia::s_gaia_type, event_type_t::row_update, empty_fields, rb), invalid_rule_binding);

    // No rule set.
    rb.rule_name = rule1_name;
    EXPECT_THROW(subscribe_rule(TestGaia::s_gaia_type, event_type_t::row_delete, empty_fields, rb), invalid_rule_binding);
}

TEST_F(event_manager_test, unsubscribe_rule_invalid_rule_binding)
{
    rule_binding_t rb;

    // Empty binding
    EXPECT_THROW(unsubscribe_rule(TestGaia::s_gaia_type, event_type_t::row_delete, empty_fields, rb), invalid_rule_binding);

    // No rule_name or rule set.
    rb.ruleset_name = ruleset1_name;
    EXPECT_THROW(unsubscribe_rule(TestGaia::s_gaia_type, event_type_t::row_delete, empty_fields, rb), invalid_rule_binding);

    // No rule set.
    rb.rule_name = rule1_name;
    EXPECT_THROW(unsubscribe_rule(TestGaia::s_gaia_type, event_type_t::row_delete, empty_fields, rb), invalid_rule_binding);
}

TEST_F(event_manager_test, subscribe_rule_duplicate_rule)
{
    rule_binding_t rb;
    rb.ruleset_name = ruleset1_name;
    rb.rule = rule1;
    rb.rule_name = rule1_name;

    subscribe_rule(TestGaia::s_gaia_type, event_type_t::row_insert, empty_fields, rb);
    EXPECT_THROW(subscribe_rule(TestGaia::s_gaia_type, event_type_t::row_insert, empty_fields, rb), duplicate_rule);

    // Another case of duplicate rule is if we try to bind
    // the same ruleset_name and rule_name to a different rule.
    // Bind to a different event so that it would have been legal
    // if we didn't check for this condition
    rb.rule = rule2;
    EXPECT_THROW(subscribe_rule(TestGaia::s_gaia_type, event_type_t::row_delete, empty_fields, rb), duplicate_rule);
}

TEST_F(event_manager_test, unsubscribe_rule_not_found)
{
    rule_binding_t rb;
    rb.ruleset_name = ruleset1_name;
    rb.rule_name = rule1_name;
    rb.rule = rule1;

    // Rule not there at all with no rules subscribed.
    EXPECT_EQ(false, unsubscribe_rule(TestGaia::s_gaia_type, event_type_t::row_update, empty_fields, rb));

    // Subscribe a valid rule.
    subscribe_rule(TestGaia::s_gaia_type, event_type_t::row_update, empty_fields, rb);

    // Try to remove the rule from the other table events that we didn't register the rule on.
    EXPECT_EQ(false, unsubscribe_rule(TestGaia::s_gaia_type, event_type_t::row_insert, empty_fields, rb));
    EXPECT_EQ(false, unsubscribe_rule(TestGaia::s_gaia_type, event_type_t::row_delete, empty_fields, rb));

    // Try to remove the rule from a type that we didn't register the rule on
    EXPECT_EQ(false, unsubscribe_rule(TestGaia2::s_gaia_type, event_type_t::row_update, empty_fields, rb));

    // With valid rule registered, now ensure that the rule is not found if we change the rule name
    rb.rule_name = rule2_name;
    rb.rule = rule2;
    EXPECT_EQ(false, unsubscribe_rule(TestGaia::s_gaia_type, event_type_t::row_update, empty_fields, rb));

    // Ensure we don't find the rule if we change the ruleset_name
    rb.ruleset_name = ruleset2_name;
    rb.rule_name = rule1_name;
    rb.rule = rule1;
    EXPECT_EQ(false, unsubscribe_rule(TestGaia::s_gaia_type, event_type_t::row_update, empty_fields, rb));
}

TEST_F(event_manager_test, list_rules_none)
{
    subscription_list_t rules;

    // Verify that the list_subscribed_rules api clears the subscription list the caller
    // passes in.
    rules.push_back(unique_ptr<subscription_t>(new subscription_t({"a", "b", 0,
        event_type_t::row_update, s_first_name})));

    EXPECT_EQ(1, rules.size());

    list_subscribed_rules(nullptr, nullptr, nullptr, nullptr, rules);
    EXPECT_EQ(0, rules.size());
}

TEST_F(event_manager_test, list_rules_no_filters)
{
    subscription_list_t rules;
    setup_all_rules();

    list_subscribed_rules(nullptr, nullptr, nullptr, nullptr, rules);
    validate_rule_list(rules, get_expected_subscriptions(nullptr, nullptr, nullptr));
}

TEST_F(event_manager_test, list_rules_ruleset_filter)
{
    subscription_list_t rules;
    setup_all_rules();

    const char* ruleset_filter = ruleset1_name;
    list_subscribed_rules(ruleset_filter, nullptr, nullptr, nullptr, rules);
    validate_rule_list(rules, get_expected_subscriptions(ruleset_filter, nullptr, nullptr));

    ruleset_filter = ruleset2_name;
    list_subscribed_rules(ruleset_filter, nullptr, nullptr, nullptr, rules);
    validate_rule_list(rules, get_expected_subscriptions(ruleset_filter, nullptr, nullptr));
}

TEST_F(event_manager_test, list_rules_event_type_filter)
{
    subscription_list_t rules;
    setup_all_rules();

    // TODO[GAIAPLAT-194]: Transaction Events are out of scope for Q2
    //event_type_t event_filter = event_type_t::transaction_begin;
    //list_subscribed_rules(nullptr, nullptr, &event_filter, nullptr, rules);
    //validate_rule_list(rules, get_expected_subscriptions(nullptr, nullptr, &event_filter));

    event_type_t event_filter = event_type_t::row_insert;
    list_subscribed_rules(nullptr, nullptr, &event_filter, nullptr, rules);
    validate_rule_list(rules, get_expected_subscriptions(nullptr, nullptr, &event_filter));
}

TEST_F(event_manager_test, list_rules_gaia_type_filter)
{
    subscription_list_t rules;
    setup_all_rules();

    gaia_type_t gaia_type_filter = TestGaia2::s_gaia_type;
    list_subscribed_rules(nullptr, &gaia_type_filter, nullptr, nullptr, rules);
    validate_rule_list(rules, get_expected_subscriptions(
        nullptr, &gaia_type_filter, nullptr));

    gaia_type_filter = TestGaia::s_gaia_type;
    list_subscribed_rules(nullptr, &gaia_type_filter, nullptr, nullptr, rules);
    validate_rule_list(rules, get_expected_subscriptions(
        nullptr, &gaia_type_filter, nullptr));
}

TEST_F(event_manager_test, list_rules_all_filters)
{
    subscription_list_t rules;
    setup_all_rules();

    const char* ruleset_filter = ruleset1_name;
    gaia_type_t gaia_type_filter = TestGaia::s_gaia_type;
    event_type_t event_filter = event_type_t::row_delete;
    list_subscribed_rules(ruleset_filter, &gaia_type_filter, &event_filter, nullptr, rules);
    validate_rule_list(rules, get_expected_subscriptions(ruleset_filter,
        &gaia_type_filter, &event_filter));

    ruleset_filter = ruleset2_name;
    event_filter = event_type_t::row_update;
    gaia_type_filter = TestGaia2::s_gaia_type;
    list_subscribed_rules(ruleset_filter, &gaia_type_filter, &event_filter, nullptr, rules);
    validate_rule_list(rules, get_expected_subscriptions(ruleset_filter,
        &gaia_type_filter, &event_filter));
}

// TODO[GAIAPLAT-194]: Transaction Events are out of scope for Q2

/*
TEST_F(event_manager_test, forward_chain_not_subscribed)
{
    subscribe_rule(0, event_type_t::transaction_commit, empty_fields, m_rule8);

    rule_context_sequence_t expected;
    add_context_sequence(expected, 0, event_type_t::transaction_commit);
    trigger_event_t event = {event_type_t::transaction_commit, 0, 0, nullptr, 0};
    test::commit_trigger(0, &event, 1);
    validate_rule_sequence(expected);
}

TEST_F(event_manager_test, forward_chain_transaction_table)
{
    subscribe_rule(0, event_type_t::transaction_commit, empty_fields, m_rule8);
    subscribe_rule(TestGaia::s_gaia_type, event_type_t::row_update, empty_fields, m_rule5);

    rule_context_sequence_t expected;
    add_context_sequence(expected, 0, event_type_t::transaction_commit);
    add_context_sequence(expected, TestGaia::s_gaia_type, event_type_t::row_update);
    trigger_event_t event = {event_type_t::transaction_commit, 0, 0, nullptr, 0};
    test::commit_trigger(0, &event, 1);

    validate_rule_sequence(expected);
}

TEST_F(event_manager_test, forward_chain_table_transaction)
{
    subscribe_rule(TestGaia2::s_gaia_type, event_type_t::row_update, empty_fields, m_rule6);
    subscribe_rule(0, event_type_t::transaction_commit, empty_fields, m_rule8);

    // Because of forward chaining, we expect the table event
    // and the transaction event to be called even though
    // we only logged the table event here.
    rule_context_sequence_t expected;
    add_context_sequence(expected, TestGaia2::s_gaia_type, event_type_t::row_update);
    add_context_sequence(expected, 0, event_type_t::transaction_commit);
    trigger_event_t events[] = {
        {event_type_t::row_update, TestGaia2::s_gaia_type, 99, nullptr, 0},
    };
    test::commit_trigger(0, events, 1);
    validate_rule_sequence(expected);
}
*/

/*
TEST_F(event_manager_test, forward_chain_disallow_reentrant)
{
    // See section where rules are defined for the rule heirarchy.
    subscribe_rule(TestGaia::s_gaia_type, event_type_t::row_update, empty_fields, m_rule5);

    rule_context_sequence_t expected;
    add_context_sequence(expected, TestGaia::s_gaia_type, event_type_t::row_update);

    trigger_event_t event = {event_type_t::row_update, TestGaia::s_gaia_type, 49, nullptr, 0};
    commit_trigger(0, &event, 1);
    validate_rule_sequence(expected);
}

TEST_F(event_manager_test, forward_chain_disallow_cycle)
{
    // See section where rules are defined for the rule heirarchy.
    // This test creates a cycle where all the rules are subscribed:
    // rule5 -> rule6 -> rule8 -> rule5.
    subscribe_rule(TestGaia::s_gaia_type, event_type_t::row_update, empty_fields, m_rule5);
    subscribe_rule(TestGaia2::s_gaia_type, event_type_t::row_update, empty_fields, m_rule6);
    subscribe_rule(TestGaia::s_gaia_type, event_type_t::row_insert, empty_fields, m_rule7);
    subscribe_rule(0, event_type_t::transaction_commit, empty_fields, m_rule8);

    rule_context_sequence_t expected;
    add_context_sequence(expected, TestGaia::s_gaia_type, event_type_t::row_update);
    add_context_sequence(expected, TestGaia2::s_gaia_type, event_type_t::row_update);
    add_context_sequence(expected, 0, event_type_t::transaction_commit);
    add_context_sequence(expected, TestGaia::s_gaia_type, event_type_t::row_insert);

    trigger_event_t event = {event_type_t::row_update, TestGaia::s_gaia_type, 50, nullptr, 0};
    commit_trigger(0, &event, 1);
    validate_rule_sequence(expected);
}
*/

TEST_F(event_manager_test, forward_chain_field_not_subscribed)
{
    field_list_t fields;
    fields.insert(s_value);
    subscribe_rule(TestGaia::s_gaia_type, event_type_t::row_update, fields, m_rule9);


    // expect only one update from the value field
    rule_context_sequence_t expected;
    add_context_sequence(expected, TestGaia::s_gaia_type, event_type_t::row_update);

<<<<<<< HEAD
    trigger_event_t event = {event_type_t::row_update, TestGaia::s_gaia_type, 34, s_value_, 1};
=======
    trigger_event_t event = {event_type_t::row_update, TestGaia::s_gaia_type, 34, s_value_};
>>>>>>> 1218e46d
    test::commit_trigger(0, &event, 1);
    validate_rule_sequence(expected);
}

/*
TEST_F(event_manager_test, forward_chain_field_commit)
{
    field_list_t fields;
    fields.insert(s_value);
    subscribe_rule(TestGaia::s_gaia_type, event_type_t::row_update, fields, m_rule9);
    fields.clear();

    install_transaction_hooks();

    fields.insert(s_timestamp);
    subscribe_rule(TestGaia::s_gaia_type, event_type_t::row_update, fields, m_rule10);

    subscribe_rule(0, event_type_t::transaction_commit, empty_fields, m_rule3);

    // Expect the following sequence of calls.
    rule_context_sequence_t expected;
    add_context_sequence(expected, TestGaia::s_gaia_type, event_type_t::row_update);
    add_context_sequence(expected, 0, event_type_t::transaction_commit);
    add_context_sequence(expected, TestGaia::s_gaia_type, event_type_t::row_update);

    begin_transaction();
    trigger_event_t events[] = {
        {event_type_t::row_update, TestGaia::s_gaia_type, 34, &s_value, 1},
        {event_type_t::transaction_commit, 0, 0, nullptr, 0}
    };
    test::commit_trigger(0, events, 2, false);
    commit_transaction();
    validate_rule_sequence(expected);

    uninstall_transaction_hooks();
}

TEST_F(event_manager_test, forward_chain_field_rollback)
{
    field_list_t fields;
    fields.insert(s_value);
    subscribe_rule(TestGaia::s_gaia_type, event_type_t::row_update, fields, m_rule9);
    fields.clear();

    install_transaction_hooks();

    fields.insert(s_timestamp);
    subscribe_rule(TestGaia::s_gaia_type, event_type_t::row_update, fields, m_rule10);
    subscribe_rule(0, event_type_t::transaction_rollback, empty_fields, m_rule3);

    // Expect the following sequence of calls.
    rule_context_sequence_t expected;
    add_context_sequence(expected, 0, event_type_t::transaction_rollback);

    begin_transaction();
        trigger_event_t event = {event_type_t::row_update, TestGaia::s_gaia_type, 34, &s_value, 1};
        test::commit_trigger(0, &event, 1, false);
    rollback_transaction();
    validate_rule_sequence(expected);

    uninstall_transaction_hooks();
}
*/

TEST_F(event_manager_test, event_logging_no_subscriptions)
{
    clear_event_log();

    gaia_id_t record = 11;

    // Ensure the event was logged even if it had no subscribers.
    trigger_event_t events[] = {
<<<<<<< HEAD
        {event_type_t::row_update, TestGaia::s_gaia_type, record, s_last_name_, 1},
        {event_type_t::transaction_commit, 0, 0, nullptr, 0}
=======
        {event_type_t::row_update, TestGaia::s_gaia_type, record, s_last_name_}
>>>>>>> 1218e46d
    };
    test::commit_trigger(0, events, 1);

    gaia::db::begin_transaction();
    auto entry = gaia::event_log::event_log_t::get_first();
    verify_event_log_row(entry, event_type_t::row_update, 
        TestGaia::s_gaia_type, record, s_last_name, false);

    EXPECT_FALSE(entry.get_next());
    gaia::db::commit_transaction();

    EXPECT_EQ(1, clear_event_log());
}

TEST_F(event_manager_test, event_logging_subscriptions)
{
    clear_event_log();
    setup_all_rules();

    gaia_id_t record = 7000;

    // Log events with subscriptions and ensure the table is populated.
    trigger_event_t events[] = {
<<<<<<< HEAD
        {event_type_t::row_update, TestGaia2::s_gaia_type, record, s_first_name_, 1},
        {event_type_t::row_insert, TestGaia2::s_gaia_type, record + 1, nullptr, 0},
        {event_type_t::transaction_begin, 0, 0, nullptr, 0}
=======
        {event_type_t::row_update, TestGaia2::s_gaia_type, record, s_first_name_},
        {event_type_t::row_insert, TestGaia2::s_gaia_type, record + 1, empty_position_list},
>>>>>>> 1218e46d
    };
    test::commit_trigger(0, events, 2);

    gaia::db::begin_transaction();
    auto entry = gaia::event_log::event_log_t::get_first();
    verify_event_log_row(entry, event_type_t::row_update, 
        TestGaia2::s_gaia_type, record, s_first_name, true);

    entry = entry.get_next();
    verify_event_log_row(entry, event_type_t::row_insert,
        TestGaia2::s_gaia_type, record + 1, 0, true);

    gaia::db::commit_transaction();
    EXPECT_EQ(2, clear_event_log());
}<|MERGE_RESOLUTION|>--- conflicted
+++ resolved
@@ -210,19 +210,11 @@
 static constexpr uint16_t s_value = 5;
 static constexpr uint16_t s_timestamp = 6;
 static constexpr uint16_t s_id = 7;
-<<<<<<< HEAD
-static field_list_ptr_t s_first_name_(new field_pos_list_t{s_first_name});
-static field_list_ptr_t s_last_name_(new field_pos_list_t{s_last_name});
-static field_list_ptr_t s_value_(new field_pos_list_t{s_value});
-static field_list_ptr_t s_timestamp_(new field_pos_list_t{s_timestamp});
-static field_list_ptr_t s_id_(new field_pos_list_t{s_id});
-=======
 static field_position_list_t s_first_name_{s_first_name};
 static field_position_list_t s_last_name_{s_last_name};
 static field_position_list_t s_value_{s_value};
 static field_position_list_t s_timestamp_{s_timestamp};
 static field_position_list_t s_id_{s_id};
->>>>>>> 1218e46d
 
 /**
  * Table Rule functions.
@@ -344,13 +336,8 @@
     // write to timestamp value an id values, writing the timestamp
     // will chain to the rule10
     trigger_event_t events[] = {
-<<<<<<< HEAD
-        {event_type_t::row_update, TestGaia::s_gaia_type, context->record, s_timestamp_, 1},
-        {event_type_t::row_update, TestGaia::s_gaia_type, context->record, s_id_, 1},
-=======
         {event_type_t::row_update, TestGaia::s_gaia_type, context->record, s_timestamp_},
         {event_type_t::row_update, TestGaia::s_gaia_type, context->record, s_id_},
->>>>>>> 1218e46d
     };
     test::commit_trigger(0, events, 2);
 }
@@ -687,13 +674,8 @@
     // Verify an update to a different column doesn't fire the rule
     // And then verify an update to the correct column does fire the rule
     trigger_event_t update_field_events[] = {
-<<<<<<< HEAD
-        {event_type_t::row_update, TestGaia::s_gaia_type, 1, s_first_name_, 1},
-        {event_type_t::row_update, TestGaia::s_gaia_type, record, s_last_name_, 1}
-=======
         {event_type_t::row_update, TestGaia::s_gaia_type, 1, s_first_name_},
         {event_type_t::row_update, TestGaia::s_gaia_type, record, s_last_name_}
->>>>>>> 1218e46d
     };
     test::commit_trigger(0, update_field_events, 2);
     validate_rule_sequence(sequence);
@@ -716,11 +698,7 @@
     add_context_sequence(sequence, TestGaia::s_gaia_type, event_type_t::row_update);
 
     gaia_id_t record = 30;
-<<<<<<< HEAD
-    trigger_event_t update_field_event = {event_type_t::row_update, TestGaia::s_gaia_type, record, s_last_name_, 1};
-=======
     trigger_event_t update_field_event = {event_type_t::row_update, TestGaia::s_gaia_type, record, s_last_name_};
->>>>>>> 1218e46d
     test::commit_trigger(0, &update_field_event, 1);
     validate_rule_sequence(sequence);
     validate_rule(ruleset1_name, rule1_name, rule1,
@@ -754,11 +732,7 @@
     gaia_id_t record = 3;
     add_context_sequence(sequence, TestGaia::s_gaia_type, event_type_t::row_update);
 
-<<<<<<< HEAD
-    trigger_event_t update_field_event = {event_type_t::row_update, TestGaia::s_gaia_type, record, s_last_name_, 1};
-=======
     trigger_event_t update_field_event = {event_type_t::row_update, TestGaia::s_gaia_type, record, s_last_name_};
->>>>>>> 1218e46d
     test::commit_trigger(0, &update_field_event, 1);
 
     validate_rule_sequence(sequence);
@@ -840,15 +814,9 @@
     gaia_id_t record = 100;
 
     trigger_event_t events[] = {
-<<<<<<< HEAD
-        {event_type_t::row_update, TestGaia::s_gaia_type, 1, s_first_name_, 1},
-        {event_type_t::row_delete, TestGaia::s_gaia_type, record, nullptr, 0},
-        {event_type_t::transaction_commit, 0, 0, nullptr, 0}
-=======
         {event_type_t::row_update, TestGaia::s_gaia_type, 1, s_first_name_},
         {event_type_t::row_delete, TestGaia::s_gaia_type, record, empty_position_list}
         // {event_type_t::transaction_commit, 0, 0, nullptr, 0}
->>>>>>> 1218e46d
     };
     test::commit_trigger(0, events, 2);
     validate_rule_sequence(sequence);
@@ -1167,11 +1135,7 @@
     rule_context_sequence_t expected;
     add_context_sequence(expected, TestGaia::s_gaia_type, event_type_t::row_update);
 
-<<<<<<< HEAD
-    trigger_event_t event = {event_type_t::row_update, TestGaia::s_gaia_type, 34, s_value_, 1};
-=======
     trigger_event_t event = {event_type_t::row_update, TestGaia::s_gaia_type, 34, s_value_};
->>>>>>> 1218e46d
     test::commit_trigger(0, &event, 1);
     validate_rule_sequence(expected);
 }
@@ -1244,12 +1208,7 @@
 
     // Ensure the event was logged even if it had no subscribers.
     trigger_event_t events[] = {
-<<<<<<< HEAD
-        {event_type_t::row_update, TestGaia::s_gaia_type, record, s_last_name_, 1},
-        {event_type_t::transaction_commit, 0, 0, nullptr, 0}
-=======
         {event_type_t::row_update, TestGaia::s_gaia_type, record, s_last_name_}
->>>>>>> 1218e46d
     };
     test::commit_trigger(0, events, 1);
 
@@ -1273,14 +1232,8 @@
 
     // Log events with subscriptions and ensure the table is populated.
     trigger_event_t events[] = {
-<<<<<<< HEAD
-        {event_type_t::row_update, TestGaia2::s_gaia_type, record, s_first_name_, 1},
-        {event_type_t::row_insert, TestGaia2::s_gaia_type, record + 1, nullptr, 0},
-        {event_type_t::transaction_begin, 0, 0, nullptr, 0}
-=======
         {event_type_t::row_update, TestGaia2::s_gaia_type, record, s_first_name_},
         {event_type_t::row_insert, TestGaia2::s_gaia_type, record + 1, empty_position_list},
->>>>>>> 1218e46d
     };
     test::commit_trigger(0, events, 2);
 
