--- conflicted
+++ resolved
@@ -153,13 +153,8 @@
     rule_checker_t rule_checker;
 
     field_position_list_t fields;
-<<<<<<< HEAD
-    fields.push_back(g_field_positions["active"]);
+    fields.emplace_back(g_field_positions["active"]);
     rule_checker.check_catalog(g_table_type, g_table_id, fields);
-=======
-    fields.emplace_back(g_field_positions["active"]);
-    rule_checker.check_catalog(g_table_type, fields);
->>>>>>> 3acfd288
 }
 
 TEST_F(rule_checker_test, inactive_field)
@@ -190,15 +185,9 @@
 {
     rule_checker_t rule_checker;
     field_position_list_t fields;
-<<<<<<< HEAD
-    fields.push_back(g_field_positions["active"]);
-    fields.push_back(g_field_positions["valid"]);
-    rule_checker.check_catalog(g_table_type, g_table_id, fields);
-=======
     fields.emplace_back(g_field_positions["active"]);
     fields.emplace_back(g_field_positions["valid"]);
-    rule_checker.check_catalog(g_table_type, fields);
->>>>>>> 3acfd288
+    rule_checker.check_catalog(g_table_type, g_table_id, fields);
 }
 
 TEST_F(rule_checker_test, multiple_invalid_fields)
