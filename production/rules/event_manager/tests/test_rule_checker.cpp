/////////////////////////////////////////////
// Copyright (c) Gaia Platform LLC
// All rights reserved.
/////////////////////////////////////////////

#include "gtest/gtest.h"

#include "db_test_base.hpp"
#include "db_test_helpers.hpp"
#include "gaia_catalog.h"
#include "gaia_catalog.hpp"
#include "rule_checker.hpp"
#include "rules.hpp"
<<<<<<< HEAD
#include "system_table_types.hpp"
=======
>>>>>>> 878a632a

using namespace gaia::common;
using namespace gaia::catalog;
using namespace gaia::db;
using namespace gaia::rules;
using namespace std;

gaia_type_t g_table_type = INVALID_GAIA_TYPE;
map<string, uint16_t> g_field_positions;

void load_catalog()
{
    // Load the catalog with the following schema:
    // table Sensors {
    //    inactive : string,
    //    active : float, // active
    //    deprecated : uint64 // deprecated
    //    valid : uint64 // active
    //}
    ddl::field_def_list_t fields;
    string name;
    gaia_id_t table_id = INVALID_GAIA_ID;

    name = "Sensors";
    // not active, not deprecated
    fields.emplace_back(make_unique<ddl::field_definition_t>("inactive", data_type_t::e_string, 1));
    // active, not deprecated
    fields.emplace_back(make_unique<ddl::field_definition_t>("active", data_type_t::e_float, 1));
    // deprecated
    fields.emplace_back(make_unique<ddl::field_definition_t>("deprecated", data_type_t::e_uint64, 1));
    // another valid field
    fields.emplace_back(make_unique<ddl::field_definition_t>("valid", data_type_t::e_uint64, 1));

    // The type of the table is the row id of table in the catalog.
    table_id = create_table(name, fields);

    // Modify the fields to have the correct active and deprecated attributes.
    begin_transaction();
    g_table_type = gaia_table_t::get(table_id).type();
    auto field_ids = list_fields(table_id);
    for (gaia_id_t field_id : field_ids)
    {
        gaia_field_t field = gaia_field_t::get(field_id);
        gaia_field_writer writer = field.writer();
        g_field_positions[field.name()] = field.position();

        if (0 == strcmp(field.name(), "active")
            || (0 == strcmp(field.name(), "valid")))
        {
            writer.active = true;
        }
        else if (0 == strcmp(field.name(), "deprecated"))
        {
            writer.deprecated = true;
        }
        else
        {
            continue;
        }
        writer.update_row();
    }
    commit_transaction();
}

extern "C" void initialize_rules()
{
}

class rule_checker_test : public db_test_base_t
{
public:
    void verify_exception(const char* expected_message, std::function<void()> fn)
    {
        bool did_throw = false;
        try
        {
            fn();
        }
        catch (const exception& e)
        {
            // Find a relevant substring for this message
            string str = e.what();
            // Uncomment print if you need to debug message failures.
            // printf("%s\n", str.c_str());
            size_t found = str.find(expected_message);
            EXPECT_TRUE(found != string::npos);
            did_throw = true;
        }
        EXPECT_TRUE(did_throw);
    }

protected:
    // Manage the database setup and teardown ourselves.  In ctest
    // the *Suite methods will be called for every test since every
    // test case is run in a separate process.  Outside of ctest
    // these functions will only be called once for all tests.
    static void SetUpTestSuite()
    {
        reset_server();
        begin_session();
        load_catalog();
    }
    static void TearDownTestSuite()
    {
        end_session();
    }

    void SetUp() override
    {
    }
    void TearDown() override
    {
    }
};

TEST_F(rule_checker_test, table_not_found)
{
    const gaia_type_t gaia_type = 1000;
    rule_checker_t rule_checker;
    const char* message = "Table (type:1000) was not found";
    verify_exception(message, [&]() {
<<<<<<< HEAD
        rule_checker.check_catalog(1000, empty_fields);
=======
        rule_checker.check_catalog(gaia_type, empty_fields);
>>>>>>> 878a632a
    });
}

TEST_F(rule_checker_test, table_found)
{
    rule_checker_t rule_checker;
    rule_checker.check_catalog(g_table_type, empty_fields);
}

TEST_F(rule_checker_test, field_not_found)
{
    const field_position_t field = 1000;
    rule_checker_t rule_checker;
    field_position_list_t fields;
    fields.emplace_back(field);
    const char* message = "Field (position:1000) was not found in table";
    verify_exception(message, [&]() {
        rule_checker.check_catalog(g_table_type, fields);
    });
}

TEST_F(rule_checker_test, active_field)
{
    rule_checker_t rule_checker;

    field_position_list_t fields;
    fields.emplace_back(g_field_positions["active"]);
    rule_checker.check_catalog(g_table_type, fields);
}

TEST_F(rule_checker_test, inactive_field)
{
    rule_checker_t rule_checker;
    field_position_list_t fields;
    fields.emplace_back(g_field_positions["inactive"]);
    const char* message = "not marked as active";

    verify_exception(message, [&]() {
        rule_checker.check_catalog(g_table_type, fields);
    });
}

TEST_F(rule_checker_test, deprecated_field)
{
    rule_checker_t rule_checker;
    field_position_list_t fields;
    fields.emplace_back(g_field_positions["deprecated"]);
    const char* message = "deprecated";

    verify_exception(message, [&]() {
        rule_checker.check_catalog(g_table_type, fields);
    });
}

TEST_F(rule_checker_test, multiple_valid_fields)
{
    rule_checker_t rule_checker;
    field_position_list_t fields;
    fields.emplace_back(g_field_positions["active"]);
    fields.emplace_back(g_field_positions["valid"]);
    rule_checker.check_catalog(g_table_type, fields);
}

TEST_F(rule_checker_test, multiple_invalid_fields)
{
    rule_checker_t rule_checker;
    field_position_list_t fields;
    fields.emplace_back(g_field_positions["inactive"]);
    fields.emplace_back(g_field_positions["deprecated"]);
    // Mainly checking we get any field exception here so just
    // search for the (position: substring without specifying
    // which of the two fields above failed first.
    const char* message = "(position:";

    verify_exception(message, [&]() {
        rule_checker.check_catalog(g_table_type, fields);
    });
}

TEST_F(rule_checker_test, multiple_fields)
{
    rule_checker_t rule_checker;
    field_position_list_t fields;
    fields.emplace_back(g_field_positions["active"]);
    fields.emplace_back(g_field_positions["inactive"]);
    const char* message = "not marked as active";

    verify_exception(message, [&]() {
        rule_checker.check_catalog(g_table_type, fields);
    });
}<|MERGE_RESOLUTION|>--- conflicted
+++ resolved
@@ -11,10 +11,6 @@
 #include "gaia_catalog.hpp"
 #include "rule_checker.hpp"
 #include "rules.hpp"
-<<<<<<< HEAD
-#include "system_table_types.hpp"
-=======
->>>>>>> 878a632a
 
 using namespace gaia::common;
 using namespace gaia::catalog;
@@ -61,8 +57,7 @@
         gaia_field_writer writer = field.writer();
         g_field_positions[field.name()] = field.position();
 
-        if (0 == strcmp(field.name(), "active")
-            || (0 == strcmp(field.name(), "valid")))
+        if (0 == strcmp(field.name(), "active") || (0 == strcmp(field.name(), "valid")))
         {
             writer.active = true;
         }
@@ -135,13 +130,7 @@
     const gaia_type_t gaia_type = 1000;
     rule_checker_t rule_checker;
     const char* message = "Table (type:1000) was not found";
-    verify_exception(message, [&]() {
-<<<<<<< HEAD
-        rule_checker.check_catalog(1000, empty_fields);
-=======
-        rule_checker.check_catalog(gaia_type, empty_fields);
->>>>>>> 878a632a
-    });
+    verify_exception(message, [&]() { rule_checker.check_catalog(gaia_type, empty_fields); });
 }
 
 TEST_F(rule_checker_test, table_found)
@@ -157,9 +146,7 @@
     field_position_list_t fields;
     fields.emplace_back(field);
     const char* message = "Field (position:1000) was not found in table";
-    verify_exception(message, [&]() {
-        rule_checker.check_catalog(g_table_type, fields);
-    });
+    verify_exception(message, [&]() { rule_checker.check_catalog(g_table_type, fields); });
 }
 
 TEST_F(rule_checker_test, active_field)
@@ -178,9 +165,7 @@
     fields.emplace_back(g_field_positions["inactive"]);
     const char* message = "not marked as active";
 
-    verify_exception(message, [&]() {
-        rule_checker.check_catalog(g_table_type, fields);
-    });
+    verify_exception(message, [&]() { rule_checker.check_catalog(g_table_type, fields); });
 }
 
 TEST_F(rule_checker_test, deprecated_field)
@@ -190,9 +175,7 @@
     fields.emplace_back(g_field_positions["deprecated"]);
     const char* message = "deprecated";
 
-    verify_exception(message, [&]() {
-        rule_checker.check_catalog(g_table_type, fields);
-    });
+    verify_exception(message, [&]() { rule_checker.check_catalog(g_table_type, fields); });
 }
 
 TEST_F(rule_checker_test, multiple_valid_fields)
@@ -215,9 +198,7 @@
     // which of the two fields above failed first.
     const char* message = "(position:";
 
-    verify_exception(message, [&]() {
-        rule_checker.check_catalog(g_table_type, fields);
-    });
+    verify_exception(message, [&]() { rule_checker.check_catalog(g_table_type, fields); });
 }
 
 TEST_F(rule_checker_test, multiple_fields)
@@ -228,7 +209,5 @@
     fields.emplace_back(g_field_positions["inactive"]);
     const char* message = "not marked as active";
 
-    verify_exception(message, [&]() {
-        rule_checker.check_catalog(g_table_type, fields);
-    });
+    verify_exception(message, [&]() { rule_checker.check_catalog(g_table_type, fields); });
 }