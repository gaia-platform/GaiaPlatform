/////////////////////////////////////////////
// Copyright (c) Gaia Platform LLC
// All rights reserved.
/////////////////////////////////////////////

#include <algorithm>
#include <memory>
#include <set>
#include <vector>

#include "gtest/gtest.h"

#include "catalog.hpp"
#include "catalog_tests_helper.hpp"
#include "db_test_base.hpp"
#include "gaia_catalog.h"
#include "type_id_record_id_cache.hpp"
#include "type_metadata.hpp"

using namespace gaia::catalog;

/*
 * Utilities
 */

template <typename T_container>
size_t container_size(T_container container)
{
    return distance(begin(container), end(container));
}

template <typename T_container>
gaia_relationship_t find_relationship(
    T_container relationships,
    const std::string& parent_table,
    const std::string& child_table,
    const std::string& child_field)
{
    auto it = std::find_if(relationships.begin(), relationships.end(), [&](gaia_relationship_t relationship) {
        return relationship.parent_gaia_table().name() == parent_table
            && relationship.child_gaia_table().name() == child_table
            && relationship.name() == child_field;
    });

    if (it == relationships.end())
    {
        stringstream message;
        message << "Expected relationship not found: " << parent_table << " --> " << child_table << "." << child_field;
        throw gaia_exception(message.str());
    }

    return *it;
}

/*
 * Tests
 */

class ddl_executor_test : public db_test_base_t
{
protected:
    void check_table_name(gaia_id_t id, const string& name)
    {
        gaia::db::begin_transaction();
        gaia_table_t t = gaia_table_t::get(id);
        EXPECT_EQ(name, t.name());
        gaia::db::commit_transaction();
    }
};

TEST_F(ddl_executor_test, create_database)
{
    string test_db_name{"create_database_test"};
    gaia_id_t db_id = create_database(test_db_name);
    begin_transaction();
    EXPECT_EQ(gaia_database_t::get(db_id).name(), test_db_name);
    commit_transaction();
}

TEST_F(ddl_executor_test, create_table)
{
    string test_table_name{"create_table_test"};
    ddl::field_def_list_t fields;

    gaia_id_t table_id = create_table(test_table_name, fields);

    check_table_name(table_id, test_table_name);
}

TEST_F(ddl_executor_test, create_existing_table)
{
    string test_table_name{"create_existing_table"};
    ddl::field_def_list_t fields;

    create_table(test_table_name, fields);
    EXPECT_THROW(create_table(test_table_name, fields), table_already_exists);
}

TEST_F(ddl_executor_test, list_tables)
{
    ddl::field_def_list_t fields;
    set<gaia_id_t> table_ids;
    constexpr int c_num_fields = 10;
    for (int i = 0; i < c_num_fields; i++)
    {
        table_ids.insert(create_table("list_tables_test_" + to_string(i), fields));
    }

    set<gaia_id_t> list_result;
    auto_transaction_t txn;
    {
        for (const auto& table : gaia_database_t::get(find_db_id("")).gaia_table_list())
        {
            list_result.insert(table.gaia_id());
        }
    }

    EXPECT_TRUE(includes(list_result.begin(), list_result.end(), table_ids.begin(), table_ids.end()));
}

TEST_F(ddl_executor_test, list_fields)
{
    string test_table_name{"list_fields_test"};

    ddl::field_def_list_t test_table_fields;
    test_table_fields.emplace_back(make_unique<data_field_def_t>("id", data_type_t::e_int8, 1));
    test_table_fields.emplace_back(make_unique<data_field_def_t>("name", data_type_t::e_string, 1));

    gaia_id_t table_id = create_table(test_table_name, test_table_fields);

    gaia::db::begin_transaction();
    EXPECT_EQ(test_table_fields.size(), list_fields(table_id).size());

    uint16_t position = 0;
    for (gaia_id_t field_id : list_fields(table_id))
    {
        gaia_field_t field_record = gaia_field_t::get(field_id);
        EXPECT_EQ(test_table_fields[position++]->name, field_record.name());
    }
    gaia::db::commit_transaction();
}

TEST_F(ddl_executor_test, list_references)
{
    string dept_table_name{"list_references_test_department"};
    ddl::field_def_list_t dept_table_fields;
    dept_table_fields.emplace_back(make_unique<data_field_def_t>("name", data_type_t::e_string, 1));
    gaia_id_t dept_table_id = create_table(dept_table_name, dept_table_fields);

    string employee_table_name{"list_references_test_employee"};
    ddl::field_def_list_t employee_table_fields;
    employee_table_fields.emplace_back(make_unique<data_field_def_t>("name", data_type_t::e_string, 1));
    employee_table_fields.emplace_back(make_unique<ref_field_def_t>("department", "", dept_table_name));

    gaia_id_t employee_table_id = create_table(employee_table_name, employee_table_fields);

    gaia::db::begin_transaction();
    EXPECT_EQ(list_fields(employee_table_id).size(), 1);
    EXPECT_EQ(list_references(employee_table_id).size(), 1);

    gaia_id_t field_id = list_fields(employee_table_id).front();
    gaia_field_t field_record = gaia_field_t::get(field_id);
    EXPECT_EQ(employee_table_fields[0]->name, field_record.name());
    EXPECT_EQ(data_type_t::e_string, static_cast<data_type_t>(field_record.type()));
    EXPECT_EQ(0, field_record.position());

    gaia_id_t reference_id = list_references(employee_table_id).front();
    gaia_relationship_t relationship_record = gaia_relationship_t::get(reference_id);
    EXPECT_EQ(employee_table_fields[1]->name, relationship_record.name());
    EXPECT_EQ(dept_table_id, relationship_record.parent_gaia_table().gaia_id());
    gaia::db::commit_transaction();
}

TEST_F(ddl_executor_test, create_table_references_not_exist)
{
    string test_table_name{"ref_not_exist_test"};
    ddl::field_def_list_t fields;
    fields.emplace_back(make_unique<ref_field_def_t>("ref_field", "", "unknown"));
    EXPECT_THROW(create_table(test_table_name, fields), table_not_exists);
}

TEST_F(ddl_executor_test, create_table_self_references)
{
    string test_table_name{"self_ref_table_test"};
    ddl::field_def_list_t fields;
    fields.emplace_back(make_unique<ref_field_def_t>("self_ref_field", "", test_table_name));

    gaia_id_t table_id = create_table(test_table_name, fields);
    gaia::db::begin_transaction();
    gaia_id_t reference_id = list_references(table_id).front();
    gaia_relationship_t relationship_record = gaia_relationship_t::get(reference_id);
    EXPECT_EQ(fields.front()->name, relationship_record.name());
    EXPECT_EQ(table_id, relationship_record.parent_gaia_table().gaia_id());
    gaia::db::commit_transaction();
}

TEST_F(ddl_executor_test, create_table_case_sensitivity)
{
    string lower_case_table_name{"case_test_table"};
    string upper_case_table_name{"CASE_TEST_TABLE"};
    string mixed_case_table_name{"cAsE_teST_TablE"};
    ddl::field_def_list_t fields;

    gaia_id_t lower_case_table_id = create_table(lower_case_table_name, fields);
    gaia_id_t upper_case_table_id = create_table(upper_case_table_name, fields);
    gaia_id_t mixed_case_table_id = create_table(mixed_case_table_name, fields);

    check_table_name(lower_case_table_id, lower_case_table_name);
    check_table_name(upper_case_table_id, upper_case_table_name);
    check_table_name(mixed_case_table_id, mixed_case_table_name);

    string test_field_case_table_name{"test_field_case_table"};
    fields.emplace_back(make_unique<data_field_def_t>("field1", data_type_t::e_string, 1));
    fields.emplace_back(make_unique<data_field_def_t>("Field1", data_type_t::e_string, 1));
    gaia_id_t test_field_case_table_id = create_table(test_field_case_table_name, fields);
    check_table_name(test_field_case_table_id, test_field_case_table_name);
}

TEST_F(ddl_executor_test, create_table_duplicate_field)
{
    string test_duplicate_field_table_name{"test_duplicate_field_table"};
    ddl::field_def_list_t fields;
    fields.emplace_back(make_unique<data_field_def_t>("field1", data_type_t::e_string, 1));
    fields.emplace_back(make_unique<data_field_def_t>("field1", data_type_t::e_string, 1));
    EXPECT_THROW(create_table(test_duplicate_field_table_name, fields), duplicate_field);
}

TEST_F(ddl_executor_test, drop_table)
{
    string test_table_name{"drop_table_test"};
    ddl::field_def_list_t fields;
    fields.emplace_back(make_unique<data_field_def_t>("name", data_type_t::e_string, 1));
    gaia_id_t table_id = create_table(test_table_name, fields);
    check_table_name(table_id, test_table_name);

    drop_table(test_table_name);
    {
        auto_transaction_t txn;
        auto table = gaia_table_t::get(table_id);
        EXPECT_FALSE(table);
        txn.commit();
    }
}

TEST_F(ddl_executor_test, drop_table_not_exist)
{
    string test_table_name{"a_not_existed_table"};
    EXPECT_THROW(drop_table(test_table_name), table_not_exists);
}

TEST_F(ddl_executor_test, drop_table_with_self_reference)
{
    string test_table_name{"self_ref_table"};
    ddl::field_def_list_t fields;
    fields.emplace_back(make_unique<ref_field_def_t>("self_ref", "", test_table_name));
    gaia_id_t table_id = create_table(test_table_name, fields);
    check_table_name(table_id, test_table_name);

    drop_table(test_table_name);
    {
        auto_transaction_t txn;
        auto table = gaia_table_t::get(table_id);
        EXPECT_FALSE(table);
        txn.commit();
    }
}

TEST_F(ddl_executor_test, drop_table_parent_reference_fail)
{
    string parent_table_name{"parent_table"};
    ddl::field_def_list_t parent_fields;
    gaia_id_t parent_table_id = create_table(parent_table_name, parent_fields);

    string child_table_name{"child_table"};
    ddl::field_def_list_t child_fields;
    child_fields.emplace_back(make_unique<ref_field_def_t>("parent", "", "parent_table"));
    create_table(child_table_name, child_fields);

    EXPECT_THROW(
        drop_table(parent_table_name),
        referential_integrity_violation);

    auto_transaction_t txn;
    auto table = gaia_table_t::get(parent_table_id);
    EXPECT_TRUE(table);
    ASSERT_EQ(1, container_size(table.parent_gaia_relationship_list()));
    txn.commit();
}

TEST_F(ddl_executor_test, drop_table_child_reference)
{
    string parent_table_name{"parent_table"};
    ddl::field_def_list_t parent_fields;
    gaia_id_t parent_table_id = create_table(parent_table_name, parent_fields);

    string child_table_name{"child_table"};
    ddl::field_def_list_t child_fields;
    child_fields.emplace_back(make_unique<ref_field_def_t>("parent", "", "parent_table"));
    gaia_id_t child_table_id = create_table(child_table_name, child_fields);

    begin_transaction();
    gaia_table_t parent_table = gaia_table_t::get(parent_table_id);
    gaia_table_t child_table = gaia_table_t::get(child_table_id);
    commit_transaction();

    drop_table(child_table_name);

    begin_transaction();
    EXPECT_FALSE(gaia_table_t::get(child_table_id));

    // the relationship has been marked deprecated and the child has been unlinked.
    ASSERT_EQ(1, container_size(parent_table.parent_gaia_relationship_list()));
    gaia_relationship_t relationship = *parent_table.parent_gaia_relationship_list().begin();
    gaia_id_t relationship_id = relationship.gaia_id();

    ASSERT_TRUE(relationship.deprecated());
    EXPECT_FALSE(relationship.child_gaia_table());
    commit_transaction();

    drop_table(parent_table_name);

    begin_transaction();
    EXPECT_FALSE(gaia_table_t::get(parent_table_id));
    EXPECT_FALSE(gaia_relationship_t::get(relationship_id));
    commit_transaction();
}

TEST_F(ddl_executor_test, drop_database)
{
    string test_db_name{"drop_database_test"};
    gaia_id_t db_id = create_database(test_db_name);
    {
        auto_transaction_t txn;
        EXPECT_EQ(gaia_database_t::get(db_id).name(), test_db_name);
        txn.commit();
    }

    string self_ref_table_name{"self_ref_table"};
    ddl::field_def_list_t fields;
    fields.emplace_back(make_unique<ref_field_def_t>("self_ref", test_db_name, self_ref_table_name));
    gaia_id_t self_ref_table_id = create_table(test_db_name, self_ref_table_name, fields);
    check_table_name(self_ref_table_id, self_ref_table_name);

    string test_table_name{"test_table"};
    fields.clear();
    fields.emplace_back(make_unique<data_field_def_t>("name", data_type_t::e_string, 1));
    gaia_id_t test_table_id = create_table(test_db_name, test_table_name, fields);
    check_table_name(test_table_id, test_table_name);

    drop_database(test_db_name);
    {
        auto_transaction_t txn;
        EXPECT_FALSE(gaia_table_t::get(self_ref_table_id));
        EXPECT_FALSE(gaia_table_t::get(test_table_id));
        EXPECT_FALSE(gaia_database_t::get(db_id));
        txn.commit();
    }
}

TEST_F(ddl_executor_test, create_relationships)
{
    // (clinic) 1 --> N (doctor) 1 --> N (patient) N <-- 1 (clinic)

    gaia_id_t clinic_table_id
        = table_builder_t::new_table("clinic")
              .database("hospital")
              .field("name", data_type_t::e_string)
              .field("location", data_type_t::e_string)
              .create();

    gaia_id_t doctor_table_id
        = table_builder_t::new_table("doctor")
              .database("hospital")
              .field("name", data_type_t::e_string)
              .field("surname", data_type_t::e_string)
              .reference("clinic", "clinic")
              .create();

    gaia_id_t patient_table_id
        = table_builder_t::new_table("patient")
              .database("hospital")
              .field("name", data_type_t::e_string)
              .reference("doctor", "doctor")
              .reference("clinic", "clinic")
              .create();

    auto_transaction_t txn;
    gaia_table_t clinic_table = gaia_table_t::get(clinic_table_id);
    gaia_table_t doctor_table = gaia_table_t::get(doctor_table_id);
    gaia_table_t patient_table = gaia_table_t::get(patient_table_id);

    // Clinic appears twice as parent side of a relationship.
    ASSERT_EQ(2, container_size(clinic_table.parent_gaia_relationship_list()));

    // Doctor appears once as parent side of a relationship
    // and once as child side.
    ASSERT_EQ(1, container_size(doctor_table.parent_gaia_relationship_list()));
    ASSERT_EQ(1, container_size(doctor_table.child_gaia_relationship_list()));

    // Patient never appear as parent side of a relationship
    // and twice as child side.
    ASSERT_EQ(0, container_size(patient_table.parent_gaia_relationship_list()));
    ASSERT_EQ(2, container_size(patient_table.child_gaia_relationship_list()));

    // check clinic --> doctor

    // The relationship object must exists on both sides.
    gaia_relationship_t clinic_doctor_relationship = find_relationship(
        clinic_table.parent_gaia_relationship_list(), "clinic", "doctor", "clinic");

    gaia_relationship_t clinic_doctor_relationship2 = find_relationship(
        doctor_table.child_gaia_relationship_list(), "clinic", "doctor", "clinic");

    ASSERT_EQ(clinic_doctor_relationship.gaia_id(), clinic_doctor_relationship2.gaia_id());

    ASSERT_STREQ("clinic", clinic_doctor_relationship.name());
    ASSERT_EQ(uint8_t{0}, clinic_doctor_relationship.first_child_offset()); // clinic
    ASSERT_EQ(uint8_t{0}, clinic_doctor_relationship.parent_offset()); // doctor
    ASSERT_EQ(uint8_t{1}, clinic_doctor_relationship.next_child_offset()); // doctor

    // check doctor --> patient

    gaia_relationship_t doctor_patient_relationship = find_relationship(
        doctor_table.parent_gaia_relationship_list(), "doctor", "patient", "doctor");

    gaia_relationship_t doctor_patient_relationship2 = find_relationship(
        patient_table.child_gaia_relationship_list(), "doctor", "patient", "doctor");

    ASSERT_EQ(doctor_patient_relationship.gaia_id(), doctor_patient_relationship2.gaia_id());

    ASSERT_STREQ("doctor", doctor_patient_relationship.name());
    ASSERT_EQ(uint8_t{2}, doctor_patient_relationship.first_child_offset()); // doctor
    ASSERT_EQ(uint8_t{0}, doctor_patient_relationship.parent_offset()); // patient
    ASSERT_EQ(uint8_t{1}, doctor_patient_relationship.next_child_offset()); // patient

    // check clinic --> patient

    gaia_relationship_t clinic_patient_relationship = find_relationship(
        clinic_table.parent_gaia_relationship_list(), "clinic", "patient", "clinic");

    gaia_relationship_t clinic_patient_relationship2 = find_relationship(
        patient_table.child_gaia_relationship_list(), "clinic", "patient", "clinic");

    ASSERT_EQ(clinic_patient_relationship.gaia_id(), clinic_patient_relationship2.gaia_id());

    ASSERT_STREQ("clinic", clinic_patient_relationship.name());
    ASSERT_EQ(uint8_t{1}, clinic_patient_relationship.first_child_offset()); // clinic
    ASSERT_EQ(uint8_t{2}, clinic_patient_relationship.parent_offset()); // patient
    ASSERT_EQ(uint8_t{3}, clinic_patient_relationship.next_child_offset()); // patient
    txn.commit();
}

TEST_F(ddl_executor_test, create_anonymous_relationships)
{
    // (clinic) 1 -[anonymous]-> N (doctor)

    gaia_id_t clinic_table_id
        = table_builder_t::new_table("clinic")
              .database("hospital")
              .create();

    gaia_id_t doctor_table_id
        = table_builder_t::new_table("doctor")
              .database("hospital")
              .anonymous_reference("clinic")
              .create();

    auto_transaction_t txn;
    gaia_table_t clinic_table = gaia_table_t::get(clinic_table_id);
    gaia_table_t doctor_table = gaia_table_t::get(doctor_table_id);

    ASSERT_EQ(1, container_size(clinic_table.parent_gaia_relationship_list()));
    ASSERT_EQ(1, container_size(doctor_table.child_gaia_relationship_list()));
    txn.commit();
}

TEST_F(ddl_executor_test, create_self_relationships)
{
    // (doctor) 1 -[anonymous]-> N (doctor)

    gaia_id_t doctor_table_id
        = table_builder_t::new_table("doctor")
              .database("hospital")
              .reference("self", "doctor")
              .create();

    auto_transaction_t txn;
    gaia_table_t doctor_table = gaia_table_t::get(doctor_table_id);

    ASSERT_EQ(1, container_size(doctor_table.parent_gaia_relationship_list()));
    ASSERT_EQ(1, container_size(doctor_table.child_gaia_relationship_list()));

    gaia_relationship_t parent_relationship = *doctor_table.parent_gaia_relationship_list().begin();
    gaia_relationship_t child_relationship = *doctor_table.child_gaia_relationship_list().begin();

    ASSERT_EQ(parent_relationship, child_relationship);

    ASSERT_EQ(uint8_t{0}, parent_relationship.first_child_offset()); // clinic
    ASSERT_EQ(uint8_t{1}, parent_relationship.parent_offset()); // patient
    ASSERT_EQ(uint8_t{2}, parent_relationship.next_child_offset()); // patient

    txn.commit();
}

TEST_F(ddl_executor_test, metadata_init)
{
    // TODO this test should be in the SE, but since it depends on the Catalog we need to keep it here.

    gaia_type_t employee_type
        = table_builder_t::new_table("employee")
              .database("company") // avoid collisions with the addr_book schema.
              .reference("manages", "company.employee")
              .create_type();

<<<<<<< HEAD
    // expected pointers layout for employee type
    const reference_offset_t c_employee_first_employee = 0;
    const reference_offset_t c_employee_parent_employee = 1;
    const reference_offset_t c_employee_child_employee = 2;
    const reference_offset_t c_employee_first_address = 3;

    gaia_type_t address_type
        = table_builder_t::new_table("doctor")
              .database("company")
              .reference("addressee", "company.employee")
=======
    gaia_type_t doctor_type
        = table_builder_t::new_table("doctor")
              .database("hospital")
              .field("name", data_type_t::e_string)
              .field("surname", data_type_t::e_string)
              .reference("clinic", "clinic")
              .create_type();

    gaia_type_t patient_type
        = table_builder_t::new_table("patient")
              .database("hospital")
              .field("name", data_type_t::e_string)
              .reference("doctor", "doctor")
              .reference("clinic", "clinic")
>>>>>>> c11dd034
              .create_type();

    // expected pointers layout for address type
    const reference_offset_t c_address_parent_employee = 0;
    const reference_offset_t c_address_next_address = 1;

    begin_transaction();

    // type_registry_t::get() lazily initialize the metadata. It is important to NOT
    // call get() on address_type immediately to ensure that type_registry_t can
    // fetch both parent and child relationships without "touching" both types.
    const type_metadata_t& employee_meta = type_registry_t::instance().get(employee_type);

    // employee -[manages] -> employee
    optional<relationship_t> employee_employee_relationship1 = employee_meta.find_child_relationship(c_employee_parent_employee);
    ASSERT_TRUE(employee_employee_relationship1.has_value());
    ASSERT_EQ(c_employee_first_employee, employee_employee_relationship1->first_child_offset);
    ASSERT_EQ(c_employee_parent_employee, employee_employee_relationship1->parent_offset);
    ASSERT_EQ(c_employee_child_employee, employee_employee_relationship1->next_child_offset);

    optional<relationship_t> employee_employee_relationship2 = employee_meta.find_parent_relationship(c_employee_first_employee);
    ASSERT_TRUE(employee_employee_relationship2.has_value());
    ASSERT_EQ(c_employee_first_employee, employee_employee_relationship2->first_child_offset);
    ASSERT_EQ(c_employee_parent_employee, employee_employee_relationship2->parent_offset);
    ASSERT_EQ(c_employee_child_employee, employee_employee_relationship2->next_child_offset);

    // employee -[address]-> address
    optional<relationship_t> employee_address_relationship1 = employee_meta.find_parent_relationship(c_employee_first_address);
    ASSERT_TRUE(employee_address_relationship1.has_value());
    ASSERT_EQ(c_employee_first_address, employee_address_relationship1->first_child_offset);
    ASSERT_EQ(c_address_parent_employee, employee_address_relationship1->parent_offset);
    ASSERT_EQ(c_address_next_address, employee_address_relationship1->next_child_offset);

    const type_metadata_t& address_meta = type_registry_t::instance().get(address_type);

    // employee -[address]-> address
    optional<relationship_t> employee_address_relationship2 = address_meta.find_child_relationship(c_address_parent_employee);
    ASSERT_TRUE(employee_address_relationship2.has_value());
    ASSERT_EQ(c_employee_first_address, employee_address_relationship2->first_child_offset);
    ASSERT_EQ(c_address_parent_employee, employee_address_relationship2->parent_offset);
    ASSERT_EQ(c_address_next_address, employee_address_relationship2->next_child_offset);

    commit_transaction();
}

TEST_F(ddl_executor_test, metadata_not_exists)
{
    auto_transaction_t txn;

    const int c_non_existent_type = 1001;
    EXPECT_THROW(
        type_registry_t::instance().get(c_non_existent_type),
        retail_assertion_failure);

    txn.commit();
}<|MERGE_RESOLUTION|>--- conflicted
+++ resolved
@@ -509,10 +509,9 @@
     gaia_type_t employee_type
         = table_builder_t::new_table("employee")
               .database("company") // avoid collisions with the addr_book schema.
-              .reference("manages", "company.employee")
+              .reference("manages", "employee")
               .create_type();
 
-<<<<<<< HEAD
     // expected pointers layout for employee type
     const reference_offset_t c_employee_first_employee = 0;
     const reference_offset_t c_employee_parent_employee = 1;
@@ -522,23 +521,7 @@
     gaia_type_t address_type
         = table_builder_t::new_table("doctor")
               .database("company")
-              .reference("addressee", "company.employee")
-=======
-    gaia_type_t doctor_type
-        = table_builder_t::new_table("doctor")
-              .database("hospital")
-              .field("name", data_type_t::e_string)
-              .field("surname", data_type_t::e_string)
-              .reference("clinic", "clinic")
-              .create_type();
-
-    gaia_type_t patient_type
-        = table_builder_t::new_table("patient")
-              .database("hospital")
-              .field("name", data_type_t::e_string)
-              .reference("doctor", "doctor")
-              .reference("clinic", "clinic")
->>>>>>> c11dd034
+              .reference("addressee", "employee")
               .create_type();
 
     // expected pointers layout for address type
