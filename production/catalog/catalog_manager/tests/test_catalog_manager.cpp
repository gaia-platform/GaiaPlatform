/////////////////////////////////////////////
// Copyright (c) Gaia Platform LLC
// All rights reserved.
/////////////////////////////////////////////
<<<<<<< HEAD
#include "catalog_manager.hpp"
=======
>>>>>>> 296a7641
#include "gaia_catalog.hpp"
#include "catalog_gaia_generated.h"
#include "gtest/gtest.h"
#include "flatbuffers/reflection.h"
#include <memory>
#include <vector>
#include <set>

using namespace gaia::catalog;
using namespace std;

class catalog_manager_test : public ::testing::Test {
  protected:
    static void SetUpTestSuite() {
        gaia::db::gaia_mem_base::init(true);
    }

    static set<gaia_id_t> table_ids;

    gaia_id_t create_test_table(const string &name,
<<<<<<< HEAD
        const ddl::field_def_list_t &fields) {
        gaia_id_t table_id = catalog_manager_t::get().create_table(name, fields);
=======
        const vector<ddl::field_definition_t *> &fields) {
        gaia_id_t table_id = create_table(name, fields);
>>>>>>> 296a7641
        table_ids.insert(table_id);
        return table_id;
    }
};

set<gaia_id_t> catalog_manager_test::table_ids{};

TEST_F(catalog_manager_test, create_table) {
    string test_table_name{"create_table_test"};
    ddl::field_def_list_t fields;

    gaia_id_t table_id = create_test_table(test_table_name, fields);

    gaia::db::begin_transaction();
    unique_ptr<Gaia_table> t{Gaia_table::get_row_by_id(table_id)};
    EXPECT_EQ(test_table_name, t->name());
    gaia::db::commit_transaction();
}

TEST_F(catalog_manager_test, create_existing_table) {
    string test_table_name{"create_existing_table"};
    ddl::field_def_list_t fields;

    create_test_table(test_table_name, fields);
    EXPECT_THROW(create_test_table(test_table_name, fields), table_already_exists);
}

TEST_F(catalog_manager_test, list_tables) {
    ddl::field_def_list_t fields;
    for (int i = 0; i < 10; i++) {
        create_test_table("list_tables_test_" + to_string(i), fields);
    }

    EXPECT_EQ(table_ids, set<gaia_id_t>(list_tables().begin(), list_tables().end()));
}

TEST_F(catalog_manager_test, list_fields) {
    string test_table_name{"list_fields_test"};

<<<<<<< HEAD
    ddl::field_def_list_t test_table_fields;
    test_table_fields.push_back(unique_ptr<ddl::field_definition_t>(new ddl::field_definition_t("id", ddl::data_type_t::INT8, 1)));
    test_table_fields.push_back(unique_ptr<ddl::field_definition_t>(new ddl::field_definition_t("name", ddl::data_type_t::STRING, 1)));

    gaia_id_t table_id = create_test_table(test_table_name, test_table_fields);

    EXPECT_EQ(test_table_fields.size(), catalog_manager_t::get().list_fields(table_id).size());
=======
    EXPECT_EQ(fields.size(), list_fields(table_id).size());
>>>>>>> 296a7641

    gaia::db::begin_transaction();
    uint16_t position = 0;
    for (gaia_id_t field_id : list_fields(table_id)) {
        unique_ptr<Gaia_field> field_record{Gaia_field::get_row_by_id(field_id)};
        EXPECT_EQ(test_table_fields[position++]->name, field_record->name());
    }
    gaia::db::commit_transaction();
}<|MERGE_RESOLUTION|>--- conflicted
+++ resolved
@@ -2,10 +2,6 @@
 // Copyright (c) Gaia Platform LLC
 // All rights reserved.
 /////////////////////////////////////////////
-<<<<<<< HEAD
-#include "catalog_manager.hpp"
-=======
->>>>>>> 296a7641
 #include "gaia_catalog.hpp"
 #include "catalog_gaia_generated.h"
 #include "gtest/gtest.h"
@@ -26,13 +22,8 @@
     static set<gaia_id_t> table_ids;
 
     gaia_id_t create_test_table(const string &name,
-<<<<<<< HEAD
         const ddl::field_def_list_t &fields) {
-        gaia_id_t table_id = catalog_manager_t::get().create_table(name, fields);
-=======
-        const vector<ddl::field_definition_t *> &fields) {
         gaia_id_t table_id = create_table(name, fields);
->>>>>>> 296a7641
         table_ids.insert(table_id);
         return table_id;
     }
@@ -72,17 +63,13 @@
 TEST_F(catalog_manager_test, list_fields) {
     string test_table_name{"list_fields_test"};
 
-<<<<<<< HEAD
     ddl::field_def_list_t test_table_fields;
     test_table_fields.push_back(unique_ptr<ddl::field_definition_t>(new ddl::field_definition_t("id", ddl::data_type_t::INT8, 1)));
     test_table_fields.push_back(unique_ptr<ddl::field_definition_t>(new ddl::field_definition_t("name", ddl::data_type_t::STRING, 1)));
 
     gaia_id_t table_id = create_test_table(test_table_name, test_table_fields);
 
-    EXPECT_EQ(test_table_fields.size(), catalog_manager_t::get().list_fields(table_id).size());
-=======
-    EXPECT_EQ(fields.size(), list_fields(table_id).size());
->>>>>>> 296a7641
+    EXPECT_EQ(test_table_fields.size(), list_fields(table_id).size());
 
     gaia::db::begin_transaction();
     uint16_t position = 0;
