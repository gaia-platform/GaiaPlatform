--- conflicted
+++ resolved
@@ -29,13 +29,10 @@
         // 2) Without make_unique (C++ 14), using emplace_back and new can leak if the vector fails to reallocate memory.
         test_table_fields.push_back(unique_ptr<ddl::field_definition_t>(new ddl::field_definition_t("id", data_type_t::INT8, 1)));
         test_table_fields.push_back(unique_ptr<ddl::field_definition_t>(new ddl::field_definition_t("name", data_type_t::STRING, 1)));
-<<<<<<< HEAD
-=======
     }
 
     static void TearDownTestSuite() {
         gaia::db::stop_server();
->>>>>>> cbad4c81
     }
 
     static void TearDownTestSuite() {
