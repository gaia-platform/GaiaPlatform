--- conflicted
+++ resolved
@@ -12,10 +12,6 @@
 
 using namespace gaia::catalog;
 
-<<<<<<< HEAD
-TEST(fbs_generation_test, generate_fbs) {
-    gaia::db::gaia_mem_base::init(true);
-=======
 class fbs_generation_test : public ::testing::Test {
   protected:
     void SetUp() override {
@@ -45,7 +41,6 @@
 ddl::field_def_list_t fbs_generation_test::test_table_fields{};
 
 TEST_F(fbs_generation_test, generate_fbs_from_catalog) {
->>>>>>> a5f12310
     string test_table_name{"test_fbs_generation"};
 
     gaia_id_t table_id = create_table(test_table_name, test_table_fields);
