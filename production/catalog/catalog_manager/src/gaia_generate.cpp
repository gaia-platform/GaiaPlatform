/////////////////////////////////////////////
//// Copyright (c) Gaia Platform LLC
//// All rights reserved.
///////////////////////////////////////////////
#include "catalog_gaia_generated.h"
#include "gaia_catalog.hpp"
#include "code_writer.hpp"
#include <memory>
#include <vector>
#include <set>

using namespace std;

namespace gaia {
namespace catalog {

const string indent_string("    ");

typedef struct {
    string name;
    data_type_t type;
} field_strings_t;

typedef vector<field_strings_t> field_vec;

typedef struct {
    string name;
    string ref_name;
} table_references_t;

typedef vector<table_references_t> references_vec;
typedef map<gaia_id_t, references_vec> references_map;

// Build the two reference maps, one for the 1: side of the relationship, another for the :N side.
static void build_references_maps(references_map& references_1, references_map& references_n) {
    for (auto table_id : list_tables()) {
        field_vec field_strings;
<<<<<<< HEAD
        auto table_record = Gaia_table::get_row_by_id(table_id);
        for (auto ref_id : list_references(table_id)) {
            unique_ptr<Gaia_field>ref_record(Gaia_field::get_row_by_id(ref_id));
            auto owner_record = Gaia_table::get_row_by_id(ref_record->type_id());
            references_1[ref_record->type_id()].push_back({table_record->name(), ref_record->name()});
            references_n[table_id].push_back({owner_record->name(), ref_record->name()});
=======
        auto table_record = Gaia_table::get(table_id);
        for (auto ref_id : catalog_manager_t::get().list_references(table_id)) {
            Gaia_field ref_record = Gaia_field::get(ref_id);
            auto owner_record = Gaia_table::get(ref_record.type_id());
            references_1[ref_record.type_id()].push_back({table_record.name(), ref_record.name()});
            references_n[table_id].push_back({owner_record.name(), ref_record.name()});
>>>>>>> a67741de
        }
    }
}

static string field_cpp_type_string(data_type_t data_type) {
    switch (data_type) {
    case data_type_t::BOOL:
        return "bool";
    case data_type_t::INT8:
        return "int8_t";
    case data_type_t::UINT8:
        return "uint8_t";
    case data_type_t::INT16:
        return "int16_t";
    case data_type_t::UINT16:
        return "uint16_t";
    case data_type_t::INT32:
        return "int32_t";
    case data_type_t::UINT32:
        return "uint32_t";
    case data_type_t::INT64:
        return "int64_t";
    case data_type_t::UINT64:
        return "uint64_t";
    case data_type_t::FLOAT32:
        return "float32_t";
    case data_type_t::FLOAT64:
        return "float64_t";
    case data_type_t::STRING:
        return "const char*";
    default:
        throw gaia::common::gaia_exception("Unknown type");
    }
}

static string generate_boilerplate_top(string dbname) {
    code_writer code(indent_string);
    code.set_value("DBNAME", dbname);
    code += "/////////////////////////////////////////////";
    code += "// Copyright (c) Gaia Platform LLC";
    code += "// All rights reserved.";
    code += "/////////////////////////////////////////////";
    code += "";
    code += "// Automatically generated by Gaia Data Classes code generator, do not modify.";
    code += "";
    code += "#include <iterator>";
    code += "";
    code += "#ifndef GAIA_GENERATED_{{DBNAME}}_H_";
    code += "#define GAIA_GENERATED_{{DBNAME}}_H_";
    code += "";
    code += "#include \"gaia_object.hpp\"";
    code += "#include \"{{DBNAME}}_generated.h\"";
    code += "#include \"gaia_iterators.hpp\"";
    code += "";
    code += "using namespace std;";
    code += "using namespace gaia::direct_access;";
    code += "";
    code += "namespace gaia {";
    code += "namespace {{DBNAME}} {";
    string str = code.to_string();
    return str;
}

static string generate_boilerplate_bottom(string dbname) {
    code_writer code(indent_string);
    code.set_value("DBNAME", dbname);
    code += "}  // namespace {{DBNAME}}";
    code += "}  // namespace gaia";
    code += "";
    code += "#endif  // GAIA_GENERATED_{{DBNAME}}_H_";
    string str = code.to_string();
    return str;
}

// Generate the list of constants referred to by the class definitions and templates.
static string generate_constant_list(references_map& references_1, references_map& references_n) {
    code_writer code(indent_string);
    // A fixed constant is used for the flatbuffer builder constructor.
    code += "";
    code += "// The initial size of the flatbuffer builder buffer.";
    code += "const int c_flatbuffer_builder_size = 128;";
    code += "";
<<<<<<< HEAD
    for (auto table_id : list_tables()) {
        auto table_record = Gaia_table::get_row_by_id(table_id);
=======
    for (auto table_id : catalog_manager_t::get().list_tables()) {
        auto table_record = Gaia_table::get(table_id);
>>>>>>> a67741de
        auto const_count = 0;
        code.set_value("TABLE_NAME", table_record.name());
        code += "// Constants contained in the {{TABLE_NAME}} object.";
        for (auto ref : references_1[table_id]) {
            code.set_value("REF_TABLE", ref.name);
            code.set_value("REF_NAME", ref.ref_name);
            code.set_value("CONST_VALUE", to_string(const_count++));
            code += "const int c_first_{{REF_NAME}}{{REF_TABLE}} = {{CONST_VALUE}};";
        }
        for (auto ref : references_n[table_id]) {
            code.set_value("REF_TABLE", ref.name);
            code.set_value("REF_NAME", ref.ref_name);
            code.set_value("CONST_VALUE", to_string(const_count++));
            code += "const int c_parent_{{REF_NAME}}{{REF_TABLE}} = {{CONST_VALUE}};";
            code.set_value("CONST_VALUE", to_string(const_count++));
            code += "const int c_next_{{REF_NAME}}{{TABLE_NAME}} = {{CONST_VALUE}};";
        }
        code.set_value("CONST_VALUE", to_string(const_count++));
        code += "const int c_num_{{TABLE_NAME}}_ptrs = {{CONST_VALUE}};";
        code += "";
    }
    string str = code.to_string();
    return str;
}

static string generate_declarations() {
    code_writer code(indent_string);

<<<<<<< HEAD
    for (auto table_id : list_tables()) {
        auto table_record = Gaia_table::get_row_by_id(table_id);
        code.set_value("TABLE_NAME", table_record->name());
=======
    for (auto table_id : catalog_manager_t::get().list_tables()) {
        auto table_record = Gaia_table::get(table_id);
        code.set_value("TABLE_NAME", table_record.name());
>>>>>>> a67741de
        code += "struct {{TABLE_NAME}}_t;";
    }
    string str = code.to_string();
    return str;
}

static string generate_edc_struct(int position, string table_name, field_vec& field_strings,
    references_vec& references_1, references_vec& references_n)
{
    code_writer code(indent_string);

    // Struct statement.
    code.set_value("TABLE_NAME", table_name);
    code.set_value("POSITION", to_string(position));
    code += "struct {{TABLE_NAME}}_t : public gaia_object_t<{{POSITION}},{{TABLE_NAME}}_t,{{TABLE_NAME}},{{TABLE_NAME}}T> {";

    // Public constructor.
    code.increment_indent_level();
    code += "{{TABLE_NAME}}_t() : gaia_object_t(\"{{TABLE_NAME}}_t\", c_num_{{TABLE_NAME}}_ptrs) {";
    code.increment_indent_level();
    for (auto ref : references_1) {
        code.set_value("REF_TABLE", ref.name);
        code.set_value("REF_NAME", ref.ref_name);
        code += "{{REF_NAME}}{{REF_TABLE}}_list.set_outer(this);";
    }
    code.decrement_indent_level();
    code += "}";

    // Below, a flatbuffer method is invoked as Create{{TABLE_NAME}}() or
    // as Create{{TABLE_NAME}}Direct. The choice is determined by whether any of the
    // fields are strings. If at least one is a string, than the Direct variation
    // is used.
    // NOTE: There may be a third variation of this if any of the fields are vectors
    // or possibly arrays.
    bool has_string = false;
    // Accessors.
    for (auto f : field_strings) {
        code.set_value("TYPE", field_cpp_type_string(f.type));
        code.set_value("FIELD_NAME", f.name);
        if (f.type == data_type_t::STRING) {
            has_string = true;
            code.set_value("FCN_NAME", "GET_STR");
        }
        else {
            code.set_value("FCN_NAME", "GET");
        }
        code += "{{TYPE}} {{FIELD_NAME}}() const {return {{FCN_NAME}}({{FIELD_NAME}});}";
        code += "void set_{{FIELD_NAME}}({{TYPE}} val) {SET({{FIELD_NAME}}, val);}";
    }

    // The typed insert_row().
    string param_list("static {{TABLE_NAME}}_t* insert_row(");
    bool first = true;
    for (auto f : field_strings) {
        if (!first) {
            param_list += ", ";
        }
        else {
            first = false;
        }
        param_list += field_cpp_type_string(f.type) + " ";
        param_list += f.name;
    }
    code += param_list + ") {";
    code.increment_indent_level();
    code += "flatbuffers::FlatBufferBuilder b(c_flatbuffer_builder_size);";
    code.set_value("DIRECT", has_string ? "Direct" : "");
    param_list = "b.Finish(Create{{TABLE_NAME}}{{DIRECT}}(b";
    for (auto f : field_strings) {
        param_list += ", ";
        param_list += f.name;
    }
    param_list += "));";
    code += param_list;
    code += "return gaia_object_t::insert_row(b, c_num_{{TABLE_NAME}}_ptrs);";
    code.decrement_indent_level();
    code += "}";

    // The void insert_row().
    code += "void insert_row() {gaia_object_t::insert_row(c_num_{{TABLE_NAME}}_ptrs);}";

    // The reference to the parent records.
    for (auto ref : references_n) {
        code.set_value("REF_TABLE", ref.name);
        code.set_value("REF_NAME", ref.ref_name);
        code += "{{REF_TABLE}}_t* {{REF_NAME}}{{REF_TABLE}}_owner() {";
        code.increment_indent_level();
        code += "{{REF_TABLE}}_t* pp = {{REF_TABLE}}_t::get(this->m_references[c_parent_{{REF_NAME}}{{REF_TABLE}}]);";
        code += "return pp;";
        code.decrement_indent_level();
        code += "}";
    }

    // The table range.
    code += "static gaia_container_t<{{TABLE_NAME}}_t>& {{TABLE_NAME}}_table() {";
    code.increment_indent_level();
    code += "static gaia_container_t<{{TABLE_NAME}}_t> {{TABLE_NAME}}_table;";
    code += "return {{TABLE_NAME}}_table;";
    code.decrement_indent_level();
    code += "}";

    // Iterator objects to scan rows pointed to by this one.
    for (auto ref : references_1) {
        code.set_value("REF_TABLE", ref.name);
        code.set_value("REF_NAME", ref.ref_name);
        code += "reference_chain_container_t<{{TABLE_NAME}}_t,{{REF_TABLE}}_t,c_parent_{{REF_NAME}}{{TABLE_NAME}},"
            "c_first_{{REF_NAME}}{{REF_TABLE}},c_next_{{REF_NAME}}{{REF_TABLE}}> {{REF_NAME}}{{REF_TABLE}}_list;";
    }

    // The private area.
    code.decrement_indent_level();
    code += "private:";
    code.increment_indent_level();
    code += "friend struct gaia_object_t<{{POSITION}}, {{TABLE_NAME}}_t, {{TABLE_NAME}}, {{TABLE_NAME}}T>;";

    // This code is nearly identical to a section above - keep them synchronozed.
    code += "{{TABLE_NAME}}_t(gaia_id_t id) : gaia_object_t(id, \"{{TABLE_NAME}}_t\", c_num_{{TABLE_NAME}}_ptrs) {";
    code.increment_indent_level();
    for (auto ref : references_1) {
        code.set_value("REF_TABLE", ref.name);
        code.set_value("REF_NAME", ref.ref_name);
        code += "{{REF_NAME}}{{REF_TABLE}}_list.set_outer(this);";
    }
    code.decrement_indent_level();
    code += "}";

    // Finishing brace.
    code.decrement_indent_level();
    code += "};";

    string str = code.to_string();
    return str;
}

string gaia_generate(string dbname) {

    references_map references_1;
    references_map references_n;
    string code_lines;
    begin_transaction();
    build_references_maps(references_1, references_n);

    code_lines = generate_boilerplate_top(dbname);

    code_lines += generate_constant_list(references_1, references_n);

    code_lines += generate_declarations();

    int position = 1;
    for (auto table_id : list_tables()) {
        field_vec field_strings;
<<<<<<< HEAD
        auto table_record = Gaia_table::get_row_by_id(table_id);
        for (auto field_id : list_fields(table_id)) {
            unique_ptr<Gaia_field>field_record(Gaia_field::get_row_by_id(field_id));
            field_strings.push_back(field_strings_t{field_record->name(), static_cast<data_type_t>(field_record->type())});
        }
        for (auto ref_id : list_references(table_id)) {
            unique_ptr<Gaia_field>ref_record(Gaia_field::get_row_by_id(ref_id));
=======
        auto table_record = Gaia_table::get(table_id);
        for (auto field_id : catalog_manager_t::get().list_fields(table_id)) {
            Gaia_field field_record(Gaia_field::get(field_id));
            field_strings.push_back(field_strings_t{field_record.name(), field_record.type()});
        }
        for (auto ref_id : catalog_manager_t::get().list_references(table_id)) {
            Gaia_field ref_record = Gaia_field::get(ref_id);
>>>>>>> a67741de
        }
        code_lines += generate_edc_struct(position++, table_record.name(), field_strings, references_1[table_id], references_n[table_id]);
    }
    commit_transaction();

    code_lines += generate_boilerplate_bottom(dbname);

    return code_lines;
}
}
}<|MERGE_RESOLUTION|>--- conflicted
+++ resolved
@@ -35,21 +35,12 @@
 static void build_references_maps(references_map& references_1, references_map& references_n) {
     for (auto table_id : list_tables()) {
         field_vec field_strings;
-<<<<<<< HEAD
-        auto table_record = Gaia_table::get_row_by_id(table_id);
+        auto table_record = Gaia_table::get(table_id);
         for (auto ref_id : list_references(table_id)) {
-            unique_ptr<Gaia_field>ref_record(Gaia_field::get_row_by_id(ref_id));
-            auto owner_record = Gaia_table::get_row_by_id(ref_record->type_id());
-            references_1[ref_record->type_id()].push_back({table_record->name(), ref_record->name()});
-            references_n[table_id].push_back({owner_record->name(), ref_record->name()});
-=======
-        auto table_record = Gaia_table::get(table_id);
-        for (auto ref_id : catalog_manager_t::get().list_references(table_id)) {
             Gaia_field ref_record = Gaia_field::get(ref_id);
             auto owner_record = Gaia_table::get(ref_record.type_id());
             references_1[ref_record.type_id()].push_back({table_record.name(), ref_record.name()});
             references_n[table_id].push_back({owner_record.name(), ref_record.name()});
->>>>>>> a67741de
         }
     }
 }
@@ -132,13 +123,8 @@
     code += "// The initial size of the flatbuffer builder buffer.";
     code += "const int c_flatbuffer_builder_size = 128;";
     code += "";
-<<<<<<< HEAD
     for (auto table_id : list_tables()) {
-        auto table_record = Gaia_table::get_row_by_id(table_id);
-=======
-    for (auto table_id : catalog_manager_t::get().list_tables()) {
         auto table_record = Gaia_table::get(table_id);
->>>>>>> a67741de
         auto const_count = 0;
         code.set_value("TABLE_NAME", table_record.name());
         code += "// Constants contained in the {{TABLE_NAME}} object.";
@@ -167,15 +153,9 @@
 static string generate_declarations() {
     code_writer code(indent_string);
 
-<<<<<<< HEAD
     for (auto table_id : list_tables()) {
-        auto table_record = Gaia_table::get_row_by_id(table_id);
-        code.set_value("TABLE_NAME", table_record->name());
-=======
-    for (auto table_id : catalog_manager_t::get().list_tables()) {
         auto table_record = Gaia_table::get(table_id);
         code.set_value("TABLE_NAME", table_record.name());
->>>>>>> a67741de
         code += "struct {{TABLE_NAME}}_t;";
     }
     string str = code.to_string();
@@ -327,23 +307,13 @@
     int position = 1;
     for (auto table_id : list_tables()) {
         field_vec field_strings;
-<<<<<<< HEAD
-        auto table_record = Gaia_table::get_row_by_id(table_id);
+        auto table_record = Gaia_table::get(table_id);
         for (auto field_id : list_fields(table_id)) {
-            unique_ptr<Gaia_field>field_record(Gaia_field::get_row_by_id(field_id));
-            field_strings.push_back(field_strings_t{field_record->name(), static_cast<data_type_t>(field_record->type())});
-        }
-        for (auto ref_id : list_references(table_id)) {
-            unique_ptr<Gaia_field>ref_record(Gaia_field::get_row_by_id(ref_id));
-=======
-        auto table_record = Gaia_table::get(table_id);
-        for (auto field_id : catalog_manager_t::get().list_fields(table_id)) {
             Gaia_field field_record(Gaia_field::get(field_id));
             field_strings.push_back(field_strings_t{field_record.name(), field_record.type()});
         }
-        for (auto ref_id : catalog_manager_t::get().list_references(table_id)) {
+        for (auto ref_id : list_references(table_id)) {
             Gaia_field ref_record = Gaia_field::get(ref_id);
->>>>>>> a67741de
         }
         code_lines += generate_edc_struct(position++, table_record.name(), field_strings, references_1[table_id], references_n[table_id]);
     }
