/////////////////////////////////////////////
// Copyright (c) Gaia Platform LLC
// All rights reserved.
/////////////////////////////////////////////
#include "catalog_manager.hpp"
#include "gaia_exception.hpp"
#include "fbs_generator.hpp"
#include "retail_assert.hpp"
#include <memory>

/**
 * Catalog public APIs
 **/
<<<<<<< HEAD
gaia_id_t gaia::catalog::create_table(const string &name,
    const ddl::field_def_list_t &fields) {
=======
namespace gaia {
namespace catalog {

gaia_id_t create_table(const string& name,
    const vector<ddl::field_definition_t *> &fields) {
>>>>>>> 296a7641
    return catalog_manager_t::get().create_table(name, fields);
}

const set<gaia_id_t> &list_tables() {
    return catalog_manager_t::get().list_tables();
}

const vector<gaia_id_t> &list_fields(gaia_id_t table_id) {
    return catalog_manager_t::get().list_fields(table_id);
}

/**
 * Class methods
 **/
catalog_manager_t &catalog_manager_t::get() {
    static catalog_manager_t s_instance;
    return s_instance;
}

gaia_id_t catalog_manager_t::create_table(const string &name,
    const ddl::field_def_list_t &fields) {
    if (m_table_names.find(name) != m_table_names.end()) {
        throw table_already_exists(name);
    }

    string bfbs{generate_bfbs(generate_fbs(name, fields))};

    gaia::db::begin_transaction();
    gaia_id_t table_id = Gaia_table::insert_row(
        name.c_str(),               // name
        false,                      // is_log
        gaia_trim_action_type_NONE, // trim_action
        0,                          // max_rows
        0,                          // max_size
        0,                          // max_seconds
        bfbs.c_str()                // bfbs
    );

    uint16_t position = 0;
    vector<gaia_id_t> field_ids;
    for (auto &field : fields) {
        gaia_id_t field_id = Gaia_field::insert_row(
            field->name.c_str(),            // name
            table_id,                       // table_id
            to_gaia_data_type(field->type), // type
            field->length,                  // repeated_count
            ++position,                     // position
            true,                           // required
            false,                          // deprecated
            false,                          // active
            true,                           // nullable
            false,                          // has_default
            ""                              // default value
        );
        field_ids.push_back(field_id);
    }
    gaia::db::commit_transaction();

    m_table_names[name] = table_id;
    m_table_ids.insert(table_id);
    m_table_fields[table_id] = move(field_ids);
    return table_id;
}

const set<gaia_id_t> &catalog_manager_t::list_tables() const {
    return m_table_ids;
}

const vector<gaia_id_t> &catalog_manager_t::list_fields(gaia_id_t table_id) const {
    return m_table_fields.at(table_id);
}

} // namespace catalog
} // namespace gaia<|MERGE_RESOLUTION|>--- conflicted
+++ resolved
@@ -11,16 +11,11 @@
 /**
  * Catalog public APIs
  **/
-<<<<<<< HEAD
-gaia_id_t gaia::catalog::create_table(const string &name,
-    const ddl::field_def_list_t &fields) {
-=======
 namespace gaia {
 namespace catalog {
 
-gaia_id_t create_table(const string& name,
-    const vector<ddl::field_definition_t *> &fields) {
->>>>>>> 296a7641
+gaia_id_t create_table(const string &name,
+    const ddl::field_def_list_t &fields) {
     return catalog_manager_t::get().create_table(name, fields);
 }
 
