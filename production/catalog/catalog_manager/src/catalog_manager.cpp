--- conflicted
+++ resolved
@@ -285,46 +285,11 @@
     m_table_names.erase(full_table_name);
 }
 
-<<<<<<< HEAD
-gaia_id_t catalog_manager_t::create_table_impl(
-    const string &dbname,
-    const string &table_name,
-    const field_def_list_t &fields,
-    bool is_system,
-=======
-static gaia_ptr insert_gaia_table_row(
-    gaia_id_t table_id,
-    const char* name,
-    bool is_log,
-    uint8_t trim_action,
-    uint64_t max_rows,
-    uint64_t max_size,
-    uint64_t max_seconds,
-    const char* binary_schema) {
-
-    // NOTE: The number of table references must be updated manually for bootstrapping,
-    //       when the references of the gaia_table change. The constant from existing catalog
-    //       extended data classes "gaia_catalog.h" may be incorrect when that happens.
-    static constexpr size_t c_gaia_table_num_refs = c_num_gaia_table_ptrs;
-
-    flatbuffers::FlatBufferBuilder fbb(c_flatbuffer_builder_size);
-    fbb.Finish(Creategaia_tableDirect(fbb, name, is_log, trim_action, max_rows, max_size, max_seconds, binary_schema));
-
-    return gaia_ptr::create(
-        table_id,                                                   // id
-        static_cast<gaia_type_t>(catalog_table_type_t::gaia_table), // type
-        c_gaia_table_num_refs,                                      // num_refs
-        fbb.GetSize(),                                              // data_size
-        fbb.GetBufferPointer()                                      // data
-    );
-}
-
 gaia_id_t catalog_manager_t::create_table_impl(
     const string& dbname,
     const string& table_name,
     const field_def_list_t& fields,
-    bool is_log,
->>>>>>> ecb59821
+    bool is_system,
     bool throw_on_exist,
     gaia_type_t fixed_type) {
 
