--- conflicted
+++ resolved
@@ -19,8 +19,8 @@
 {
 
 /**
-* Helper functions
-**/
+ * Helper functions
+ **/
 
 static string generate_fbs_namespace(const string& db_name)
 {
@@ -126,11 +126,7 @@
     }
     string fbs = generate_fbs_namespace(dbname);
     gaia::db::begin_transaction();
-<<<<<<< HEAD
-    for (auto table : gaia_database_t::get(db_id).gaia_table_list())
-=======
     for (auto const& table : gaia_database_t::get(db_id).gaia_table_list())
->>>>>>> 878a632a
     {
         fbs += "table " + string(table.name()) + "{\n";
         for (gaia_id_t field_id : list_fields(table.gaia_id()))
@@ -154,10 +150,7 @@
         {
             continue;
         }
-        string field_fbs = generate_fbs_field(
-            field->name,
-            get_data_type_name(field->type),
-            field->length);
+        string field_fbs = generate_fbs_field(field->name, get_data_type_name(field->type), field->length);
         fbs += field_fbs + ";";
     }
     fbs += "}";
@@ -179,10 +172,8 @@
     // The following const defines the line wrap length of the encoded hex text.
     // We do not need this but fbs method requires it.
     constexpr size_t c_binary_schema_hex_text_len = 80;
-    return flatbuffers::BufferToHexText(
-        fbs_parser.builder_.GetBufferPointer(),
-        fbs_parser.builder_.GetSize(),
-        c_binary_schema_hex_text_len, "", "");
+    return flatbuffers::BufferToHexText(fbs_parser.builder_.GetBufferPointer(), fbs_parser.builder_.GetSize(),
+                                        c_binary_schema_hex_text_len, "", "");
 }
 
 string get_bfbs(gaia_id_t table_id)
