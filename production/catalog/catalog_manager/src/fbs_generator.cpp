/////////////////////////////////////////////
// Copyright (c) Gaia Platform LLC
// All rights reserved.
/////////////////////////////////////////////
#include <string>
#include <algorithm>
#include "fbs_generator.hpp"
#include "flatbuffers/idl.h"
#include "retail_assert.hpp"

namespace gaia {
namespace catalog {

/**
* Helper functions
**/

/**
 * Return the position of chr within base64_encode()
 */
static unsigned int pos_of_char(const unsigned char chr) {
    if (chr >= 'A' && chr <= 'Z') {
        return chr - 'A';
    } else if (chr >= 'a' && chr <= 'z') {
        return chr - 'a' + ('Z' - 'A') + 1;
    } else if (chr >= '0' && chr <= '9') {
        return chr - '0' + ('Z' - 'A') + ('z' - 'a') + 2;
    } else if (chr == '+' || chr == '-') {
        return 62;
    } else if (chr == '/' || chr == '_') {
        return 63;
    }

    retail_assert(false, "Unknown base64 char!");
    return 0;
}

/**
 * base64 decode function adapted from the following implementation.
 * https://renenyffenegger.ch/notes/development/Base64/Encoding-and-decoding-base-64-with-cpp/
 *
 * This is for temporary workaround to decode string into binary buffer before EDC support arrays.
 * Do not use it elsewhere.
 **/
static string base64_decode(string encoded_string) {
    size_t length_of_string = encoded_string.length();
    if (!length_of_string) {
        return string("");
    }

    size_t input_length = length_of_string;
    size_t pos = 0;

    // The approximate length (bytes) of the decoded string might be one ore
    // two bytes smaller, depending on the amount of trailing equal signs
    // in the encoded string. This approximation is needed to reserve
    // enough space in the string to be returned.
    size_t approx_length_of_decoded_string = length_of_string / 4 * 3;
    string ret;
    ret.reserve(approx_length_of_decoded_string);

    while (pos < input_length) {
        unsigned int pos_of_char_1 = pos_of_char(encoded_string[pos + 1]);
        ret.push_back(static_cast<std::string::value_type>(((pos_of_char(encoded_string[pos + 0])) << 2) + ((pos_of_char_1 & 0x30) >> 4)));
        if (encoded_string[pos + 2] != '=') {
            unsigned int pos_of_char_2 = pos_of_char(encoded_string[pos + 2]);
            ret.push_back(static_cast<std::string::value_type>(((pos_of_char_1 & 0x0f) << 4) + ((pos_of_char_2 & 0x3c) >> 2)));
            if (encoded_string[pos + 3] != '=') {
                ret.push_back(static_cast<std::string::value_type>(((pos_of_char_2 & 0x03) << 6) + pos_of_char(encoded_string[pos + 3])));
            }
        }
        pos += 4;
    }
    return ret;
}

/**
 * base64 encode function adapted from the following implementation.
 * https://renenyffenegger.ch/notes/development/Base64/Encoding-and-decoding-base-64-with-cpp/
 *
 * This is for temporary workaround to encode binary into string before EDC support arrays.
 * Do not use it elsewhere.
 **/
static string base64_encode(uint8_t const *bytes_to_encode, uint32_t in_len) {
    uint32_t len_encoded = (in_len + 2) / 3 * 4;
    unsigned char trailing_char = '=';
    static const char base64_chars[] = "ABCDEFGHIJKLMNOPQRSTUVWXYZ"
                                       "abcdefghijklmnopqrstuvwxyz"
                                       "0123456789"
                                       "+/";

    string ret;
    ret.reserve(len_encoded);

    unsigned int pos = 0;
    while (pos < in_len) {
        ret.push_back(base64_chars[(bytes_to_encode[pos + 0] & 0xfc) >> 2]);
        if (pos + 1 < in_len) {
            ret.push_back(base64_chars[((bytes_to_encode[pos + 0] & 0x03) << 4) + ((bytes_to_encode[pos + 1] & 0xf0) >> 4)]);
            if (pos + 2 < in_len) {
                ret.push_back(base64_chars[((bytes_to_encode[pos + 1] & 0x0f) << 2) + ((bytes_to_encode[pos + 2] & 0xc0) >> 6)]);
                ret.push_back(base64_chars[bytes_to_encode[pos + 2] & 0x3f]);
            } else {
                ret.push_back(base64_chars[(bytes_to_encode[pos + 1] & 0x0f) << 2]);
                ret.push_back(trailing_char);
            }
        } else {
            ret.push_back(base64_chars[(bytes_to_encode[pos + 0] & 0x03) << 4]);
            ret.push_back(trailing_char);
            ret.push_back(trailing_char);
        }
        pos += 3;
    }
    return ret;
}

<<<<<<< HEAD
static string get_data_type_name(data_type_t data_type) {
    switch (data_type) {
    case data_type_t::BOOL:
        return "bool";
    case data_type_t::INT8:
        return "int8";
    case data_type_t::UINT8:
        return "uint8";
    case data_type_t::INT16:
        return "int16";
    case data_type_t::UINT16:
        return "uint16";
    case data_type_t::INT32:
        return "int32";
    case data_type_t::UINT32:
        return "uint32";
    case data_type_t::INT64:
        return "int64";
    case data_type_t::UINT64:
        return "uint64";
    case data_type_t::FLOAT32:
        return "float32";
    case data_type_t::FLOAT64:
        return "float64";
    case data_type_t::STRING:
        return "string";
    default:
        throw ddl::unknown_data_type();
    }
}

=======
>>>>>>> cbad4c81
static string generate_field_fbs(const string &name, const string &type, int count) {
    if (count == 1) {
        return name + ":" + type;
    } else if (count == 0) {
        return name + ":[" + type + "]";
    } else {
        return name + ":[" + type + ":" + to_string(count) + "]";
    }
}

static string generate_field_fbs(const Gaia_field &field) {
    string name{field.name()};
    string type{get_data_type_name(static_cast<data_type_t>(field.type()))};
    return generate_field_fbs(name, type, field.repeated_count());
}

/**
 * Public interfaces
 **/
ddl::unknown_data_type::unknown_data_type() {
    m_message = "Unknown data type.";
}

<<<<<<< HEAD
=======
string get_data_type_name(data_type_t data_type) {
    switch (data_type) {
    case data_type_t::BOOL:
        return "bool";
    case data_type_t::INT8:
        return "int8";
    case data_type_t::UINT8:
        return "uint8";
    case data_type_t::INT16:
        return "int16";
    case data_type_t::UINT16:
        return "uint16";
    case data_type_t::INT32:
        return "int32";
    case data_type_t::UINT32:
        return "uint32";
    case data_type_t::INT64:
        return "int64";
    case data_type_t::UINT64:
        return "uint64";
    case data_type_t::FLOAT32:
        return "float32";
    case data_type_t::FLOAT64:
        return "float64";
    case data_type_t::STRING:
        return "string";
    default:
        throw ddl::unknown_data_type();
    }
}

>>>>>>> cbad4c81
string generate_fbs(gaia_id_t table_id) {
    string fbs;
    gaia::db::begin_transaction();
    unique_ptr<Gaia_table> table{Gaia_table::get_row_by_id(table_id)};
    string table_name{table->name()};
    fbs += "table " + table_name + "{\n";
    for (gaia_id_t field_id : list_fields(table_id)) {
        unique_ptr<Gaia_field> field{Gaia_field::get_row_by_id(field_id)};
        fbs += "\t" + generate_field_fbs(*field) + ";\n";
    }
    fbs += "}\n";
    fbs += "root_type " + table_name + ";";
    gaia::db::commit_transaction();
    return fbs;
}

string generate_fbs() {
    string fbs;
    gaia::db::begin_transaction();
    for (gaia_id_t table_id : list_tables()) {
        unique_ptr<Gaia_table> table{Gaia_table::get_row_by_id(table_id)};
        fbs += "table " + string(table->name()) + "{\n";
        for (gaia_id_t field_id : list_fields(table_id)) {
            unique_ptr<Gaia_field> field{Gaia_field::get_row_by_id(field_id)};
            fbs += "\t" + generate_field_fbs(*field) + ";\n";
        }
        fbs += "}\n\n";
    }
    gaia::db::commit_transaction();
    return fbs;
}

string generate_fbs(const string &table_name, const ddl::field_def_list_t &fields) {
    string fbs;
    fbs += "table " + table_name + "{";
    for (auto &field : fields) {
        if (field->type == data_type_t::REFERENCES) {
            continue;
        }
        string field_fbs = generate_field_fbs(
            field->name,
            get_data_type_name(field->type),
            field->length);
        fbs += field_fbs + ";";
    }
    fbs += "}";
    fbs += "root_type " + table_name + ";";
    return fbs;
}

string generate_bfbs(const string &fbs) {
    flatbuffers::Parser fbs_parser;
    bool parsing_result = fbs_parser.Parse(fbs.c_str());
    retail_assert(parsing_result == true, "Invalid FlatBuffers schema!");
    fbs_parser.Serialize();
    return base64_encode(fbs_parser.builder_.GetBufferPointer(), fbs_parser.builder_.GetSize());
}

string get_bfbs(gaia_id_t table_id) {
    gaia::db::begin_transaction();
    unique_ptr<Gaia_table> table{Gaia_table::get_row_by_id(table_id)};
    string base64_binary_schema = table->binary_schema();
    gaia::db::commit_transaction();
    return base64_decode(base64_binary_schema);
}

} // namespace catalog
} // namespace gaia<|MERGE_RESOLUTION|>--- conflicted
+++ resolved
@@ -114,40 +114,6 @@
     return ret;
 }
 
-<<<<<<< HEAD
-static string get_data_type_name(data_type_t data_type) {
-    switch (data_type) {
-    case data_type_t::BOOL:
-        return "bool";
-    case data_type_t::INT8:
-        return "int8";
-    case data_type_t::UINT8:
-        return "uint8";
-    case data_type_t::INT16:
-        return "int16";
-    case data_type_t::UINT16:
-        return "uint16";
-    case data_type_t::INT32:
-        return "int32";
-    case data_type_t::UINT32:
-        return "uint32";
-    case data_type_t::INT64:
-        return "int64";
-    case data_type_t::UINT64:
-        return "uint64";
-    case data_type_t::FLOAT32:
-        return "float32";
-    case data_type_t::FLOAT64:
-        return "float64";
-    case data_type_t::STRING:
-        return "string";
-    default:
-        throw ddl::unknown_data_type();
-    }
-}
-
-=======
->>>>>>> cbad4c81
 static string generate_field_fbs(const string &name, const string &type, int count) {
     if (count == 1) {
         return name + ":" + type;
@@ -171,8 +137,6 @@
     m_message = "Unknown data type.";
 }
 
-<<<<<<< HEAD
-=======
 string get_data_type_name(data_type_t data_type) {
     switch (data_type) {
     case data_type_t::BOOL:
@@ -204,7 +168,6 @@
     }
 }
 
->>>>>>> cbad4c81
 string generate_fbs(gaia_id_t table_id) {
     string fbs;
     gaia::db::begin_transaction();
