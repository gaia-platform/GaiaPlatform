/////////////////////////////////////////////
// Copyright (c) Gaia Platform LLC
// All rights reserved.
/////////////////////////////////////////////
#pragma once

#include "gaia_catalog.hpp"
#include "catalog_gaia_generated.h"

namespace gaia {
namespace catalog {

namespace ddl {

class unknown_data_type : public gaia::common::gaia_exception {
  public:
    unknown_data_type();
};

} // namespace ddl

/**
 * Generate FlatBuffers schema (fbs) from parsing result of a table.
 * Before the support of complex types, we can generate a table schema from its own own definition.
 * This method has no dependency on catalog or other table definitions.
 * Note: If we begin to supoort complex types, the method will need to be updated sigificantly.
 *
 * @param table_name table name
 * @param fields table fields parsing result bindings
 * @return fbs schema
 */
string generate_fbs(const string &table_name, const ddl::field_def_list_t &fields);

/**
 * Generate binary FlatBuffers schema (bfbs) in base64 encoded string format.
 *
 * @param valid FlatBuffers schema
 * @return base64 encoded bfbs string
 */
string generate_bfbs(const string &fbs);

<<<<<<< HEAD
=======
/**
 * Get the data type name (in string)
 *
 * @param catalog data type
 * @return data type name in string
 * @throw unknown_data_type
 */
string get_data_type_name(data_type_t data_type);

>>>>>>> cbad4c81
} // namespace catalog
} // namespace gaia<|MERGE_RESOLUTION|>--- conflicted
+++ resolved
@@ -39,8 +39,6 @@
  */
 string generate_bfbs(const string &fbs);
 
-<<<<<<< HEAD
-=======
 /**
  * Get the data type name (in string)
  *
@@ -50,6 +48,5 @@
  */
 string get_data_type_name(data_type_t data_type);
 
->>>>>>> cbad4c81
 } // namespace catalog
 } // namespace gaia