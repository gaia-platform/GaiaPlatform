/////////////////////////////////////////////
// Copyright (c) Gaia Platform LLC
// All rights reserved.
/////////////////////////////////////////////

#include "gtest/gtest.h"

#include "gaia_internal/catalog/catalog.hpp"

#include "gaia_parser.hpp"

using namespace std;
using namespace gaia::catalog::ddl;

TEST(catalog_ddl_parser_test, create_table)
{
    parser_t parser;
    ASSERT_NO_THROW(parser.parse_line("CREATE TABLE t (c INT32);"));

    EXPECT_EQ(1, parser.statements.size());
    EXPECT_EQ(parser.statements[0]->type(), statement_type_t::create);

    auto create_stmt = dynamic_cast<create_statement_t*>(parser.statements[0].get());

    EXPECT_EQ(create_stmt->type, create_type_t::create_table);
    EXPECT_EQ(create_stmt->name, "t");
    EXPECT_FALSE(create_stmt->if_not_exists);
}

TEST(catalog_ddl_parser_test, create_table_if_not_exists)
{
    parser_t parser;
    ASSERT_NO_THROW(parser.parse_line("CREATE TABLE IF NOT EXISTS t (c INT32);"));

    EXPECT_EQ(1, parser.statements.size());
    EXPECT_EQ(parser.statements[0]->type(), statement_type_t::create);

    auto create_stmt = dynamic_cast<create_statement_t*>(parser.statements[0].get());

    EXPECT_EQ(create_stmt->type, create_type_t::create_table);
    EXPECT_EQ(create_stmt->name, "t");
    EXPECT_TRUE(create_stmt->if_not_exists);
}

TEST(catalog_ddl_parser_test, create_table_multiple_fields)
{
    parser_t parser;
    ASSERT_NO_THROW(parser.parse_line("CREATE TABLE t (c1 INT32[], c2 DOUBLE[]);"));

    EXPECT_EQ(1, parser.statements.size());
    EXPECT_EQ(parser.statements[0]->type(), statement_type_t::create);

    auto create_stmt = dynamic_cast<create_statement_t*>(parser.statements[0].get());

    EXPECT_EQ(create_stmt->type, create_type_t::create_table);
    EXPECT_EQ(create_stmt->name, "t");
    EXPECT_EQ(create_stmt->fields.size(), 2);

    const data_field_def_t* field;

    EXPECT_EQ(create_stmt->fields.at(0)->field_type, field_type_t::data);
    field = dynamic_cast<data_field_def_t*>(create_stmt->fields.at(0).get());
    EXPECT_EQ(field->name, "c1");
    EXPECT_EQ(field->data_type, data_type_t::e_int32);
    EXPECT_EQ(field->length, 0);
    EXPECT_EQ(field->active, false);

    EXPECT_EQ(create_stmt->fields.at(1)->field_type, field_type_t::data);
    field = dynamic_cast<data_field_def_t*>(create_stmt->fields.at(1).get());
    EXPECT_EQ(field->name, "c2");
    EXPECT_EQ(field->data_type, data_type_t::e_double);
    EXPECT_EQ(field->length, 0);
    EXPECT_EQ(field->active, false);
}

TEST(catalog_ddl_parser_test, drop_table)
{
    parser_t parser;
    ASSERT_NO_THROW(parser.parse_line("DROP TABLE t;"));

    EXPECT_EQ(1, parser.statements.size());
    EXPECT_EQ(parser.statements[0]->type(), statement_type_t::drop);

    auto drop_stmt = dynamic_cast<drop_statement_t*>(parser.statements[0].get());

    EXPECT_EQ(drop_stmt->type, drop_type_t::drop_table);
    EXPECT_EQ(drop_stmt->name, "t");
    EXPECT_FALSE(drop_stmt->if_exists);

    ASSERT_NO_THROW(parser.parse_line("DROP TABLE IF EXISTS t;"));

    EXPECT_EQ(1, parser.statements.size());
    EXPECT_EQ(parser.statements[0]->type(), statement_type_t::drop);

    drop_stmt = dynamic_cast<drop_statement_t*>(parser.statements[0].get());

    EXPECT_EQ(drop_stmt->type, drop_type_t::drop_table);
    EXPECT_EQ(drop_stmt->name, "t");
    EXPECT_TRUE(drop_stmt->if_exists);
}

TEST(catalog_ddl_parser_test, case_sensitivity)
{
    parser_t parser;
    ASSERT_NO_THROW(parser.parse_line("CREATE TABLE t (c INT32);"));
    ASSERT_NO_THROW(parser.parse_line("create table t (c int32);"));
    ASSERT_NO_THROW(parser.parse_line("cReAte taBle T (c int32);"));
    ASSERT_NO_THROW(parser.parse_line("CREATE TABLE T (c int32, C int32);"));

    ASSERT_NO_THROW(parser.parse_line("DROP TABLE t;"));
    ASSERT_NO_THROW(parser.parse_line("drop table t;"));
    ASSERT_NO_THROW(parser.parse_line("DrOp TaBle T;"));
}

TEST(catalog_ddl_parser_test, create_active_field)
{
    parser_t parser;
    ASSERT_NO_THROW(parser.parse_line("CREATE TABLE t (id INT32[] ACTIVE, name STRING ACTIVE);"));

    EXPECT_EQ(1, parser.statements.size());
    EXPECT_EQ(parser.statements[0]->type(), statement_type_t::create);

    auto create_stmt = dynamic_cast<create_statement_t*>(parser.statements[0].get());

    EXPECT_EQ(create_stmt->type, create_type_t::create_table);
    EXPECT_EQ(create_stmt->name, "t");
    EXPECT_EQ(create_stmt->fields.size(), 2);

    const data_field_def_t* field;

    EXPECT_EQ(create_stmt->fields.at(0)->field_type, field_type_t::data);
    field = dynamic_cast<data_field_def_t*>(create_stmt->fields.at(0).get());
    EXPECT_EQ(field->name, "id");
    EXPECT_EQ(field->data_type, data_type_t::e_int32);
    EXPECT_EQ(field->length, 0);
    EXPECT_EQ(field->active, true);

    EXPECT_EQ(create_stmt->fields.at(1)->field_type, field_type_t::data);
    field = dynamic_cast<data_field_def_t*>(create_stmt->fields.at(1).get());
    EXPECT_EQ(field->name, "name");
    EXPECT_EQ(field->data_type, data_type_t::e_string);
    EXPECT_EQ(field->length, 1);
    EXPECT_EQ(field->active, true);
}

TEST(catalog_ddl_parser_test, create_database)
{
    parser_t parser;
    ASSERT_NO_THROW(parser.parse_line("CREATE DATABASE db;"));

    EXPECT_EQ(1, parser.statements.size());
    EXPECT_EQ(parser.statements[0]->type(), statement_type_t::create);

    auto create_stmt = dynamic_cast<create_statement_t*>(parser.statements[0].get());

    EXPECT_EQ(create_stmt->type, create_type_t::create_database);
    EXPECT_EQ(create_stmt->name, "db");
    EXPECT_FALSE(create_stmt->if_not_exists);
}

TEST(catalog_ddl_parser_test, create_database_if_not_exists)
{
    parser_t parser;
    ASSERT_NO_THROW(parser.parse_line("CREATE DATABASE IF NOT EXISTS db;"));

    EXPECT_EQ(1, parser.statements.size());
    EXPECT_EQ(parser.statements[0]->type(), statement_type_t::create);

    auto create_stmt = dynamic_cast<create_statement_t*>(parser.statements[0].get());

    EXPECT_EQ(create_stmt->type, create_type_t::create_database);
    EXPECT_EQ(create_stmt->name, "db");
    EXPECT_TRUE(create_stmt->if_not_exists);
}

TEST(catalog_ddl_parser_test, create_table_in_database)
{
    parser_t parser;
    ASSERT_NO_THROW(parser.parse_line("CREATE TABLE d.t (id INT32);"));

    EXPECT_EQ(1, parser.statements.size());
    EXPECT_EQ(parser.statements[0]->type(), statement_type_t::create);

    auto create_stmt = dynamic_cast<create_statement_t*>(parser.statements[0].get());

    EXPECT_EQ(create_stmt->type, create_type_t::create_table);
    EXPECT_EQ(create_stmt->name, "t");
    EXPECT_EQ(create_stmt->database, "d");
}

TEST(catalog_ddl_parser_test, drop_database)
{
    parser_t parser;
    ASSERT_NO_THROW(parser.parse_line("DROP DATABASE d;"));

    EXPECT_EQ(1, parser.statements.size());
    EXPECT_EQ(parser.statements[0]->type(), statement_type_t::drop);

    auto drop_stmt = dynamic_cast<drop_statement_t*>(parser.statements[0].get());

    EXPECT_EQ(drop_stmt->type, drop_type_t::drop_database);
    EXPECT_EQ(drop_stmt->name, "d");
    EXPECT_FALSE(drop_stmt->if_exists);

    ASSERT_NO_THROW(parser.parse_line("DROP DATABASE IF EXISTS d;"));

    EXPECT_EQ(1, parser.statements.size());
    EXPECT_EQ(parser.statements[0]->type(), statement_type_t::drop);

    drop_stmt = dynamic_cast<drop_statement_t*>(parser.statements[0].get());

    EXPECT_EQ(drop_stmt->type, drop_type_t::drop_database);
    EXPECT_EQ(drop_stmt->name, "d");
    EXPECT_TRUE(drop_stmt->if_exists);
}

TEST(catalog_ddl_parser_test, illegal_characters)
{
    parser_t parser;
    EXPECT_THROW(parser.parse_line("CREATE TABLE t(id : int8);"), parsing_error);
    EXPECT_THROW(parser.parse_line("CREATE : TABLE t(id int8);"), parsing_error);
    EXPECT_THROW(parser.parse_line("CREATE TABLE t(id - int8);"), parsing_error);
}

TEST(catalog_ddl_parser_test, fixed_size_array)
{
    parser_t parser;
    ASSERT_THROW(parser.parse_line("CREATE TABLE t (c INT32[2]);"), parsing_error);
    ASSERT_THROW(parser.parse_line("CREATE TABLE t (c INT32[1]);"), parsing_error);
    ASSERT_THROW(parser.parse_line("CREATE TABLE t (c INT32[0]);"), parsing_error);
}

TEST(catalog_ddl_parser_test, vector_of_strings)
{
    parser_t parser;
    ASSERT_THROW(parser.parse_line("CREATE TABLE t (c STRING[]);"), parsing_error);
}

TEST(catalog_ddl_parser_test, code_comments)
{
    const string correct_ddl_text = R"(
-------------------------------
/*
 * block comment
 */
-------------------------------
CREATE TABLE t -- create table t
( /**
   **/ id int, -- column id
  /* column c */ c STRING -- column c
); -- end create table t
-------------------------------
)";

    const string incorrect_ddl_text = R"(/*)";

    parser_t parser;

    ASSERT_NO_THROW(parser.parse_line(correct_ddl_text));
    EXPECT_EQ(1, parser.statements.size());

    ASSERT_THROW(parser.parse_line(incorrect_ddl_text), parsing_error);
}

TEST(catalog_ddl_parser_test, create_empty_table)
{
    parser_t parser;

    ASSERT_NO_THROW(parser.parse_line("CREATE TABLE t ();"));

    EXPECT_EQ(1, parser.statements.size());
    EXPECT_EQ(parser.statements[0]->type(), statement_type_t::create);

    auto create_stmt = dynamic_cast<create_statement_t*>(parser.statements[0].get());

    EXPECT_EQ(create_stmt->type, create_type_t::create_table);
    EXPECT_EQ(create_stmt->name, "t");
    EXPECT_FALSE(create_stmt->if_not_exists);
    EXPECT_EQ(create_stmt->fields.size(), 0);
}

TEST(catalog_ddl_parser_test, create_relationship)
{
    parser_t parser;

    const string ddl_text_full_db = R"(
CREATE RELATIONSHIP r (
  d1.t1.link1 -> d2.t2,
  d2.t2.link2 -> d1.t1
);
)";
    ASSERT_NO_THROW(parser.parse_line(ddl_text_full_db));
    EXPECT_EQ(1, parser.statements.size());
    EXPECT_EQ(parser.statements[0]->type(), statement_type_t::create);
    auto create_stmt = dynamic_cast<create_statement_t*>(parser.statements[0].get());
    EXPECT_EQ(create_stmt->type, create_type_t::create_relationship);

    const string ddl_text_no_db = R"(
CREATE RELATIONSHIP r (
  t1.link1 -> t2,
  t2.link2 -> t1
);
)";
    ASSERT_NO_THROW(parser.parse_line(ddl_text_no_db));
    EXPECT_EQ(1, parser.statements.size());
    EXPECT_EQ(parser.statements[0]->type(), statement_type_t::create);
    create_stmt = dynamic_cast<create_statement_t*>(parser.statements[0].get());
    EXPECT_EQ(create_stmt->type, create_type_t::create_relationship);

    const string ddl_text_partial_db = R"(
CREATE RELATIONSHIP r (
  d1.t1.link1 -> t2,
  t2.link2 -> d1.t1
);
)";
    ASSERT_NO_THROW(parser.parse_line(ddl_text_partial_db));
    EXPECT_EQ(1, parser.statements.size());
    EXPECT_EQ(parser.statements[0]->type(), statement_type_t::create);
    create_stmt = dynamic_cast<create_statement_t*>(parser.statements[0].get());
    EXPECT_EQ(create_stmt->type, create_type_t::create_relationship);

    const string ddl_text_negative_case_no_name = R"(
CREATE RELATIONSHIP (
  t1.link1 -> t2,
  t2.link2 -> t1
);
)";
    ASSERT_THROW(parser.parse_line(ddl_text_negative_case_no_name), parsing_error);

    const string ddl_text_negative_case_single_link = R"(
CREATE RELATIONSHIP r (
  t1.link -> t2,
);
)";
    ASSERT_THROW(parser.parse_line(ddl_text_negative_case_single_link), parsing_error);
}

<<<<<<< HEAD
TEST(catalog_ddl_parser_test, create_one_to_one_relationship)
{
    parser_t parser;

    const string ddl_one_to_one = R"(
CREATE RELATIONSHIP r (
  d1.t1.link1 -> d2.t2,
  d2.t2.link2 -> d1.t1
);
)";

    ASSERT_NO_THROW(parser.parse_line(ddl_one_to_one));
    auto create_stmt = dynamic_cast<create_statement_t*>(parser.statements[0].get());
    EXPECT_EQ(create_stmt->type, create_type_t::create_relationship);

    auto parent = create_stmt->relationship.first;
    auto child = create_stmt->relationship.second;

    ASSERT_EQ(parent.name, "link1");
    ASSERT_EQ(parent.from_database, "d1");
    ASSERT_EQ(parent.from_table, "t1");
    ASSERT_EQ(parent.to_database, "d2");
    ASSERT_EQ(parent.to_table, "t2");
    ASSERT_EQ(parent.cardinality, cardinality_t::one);

    ASSERT_EQ(child.name, "link2");
    ASSERT_EQ(child.from_database, "d2");
    ASSERT_EQ(child.from_table, "t2");
    ASSERT_EQ(child.to_database, "d1");
    ASSERT_EQ(child.to_table, "t1");
    ASSERT_EQ(child.cardinality, cardinality_t::one);
}

TEST(catalog_ddl_parser_test, create_one_to_many_relationship)
{
    parser_t parser;

    const string ddl_one_to_one = R"(
CREATE RELATIONSHIP r (
  d1.t1.link1 -> d2.t2[],
  d2.t2.link2 -> d1.t1
);
)";

    ASSERT_NO_THROW(parser.parse_line(ddl_one_to_one));
    auto create_stmt = dynamic_cast<create_statement_t*>(parser.statements[0].get());
    EXPECT_EQ(create_stmt->type, create_type_t::create_relationship);

    auto parent = create_stmt->relationship.first;
    auto child = create_stmt->relationship.second;

    ASSERT_EQ(parent.name, "link1");
    ASSERT_EQ(parent.from_database, "d1");
    ASSERT_EQ(parent.from_table, "t1");
    ASSERT_EQ(parent.to_database, "d2");
    ASSERT_EQ(parent.to_table, "t2");
    ASSERT_EQ(parent.cardinality, cardinality_t::many);

    ASSERT_EQ(child.name, "link2");
    ASSERT_EQ(child.from_database, "d2");
    ASSERT_EQ(child.from_table, "t2");
    ASSERT_EQ(child.to_database, "d1");
    ASSERT_EQ(child.to_table, "t1");
    ASSERT_EQ(child.cardinality, cardinality_t::one);
}

// TODO this test should fail. Currently, you cannot create a many to many relationship in one statement.
TEST(catalog_ddl_parser_test, DISABLED_create_many_to_many_relationship_unsupported)
{
    parser_t parser;

    const string ddl_one_to_one = R"(
CREATE RELATIONSHIP r (
  d1.t1.link1 -> d2.t2[],
  d2.t2.link2 -> d1.t1[]
);
)";

    ASSERT_THROW(parser.parse_line(ddl_one_to_one), parsing_error);
=======
TEST(catalog_ddl_parser_test, create_index)
{
    parser_t parser;
    ASSERT_NO_THROW(parser.parse_line("CREATE INDEX IF NOT EXISTS idx ON d.t (name);"));

    EXPECT_EQ(1, parser.statements.size());
    EXPECT_EQ(parser.statements[0]->type(), statement_type_t::create);

    auto create_stmt = dynamic_cast<create_statement_t*>(parser.statements[0].get());

    EXPECT_EQ(create_stmt->type, create_type_t::create_index);
    EXPECT_EQ(create_stmt->name, "idx");
    EXPECT_EQ(create_stmt->database, "d");
    EXPECT_EQ(create_stmt->index_table, "t");
    EXPECT_EQ(create_stmt->unique_index, false);
    EXPECT_EQ(create_stmt->index_type, index_type_t::range);
}

TEST(catalog_ddl_parser_test, create_unique_index)
{
    parser_t parser;
    ASSERT_NO_THROW(parser.parse_line("CREATE UNIQUE INDEX idx ON d.t (name);"));

    EXPECT_EQ(1, parser.statements.size());
    EXPECT_EQ(parser.statements[0]->type(), statement_type_t::create);

    auto create_stmt = dynamic_cast<create_statement_t*>(parser.statements[0].get());

    EXPECT_EQ(create_stmt->type, create_type_t::create_index);
    EXPECT_EQ(create_stmt->name, "idx");
    EXPECT_EQ(create_stmt->database, "d");
    EXPECT_EQ(create_stmt->index_table, "t");
    EXPECT_EQ(create_stmt->unique_index, true);
    EXPECT_EQ(create_stmt->index_type, index_type_t::range);
}

TEST(catalog_ddl_parser_test, create_hash_index)
{
    parser_t parser;
    ASSERT_NO_THROW(parser.parse_line("CREATE UNIQUE HASH INDEX idx ON d.t (name);"));

    EXPECT_EQ(1, parser.statements.size());
    EXPECT_EQ(parser.statements[0]->type(), statement_type_t::create);

    auto create_stmt = dynamic_cast<create_statement_t*>(parser.statements[0].get());

    EXPECT_EQ(create_stmt->type, create_type_t::create_index);
    EXPECT_EQ(create_stmt->name, "idx");
    EXPECT_EQ(create_stmt->database, "d");
    EXPECT_EQ(create_stmt->index_table, "t");
    EXPECT_EQ(create_stmt->unique_index, true);
    EXPECT_EQ(create_stmt->index_type, index_type_t::hash);
}

TEST(catalog_ddl_parser_test, create_range_index)
{
    parser_t parser;
    ASSERT_NO_THROW(parser.parse_line("CREATE RANGE INDEX IF NOT EXISTS idx ON d.t (name);"));

    EXPECT_EQ(1, parser.statements.size());
    EXPECT_EQ(parser.statements[0]->type(), statement_type_t::create);

    auto create_stmt = dynamic_cast<create_statement_t*>(parser.statements[0].get());

    EXPECT_EQ(create_stmt->type, create_type_t::create_index);
    EXPECT_EQ(create_stmt->name, "idx");
    EXPECT_EQ(create_stmt->database, "d");
    EXPECT_EQ(create_stmt->index_table, "t");
    EXPECT_EQ(create_stmt->unique_index, false);
    EXPECT_EQ(create_stmt->index_type, index_type_t::range);
>>>>>>> 1b6a23ed
}<|MERGE_RESOLUTION|>--- conflicted
+++ resolved
@@ -335,7 +335,78 @@
     ASSERT_THROW(parser.parse_line(ddl_text_negative_case_single_link), parsing_error);
 }
 
-<<<<<<< HEAD
+TEST(catalog_ddl_parser_test, create_index)
+{
+    parser_t parser;
+    ASSERT_NO_THROW(parser.parse_line("CREATE INDEX IF NOT EXISTS idx ON d.t (name);"));
+
+    EXPECT_EQ(1, parser.statements.size());
+    EXPECT_EQ(parser.statements[0]->type(), statement_type_t::create);
+
+    auto create_stmt = dynamic_cast<create_statement_t*>(parser.statements[0].get());
+
+    EXPECT_EQ(create_stmt->type, create_type_t::create_index);
+    EXPECT_EQ(create_stmt->name, "idx");
+    EXPECT_EQ(create_stmt->database, "d");
+    EXPECT_EQ(create_stmt->index_table, "t");
+    EXPECT_EQ(create_stmt->unique_index, false);
+    EXPECT_EQ(create_stmt->index_type, index_type_t::range);
+}
+
+TEST(catalog_ddl_parser_test, create_unique_index)
+{
+    parser_t parser;
+    ASSERT_NO_THROW(parser.parse_line("CREATE UNIQUE INDEX idx ON d.t (name);"));
+
+    EXPECT_EQ(1, parser.statements.size());
+    EXPECT_EQ(parser.statements[0]->type(), statement_type_t::create);
+
+    auto create_stmt = dynamic_cast<create_statement_t*>(parser.statements[0].get());
+
+    EXPECT_EQ(create_stmt->type, create_type_t::create_index);
+    EXPECT_EQ(create_stmt->name, "idx");
+    EXPECT_EQ(create_stmt->database, "d");
+    EXPECT_EQ(create_stmt->index_table, "t");
+    EXPECT_EQ(create_stmt->unique_index, true);
+    EXPECT_EQ(create_stmt->index_type, index_type_t::range);
+}
+
+TEST(catalog_ddl_parser_test, create_hash_index)
+{
+    parser_t parser;
+    ASSERT_NO_THROW(parser.parse_line("CREATE UNIQUE HASH INDEX idx ON d.t (name);"));
+
+    EXPECT_EQ(1, parser.statements.size());
+    EXPECT_EQ(parser.statements[0]->type(), statement_type_t::create);
+
+    auto create_stmt = dynamic_cast<create_statement_t*>(parser.statements[0].get());
+
+    EXPECT_EQ(create_stmt->type, create_type_t::create_index);
+    EXPECT_EQ(create_stmt->name, "idx");
+    EXPECT_EQ(create_stmt->database, "d");
+    EXPECT_EQ(create_stmt->index_table, "t");
+    EXPECT_EQ(create_stmt->unique_index, true);
+    EXPECT_EQ(create_stmt->index_type, index_type_t::hash);
+}
+
+TEST(catalog_ddl_parser_test, create_range_index)
+{
+    parser_t parser;
+    ASSERT_NO_THROW(parser.parse_line("CREATE RANGE INDEX IF NOT EXISTS idx ON d.t (name);"));
+
+    EXPECT_EQ(1, parser.statements.size());
+    EXPECT_EQ(parser.statements[0]->type(), statement_type_t::create);
+
+    auto create_stmt = dynamic_cast<create_statement_t*>(parser.statements[0].get());
+
+    EXPECT_EQ(create_stmt->type, create_type_t::create_index);
+    EXPECT_EQ(create_stmt->name, "idx");
+    EXPECT_EQ(create_stmt->database, "d");
+    EXPECT_EQ(create_stmt->index_table, "t");
+    EXPECT_EQ(create_stmt->unique_index, false);
+    EXPECT_EQ(create_stmt->index_type, index_type_t::range);
+}
+
 TEST(catalog_ddl_parser_test, create_one_to_one_relationship)
 {
     parser_t parser;
@@ -415,76 +486,4 @@
 )";
 
     ASSERT_THROW(parser.parse_line(ddl_one_to_one), parsing_error);
-=======
-TEST(catalog_ddl_parser_test, create_index)
-{
-    parser_t parser;
-    ASSERT_NO_THROW(parser.parse_line("CREATE INDEX IF NOT EXISTS idx ON d.t (name);"));
-
-    EXPECT_EQ(1, parser.statements.size());
-    EXPECT_EQ(parser.statements[0]->type(), statement_type_t::create);
-
-    auto create_stmt = dynamic_cast<create_statement_t*>(parser.statements[0].get());
-
-    EXPECT_EQ(create_stmt->type, create_type_t::create_index);
-    EXPECT_EQ(create_stmt->name, "idx");
-    EXPECT_EQ(create_stmt->database, "d");
-    EXPECT_EQ(create_stmt->index_table, "t");
-    EXPECT_EQ(create_stmt->unique_index, false);
-    EXPECT_EQ(create_stmt->index_type, index_type_t::range);
-}
-
-TEST(catalog_ddl_parser_test, create_unique_index)
-{
-    parser_t parser;
-    ASSERT_NO_THROW(parser.parse_line("CREATE UNIQUE INDEX idx ON d.t (name);"));
-
-    EXPECT_EQ(1, parser.statements.size());
-    EXPECT_EQ(parser.statements[0]->type(), statement_type_t::create);
-
-    auto create_stmt = dynamic_cast<create_statement_t*>(parser.statements[0].get());
-
-    EXPECT_EQ(create_stmt->type, create_type_t::create_index);
-    EXPECT_EQ(create_stmt->name, "idx");
-    EXPECT_EQ(create_stmt->database, "d");
-    EXPECT_EQ(create_stmt->index_table, "t");
-    EXPECT_EQ(create_stmt->unique_index, true);
-    EXPECT_EQ(create_stmt->index_type, index_type_t::range);
-}
-
-TEST(catalog_ddl_parser_test, create_hash_index)
-{
-    parser_t parser;
-    ASSERT_NO_THROW(parser.parse_line("CREATE UNIQUE HASH INDEX idx ON d.t (name);"));
-
-    EXPECT_EQ(1, parser.statements.size());
-    EXPECT_EQ(parser.statements[0]->type(), statement_type_t::create);
-
-    auto create_stmt = dynamic_cast<create_statement_t*>(parser.statements[0].get());
-
-    EXPECT_EQ(create_stmt->type, create_type_t::create_index);
-    EXPECT_EQ(create_stmt->name, "idx");
-    EXPECT_EQ(create_stmt->database, "d");
-    EXPECT_EQ(create_stmt->index_table, "t");
-    EXPECT_EQ(create_stmt->unique_index, true);
-    EXPECT_EQ(create_stmt->index_type, index_type_t::hash);
-}
-
-TEST(catalog_ddl_parser_test, create_range_index)
-{
-    parser_t parser;
-    ASSERT_NO_THROW(parser.parse_line("CREATE RANGE INDEX IF NOT EXISTS idx ON d.t (name);"));
-
-    EXPECT_EQ(1, parser.statements.size());
-    EXPECT_EQ(parser.statements[0]->type(), statement_type_t::create);
-
-    auto create_stmt = dynamic_cast<create_statement_t*>(parser.statements[0].get());
-
-    EXPECT_EQ(create_stmt->type, create_type_t::create_index);
-    EXPECT_EQ(create_stmt->name, "idx");
-    EXPECT_EQ(create_stmt->database, "d");
-    EXPECT_EQ(create_stmt->index_table, "t");
-    EXPECT_EQ(create_stmt->unique_index, false);
-    EXPECT_EQ(create_stmt->index_type, index_type_t::range);
->>>>>>> 1b6a23ed
 }