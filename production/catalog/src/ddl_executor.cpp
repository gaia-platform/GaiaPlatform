/////////////////////////////////////////////
// Copyright (c) Gaia Platform LLC
// All rights reserved.
/////////////////////////////////////////////

#include "gaia_internal/catalog/ddl_executor.hpp"

#include <limits>
#include <memory>
#include <optional>
#include <string>
#include <unordered_map>
#include <unordered_set>
#include <utility>

#include "gaia/common.hpp"

#include "gaia_internal/catalog/catalog.hpp"
#include "gaia_internal/catalog/gaia_catalog.h"
#include "gaia_internal/common/hash.hpp"
#include "gaia_internal/common/logger.hpp"
#include "gaia_internal/common/retail_assert.hpp"
#include "gaia_internal/common/system_table_types.hpp"
#include "gaia_internal/db/gaia_ptr.hpp"

#include "db_helpers.hpp"
#include "fbs_generator.hpp"
#include "json_generator.hpp"

using namespace gaia::catalog::ddl;
using namespace gaia::common;
using namespace gaia::db;
using namespace gaia::direct_access;

using std::make_unique;
using std::string;

namespace gaia
{
namespace catalog
{

// If `throw_on_exists` is false, we should skip the operation when the object
// already exists, while a true setting of `audo_drop` tells us to drop the
// existing object. The two conditions are mutually exclusive.
static constexpr char c_assert_throw_and_auto_drop[]
    = "Cannot auto drop and skip on exists at the same time.";
static constexpr char c_empty_hash[] = "";

ddl_executor_t::ddl_executor_t()
{
    bootstrap_catalog();
}

ddl_executor_t& ddl_executor_t::get()
{
    static ddl_executor_t s_instance;
    return s_instance;
}

void ddl_executor_t::bootstrap_catalog()
{
    auto_transaction_t txn(false);
    create_database(c_catalog_db_name, false);

    bool is_system = true;
    bool throw_on_exists = false;
    bool auto_drop = false;
    {
        // create table gaia_database (name string);
        //     name string,
        //     hash string,
        // );
        field_def_list_t fields;
        fields.emplace_back(make_unique<data_field_def_t>("name", data_type_t::e_string, 1));
        fields.emplace_back(make_unique<data_field_def_t>("hash", data_type_t::e_string, 1));
        create_table_impl(
            c_catalog_db_name, c_gaia_database_table_name, fields, is_system, throw_on_exists, auto_drop,
            static_cast<gaia_type_t::value_type>(catalog_core_table_type_t::gaia_database));
    }
    {
        // create table gaia_table (
        //     name string,
        //     type uint32,
        //     is_system bool,
        //     binary_schema uint8[],
        //     serialization_template uint8[],
        //     hash string,
        // );
        field_def_list_t fields;
        fields.emplace_back(make_unique<data_field_def_t>("name", data_type_t::e_string, 1));
        fields.emplace_back(make_unique<data_field_def_t>("type", data_type_t::e_uint32, 1));
        fields.emplace_back(make_unique<data_field_def_t>("is_system", data_type_t::e_bool, 1));
        fields.emplace_back(make_unique<data_field_def_t>("binary_schema", data_type_t::e_uint8, 0));
        fields.emplace_back(make_unique<data_field_def_t>("serialization_template", data_type_t::e_uint8, 0));
        fields.emplace_back(make_unique<data_field_def_t>("hash", data_type_t::e_string, 1));
        create_table_impl(
            c_catalog_db_name, c_gaia_table_table_name, fields, is_system, throw_on_exists, auto_drop,
            static_cast<gaia_type_t::value_type>(catalog_core_table_type_t::gaia_table));
        // create relationship gaia_catalog_database_table (
        //     catalog.gaia_database.gaia_tables -> catalog.gaia_table[],
        //     catalog.gaia_table.database -> catalog.gaia_database
        // );
        create_relationship(
            "gaia_catalog_database_table",
            {c_catalog_db_name, c_gaia_database_table_name, "gaia_tables", c_catalog_db_name, c_gaia_table_table_name, relationship_cardinality_t::many},
            {c_catalog_db_name, c_gaia_table_table_name, "database", c_catalog_db_name, c_gaia_database_table_name, relationship_cardinality_t::one},
            std::nullopt,
            false);
    }
    {
        // create table gaia_field (
        //     name string,
        //     type uint8,
        //     repeated_count uint16,
        //     position uint16,
        //     deprecated bool,
        //     active bool,
        //     unique bool,
<<<<<<< HEAD
        //     hash string,
=======
        //     optional bool,
>>>>>>> a5fcf37a
        // );
        field_def_list_t fields;
        fields.emplace_back(make_unique<data_field_def_t>("name", data_type_t::e_string, 1));
        fields.emplace_back(make_unique<data_field_def_t>("type", data_type_t::e_uint8, 1));
        fields.emplace_back(make_unique<data_field_def_t>("repeated_count", data_type_t::e_uint16, 1));
        fields.emplace_back(make_unique<data_field_def_t>("position", data_type_t::e_uint16, 1));
        fields.emplace_back(make_unique<data_field_def_t>("deprecated", data_type_t::e_bool, 1));
        fields.emplace_back(make_unique<data_field_def_t>("active", data_type_t::e_bool, 1));
        fields.emplace_back(make_unique<data_field_def_t>("unique", data_type_t::e_bool, 1));
<<<<<<< HEAD
        fields.emplace_back(make_unique<data_field_def_t>("hash", data_type_t::e_string, 1));
=======
        fields.emplace_back(make_unique<data_field_def_t>("optional", data_type_t::e_bool, 1));
>>>>>>> a5fcf37a
        create_table_impl(
            c_catalog_db_name, c_gaia_field_table_name, fields, is_system, throw_on_exists, auto_drop,
            static_cast<gaia_type_t::value_type>(catalog_core_table_type_t::gaia_field));
        // create relationship gaia_catalog_table_field (
        //     catalog.gaia_table.gaia_fields -> catalog.gaia_field[],
        //     catalog.gaia_field.table -> catalog.gaia_table
        // );
        create_relationship(
            "gaia_catalog_table_field",
            {c_catalog_db_name, c_gaia_table_table_name, "gaia_fields", c_catalog_db_name, c_gaia_field_table_name, relationship_cardinality_t::many},
            {c_catalog_db_name, c_gaia_field_table_name, "table", c_catalog_db_name, c_gaia_table_table_name, relationship_cardinality_t::one},
            std::nullopt,
            false);
    }
    {
        // create table gaia_relationship (
        //     to_parent_link_name string,
        //     to_child_link_name string,
        //     cardinality uint8,
        //     parent_required bool,
        //     deprecated bool,
        //     first_child_offset uint16,
        //     next_child_offset uint16,
        //     prev_child_offset uint16,
        //     parent_offset uint16,
        //     parent_field_positions uint16[],
        //     child_field_positions uint16[],
        //     hash string,
        // );
        field_def_list_t fields;
        fields.emplace_back(make_unique<data_field_def_t>("name", data_type_t::e_string, 1));
        fields.emplace_back(make_unique<data_field_def_t>("to_parent_link_name", data_type_t::e_string, 1));
        fields.emplace_back(make_unique<data_field_def_t>("to_child_link_name", data_type_t::e_string, 1));
        fields.emplace_back(make_unique<data_field_def_t>("cardinality", data_type_t::e_uint8, 1));
        fields.emplace_back(make_unique<data_field_def_t>("parent_required", data_type_t::e_bool, 1));
        fields.emplace_back(make_unique<data_field_def_t>("deprecated", data_type_t::e_bool, 1));
        fields.emplace_back(make_unique<data_field_def_t>("first_child_offset", data_type_t::e_uint16, 1));
        fields.emplace_back(make_unique<data_field_def_t>("next_child_offset", data_type_t::e_uint16, 1));
        fields.emplace_back(make_unique<data_field_def_t>("prev_child_offset", data_type_t::e_uint16, 1));
        fields.emplace_back(make_unique<data_field_def_t>("parent_offset", data_type_t::e_uint16, 1));
        fields.emplace_back(make_unique<data_field_def_t>("parent_field_positions", data_type_t::e_uint16, 0));
        fields.emplace_back(make_unique<data_field_def_t>("child_field_positions", data_type_t::e_uint16, 0));
        fields.emplace_back(make_unique<data_field_def_t>("hash", data_type_t::e_string, 1));
        // See gaia::db::relationship_t for more details about relationships.
        create_table_impl(
            c_catalog_db_name, c_gaia_relationship_table_name, fields, is_system, throw_on_exists, auto_drop,
            static_cast<gaia_type_t::value_type>(catalog_core_table_type_t::gaia_relationship));
        // create relationship gaia_catalog_relationship_parent (
        //     catalog.gaia_table.outgoing_relationships -> catalog.gaia_relationship[],
        //     catalog.gaia_relationship.parent -> catalog.gaia_table
        // );
        create_relationship(
            "gaia_catalog_relationship_parent",
            {c_catalog_db_name, c_gaia_table_table_name, "outgoing_relationships", c_catalog_db_name, c_gaia_relationship_table_name, relationship_cardinality_t::many},
            {c_catalog_db_name, c_gaia_relationship_table_name, "parent", c_catalog_db_name, c_gaia_table_table_name, relationship_cardinality_t::one},
            std::nullopt,
            false);
        // create relationship gaia_catalog_relationship_child (
        //     catalog.gaia_table.incoming_relationships -> catalog.gaia_relationship[],
        //     catalog.gaia_relationship.child -> catalog.gaia_table
        // );
        create_relationship(
            "gaia_catalog_relationship_child",
            {c_catalog_db_name, c_gaia_table_table_name, "incoming_relationships", c_catalog_db_name, c_gaia_relationship_table_name, relationship_cardinality_t::many},
            {c_catalog_db_name, c_gaia_relationship_table_name, "child", c_catalog_db_name, c_gaia_table_table_name, relationship_cardinality_t::one},
            std::nullopt,
            false);
    }
    {
        // create table gaia_ruleset (
        //     name string,
        //     active_on_startup bool,
        // );
        field_def_list_t fields;
        fields.emplace_back(make_unique<data_field_def_t>("name", data_type_t::e_string, 1));
        fields.emplace_back(make_unique<data_field_def_t>("active_on_startup", data_type_t::e_bool, 1));
        create_table_impl(
            c_catalog_db_name, c_gaia_ruleset_table_name, fields, is_system, throw_on_exists, auto_drop,
            static_cast<gaia_type_t::value_type>(system_table_type_t::gaia_ruleset));
    }
    {
        // create table gaia_rule (
        //     name string,
        // );
        field_def_list_t fields;
        fields.emplace_back(make_unique<data_field_def_t>("name", data_type_t::e_string, 1));
        create_table_impl(
            c_catalog_db_name, c_gaia_rule_table_name, fields, is_system, throw_on_exists, auto_drop,
            static_cast<gaia_type_t::value_type>(system_table_type_t::gaia_rule));
        // create relationship gaia_catalog_ruleset_rule (
        //     catalog.gaia_ruleset.rules -> catalog.gaia_rule[],
        //     catalog.gaia_rule.ruleset -> catalog.gaia_ruleset
        // );
        create_relationship(
            "gaia_catalog_ruleset_rule",
            {c_catalog_db_name, c_gaia_ruleset_table_name, "gaia_rules", c_catalog_db_name, c_gaia_rule_table_name, relationship_cardinality_t::many},
            {c_catalog_db_name, c_gaia_rule_table_name, "ruleset", c_catalog_db_name, c_gaia_ruleset_table_name, relationship_cardinality_t::one},
            std::nullopt,
            false);
    }
    {
        // create table gaia_index (
        //     name string,
        //     unique bool,
        //     type uint8,
        //     fields uint64[],
        //     hash string,
        // );
        field_def_list_t fields;
        fields.emplace_back(make_unique<data_field_def_t>("name", data_type_t::e_string, 1));
        fields.emplace_back(make_unique<data_field_def_t>("unique", data_type_t::e_bool, 1));
        fields.emplace_back(make_unique<data_field_def_t>("type", data_type_t::e_uint8, 1));
        fields.emplace_back(make_unique<data_field_def_t>("fields", data_type_t::e_uint64, 0));
        fields.emplace_back(make_unique<data_field_def_t>("hash", data_type_t::e_string, 1));
        create_table_impl(
            c_catalog_db_name, c_gaia_index_table_name, fields, is_system, throw_on_exists, auto_drop,
            static_cast<gaia_type_t::value_type>(catalog_core_table_type_t::gaia_index));

        create_relationship(
            "gaia_catalog_table_index",
            {c_catalog_db_name, c_gaia_table_table_name, "gaia_indexes", c_catalog_db_name, c_gaia_index_table_name, relationship_cardinality_t::many},
            {c_catalog_db_name, c_gaia_index_table_name, "table", c_catalog_db_name, c_gaia_table_table_name, relationship_cardinality_t::one},
            std::nullopt,
            false);
    }
    {
        field_def_list_t fields;
        create_table_impl(
            c_catalog_db_name, c_gaia_ref_anchor_table_name, fields, is_system, throw_on_exists, auto_drop,
            static_cast<gaia_type_t::value_type>(catalog_core_table_type_t::gaia_ref_anchor));
    }

    create_database(c_event_log_db_name, false);
    {
        // create table event_log (
        //     event_type: uint32,
        //     type_id: uint64,
        //     record_id: uint64,
        //     column_id: uint16,
        //     timestamp: uint64,
        //     rules_invoked: bool
        // );
        field_def_list_t fields;
        fields.emplace_back(make_unique<data_field_def_t>("event_type", data_type_t::e_uint32, 1));
        fields.emplace_back(make_unique<data_field_def_t>("type_id", data_type_t::e_uint32, 1));
        fields.emplace_back(make_unique<data_field_def_t>("record_id", data_type_t::e_uint64, 1));
        fields.emplace_back(make_unique<data_field_def_t>("column_id", data_type_t::e_uint16, 1));
        fields.emplace_back(make_unique<data_field_def_t>("timestamp", data_type_t::e_uint64, 1));
        fields.emplace_back(make_unique<data_field_def_t>("rules_invoked", data_type_t::e_bool, 1));
        create_table_impl(
            c_event_log_db_name, c_event_log_table_name, fields, is_system, throw_on_exists, auto_drop,
            static_cast<gaia_type_t::value_type>(system_table_type_t::event_log));
    }

    // Create the special empty database. Tables created without specifying a
    // database name will be created in it.
    m_empty_db_id = create_database(c_empty_db_name, false);
    m_db_context = c_empty_db_name;
    txn.commit();
}

gaia_id_t ddl_executor_t::create_database(const string& name, bool throw_on_exists, bool auto_drop)
{
    ASSERT_PRECONDITION(throw_on_exists || !auto_drop, c_assert_throw_and_auto_drop);

    // TODO: switch to index for fast lookup.
    auto db_iter = gaia_database_t::list().where(gaia_database_expr::name == name).begin();
    if (db_iter != gaia_database_t::list().end())
    {
        if (auto_drop)
        {
            drop_database(name, false);
        }
        else if (throw_on_exists)
        {
            throw db_already_exists_internal(name);
        }
        else
        {
            return db_iter->gaia_id();
        }
    }

    gaia_log::catalog().debug("Creating database '{}'", name);

    gaia_id_t id = gaia_database_t::insert_row(name.c_str(), c_empty_hash);

    gaia_log::catalog().debug("Created database '{}', id:'{}'", name, id);

    switch_db_context(name);

    return id;
}

gaia_id_t ddl_executor_t::create_table(
    const string& db_name,
    const string& name,
    const field_def_list_t& fields,
    bool throw_on_exists,
    bool auto_drop)
{
    return create_table_impl(db_name, name, fields, false, throw_on_exists, auto_drop);
}

gaia_id_t ddl_executor_t::get_table_id(const std::string& db, const std::string& table)
{
    gaia_id_t db_id = find_db_id(db);
    if (db_id == c_invalid_gaia_id)
    {
        throw db_does_not_exist_internal(db);
    }

    // TODO: switch to index for fast lookup.
    auto table_iter = gaia_database_t::get(db_id).gaia_tables().where(gaia_table_expr::name == table).begin();
    if (table_iter->gaia_id() == c_invalid_gaia_id)
    {
        throw table_does_not_exist_internal(get_full_table_name(db, table));
    }
    else
    {
        return table_iter->gaia_id();
    }
}

gaia_id_t ddl_executor_t::create_relationship(
    const std::string& name,
    const ddl::link_def_t& link1,
    const ddl::link_def_t& link2,
    const std::optional<ddl::table_field_map_t>& field_map,
    bool throw_on_exists,
    bool auto_drop)
{
    ASSERT_PRECONDITION(throw_on_exists || !auto_drop, c_assert_throw_and_auto_drop);

    // TODO: switch to index for fast lookup.
    auto rel_iter = gaia_relationship_t::list().where(gaia_relationship_expr::name == name).begin();
    if (rel_iter != gaia_relationship_t::list().end())
    {
        if (auto_drop)
        {
            this->drop_relationship_no_ri(*rel_iter);
        }
        else if (throw_on_exists)
        {
            throw relationship_already_exists_internal(name);
        }
        else
        {
            return rel_iter->gaia_id();
        }
    }

    gaia_id_t link1_src_table_id = get_table_id(in_context(link1.from_database), link1.from_table);
    gaia_id_t link1_dest_table_id = get_table_id(in_context(link1.to_database), link1.to_table);

    gaia_id_t link2_src_table_id = get_table_id(in_context(link2.from_database), link2.from_table);
    gaia_id_t link2_dest_table_id = get_table_id(in_context(link2.to_database), link2.to_table);

    if (link1_src_table_id != link2_dest_table_id)
    {
        throw relationship_tables_do_not_match_internal(name, link1.from_table, link2.to_table);
    }

    if (link1_dest_table_id != link2_src_table_id)
    {
        throw relationship_tables_do_not_match_internal(name, link1.to_table, link2.from_table);
    }

    if (gaia_table_t::get(link1_src_table_id).database() != gaia_table_t::get(link1_dest_table_id).database())
    {
        throw no_cross_db_relationship_internal(name);
    }

    if (link1.cardinality == relationship_cardinality_t::many
        && link2.cardinality == relationship_cardinality_t::many)
    {
        throw many_to_many_not_supported_internal(name);
    }

    relationship_cardinality_t cardinality
        = (link1.cardinality == relationship_cardinality_t::one
           && link2.cardinality == relationship_cardinality_t::one)
        ? relationship_cardinality_t::one
        : relationship_cardinality_t::many;

    gaia_id_t parent_table_id, child_table_id;
    const char *to_parent_link_name, *to_child_link_name;

    // The first link defines the parent and child in a one-to-one relationship.
    // In a one-to-many relationship, the one-side is always parent. If the
    // second link has singular cardinality, the first link will always define
    // the parent and child in the relationship.
    if (link2.cardinality == relationship_cardinality_t::one)
    {
        parent_table_id = link1_src_table_id;
        child_table_id = link1_dest_table_id;
        to_parent_link_name = link2.name.c_str();
        to_child_link_name = link1.name.c_str();
    }
    else
    {
        parent_table_id = link2_src_table_id;
        child_table_id = link2_dest_table_id;
        to_parent_link_name = link1.name.c_str();
        to_child_link_name = link2.name.c_str();
    }

    uint8_t parent_available_offset = find_available_offset(parent_table_id);
    uint8_t child_available_offset;
    if (parent_table_id == child_table_id)
    {
        // This is a self-relationship, both parent and child pointers are in the same table.
        child_available_offset = parent_available_offset + 1;
        validate_new_reference_offset(child_available_offset);
    }
    else
    {
        child_available_offset = find_available_offset(child_table_id);
    }

    reference_offset_t first_child_offset = parent_available_offset;

    reference_offset_t parent_offset = child_available_offset;
    reference_offset_t next_child_offset = parent_offset + 1;
    validate_new_reference_offset(next_child_offset);
    reference_offset_t prev_child_offset = next_child_offset + 1;
    validate_new_reference_offset(prev_child_offset);

    bool is_parent_required = false;
    bool is_deprecated = false;

    field_position_list_t parent_field_positions, child_field_positions;

    if (field_map)
    {
        if (cardinality == relationship_cardinality_t::one)
        {
            throw invalid_relationship_field_internal(
                "Defining a 1:1 relationship using value linked references (between table '"
                + link1.from_table + "' and table '" + link1.to_table + "') is not supported.");
        }

        if (field_map->first.fields.size() != 1 || field_map->second.fields.size() != 1)
        {
            throw invalid_relationship_field_internal("Defining relationships using composite keys are not supported currently.");
        }
        gaia_id_t first_table_id = get_table_id(in_context(field_map->first.database), field_map->first.table);
        gaia_id_t second_table_id = get_table_id(in_context(field_map->second.database), field_map->second.table);

        std::vector<gaia_id_t> parent_field_ids, child_field_ids;
        if (first_table_id == parent_table_id && second_table_id == child_table_id)
        {
            parent_field_ids = find_table_field_ids(first_table_id, field_map->first.fields);
            child_field_ids = find_table_field_ids(second_table_id, field_map->second.fields);
        }
        else if (first_table_id == child_table_id && second_table_id == parent_table_id)
        {
            parent_field_ids = find_table_field_ids(second_table_id, field_map->second.fields);
            child_field_ids = find_table_field_ids(first_table_id, field_map->first.fields);
        }
        else
        {
            throw invalid_relationship_field_internal("The field's table(s) do not match the tables of the relationship");
        }

        // Parent side fields must be unique.
        for (gaia_id_t field_id : parent_field_ids)
        {
            auto field = gaia_field_t::get(field_id);
            if (!field.unique())
            {
                throw invalid_relationship_field_internal(
                    string("The field '") + field.name() + "' defined in table '" + field.table().name()
                    + "' is used to define a relationship and must be declared UNIQUE.");
            }
        }

        // In 1:1 relationships, child side fields also need to be unique.
        if (cardinality == relationship_cardinality_t::one)
        {
            for (gaia_id_t field_id : child_field_ids)
            {
                auto field = gaia_field_t::get(field_id);
                if (!field.unique())
                {
                    throw invalid_relationship_field_internal(
                        string("The field '") + field.name() + "' defined in the table '" + field.table().name()
                        + "' is used to define a 1:1 relationship and must be declared UNIQUE.");
                }
            }
        }
        else
        {
            // For 1:N relationships, we need to create a value index on the
            // fields of the child side if they are not already indexed.
            bool index_exists = false;
            for (const gaia_index_t& index : gaia_table_t::get(child_table_id).gaia_indexes())
            {
                if (index.fields().size() != child_field_ids.size())
                {
                    continue;
                }
                bool fields_match = true;
                for (size_t i = 0; i < child_field_ids.size(); i++)
                {
                    if (child_field_ids[i] != index.fields()[i])
                    {
                        fields_match = false;
                        break;
                    }
                }
                if (fields_match)
                {
                    index_exists = true;
                    break;
                }
            }
            if (!index_exists)
            {
                bool is_unique_index = false;
                index_type_t index_type = index_type_t::range;
                create_index(name, is_unique_index, index_type, child_table_id, child_field_ids);
            }
        }

        for (gaia_id_t field_id : parent_field_ids)
        {
            parent_field_positions.push_back(gaia_field_t::get(field_id).position());
        }
        for (gaia_id_t field_id : child_field_ids)
        {
            child_field_positions.push_back(gaia_field_t::get(field_id).position());
        }
    }

    // These casts works because a field_position_t is a thin wrapper over uint16_t,
    // but its success is not guaranteed by the language and is undefined behavior (UB).
    // TODO: Replace reinterpret_cast with bit_cast when it becomes available.
    auto* parent_field_position_values
        = reinterpret_cast<std::vector<field_position_t::value_type>*>(&parent_field_positions);
    auto* child_field_position_values
        = reinterpret_cast<std::vector<field_position_t::value_type>*>(&child_field_positions);

    gaia_id_t relationship_id = gaia_relationship_t::insert_row(
        name.c_str(),
        to_parent_link_name,
        to_child_link_name,
        static_cast<uint8_t>(cardinality),
        is_parent_required,
        is_deprecated,
        first_child_offset,
        next_child_offset,
        prev_child_offset,
        parent_offset,
        *parent_field_position_values,
        *child_field_position_values,
        c_empty_hash);

    gaia_table_t::get(parent_table_id).outgoing_relationships().insert(relationship_id);
    gaia_table_t::get(child_table_id).incoming_relationships().insert(relationship_id);

    return relationship_id;
}

void ddl_executor_t::drop_relationship_no_ri(gaia_relationship_t& relationship)
{
    // Clear all links in table records on both sides of the relationship. We do
    // this by disconnecting all child records from their parent.
    for (auto record : gaia_ptr_t::find_all_range(relationship.child().type()))
    {
        gaia_ptr::remove_from_reference_container(record, relationship.parent_offset());
    }

    // Unlink parent.
    if (relationship.parent())
    {
        relationship.parent()
            .outgoing_relationships()
            .remove(relationship);
    }

    // Unlink child.
    if (relationship.child())
    {
        relationship.child()
            .incoming_relationships()
            .remove(relationship);
    }

    relationship.delete_row();
}

void ddl_executor_t::drop_relationship(const std::string& name, bool throw_unless_exists)
{
    // TODO: switch to index for fast lookup.
    auto rel_iter = gaia_relationship_t::list().where(gaia_relationship_expr::name == name).begin();
    if (rel_iter == gaia_relationship_t::list().end())
    {
        if (throw_unless_exists)
        {
            throw relationship_does_not_exist_internal(name);
        }
        return;
    }

    drop_relationship_no_ri(*rel_iter);
}

void ddl_executor_t::drop_relationships_no_ri(gaia_id_t table_id)
{
    auto table_record = gaia_table_t::get(table_id);

    for (auto& relationship_id : list_parent_relationships(table_id))
    {
        auto relationship = gaia_relationship_t::get(relationship_id);
        drop_relationship_no_ri(relationship);
    }

    for (gaia_id_t relationship_id : list_child_relationships(table_id))
    {
        auto relationship = gaia_relationship_t::get(relationship_id);
        drop_relationship_no_ri(relationship);
    }
}

void ddl_executor_t::drop_table(gaia_id_t table_id, bool enforce_referential_integrity)
{
    auto table_record = gaia_table_t::get(table_id);

    if (enforce_referential_integrity)
    {
        // Under the referential integrity requirements, we do not allow
        // dropping a table that is referenced by any other table.
        for (gaia_id_t relationship_id : list_parent_relationships(table_id))
        {
            auto relationship = gaia_relationship_t::get(relationship_id);
            if (relationship.child().gaia_id() != table_id)
            {
                throw referential_integrity_violation_internal::drop_referenced_table(
                    table_record.name(),
                    relationship.child().name());
            }
        }

        for (gaia_id_t relationship_id : list_child_relationships(table_id))
        {
            auto relationship = gaia_relationship_t::get(relationship_id);
            if (relationship.parent().gaia_id() != table_id)
            {
                throw referential_integrity_violation_internal::drop_referenced_table(
                    table_record.name(),
                    relationship.parent().name());
            }
        }
    }

    // At this point, we have either passed the referential integrity check or
    // are ignoring referential integrity. Either way, it is safe to delete all
    // relationships associated with the table.
    drop_relationships_no_ri(table_id);

    // Delete all data records of the table.
    for (gaia_ptr_t data_record : gaia_ptr_t::find_all_range(table_record.type()))
    {
        data_record.reset();
    }

    for (gaia_id_t field_id : list_fields(table_id))
    {
        // Unlink the field and the table.
        table_record.gaia_fields().remove(field_id);
        // Remove the field.
        gaia_field_t::get(field_id).delete_row();
    }

    std::vector<gaia_id_t> index_ids;
    for (const auto& index : gaia_table_t::get(table_id).gaia_indexes())
    {
        index_ids.push_back(index.gaia_id());
    }
    for (gaia_id_t id : index_ids)
    {
        // Unlink the index.
        table_record.gaia_indexes().remove(id);
        // Remove the index.
        gaia_index_t::get(id).delete_row();
    }

    // Unlink the table from its database.
    table_record.database().gaia_tables().remove(table_record);
    // Remove the table.
    table_record.delete_row();
}

void ddl_executor_t::drop_database(const string& name, bool throw_unless_exists)
{
    gaia_id_t db_id = find_db_id(name);
    if (db_id == c_invalid_gaia_id)
    {
        if (throw_unless_exists)
        {
            throw db_does_not_exist_internal(name);
        }
        return;
    }

    auto db_record = gaia_database_t::get(db_id);
    std::vector<gaia_id_t> table_ids;
    for (auto& table : db_record.gaia_tables())
    {
        table_ids.push_back(table.gaia_id());
    }
    for (gaia_id_t table_id : table_ids)
    {
        drop_table(table_id, false);
    }
    db_record.delete_row();
}

void ddl_executor_t::drop_table(const string& db_name, const string& name, bool throw_unless_exists)
{
    gaia_id_t db_id = find_db_id(in_context(db_name));
    if (db_id == c_invalid_gaia_id)
    {
        if (throw_unless_exists)
        {
            throw db_does_not_exist_internal(db_name);
        }
        return;
    }

    // TODO: switch to index for fast lookup.
    auto table_iter = gaia_database_t::get(db_id).gaia_tables().where(gaia_table_expr::name == name).begin();
    if (table_iter->gaia_id() == c_invalid_gaia_id)
    {
        if (throw_unless_exists)
        {
            throw table_does_not_exist_internal(name);
        }
        return;
    }

    drop_table(table_iter->gaia_id(), true);
}

void ddl_executor_t::validate_new_reference_offset(reference_offset_t reference_offset)
{
    if (reference_offset == c_invalid_reference_offset)
    {
        throw max_reference_count_reached_internal();
    }
}

reference_offset_t ddl_executor_t::find_parent_available_offset(const gaia_table_t::outgoing_relationships_list_t& relationships)
{
    if (relationships.begin() == relationships.end())
    {
        return 0;
    }

    reference_offset_t max_offset = 0;
    for (const auto& relationship : relationships)
    {
        max_offset = std::max(max_offset.value(), relationship.first_child_offset());

        ASSERT_INVARIANT(max_offset != c_invalid_reference_offset, "Invalid reference offset detected!");
    }

    reference_offset_t next_available_offset = max_offset + 1;

    validate_new_reference_offset(next_available_offset);

    return next_available_offset;
}

reference_offset_t ddl_executor_t::find_child_available_offset(const gaia_table_t::incoming_relationships_list_t& relationships)
{
    if (relationships.begin() == relationships.end())
    {
        return 0;
    }

    reference_offset_t max_offset = 0;
    for (const auto& relationship : relationships)
    {
        max_offset = std::max(
            {max_offset.value(),
             relationship.prev_child_offset(),
             relationship.parent_offset()});

        ASSERT_INVARIANT(max_offset != c_invalid_reference_offset, "Invalid reference offset detected!");
    }

    reference_offset_t next_available_offset = max_offset + 1;

    validate_new_reference_offset(next_available_offset);

    return next_available_offset;
}

reference_offset_t ddl_executor_t::find_available_offset(gaia::common::gaia_id_t table_id)
{
    gaia_table_t table = gaia_table_t::get(table_id);
    return std::max(
        find_child_available_offset(table.incoming_relationships()),
        find_parent_available_offset(table.outgoing_relationships()));
}

uint32_t generate_table_type(const string& db_name, const string& table_name)
{
    // An identifier length is limited to a flex token which is limited to the
    // size of the bison/flex input buffer (YY_BUF_SIZE). We currently use
    // default setting which is 16k. The assertions below make sure the token
    // length does not exceed the `len` parameter of the hash function.
    ASSERT_PRECONDITION(db_name.length() <= std::numeric_limits<int>::max(), "The DB name is too long.");
    ASSERT_PRECONDITION(table_name.length() <= std::numeric_limits<int>::max(), "The table name is too long.");

    return hash::murmur3_32(table_name.data(), static_cast<int>(table_name.length()))
        ^ (hash::murmur3_32(db_name.data(), static_cast<int>(db_name.length())) << 1);
}

gaia_id_t ddl_executor_t::create_table_impl(
    const string& db_name,
    const string& table_name,
    const field_def_list_t& fields,
    bool is_system,
    bool throw_on_exists,
    bool auto_drop,
    gaia_type_t fixed_type)
{
    ASSERT_PRECONDITION(throw_on_exists || !auto_drop, c_assert_throw_and_auto_drop);

    gaia_id_t db_id = find_db_id(in_context(db_name));
    if (db_id == c_invalid_gaia_id)
    {
        throw db_does_not_exist_internal(db_name);
    }

    // TODO: switch to index for fast lookup.
    auto table_iter = gaia_database_t::get(db_id).gaia_tables().where(gaia_table_expr::name == table_name).begin();
    if (table_iter->gaia_id() != c_invalid_gaia_id)
    {
        if (auto_drop)
        {
            drop_table(table_iter->gaia_id(), false);
        }
        else if (throw_on_exists)
        {
            throw table_already_exists_internal(table_name);
        }
        else
        {
            if (!is_system)
            {
                // Log a warning message for skipping non-system table creation.
                //
                // The warning should not apply to system table creation
                // because: 1) users cannot create system tables by design; 2)
                // current catalog implementation will try to re-create all
                // system tables on every startup and expect the creation to be
                // skipped normally if the tables already exist.
                gaia_log::catalog().warn(
                    "Table '{}' (id: {}) already exists, skipping.", table_name, table_iter->gaia_id());
            }
            return table_iter->gaia_id();
        }
    }

    gaia_log::catalog().debug("Creating table '{}'", table_name);

    // Check for any duplication in field names.
    // We do this before generating fbs because FlatBuffers schema
    // also does not allow duplicate field names and we may generate
    // invalid fbs without checking duplication first.
    std::set<string> field_names;
    for (const auto& field : fields)
    {
        string field_name = field->name;

        if (field_names.find(field_name) != field_names.end())
        {
            throw duplicate_field_internal(field_name);
        }
        field_names.insert(field_name);
    }

    string fbs{generate_fbs(in_context(db_name), table_name, fields)};
    const std::vector<uint8_t> bfbs = generate_bfbs(fbs);
    const std::vector<uint8_t> bin = generate_bin(fbs, generate_json(fields));

    gaia_type_t table_type
        = (fixed_type == c_invalid_gaia_type)
        ? gaia_type_t(generate_table_type(in_context(db_name), table_name))
        : fixed_type;

    gaia_id_t table_id = gaia_table_t::insert_row(
        table_name.c_str(),
        table_type,
        is_system,
        bfbs,
        bin,
        c_empty_hash);

    gaia_log::catalog().debug("Created table '{}', type:'{}', id:'{}'", table_name, table_type, table_id);

    // Connect the table to the database.
    gaia_database_t::get(db_id).gaia_tables().insert(table_id);

    uint16_t data_field_position = 0;
    for (const auto& field : fields)
    {
        if (field->field_type != field_type_t::data)
        {
            continue;
        }

        const data_field_def_t* data_field = dynamic_cast<data_field_def_t*>(field.get());
        gaia_id_t field_id = gaia_field_t::insert_row(
            field->name.c_str(),
            static_cast<uint8_t>(data_field->data_type),
            data_field->length,
            data_field_position,
            false,
            data_field->active,
            data_field->unique,
<<<<<<< HEAD
            c_empty_hash);
=======
            data_field->optional);
>>>>>>> a5fcf37a
        // Connect the field to the table it belongs to.
        gaia_table_t::get(table_id).gaia_fields().insert(field_id);
        // Create an unique range index for the unique field.
        if (data_field->unique)
        {
            gaia_id_t index_id = gaia_index_t::insert_row(
                string(table_name + '_' + field->name).c_str(),
                true,
                static_cast<uint8_t>(index_type_t::range),
                {field_id},
                c_empty_hash);
            gaia_table_t::get(table_id).gaia_indexes().insert(index_id);
        }
        data_field_position++;
    }

    return table_id;
}

gaia_id_t ddl_executor_t::find_db_id(const string& db_name) const
{
    if (db_name.empty())
    {
        return m_empty_db_id;
    }
    // TODO: switch to index for fast lookup.
    return gaia_database_t::list().where(gaia_database_expr::name == db_name).begin()->gaia_id();
}

string ddl_executor_t::get_full_table_name(const string& db, const string& table)
{
    if (db.empty() || db == c_empty_db_name)
    {
        return table;
    }
    else
    {
        return db + c_db_table_name_connector + table;
    }
}

void ddl_executor_t::switch_db_context(const string& db_name)
{
    if (!db_name.empty() && find_db_id(db_name) == c_invalid_gaia_id)
    {
        throw db_does_not_exist_internal(db_name);
    }

    m_db_context = db_name;
}

std::vector<gaia_id_t> ddl_executor_t::find_table_field_ids(
    gaia_id_t table_id, const std::vector<std::string>& field_names)
{
    std::vector<gaia_id_t> field_ids;

    std::unordered_map<std::string, gaia_id_t> table_fields;
    for (const auto& field : gaia_table_t::get(table_id).gaia_fields())
    {
        table_fields[field.name()] = field.gaia_id();
    }

    std::unordered_set<std::string> field_name_set;
    for (const auto& name : field_names)
    {
        if (table_fields.find(name) == table_fields.end())
        {
            throw field_does_not_exist_internal(name);
        }
        if (field_name_set.find(name) != field_name_set.end())
        {
            throw duplicate_field_internal(name);
        }
        else
        {
            field_name_set.insert(name);
        }
        field_ids.push_back(table_fields.at(name));
    }
    return field_ids;
}

gaia_id_t ddl_executor_t::create_index(
    const std::string& index_name,
    bool unique,
    index_type_t type,
    const std::string& db_name,
    const std::string& table_name,
    const std::vector<std::string>& field_names,
    bool throw_on_exists,
    bool auto_drop)
{
    ASSERT_PRECONDITION(throw_on_exists || !auto_drop, c_assert_throw_and_auto_drop);

    gaia_id_t table_id = get_table_id(in_context(db_name), table_name);

    for (const auto& index : gaia_table_t::get(table_id).gaia_indexes())
    {
        if (index.name() == index_name)
        {
            if (auto_drop)
            {
                drop_index(index_name, false);
            }
            else if (throw_on_exists)
            {
                throw index_already_exists_internal(index_name);
            }
            else
            {
                return index.gaia_id();
            }
        }
    }

    std::vector<gaia_id_t> index_field_ids = find_table_field_ids(table_id, field_names);
    return create_index(index_name, unique, type, table_id, index_field_ids);
}

gaia_id_t ddl_executor_t::create_index(
    const std::string& name,
    bool unique,
    index_type_t type,
    gaia_id_t table_id,
    const std::vector<gaia_id_t>& field_ids)
{
    // This cast works because a gaia_id_t is a thin wrapper over uint64_t,
    // but its success is not guaranteed by the language and is undefined behavior (UB).
    // TODO: Replace reinterpret_cast with bit_cast when it becomes available.
    auto* field_id_values
        = reinterpret_cast<const std::vector<gaia_id_t::value_type>*>(&field_ids);

    gaia_id_t index_id = gaia_index_t::insert_row(
        name.c_str(),
        unique,
        static_cast<uint8_t>(type),
        *field_id_values,
        c_empty_hash);

    gaia_table_t::get(table_id).gaia_indexes().insert(index_id);

    // Creating a unique index on a single field automatically makes the field
    // unique. Do nothing for multiple-field index creation because we do not
    // support unique constraints for composite keys at the moment.
    if (unique && field_ids.size() == 1)
    {
        auto field_writer = gaia_field_t::get(field_ids.front()).writer();
        field_writer.unique = true;
        field_writer.update_row();
    }

    return index_id;
}

void ddl_executor_t::drop_index(const std::string& name, bool throw_unless_exists)
{
    // TODO: switch to index for fast lookup.
    auto index_iter = gaia_index_t::list().where(gaia_index_expr::name == name).begin();
    if (index_iter == gaia_index_t::list().end())
    {
        if (throw_unless_exists)
        {
            throw index_does_not_exist_internal(name);
        }
        return;
    }
    index_iter->table().gaia_indexes().remove(index_iter->gaia_id());
    index_iter->delete_row();
}

} // namespace catalog
} // namespace gaia<|MERGE_RESOLUTION|>--- conflicted
+++ resolved
@@ -117,11 +117,8 @@
         //     deprecated bool,
         //     active bool,
         //     unique bool,
-<<<<<<< HEAD
         //     hash string,
-=======
         //     optional bool,
->>>>>>> a5fcf37a
         // );
         field_def_list_t fields;
         fields.emplace_back(make_unique<data_field_def_t>("name", data_type_t::e_string, 1));
@@ -131,11 +128,8 @@
         fields.emplace_back(make_unique<data_field_def_t>("deprecated", data_type_t::e_bool, 1));
         fields.emplace_back(make_unique<data_field_def_t>("active", data_type_t::e_bool, 1));
         fields.emplace_back(make_unique<data_field_def_t>("unique", data_type_t::e_bool, 1));
-<<<<<<< HEAD
         fields.emplace_back(make_unique<data_field_def_t>("hash", data_type_t::e_string, 1));
-=======
         fields.emplace_back(make_unique<data_field_def_t>("optional", data_type_t::e_bool, 1));
->>>>>>> a5fcf37a
         create_table_impl(
             c_catalog_db_name, c_gaia_field_table_name, fields, is_system, throw_on_exists, auto_drop,
             static_cast<gaia_type_t::value_type>(catalog_core_table_type_t::gaia_field));
@@ -961,11 +955,8 @@
             false,
             data_field->active,
             data_field->unique,
-<<<<<<< HEAD
-            c_empty_hash);
-=======
+            c_empty_hash,
             data_field->optional);
->>>>>>> a5fcf37a
         // Connect the field to the table it belongs to.
         gaia_table_t::get(table_id).gaia_fields().insert(field_id);
         // Create an unique range index for the unique field.
