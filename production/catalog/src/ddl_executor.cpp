/////////////////////////////////////////////
// Copyright (c) Gaia Platform LLC
// All rights reserved.
/////////////////////////////////////////////
#include "ddl_executor.hpp"

#include <memory>

#include "fbs_generator.hpp"
#include "gaia_catalog.h"
#include "gaia_exception.hpp"
#include "json_generator.hpp"
#include "retail_assert.hpp"
#include "system_table_types.hpp"

using namespace gaia::catalog::ddl;

namespace gaia
{
namespace catalog
{

ddl_executor_t::ddl_executor_t()
{
    init();
}

ddl_executor_t& ddl_executor_t::get()
{
    static ddl_executor_t s_instance;
    return s_instance;
}

void ddl_executor_t::bootstrap_catalog()
{
    constexpr char c_anonymous_reference_field_name[] = "";

    create_database("catalog", false);
    {
        // create table gaia_database (name string);
        field_def_list_t fields;
        fields.emplace_back(make_unique<field_definition_t>("name", data_type_t::e_string, 1));
        create_table_impl(
            "catalog", "gaia_database", fields, true, false,
            static_cast<gaia_type_t>(catalog_table_type_t::gaia_database));
    }
    {
        // create table gaia_table (
        //     name string,
        //     type uint32,
        //     is_system bool,
        //     binary_schema string,
        //     serialization_template string,
        //     references gaia_database,
        // );
        field_def_list_t fields;
        fields.emplace_back(make_unique<field_definition_t>("name", data_type_t::e_string, 1));
        fields.emplace_back(make_unique<field_definition_t>("type", data_type_t::e_uint32, 1));
        fields.emplace_back(make_unique<field_definition_t>("is_system", data_type_t::e_bool, 1));
        fields.emplace_back(make_unique<field_definition_t>("binary_schema", data_type_t::e_string, 1));
        fields.emplace_back(make_unique<field_definition_t>("serialization_template", data_type_t::e_string, 1));
        fields.emplace_back(
            make_unique<field_definition_t>(
                c_anonymous_reference_field_name, data_type_t::e_references, 1, "catalog.gaia_database"));
        create_table_impl(
            "catalog", "gaia_table", fields, true, false,
            static_cast<gaia_type_t>(catalog_table_type_t::gaia_table));
    }
    {
        // create table gaia_field (
        //     name string,
        //     type uint8,
        //     repeated_count uint16,
        //     position uint16,
        //     deprecated bool,
        //     active bool,
        //     references gaia_table,
        //     ref references gaia_table,
        // );
        field_def_list_t fields;
        fields.emplace_back(make_unique<field_definition_t>("name", data_type_t::e_string, 1));
        fields.emplace_back(make_unique<field_definition_t>("type", data_type_t::e_uint8, 1));
        fields.emplace_back(make_unique<field_definition_t>("repeated_count", data_type_t::e_uint16, 1));
        fields.emplace_back(make_unique<field_definition_t>("position", data_type_t::e_uint16, 1));
        fields.emplace_back(make_unique<field_definition_t>("deprecated", data_type_t::e_bool, 1));
        fields.emplace_back(make_unique<field_definition_t>("active", data_type_t::e_bool, 1));
        // The anonymous reference to the gaia_table defines the ownership.
        fields.emplace_back(make_unique<field_definition_t>(
            c_anonymous_reference_field_name, data_type_t::e_references, 1, "catalog.gaia_table"));
        // The "ref" named reference to the gaia_table defines the referential relationship.
        // TODO this will be deprecated in favor to the gaia_relationship table.
        fields.emplace_back(make_unique<field_definition_t>("ref", data_type_t::e_references, 1, "catalog.gaia_table"));
        create_table_impl(
            "catalog", "gaia_field", fields, true, false,
            static_cast<gaia_type_t>(catalog_table_type_t::gaia_field));
    }
    {
        // create table gaia_relationship (
        //     parent references gaia_table,
        //     child references gaia_table,
        //     cardinality uint8,
        //     parent_required bool,
        //     deprecated bool,
        //     first_child_offset uint8,
        //     next_child_offset uint8,
        //     parent_offset uint8,
        // );

        field_def_list_t fields;
        fields.emplace_back(make_unique<field_definition_t>("name", data_type_t::e_string, 1));
        fields.emplace_back(make_unique<field_definition_t>("parent", data_type_t::e_references, 1, "catalog.gaia_table"));
        fields.emplace_back(make_unique<field_definition_t>("child", data_type_t::e_references, 1, "catalog.gaia_table"));
        fields.emplace_back(make_unique<field_definition_t>("cardinality", data_type_t::e_uint8, 1));
        fields.emplace_back(make_unique<field_definition_t>("parent_required", data_type_t::e_bool, 1));
        fields.emplace_back(make_unique<field_definition_t>("deprecated", data_type_t::e_bool, 1));
        // See gaia::db::relationship_t for more details about relationships.
        // (parent)-[first_child_offset]->(child)
        fields.emplace_back(make_unique<field_definition_t>("first_child_offset", data_type_t::e_uint8, 1));
        // (child)-[next_child_offset]->(child)
        fields.emplace_back(make_unique<field_definition_t>("next_child_offset", data_type_t::e_uint8, 1));
        // (child)-[parent_offset]->(parent)
        fields.emplace_back(make_unique<field_definition_t>("parent_offset", data_type_t::e_uint8, 1));
        create_table_impl("catalog", "gaia_relationship", fields, true, false, static_cast<gaia_id_t>(catalog_table_type_t::gaia_relationship));
    }
    {
        // create table gaia_ruleset (
        //     name string,
        //     active_on_startup bool,
        //     table_ids string,
        //     source_location string,
        //     serial_stream string,
        // );
        field_def_list_t fields;
        fields.emplace_back(make_unique<field_definition_t>("name", data_type_t::e_string, 1));
        fields.emplace_back(make_unique<field_definition_t>("active_on_startup", data_type_t::e_bool, 1));
        fields.emplace_back(make_unique<field_definition_t>("table_ids", data_type_t::e_string, 1));
        fields.emplace_back(make_unique<field_definition_t>("source_location", data_type_t::e_string, 1));
        fields.emplace_back(make_unique<field_definition_t>("serial_stream", data_type_t::e_string, 1));
        create_table_impl(
            "catalog", "gaia_ruleset", fields, true, false,
            static_cast<gaia_type_t>(catalog_table_type_t::gaia_ruleset));
    }
    {
        // create table gaia_rule (
        //     name string,
        //     ruleset_id bool,
        //     references gaia_ruleset,
        // );
        field_def_list_t fields;
        fields.emplace_back(make_unique<field_definition_t>("name", data_type_t::e_string, 1));
        fields.emplace_back(
            make_unique<field_definition_t>(
                c_anonymous_reference_field_name, data_type_t::e_references, 1, "catalog.gaia_ruleset"));
        create_table_impl(
            "catalog", "gaia_rule", fields, true, false,
            static_cast<gaia_type_t>(catalog_table_type_t::gaia_rule));
    }
}

void ddl_executor_t::create_system_tables()
{
    create_database("event_log", false);
    {
        // create table event_log (
        //     event_type: uint32,
        //     type_id: uint64,
        //     record_id: uint64,
        //     column_id: uint16,
        //     timestamp: uint64,
        //     rules_invoked: bool
        // );
        field_def_list_t fields;
        fields.emplace_back(make_unique<field_definition_t>("event_type", data_type_t::e_uint32, 1));
        fields.emplace_back(make_unique<field_definition_t>("type_id", data_type_t::e_uint32, 1));
        fields.emplace_back(make_unique<field_definition_t>("record_id", data_type_t::e_uint64, 1));
        fields.emplace_back(make_unique<field_definition_t>("column_id", data_type_t::e_uint16, 1));
        fields.emplace_back(make_unique<field_definition_t>("timestamp", data_type_t::e_uint64, 1));
        fields.emplace_back(make_unique<field_definition_t>("rules_invoked", data_type_t::e_bool, 1));
        create_table_impl(
            "event_log", "event_log", fields, true, false,
            static_cast<gaia_type_t>(system_table_type_t::event_log));
    }
}

void ddl_executor_t::init()
{
    reload_cache();
    bootstrap_catalog();
    create_system_tables();
    // Create the special global database.
    // Tables created without specifying a database name will belong to the global database.
    m_empty_db_id = create_database(c_empty_db_name, false);
}

void ddl_executor_t::clear_cache()
{
    m_table_names.clear();
}

void ddl_executor_t::reload_cache()
{
    unique_lock lock(m_lock);

    clear_cache();

    gaia::db::begin_transaction();
    for (const auto& db : gaia_database_t::list())
    {
        m_db_names[db.name()] = db.gaia_id();
    }

    for (auto& table : gaia_table_t::list())
    {
        m_table_names[get_full_table_name(table.gaia_database().name(), table.name())] = table.gaia_id();
    }
    gaia::db::commit_transaction();
}

gaia_id_t ddl_executor_t::create_database(const string& name, bool throw_on_exist)
{
    unique_lock lock(m_lock);
    if (m_db_names.find(name) != m_db_names.end())
    {
        if (throw_on_exist)
        {
            throw db_already_exists(name);
        }
        else
        {
            return m_db_names.at(name);
        }
    }
    gaia::db::begin_transaction();
    gaia_id_t id = gaia_database_t::insert_row(name.c_str());
    gaia::db::commit_transaction();
    m_db_names[name] = id;
    return id;
}

gaia_id_t ddl_executor_t::create_table(
    const string& db_name,
    const string& name,
    const field_def_list_t& fields,
    bool throw_on_exists)
{
    return create_table_impl(db_name, name, fields, false, throw_on_exists);
}

void drop_relationship_no_ri(gaia_relationship_t relationship)
{
    // Unlink parent.
    if (relationship.parent_gaia_table())
    {
        relationship.parent_gaia_table()
            .parent_gaia_relationship_list()
            .erase(relationship);
    }

    // Unlink child.
    if (relationship.child_gaia_table())
    {
        relationship.child_gaia_table()
            .child_gaia_relationship_list()
            .erase(relationship);
    }

    relationship.delete_row();
}

void ddl_executor_t::drop_relationships_no_txn(gaia_id_t table_id, bool enforce_referential_integrity)
{
    auto table_record = gaia_table_t::get(table_id);

    for (auto& relationship_id : list_parent_relationships(table_id))
    {
        auto relationship = gaia_relationship_t::get(relationship_id);

        if (!enforce_referential_integrity)
        {
            drop_relationship_no_ri(relationship);
            continue;
        }

        // Cannot drop a parent relationship the link with the children still exists,
        // and it is not a self-reference. In a self-reference relationship the same table
        // is both parent and child, thus you can delete it.
        if (relationship.child_gaia_table()
            && (relationship.child_gaia_table().gaia_id() != table_id))
        {
            throw referential_integrity_violation::drop_parent_table(
                table_record.name(),
                relationship.child_gaia_table().name());
        }

        // There are 2 options here:
        // 1. The child side of this relationship has already been deleted.
        //    Now we are deleting the parent, hence the relationship object
        //    can be deleted too.
        // 2. This is a self-reference hence both links have to be removed
        //    before deleting it.
        drop_relationship_no_ri(relationship);
    }

    // Unlink the child side of the relationship.
    for (gaia_id_t relationship_id : list_child_relationships(table_id))
    {
        auto relationship = gaia_relationship_t::get(relationship_id);

        if (!enforce_referential_integrity)
        {
            drop_relationship_no_ri(relationship);
            continue;
        }

        // If the parent side of the relationship still exists we can't
        // delete the relationship object. The parent table need to keep
        // track of the total amount of relationships to correctly
        // maintain the references array.
        if (relationship.parent_gaia_table())
        {
            // Mark the relationship as deprecated.
            auto writer = relationship.writer();
            writer.deprecated = true;
            writer.update_row();

            // Unlink the child side of the relationship.
            relationship.child_gaia_table()
                .child_gaia_relationship_list()
                .erase(relationship);
        }
        else
        {
            // Parent is already unlinked (maybe the field has been deleted).
            relationship.delete_row();
        }
    }
}

void ddl_executor_t::drop_table_no_txn(gaia_id_t table_id, bool enforce_referential_integrity)
{
    auto table_record = gaia_table_t::get(table_id);

    drop_relationships_no_txn(table_id, enforce_referential_integrity);

    for (gaia_id_t field_id : list_fields(table_id))
    {
        // Unlink the field and the table.
        table_record.gaia_field_list().erase(field_id);
        // Remove the field.
        gaia_field_t::get(field_id).delete_row();
    }

    for (gaia_id_t reference_id : list_references(table_id))
    {
        // Unlink the reference and the owner table.
        table_record.gaia_field_list().erase(reference_id);
        auto reference_record = gaia_field_t::get(reference_id);
        // Unlink the reference and the referred table.
        reference_record.ref_gaia_table().ref_gaia_field_list().erase(reference_id);
        // Remove the reference.
        reference_record.delete_row();
    }

    // Unlink the table from its database.
    table_record.gaia_database().gaia_table_list().erase(table_record);
    // Remove the table.
    table_record.delete_row();
}

void ddl_executor_t::drop_database(const string& name)
{
    unique_lock lock(m_lock);
    gaia_id_t db_id = find_db_id_no_lock(name);
    if (db_id == INVALID_GAIA_ID)
    {
        throw db_not_exists(name);
    }
    {
        auto_transaction_t txn;
        auto db_record = gaia_database_t::get(db_id);
        vector<gaia_id_t> table_ids;
        for (auto& table : db_record.gaia_table_list())
        {
            table_ids.push_back(table.gaia_id());
        }
        for (gaia_id_t table_id : table_ids)
        {
            drop_table_no_txn(table_id, false);
        }
        db_record.delete_row();
        txn.commit();
    }
    m_db_names.erase(name);
}

void ddl_executor_t::drop_table(const string& db_name, const string& name)
{

    unique_lock lock(m_lock);

    if (!db_name.empty() && m_db_names.find(db_name) == m_db_names.end())
    {
        throw db_not_exists(db_name);
    }

    string full_table_name = get_full_table_name(db_name, name);
    gaia_id_t db_id = find_db_id_no_lock(db_name);
    retail_assert(db_id != INVALID_GAIA_ID);

    if (m_table_names.find(full_table_name) == m_table_names.end())
    {
        throw table_not_exists(name);
    }
    gaia_id_t table_id = m_table_names[full_table_name];

    {
        auto_transaction_t txn;
        drop_table_no_txn(table_id, true);
        txn.commit();
    }

    // Invalidate catalog caches.
    m_table_names.erase(full_table_name);
}

template <typename T_parent_relationships>
uint8_t ddl_executor_t::find_parent_available_offset(T_parent_relationships& relationships)
{
    uint8_t max_offset = 0;

    if (relationships.begin() != relationships.end())
    {
        for (const auto& relationship : relationships)
        {
            max_offset = std::max(max_offset, relationship.first_child_offset());
        }

        // max_offset is currently positioned to the "higher" offset.
        // It has to be increased by one to point to the first available offset.
        max_offset++;
    }

    return max_offset;
}

template <typename T_child_relationships>
uint8_t ddl_executor_t::find_child_available_offset(T_child_relationships& relationships)
{
    uint8_t max_offset = 0;

    if (relationships.begin() != relationships.end())
    {
        for (const auto& relationship : relationships)
        {
            max_offset = std::max(
                max_offset,
                std::max(relationship.next_child_offset(), relationship.parent_offset()));
        }

        // max_offset is currently positioned to the "higher" offset.
        // It has to be increased by one to point to the first available offset.
        max_offset++;
    }

    return max_offset;
}

uint8_t ddl_executor_t::find_available_offset(gaia::common::gaia_id_t table_id)
{
    uint8_t max_offset = 0;
    gaia_table_t table = gaia_table_t::get(table_id);

    // Scan child relationships.
    max_offset = std::max(
        max_offset,
        find_child_available_offset(table.child_gaia_relationship_list()));

    // Scan parent relationships.
    return std::max(
        max_offset,
        find_parent_available_offset(table.parent_gaia_relationship_list()));
}

gaia_id_t ddl_executor_t::create_table_impl(
    const string& dbname,
    const string& table_name,
    const field_def_list_t& fields,
    bool is_system,
    bool throw_on_exist,
    gaia_type_t fixed_type)
{
    unique_lock lock(m_lock);

    if (!dbname.empty() && m_db_names.find(dbname) == m_db_names.end())
    {
        throw db_not_exists(dbname);
    }

    string full_table_name = get_full_table_name(dbname, table_name);
    gaia_id_t db_id = find_db_id_no_lock(dbname);
    retail_assert(db_id != INVALID_GAIA_ID);

    if (m_table_names.find(full_table_name) != m_table_names.end())
    {
        if (throw_on_exist)
        {
            throw table_already_exists(full_table_name);
        }
        else
        {
            return m_table_names.at(full_table_name);
        }
    }

    // Check for any duplication in field names.
    // We do this before generating fbs because FlatBuffers schema
    // also does not allow duplicate field names and we may generate
    // invalid fbs without checking duplication first.
    set<string> field_names;
    for (const auto& field : fields)
    {
        if (field_names.find(field->name) != field_names.end())
        {
            throw duplicate_field(field->name);
        }
        field_names.insert(field->name);
    }

    string fbs{generate_fbs(dbname, table_name, fields)};
    string bfbs{generate_bfbs(fbs)};
    string bin{generate_bin(fbs, generate_json(fields))};

    gaia::db::begin_transaction();
    gaia_type_t table_type = fixed_type == INVALID_GAIA_TYPE ? gaia_boot_t::get().get_next_type() : fixed_type;
    gaia_id_t table_id = gaia_table_t::insert_row(
        table_name.c_str(),
        table_type,
        is_system,
        bfbs.c_str(),
        bin.c_str());

    // Connect the table to the database.
    gaia_database_t::get(db_id).gaia_table_list().insert(table_id);

    uint16_t field_position = 0, reference_position = 0;
    for (const auto& field : fields)
    {
        gaia_id_t parent_type_id{0};
        uint16_t position;
        if (field->type == data_type_t::e_references)
        {
            if (field->table_type_name == full_table_name || field->table_type_name == table_name)
            {
                // We allow a table definition to reference itself (self-referencing).
                parent_type_id = table_id;
            }
            else if (m_table_names.find(field->table_type_name) != m_table_names.end())
            {
                // A table definition can reference any of existing tables.
                parent_type_id = m_table_names[field->table_type_name];
            }
            else if (!dbname.empty() && m_table_names.count(dbname + c_db_table_name_connector + field->table_type_name))
            {
                // A table definition can reference existing tables in its own database
                // without specifying the database name.
<<<<<<< HEAD
                field_type_id = m_table_names[dbname + c_db_table_name_connector + field->table_type_name];
=======
                parent_type_id = m_table_names[dbname + "." + field->table_type_name];
>>>>>>> 4087e3fe
            }
            else
            {
                // We cannot find the referenced table.
                // Forward declaration is not supported right now.
                throw table_not_exists(field->table_type_name);
            }
            // The field ID/position values must be a contiguous range from 0 onward.
            position = reference_position++;
        }
        else
        {
            position = field_position++;
        }
        gaia_id_t field_id = gaia_field_t::insert_row(
            field->name.c_str(),
            static_cast<uint8_t>(field->type),
            field->length,
            position,
            false,
            field->active);
        // Connect the field to the table it belongs to.
        gaia_table_t table = gaia_table_t::get(table_id);
        table.gaia_field_list().insert(field_id);

        if (field->type == data_type_t::e_references)
        {
            gaia_table_t parent_table = gaia_table_t::get(parent_type_id);
            gaia_field_t child_field = gaia_field_t::get(field_id);

            // Connect the referred table to the reference field.
            parent_table.ref_gaia_field_list().insert(field_id);

            uint8_t parent_available_offset = find_available_offset(parent_table.gaia_id());
            uint8_t child_max_offset = find_available_offset(table.gaia_id());

            gaia_id_t relationship_id = gaia_relationship_t::insert_row(
                child_field.name(), // name
                static_cast<uint8_t>(relationship_cardinality_t::many), // cardinality
                false, // parent_required
                false, // deprecated
                parent_available_offset, // first_child_offset
                child_max_offset, // next_child_offset
                uint8_t(child_max_offset + 1) // parent_offset
            );
            auto rel = gaia_relationship_t::get(relationship_id);

            table.child_gaia_relationship_list().insert(relationship_id);
            parent_table.parent_gaia_relationship_list().insert(relationship_id);
        }
    }
    gaia::db::commit_transaction();

    m_table_names[full_table_name] = table_id;
<<<<<<< HEAD
=======
    m_type_map[table_type] = table_id;

>>>>>>> 4087e3fe
    return table_id;
}

gaia_id_t ddl_executor_t::find_db_id(const string& dbname) const
{
    shared_lock lock(m_lock);
    return find_db_id_no_lock(dbname);
}

inline gaia_id_t ddl_executor_t::find_db_id_no_lock(const string& dbname) const
{
    if (dbname.empty())
    {
        return m_empty_db_id;
    }
    else if (m_db_names.count(dbname))
    {
        return m_db_names.at(dbname);
    }
    else
    {
        return INVALID_GAIA_ID;
    }
}

string ddl_executor_t::get_full_table_name(const string& db, const string& table)
{
    if (db.empty())
    {
        return table;
    }
    else
    {
        return db + c_db_table_name_connector + table;
    }
}

} // namespace catalog
} // namespace gaia<|MERGE_RESOLUTION|>--- conflicted
+++ resolved
@@ -563,11 +563,7 @@
             {
                 // A table definition can reference existing tables in its own database
                 // without specifying the database name.
-<<<<<<< HEAD
                 field_type_id = m_table_names[dbname + c_db_table_name_connector + field->table_type_name];
-=======
-                parent_type_id = m_table_names[dbname + "." + field->table_type_name];
->>>>>>> 4087e3fe
             }
             else
             {
@@ -622,11 +618,6 @@
     gaia::db::commit_transaction();
 
     m_table_names[full_table_name] = table_id;
-<<<<<<< HEAD
-=======
-    m_type_map[table_type] = table_id;
-
->>>>>>> 4087e3fe
     return table_id;
 }
 
