--- conflicted
+++ resolved
@@ -258,7 +258,6 @@
             false);
     }
     {
-<<<<<<< HEAD
         // create table gaia_application (
         //     name string,
         // );
@@ -442,12 +441,12 @@
             {c_catalog_db_name, "rule_relationship", "relationship", "catalog", "gaia_relationship", relationship_cardinality_t::one},
             std::nullopt,
             false);
-=======
+    }
+    {
         field_def_list_t fields;
         create_table_impl(
             "catalog", "gaia_ref_anchor", fields, is_system, throw_on_exists, auto_drop,
             static_cast<gaia_type_t::value_type>(catalog_core_table_type_t::gaia_ref_anchor));
->>>>>>> 39dc0840
     }
 
     create_database(c_event_log_db_name, false);
