/////////////////////////////////////////////
// Copyright (c) Gaia Platform LLC
// All rights reserved.
/////////////////////////////////////////////

#include "gaia_internal/catalog/ddl_executor.hpp"

#include <limits>
#include <memory>
#include <optional>
#include <string>
#include <unordered_map>
#include <unordered_set>
#include <utility>

#include "gaia/common.hpp"

#include "gaia_internal/catalog/catalog.hpp"
#include "gaia_internal/catalog/gaia_catalog.h"
#include "gaia_internal/common/hash.hpp"
#include "gaia_internal/common/logger.hpp"
#include "gaia_internal/common/retail_assert.hpp"
#include "gaia_internal/common/system_table_types.hpp"
#include "gaia_internal/db/gaia_ptr.hpp"

#include "db_helpers.hpp"
#include "fbs_generator.hpp"
#include "json_generator.hpp"

using namespace gaia::catalog::ddl;
using namespace gaia::common;
using namespace gaia::db;
using namespace gaia::direct_access;

using std::make_unique;
using std::string;

namespace gaia
{
namespace catalog
{

// If `throw_on_exists` is false, we should skip the operation when the object
// already exists, while a true setting of `audo_drop` tells us to drop the
// existing object. The two conditions are mutually exclusive.
static constexpr char c_assert_throw_and_auto_drop[]
    = "Cannot auto drop and skip on exists at the same time.";
static constexpr char c_empty_hash[] = "";

ddl_executor_t::ddl_executor_t()
{
    bootstrap_catalog();
}

ddl_executor_t& ddl_executor_t::get()
{
    static ddl_executor_t s_instance;
    return s_instance;
}

void ddl_executor_t::bootstrap_catalog()
{
    auto_transaction_t txn(false);
    create_database(c_catalog_db_name, false);

    bool is_system = true;
    bool throw_on_exists = false;
    bool auto_drop = false;
    {
        // create table gaia_database (name string);
        //     name string,
        //     hash string,
        // );
        field_def_list_t fields;
        fields.emplace_back(make_unique<data_field_def_t>("name", data_type_t::e_string, 1));
        fields.emplace_back(make_unique<data_field_def_t>("hash", data_type_t::e_string, 1));
        create_table_impl(
            c_catalog_db_name, c_gaia_database_table_name, fields, is_system, throw_on_exists, auto_drop,
            static_cast<gaia_type_t::value_type>(catalog_core_table_type_t::gaia_database));
    }
    {
        // create table gaia_table (
        //     name string,
        //     type uint32,
        //     is_system bool,
        //     binary_schema uint8[],
        //     serialization_template uint8[],
        //     hash string,
        // );
        field_def_list_t fields;
        fields.emplace_back(make_unique<data_field_def_t>("name", data_type_t::e_string, 1));
        fields.emplace_back(make_unique<data_field_def_t>("type", data_type_t::e_uint32, 1));
        fields.emplace_back(make_unique<data_field_def_t>("is_system", data_type_t::e_bool, 1));
        fields.emplace_back(make_unique<data_field_def_t>("binary_schema", data_type_t::e_uint8, 0));
        fields.emplace_back(make_unique<data_field_def_t>("serialization_template", data_type_t::e_uint8, 0));
        fields.emplace_back(make_unique<data_field_def_t>("hash", data_type_t::e_string, 1));
        create_table_impl(
            c_catalog_db_name, c_gaia_table_table_name, fields, is_system, throw_on_exists, auto_drop,
            static_cast<gaia_type_t::value_type>(catalog_core_table_type_t::gaia_table));
        // create relationship gaia_catalog_database_table (
        //     catalog.gaia_database.gaia_tables -> catalog.gaia_table[],
        //     catalog.gaia_table.database -> catalog.gaia_database
        // );
        create_relationship(
            "gaia_catalog_database_table",
            {c_catalog_db_name, c_gaia_database_table_name, "gaia_tables", c_catalog_db_name, c_gaia_table_table_name, relationship_cardinality_t::many},
            {c_catalog_db_name, c_gaia_table_table_name, "database", c_catalog_db_name, c_gaia_database_table_name, relationship_cardinality_t::one},
            std::nullopt,
            false);
    }
    {
        // create table gaia_field (
        //     name string,
        //     type uint8,
        //     repeated_count uint16,
        //     position uint16,
        //     deprecated bool,
        //     active bool,
        //     unique bool,
        //     hash string,
        //     optional bool,
        // );
        field_def_list_t fields;
        fields.emplace_back(make_unique<data_field_def_t>("name", data_type_t::e_string, 1));
        fields.emplace_back(make_unique<data_field_def_t>("type", data_type_t::e_uint8, 1));
        fields.emplace_back(make_unique<data_field_def_t>("repeated_count", data_type_t::e_uint16, 1));
        fields.emplace_back(make_unique<data_field_def_t>("position", data_type_t::e_uint16, 1));
        fields.emplace_back(make_unique<data_field_def_t>("deprecated", data_type_t::e_bool, 1));
        fields.emplace_back(make_unique<data_field_def_t>("active", data_type_t::e_bool, 1));
        fields.emplace_back(make_unique<data_field_def_t>("unique", data_type_t::e_bool, 1));
        fields.emplace_back(make_unique<data_field_def_t>("hash", data_type_t::e_string, 1));
        fields.emplace_back(make_unique<data_field_def_t>("optional", data_type_t::e_bool, 1));
        create_table_impl(
            c_catalog_db_name, c_gaia_field_table_name, fields, is_system, throw_on_exists, auto_drop,
            static_cast<gaia_type_t::value_type>(catalog_core_table_type_t::gaia_field));
        // create relationship gaia_catalog_table_field (
        //     catalog.gaia_table.gaia_fields -> catalog.gaia_field[],
        //     catalog.gaia_field.table -> catalog.gaia_table
        // );
        create_relationship(
            "gaia_catalog_table_field",
            {c_catalog_db_name, c_gaia_table_table_name, "gaia_fields", c_catalog_db_name, c_gaia_field_table_name, relationship_cardinality_t::many},
            {c_catalog_db_name, c_gaia_field_table_name, "table", c_catalog_db_name, c_gaia_table_table_name, relationship_cardinality_t::one},
            std::nullopt,
            false);
    }
    {
        // create table gaia_relationship (
        //     to_parent_link_name string,
        //     to_child_link_name string,
        //     cardinality uint8,
        //     parent_required bool,
        //     deprecated bool,
        //     first_child_offset uint16,
        //     next_child_offset uint16,
        //     prev_child_offset uint16,
        //     parent_offset uint16,
        //     parent_field_positions uint16[],
        //     child_field_positions uint16[],
        //     hash string,
        // );
        field_def_list_t fields;
        fields.emplace_back(make_unique<data_field_def_t>("name", data_type_t::e_string, 1));
        fields.emplace_back(make_unique<data_field_def_t>("to_parent_link_name", data_type_t::e_string, 1));
        fields.emplace_back(make_unique<data_field_def_t>("to_child_link_name", data_type_t::e_string, 1));
        fields.emplace_back(make_unique<data_field_def_t>("cardinality", data_type_t::e_uint8, 1));
        fields.emplace_back(make_unique<data_field_def_t>("parent_required", data_type_t::e_bool, 1));
        fields.emplace_back(make_unique<data_field_def_t>("deprecated", data_type_t::e_bool, 1));
        fields.emplace_back(make_unique<data_field_def_t>("first_child_offset", data_type_t::e_uint16, 1));
        fields.emplace_back(make_unique<data_field_def_t>("next_child_offset", data_type_t::e_uint16, 1));
        fields.emplace_back(make_unique<data_field_def_t>("prev_child_offset", data_type_t::e_uint16, 1));
        fields.emplace_back(make_unique<data_field_def_t>("parent_offset", data_type_t::e_uint16, 1));
        fields.emplace_back(make_unique<data_field_def_t>("parent_field_positions", data_type_t::e_uint16, 0));
        fields.emplace_back(make_unique<data_field_def_t>("child_field_positions", data_type_t::e_uint16, 0));
        fields.emplace_back(make_unique<data_field_def_t>("hash", data_type_t::e_string, 1));
        // See gaia::db::relationship_t for more details about relationships.
        create_table_impl(
            c_catalog_db_name, c_gaia_relationship_table_name, fields, is_system, throw_on_exists, auto_drop,
            static_cast<gaia_type_t::value_type>(catalog_core_table_type_t::gaia_relationship));
        // create relationship gaia_catalog_relationship_parent (
        //     catalog.gaia_table.outgoing_relationships -> catalog.gaia_relationship[],
        //     catalog.gaia_relationship.parent -> catalog.gaia_table
        // );
        create_relationship(
            "gaia_catalog_relationship_parent",
            {c_catalog_db_name, c_gaia_table_table_name, "outgoing_relationships", c_catalog_db_name, c_gaia_relationship_table_name, relationship_cardinality_t::many},
            {c_catalog_db_name, c_gaia_relationship_table_name, "parent", c_catalog_db_name, c_gaia_table_table_name, relationship_cardinality_t::one},
            std::nullopt,
            false);
        // create relationship gaia_catalog_relationship_child (
        //     catalog.gaia_table.incoming_relationships -> catalog.gaia_relationship[],
        //     catalog.gaia_relationship.child -> catalog.gaia_table
        // );
        create_relationship(
            "gaia_catalog_relationship_child",
            {c_catalog_db_name, c_gaia_table_table_name, "incoming_relationships", c_catalog_db_name, c_gaia_relationship_table_name, relationship_cardinality_t::many},
            {c_catalog_db_name, c_gaia_relationship_table_name, "child", c_catalog_db_name, c_gaia_table_table_name, relationship_cardinality_t::one},
            std::nullopt,
            false);
    }
    {
<<<<<<< HEAD
=======
        // create table gaia_ruleset (
        //     name string,
        //     active_on_startup bool,
        // );
        field_def_list_t fields;
        fields.emplace_back(make_unique<data_field_def_t>("name", data_type_t::e_string, 1));
        fields.emplace_back(make_unique<data_field_def_t>("active_on_startup", data_type_t::e_bool, 1));
        create_table_impl(
            c_catalog_db_name, c_gaia_ruleset_table_name, fields, is_system, throw_on_exists, auto_drop,
            static_cast<gaia_type_t::value_type>(system_table_type_t::gaia_ruleset));
    }
    {
        // create table gaia_rule (
        //     name string,
        // );
        field_def_list_t fields;
        fields.emplace_back(make_unique<data_field_def_t>("name", data_type_t::e_string, 1));
        create_table_impl(
            c_catalog_db_name, c_gaia_rule_table_name, fields, is_system, throw_on_exists, auto_drop,
            static_cast<gaia_type_t::value_type>(system_table_type_t::gaia_rule));
        // create relationship gaia_catalog_ruleset_rule (
        //     catalog.gaia_ruleset.rules -> catalog.gaia_rule[],
        //     catalog.gaia_rule.ruleset -> catalog.gaia_ruleset
        // );
        create_relationship(
            "gaia_catalog_ruleset_rule",
            {c_catalog_db_name, c_gaia_ruleset_table_name, "gaia_rules", c_catalog_db_name, c_gaia_rule_table_name, relationship_cardinality_t::many},
            {c_catalog_db_name, c_gaia_rule_table_name, "ruleset", c_catalog_db_name, c_gaia_ruleset_table_name, relationship_cardinality_t::one},
            std::nullopt,
            false);
    }
    {
>>>>>>> d3d61201
        // create table gaia_index (
        //     name string,
        //     unique bool,
        //     type uint8,
        //     fields uint64[],
        //     hash string,
        // );
        field_def_list_t fields;
        fields.emplace_back(make_unique<data_field_def_t>("name", data_type_t::e_string, 1));
        fields.emplace_back(make_unique<data_field_def_t>("unique", data_type_t::e_bool, 1));
        fields.emplace_back(make_unique<data_field_def_t>("type", data_type_t::e_uint8, 1));
        fields.emplace_back(make_unique<data_field_def_t>("fields", data_type_t::e_uint64, 0));
        fields.emplace_back(make_unique<data_field_def_t>("hash", data_type_t::e_string, 1));
        create_table_impl(
            c_catalog_db_name, c_gaia_index_table_name, fields, is_system, throw_on_exists, auto_drop,
            static_cast<gaia_type_t::value_type>(catalog_core_table_type_t::gaia_index));

        create_relationship(
            "gaia_catalog_table_index",
            {c_catalog_db_name, c_gaia_table_table_name, "gaia_indexes", c_catalog_db_name, c_gaia_index_table_name, relationship_cardinality_t::many},
            {c_catalog_db_name, c_gaia_index_table_name, "table", c_catalog_db_name, c_gaia_table_table_name, relationship_cardinality_t::one},
            std::nullopt,
            false);
    }
    {
        field_def_list_t fields;
        create_table_impl(
            c_catalog_db_name, c_gaia_ref_anchor_table_name, fields, is_system, throw_on_exists, auto_drop,
            static_cast<gaia_type_t::value_type>(catalog_core_table_type_t::gaia_ref_anchor));
    }

    create_database(c_event_log_db_name, false);
    {
        // create table event_log (
        //     event_type: uint32,
        //     type_id: uint64,
        //     record_id: uint64,
        //     column_id: uint16,
        //     timestamp: uint64,
        //     rules_invoked: bool
        // );
        field_def_list_t fields;
        fields.emplace_back(make_unique<data_field_def_t>("event_type", data_type_t::e_uint32, 1));
        fields.emplace_back(make_unique<data_field_def_t>("type_id", data_type_t::e_uint32, 1));
        fields.emplace_back(make_unique<data_field_def_t>("record_id", data_type_t::e_uint64, 1));
        fields.emplace_back(make_unique<data_field_def_t>("column_id", data_type_t::e_uint16, 1));
        fields.emplace_back(make_unique<data_field_def_t>("timestamp", data_type_t::e_uint64, 1));
        fields.emplace_back(make_unique<data_field_def_t>("rules_invoked", data_type_t::e_bool, 1));
        create_table_impl(
            c_event_log_db_name, c_event_log_table_name, fields, is_system, throw_on_exists, auto_drop,
            static_cast<gaia_type_t::value_type>(system_table_type_t::event_log));
    }

    // Create the special empty database. Tables created without specifying a
    // database name will be created in it.
    m_empty_db_id = create_database(c_empty_db_name, false);
    m_db_context = c_empty_db_name;
    txn.commit();
}

gaia_id_t ddl_executor_t::create_database(const string& name, bool throw_on_exists, bool auto_drop)
{
    ASSERT_PRECONDITION(throw_on_exists || !auto_drop, c_assert_throw_and_auto_drop);

    // TODO: switch to index for fast lookup.
    auto db_iter = gaia_database_t::list().where(gaia_database_expr::name == name).begin();
    if (db_iter != gaia_database_t::list().end())
    {
        if (auto_drop)
        {
            drop_database(name, false);
        }
        else if (throw_on_exists)
        {
            throw db_already_exists_internal(name);
        }
        else
        {
            return db_iter->gaia_id();
        }
    }

    gaia_log::catalog().debug("Creating database '{}'", name);

    gaia_id_t id = gaia_database_t::insert_row(name.c_str(), c_empty_hash);

    gaia_log::catalog().debug("Created database '{}', id:'{}'", name, id);

    switch_db_context(name);

    return id;
}

gaia_id_t ddl_executor_t::create_table(
    const string& db_name,
    const string& name,
    const field_def_list_t& fields,
    bool throw_on_exists,
    bool auto_drop)
{
    return create_table_impl(db_name, name, fields, false, throw_on_exists, auto_drop);
}

gaia_id_t ddl_executor_t::get_table_id(const std::string& db, const std::string& table)
{
    gaia_id_t db_id = find_db_id(db);
    if (db_id == c_invalid_gaia_id)
    {
        throw db_does_not_exist_internal(db);
    }

    // TODO: switch to index for fast lookup.
    auto table_iter = gaia_database_t::get(db_id).gaia_tables().where(gaia_table_expr::name == table).begin();
    if (table_iter->gaia_id() == c_invalid_gaia_id)
    {
        throw table_does_not_exist_internal(get_full_table_name(db, table));
    }
    else
    {
        return table_iter->gaia_id();
    }
}

gaia_id_t ddl_executor_t::create_relationship(
    const std::string& name,
    const ddl::link_def_t& link1,
    const ddl::link_def_t& link2,
    const std::optional<ddl::table_field_map_t>& field_map,
    bool throw_on_exists,
    bool auto_drop)
{
    ASSERT_PRECONDITION(throw_on_exists || !auto_drop, c_assert_throw_and_auto_drop);

    // TODO: switch to index for fast lookup.
    auto rel_iter = gaia_relationship_t::list().where(gaia_relationship_expr::name == name).begin();
    if (rel_iter != gaia_relationship_t::list().end())
    {
        if (auto_drop)
        {
            this->drop_relationship_no_ri(*rel_iter);
        }
        else if (throw_on_exists)
        {
            throw relationship_already_exists_internal(name);
        }
        else
        {
            return rel_iter->gaia_id();
        }
    }

    gaia_id_t link1_src_table_id = get_table_id(in_context(link1.from_database), link1.from_table);
    gaia_id_t link1_dest_table_id = get_table_id(in_context(link1.to_database), link1.to_table);

    gaia_id_t link2_src_table_id = get_table_id(in_context(link2.from_database), link2.from_table);
    gaia_id_t link2_dest_table_id = get_table_id(in_context(link2.to_database), link2.to_table);

    if (link1_src_table_id != link2_dest_table_id)
    {
        throw relationship_tables_do_not_match_internal(name, link1.from_table, link2.to_table);
    }

    if (link1_dest_table_id != link2_src_table_id)
    {
        throw relationship_tables_do_not_match_internal(name, link1.to_table, link2.from_table);
    }

    if (gaia_table_t::get(link1_src_table_id).database() != gaia_table_t::get(link1_dest_table_id).database())
    {
        throw no_cross_db_relationship_internal(name);
    }

    if (link1.cardinality == relationship_cardinality_t::many
        && link2.cardinality == relationship_cardinality_t::many)
    {
        throw many_to_many_not_supported_internal(name);
    }

    relationship_cardinality_t cardinality
        = (link1.cardinality == relationship_cardinality_t::one
           && link2.cardinality == relationship_cardinality_t::one)
        ? relationship_cardinality_t::one
        : relationship_cardinality_t::many;

    gaia_id_t parent_table_id, child_table_id;
    const char *to_parent_link_name, *to_child_link_name;

    // The first link defines the parent and child in a one-to-one relationship.
    // In a one-to-many relationship, the one-side is always parent. If the
    // second link has singular cardinality, the first link will always define
    // the parent and child in the relationship.
    if (link2.cardinality == relationship_cardinality_t::one)
    {
        parent_table_id = link1_src_table_id;
        child_table_id = link1_dest_table_id;
        to_parent_link_name = link2.name.c_str();
        to_child_link_name = link1.name.c_str();
    }
    else
    {
        parent_table_id = link2_src_table_id;
        child_table_id = link2_dest_table_id;
        to_parent_link_name = link1.name.c_str();
        to_child_link_name = link2.name.c_str();
    }

    uint8_t parent_available_offset = find_available_offset(parent_table_id);
    uint8_t child_available_offset;
    if (parent_table_id == child_table_id)
    {
        // This is a self-relationship, both parent and child pointers are in the same table.
        child_available_offset = parent_available_offset + 1;
        validate_new_reference_offset(child_available_offset);
    }
    else
    {
        child_available_offset = find_available_offset(child_table_id);
    }

    reference_offset_t first_child_offset = parent_available_offset;

    reference_offset_t parent_offset = child_available_offset;
    reference_offset_t next_child_offset = parent_offset + 1;
    validate_new_reference_offset(next_child_offset);
    reference_offset_t prev_child_offset = next_child_offset + 1;
    validate_new_reference_offset(prev_child_offset);

    bool is_parent_required = false;
    bool is_deprecated = false;

    field_position_list_t parent_field_positions, child_field_positions;

    if (field_map)
    {
        if (cardinality == relationship_cardinality_t::one)
        {
            throw invalid_relationship_field_internal(
                "Defining a 1:1 relationship using value linked references (between table '"
                + link1.from_table + "' and table '" + link1.to_table + "') is not supported.");
        }

        if (field_map->first.fields.size() != 1 || field_map->second.fields.size() != 1)
        {
            throw invalid_relationship_field_internal("Defining relationships using composite keys are not supported currently.");
        }
        gaia_id_t first_table_id = get_table_id(in_context(field_map->first.database), field_map->first.table);
        gaia_id_t second_table_id = get_table_id(in_context(field_map->second.database), field_map->second.table);

        std::vector<gaia_id_t> parent_field_ids, child_field_ids;
        if (first_table_id == parent_table_id && second_table_id == child_table_id)
        {
            parent_field_ids = find_table_field_ids(first_table_id, field_map->first.fields);
            child_field_ids = find_table_field_ids(second_table_id, field_map->second.fields);
        }
        else if (first_table_id == child_table_id && second_table_id == parent_table_id)
        {
            parent_field_ids = find_table_field_ids(second_table_id, field_map->second.fields);
            child_field_ids = find_table_field_ids(first_table_id, field_map->first.fields);
        }
        else
        {
            throw invalid_relationship_field_internal("The field's table(s) do not match the tables of the relationship");
        }

        // Parent side fields must be unique.
        for (gaia_id_t field_id : parent_field_ids)
        {
            auto field = gaia_field_t::get(field_id);
            if (!field.unique())
            {
                throw invalid_relationship_field_internal(
                    string("The field '") + field.name() + "' defined in table '" + field.table().name()
                    + "' is used to define a relationship and must be declared UNIQUE.");
            }
        }

        // In 1:1 relationships, child side fields also need to be unique.
        if (cardinality == relationship_cardinality_t::one)
        {
            for (gaia_id_t field_id : child_field_ids)
            {
                auto field = gaia_field_t::get(field_id);
                if (!field.unique())
                {
                    throw invalid_relationship_field_internal(
                        string("The field '") + field.name() + "' defined in the table '" + field.table().name()
                        + "' is used to define a 1:1 relationship and must be declared UNIQUE.");
                }
            }
        }
        else
        {
            // For 1:N relationships, we need to create a value index on the
            // fields of the child side if they are not already indexed.
            bool index_exists = false;
            for (const gaia_index_t& index : gaia_table_t::get(child_table_id).gaia_indexes())
            {
                if (index.fields().size() != child_field_ids.size())
                {
                    continue;
                }
                bool fields_match = true;
                for (size_t i = 0; i < child_field_ids.size(); i++)
                {
                    if (child_field_ids[i] != index.fields()[i])
                    {
                        fields_match = false;
                        break;
                    }
                }
                if (fields_match)
                {
                    index_exists = true;
                    break;
                }
            }
            if (!index_exists)
            {
                bool is_unique_index = false;
                index_type_t index_type = index_type_t::range;
                create_index(name, is_unique_index, index_type, child_table_id, child_field_ids);
            }
        }

        for (gaia_id_t field_id : parent_field_ids)
        {
            parent_field_positions.push_back(gaia_field_t::get(field_id).position());
        }
        for (gaia_id_t field_id : child_field_ids)
        {
            child_field_positions.push_back(gaia_field_t::get(field_id).position());
        }
    }

    // These casts works because a field_position_t is a thin wrapper over uint16_t,
    // but its success is not guaranteed by the language and is undefined behavior (UB).
    // TODO: Replace reinterpret_cast with bit_cast when it becomes available.
    auto* parent_field_position_values
        = reinterpret_cast<std::vector<field_position_t::value_type>*>(&parent_field_positions);
    auto* child_field_position_values
        = reinterpret_cast<std::vector<field_position_t::value_type>*>(&child_field_positions);

    gaia_id_t relationship_id = gaia_relationship_t::insert_row(
        name.c_str(),
        to_parent_link_name,
        to_child_link_name,
        static_cast<uint8_t>(cardinality),
        is_parent_required,
        is_deprecated,
        first_child_offset,
        next_child_offset,
        prev_child_offset,
        parent_offset,
        *parent_field_position_values,
        *child_field_position_values,
        c_empty_hash);

    gaia_table_t::get(parent_table_id).outgoing_relationships().insert(relationship_id);
    gaia_table_t::get(child_table_id).incoming_relationships().insert(relationship_id);

    return relationship_id;
}

void ddl_executor_t::drop_relationship_no_ri(gaia_relationship_t& relationship)
{
    // Clear all links in table records on both sides of the relationship. We do
    // this by disconnecting all child records from their parent.
    for (auto record : gaia_ptr_t::find_all_range(relationship.child().type()))
    {
        gaia_ptr::remove_from_reference_container(record, relationship.parent_offset());
    }

    // Unlink parent.
    if (relationship.parent())
    {
        relationship.parent()
            .outgoing_relationships()
            .remove(relationship);
    }

    // Unlink child.
    if (relationship.child())
    {
        relationship.child()
            .incoming_relationships()
            .remove(relationship);
    }

    relationship.delete_row();
}

void ddl_executor_t::drop_relationship(const std::string& name, bool throw_unless_exists)
{
    // TODO: switch to index for fast lookup.
    auto rel_iter = gaia_relationship_t::list().where(gaia_relationship_expr::name == name).begin();
    if (rel_iter == gaia_relationship_t::list().end())
    {
        if (throw_unless_exists)
        {
            throw relationship_does_not_exist_internal(name);
        }
        return;
    }

    drop_relationship_no_ri(*rel_iter);
}

void ddl_executor_t::drop_relationships_no_ri(gaia_id_t table_id)
{
    auto table_record = gaia_table_t::get(table_id);

    for (auto& relationship_id : list_parent_relationships(table_id))
    {
        auto relationship = gaia_relationship_t::get(relationship_id);
        drop_relationship_no_ri(relationship);
    }

    for (gaia_id_t relationship_id : list_child_relationships(table_id))
    {
        auto relationship = gaia_relationship_t::get(relationship_id);
        drop_relationship_no_ri(relationship);
    }
}

void ddl_executor_t::drop_table(gaia_id_t table_id, bool enforce_referential_integrity)
{
    auto table_record = gaia_table_t::get(table_id);

    if (enforce_referential_integrity)
    {
        // Under the referential integrity requirements, we do not allow
        // dropping a table that is referenced by any other table.
        for (gaia_id_t relationship_id : list_parent_relationships(table_id))
        {
            auto relationship = gaia_relationship_t::get(relationship_id);
            if (relationship.child().gaia_id() != table_id)
            {
                throw referential_integrity_violation_internal::drop_referenced_table(
                    table_record.name(),
                    relationship.child().name());
            }
        }

        for (gaia_id_t relationship_id : list_child_relationships(table_id))
        {
            auto relationship = gaia_relationship_t::get(relationship_id);
            if (relationship.parent().gaia_id() != table_id)
            {
                throw referential_integrity_violation_internal::drop_referenced_table(
                    table_record.name(),
                    relationship.parent().name());
            }
        }
    }

    // At this point, we have either passed the referential integrity check or
    // are ignoring referential integrity. Either way, it is safe to delete all
    // relationships associated with the table.
    drop_relationships_no_ri(table_id);

    // Delete all data records of the table.
    for (gaia_ptr_t data_record : gaia_ptr_t::find_all_range(table_record.type()))
    {
        data_record.reset();
    }

    for (gaia_id_t field_id : list_fields(table_id))
    {
        // Unlink the field and the table.
        table_record.gaia_fields().remove(field_id);
        // Remove the field.
        gaia_field_t::get(field_id).delete_row();
    }

    std::vector<gaia_id_t> index_ids;
    for (const auto& index : gaia_table_t::get(table_id).gaia_indexes())
    {
        index_ids.push_back(index.gaia_id());
    }
    for (gaia_id_t id : index_ids)
    {
        // Unlink the index.
        table_record.gaia_indexes().remove(id);
        // Remove the index.
        gaia_index_t::get(id).delete_row();
    }

    // Unlink the table from its database.
    table_record.database().gaia_tables().remove(table_record);
    // Remove the table.
    table_record.delete_row();
}

void ddl_executor_t::drop_database(const string& name, bool throw_unless_exists)
{
    gaia_id_t db_id = find_db_id(name);
    if (db_id == c_invalid_gaia_id)
    {
        if (throw_unless_exists)
        {
            throw db_does_not_exist_internal(name);
        }
        return;
    }

    auto db_record = gaia_database_t::get(db_id);
    std::vector<gaia_id_t> table_ids;
    for (auto& table : db_record.gaia_tables())
    {
        table_ids.push_back(table.gaia_id());
    }
    for (gaia_id_t table_id : table_ids)
    {
        drop_table(table_id, false);
    }
    db_record.delete_row();
}

void ddl_executor_t::drop_table(const string& db_name, const string& name, bool throw_unless_exists)
{
    gaia_id_t db_id = find_db_id(in_context(db_name));
    if (db_id == c_invalid_gaia_id)
    {
        if (throw_unless_exists)
        {
            throw db_does_not_exist_internal(db_name);
        }
        return;
    }

    // TODO: switch to index for fast lookup.
    auto table_iter = gaia_database_t::get(db_id).gaia_tables().where(gaia_table_expr::name == name).begin();
    if (table_iter->gaia_id() == c_invalid_gaia_id)
    {
        if (throw_unless_exists)
        {
            throw table_does_not_exist_internal(name);
        }
        return;
    }

    drop_table(table_iter->gaia_id(), true);
}

void ddl_executor_t::validate_new_reference_offset(reference_offset_t reference_offset)
{
    if (reference_offset == c_invalid_reference_offset)
    {
        throw max_reference_count_reached_internal();
    }
}

reference_offset_t ddl_executor_t::find_parent_available_offset(const gaia_table_t::outgoing_relationships_list_t& relationships)
{
    if (relationships.begin() == relationships.end())
    {
        return 0;
    }

    reference_offset_t max_offset = 0;
    for (const auto& relationship : relationships)
    {
        max_offset = std::max(max_offset.value(), relationship.first_child_offset());

        ASSERT_INVARIANT(max_offset != c_invalid_reference_offset, "Invalid reference offset detected!");
    }

    reference_offset_t next_available_offset = max_offset + 1;

    validate_new_reference_offset(next_available_offset);

    return next_available_offset;
}

reference_offset_t ddl_executor_t::find_child_available_offset(const gaia_table_t::incoming_relationships_list_t& relationships)
{
    if (relationships.begin() == relationships.end())
    {
        return 0;
    }

    reference_offset_t max_offset = 0;
    for (const auto& relationship : relationships)
    {
        max_offset = std::max(
            {max_offset.value(),
             relationship.prev_child_offset(),
             relationship.parent_offset()});

        ASSERT_INVARIANT(max_offset != c_invalid_reference_offset, "Invalid reference offset detected!");
    }

    reference_offset_t next_available_offset = max_offset + 1;

    validate_new_reference_offset(next_available_offset);

    return next_available_offset;
}

reference_offset_t ddl_executor_t::find_available_offset(gaia::common::gaia_id_t table_id)
{
    gaia_table_t table = gaia_table_t::get(table_id);
    return std::max(
        find_child_available_offset(table.incoming_relationships()),
        find_parent_available_offset(table.outgoing_relationships()));
}

uint32_t generate_table_type(const string& db_name, const string& table_name)
{
    // An identifier length is limited to a flex token which is limited to the
    // size of the bison/flex input buffer (YY_BUF_SIZE). We currently use
    // default setting which is 16k. The assertions below make sure the token
    // length does not exceed the `len` parameter of the hash function.
    ASSERT_PRECONDITION(db_name.length() <= std::numeric_limits<int>::max(), "The DB name is too long.");
    ASSERT_PRECONDITION(table_name.length() <= std::numeric_limits<int>::max(), "The table name is too long.");

    return hash::murmur3_32(table_name.data(), static_cast<int>(table_name.length()))
        ^ (hash::murmur3_32(db_name.data(), static_cast<int>(db_name.length())) << 1);
}

gaia_id_t ddl_executor_t::create_table_impl(
    const string& db_name,
    const string& table_name,
    const field_def_list_t& fields,
    bool is_system,
    bool throw_on_exists,
    bool auto_drop,
    gaia_type_t fixed_type)
{
    ASSERT_PRECONDITION(throw_on_exists || !auto_drop, c_assert_throw_and_auto_drop);

    gaia_id_t db_id = find_db_id(in_context(db_name));
    if (db_id == c_invalid_gaia_id)
    {
        throw db_does_not_exist_internal(db_name);
    }

    // TODO: switch to index for fast lookup.
    auto table_iter = gaia_database_t::get(db_id).gaia_tables().where(gaia_table_expr::name == table_name).begin();
    if (table_iter->gaia_id() != c_invalid_gaia_id)
    {
        if (auto_drop)
        {
            drop_table(table_iter->gaia_id(), false);
        }
        else if (throw_on_exists)
        {
            throw table_already_exists_internal(table_name);
        }
        else
        {
            if (!is_system)
            {
                // Log a warning message for skipping non-system table creation.
                //
                // The warning should not apply to system table creation
                // because: 1) users cannot create system tables by design; 2)
                // current catalog implementation will try to re-create all
                // system tables on every startup and expect the creation to be
                // skipped normally if the tables already exist.
                gaia_log::catalog().warn(
                    "Table '{}' (id: {}) already exists, skipping.", table_name, table_iter->gaia_id());
            }
            return table_iter->gaia_id();
        }
    }

    gaia_log::catalog().debug("Creating table '{}'", table_name);

    // Check for any duplication in field names.
    // We do this before generating fbs because FlatBuffers schema
    // also does not allow duplicate field names and we may generate
    // invalid fbs without checking duplication first.
    std::set<string> field_names;
    for (const auto& field : fields)
    {
        string field_name = field->name;

        if (field_names.find(field_name) != field_names.end())
        {
            throw duplicate_field_internal(field_name);
        }
        field_names.insert(field_name);
    }

    gaia_type_t table_type
        = (fixed_type == c_invalid_gaia_type)
        ? gaia_type_t(generate_table_type(in_context(db_name), table_name))
        : fixed_type;

    gaia_table_writer table_w;
    table_w.name = table_name.c_str();
    table_w.type = table_type;
    table_w.is_system = is_system;
    gaia_id_t table_id = table_w.insert_row();
    gaia_table_t gaia_table = gaia_table_t::get(table_id);

    // Connect the table to the database.
    gaia_database_t::get(db_id).gaia_tables().insert(table_id);

    gaia_log::catalog().debug("Created table '{}', type:'{}', id:'{}'", table_name, table_type, table_id);

    uint16_t data_field_position = 0;
    for (const auto& field : fields)
    {
        if (field->field_type != field_type_t::data)
        {
            continue;
        }

        const data_field_def_t* data_field = dynamic_cast<data_field_def_t*>(field.get());
        gaia_id_t field_id = gaia_field_t::insert_row(
            field->name.c_str(),
            static_cast<uint8_t>(data_field->data_type),
            data_field->length,
            data_field_position,
            false,
            data_field->active,
            data_field->unique,
            c_empty_hash,
            data_field->optional);
        // Connect the field to the table it belongs to.
        gaia_table.gaia_fields().insert(field_id);
        // Create an unique range index for the unique field.
        if (data_field->unique)
        {
            gaia_id_t index_id = gaia_index_t::insert_row(
                string(table_name + '_' + field->name).c_str(),
                true,
                static_cast<uint8_t>(index_type_t::range),
                {field_id},
                c_empty_hash);
            gaia_table.gaia_indexes().insert(index_id);
        }
        data_field_position++;
    }

    // After creating the table, generates the bfbs and the serialization template.
    // using the newly generated table_id.
    string fbs{generate_fbs(table_id)};
    const std::vector<uint8_t> bfbs = generate_bfbs(fbs);

    bool ignore_optional = true;
    string fbs_without_optional{generate_fbs(table_id, ignore_optional)};
    const std::vector<uint8_t> serialization_template = generate_bin(fbs_without_optional, generate_json(table_id));

    table_w = gaia_table.writer();
    table_w.serialization_template = serialization_template;
    table_w.binary_schema = bfbs;
    table_w.update_row();

    return table_id;
}

gaia_id_t ddl_executor_t::find_db_id(const string& db_name) const
{
    if (db_name.empty())
    {
        return m_empty_db_id;
    }
    // TODO: switch to index for fast lookup.
    return gaia_database_t::list().where(gaia_database_expr::name == db_name).begin()->gaia_id();
}

string ddl_executor_t::get_full_table_name(const string& db, const string& table)
{
    if (db.empty() || db == c_empty_db_name)
    {
        return table;
    }
    else
    {
        return db + c_db_table_name_connector + table;
    }
}

void ddl_executor_t::switch_db_context(const string& db_name)
{
    if (!db_name.empty() && find_db_id(db_name) == c_invalid_gaia_id)
    {
        throw db_does_not_exist_internal(db_name);
    }

    m_db_context = db_name;
}

std::vector<gaia_id_t> ddl_executor_t::find_table_field_ids(
    gaia_id_t table_id, const std::vector<std::string>& field_names)
{
    std::vector<gaia_id_t> field_ids;

    std::unordered_map<std::string, gaia_id_t> table_fields;
    for (const auto& field : gaia_table_t::get(table_id).gaia_fields())
    {
        table_fields[field.name()] = field.gaia_id();
    }

    std::unordered_set<std::string> field_name_set;
    for (const auto& name : field_names)
    {
        if (table_fields.find(name) == table_fields.end())
        {
            throw field_does_not_exist_internal(name);
        }
        if (field_name_set.find(name) != field_name_set.end())
        {
            throw duplicate_field_internal(name);
        }
        else
        {
            field_name_set.insert(name);
        }
        field_ids.push_back(table_fields.at(name));
    }
    return field_ids;
}

gaia_id_t ddl_executor_t::create_index(
    const std::string& index_name,
    bool unique,
    index_type_t type,
    const std::string& db_name,
    const std::string& table_name,
    const std::vector<std::string>& field_names,
    bool throw_on_exists,
    bool auto_drop)
{
    ASSERT_PRECONDITION(throw_on_exists || !auto_drop, c_assert_throw_and_auto_drop);

    gaia_id_t table_id = get_table_id(in_context(db_name), table_name);

    for (const auto& index : gaia_table_t::get(table_id).gaia_indexes())
    {
        if (index.name() == index_name)
        {
            if (auto_drop)
            {
                drop_index(index_name, false);
            }
            else if (throw_on_exists)
            {
                throw index_already_exists_internal(index_name);
            }
            else
            {
                return index.gaia_id();
            }
        }
    }

    std::vector<gaia_id_t> index_field_ids = find_table_field_ids(table_id, field_names);
    return create_index(index_name, unique, type, table_id, index_field_ids);
}

gaia_id_t ddl_executor_t::create_index(
    const std::string& name,
    bool unique,
    index_type_t type,
    gaia_id_t table_id,
    const std::vector<gaia_id_t>& field_ids)
{
    // This cast works because a gaia_id_t is a thin wrapper over uint64_t,
    // but its success is not guaranteed by the language and is undefined behavior (UB).
    // TODO: Replace reinterpret_cast with bit_cast when it becomes available.
    auto* field_id_values
        = reinterpret_cast<const std::vector<gaia_id_t::value_type>*>(&field_ids);

    gaia_id_t index_id = gaia_index_t::insert_row(
        name.c_str(),
        unique,
        static_cast<uint8_t>(type),
        *field_id_values,
        c_empty_hash);

    gaia_table_t::get(table_id).gaia_indexes().insert(index_id);

    // Creating a unique index on a single field automatically makes the field
    // unique. Do nothing for multiple-field index creation because we do not
    // support unique constraints for composite keys at the moment.
    if (unique && field_ids.size() == 1)
    {
        auto field_writer = gaia_field_t::get(field_ids.front()).writer();
        field_writer.unique = true;
        field_writer.update_row();
    }

    return index_id;
}

void ddl_executor_t::drop_index(const std::string& name, bool throw_unless_exists)
{
    // TODO: switch to index for fast lookup.
    auto index_iter = gaia_index_t::list().where(gaia_index_expr::name == name).begin();
    if (index_iter == gaia_index_t::list().end())
    {
        if (throw_unless_exists)
        {
            throw index_does_not_exist_internal(name);
        }
        return;
    }
    index_iter->table().gaia_indexes().remove(index_iter->gaia_id());
    index_iter->delete_row();
}

} // namespace catalog
} // namespace gaia<|MERGE_RESOLUTION|>--- conflicted
+++ resolved
@@ -199,41 +199,6 @@
             false);
     }
     {
-<<<<<<< HEAD
-=======
-        // create table gaia_ruleset (
-        //     name string,
-        //     active_on_startup bool,
-        // );
-        field_def_list_t fields;
-        fields.emplace_back(make_unique<data_field_def_t>("name", data_type_t::e_string, 1));
-        fields.emplace_back(make_unique<data_field_def_t>("active_on_startup", data_type_t::e_bool, 1));
-        create_table_impl(
-            c_catalog_db_name, c_gaia_ruleset_table_name, fields, is_system, throw_on_exists, auto_drop,
-            static_cast<gaia_type_t::value_type>(system_table_type_t::gaia_ruleset));
-    }
-    {
-        // create table gaia_rule (
-        //     name string,
-        // );
-        field_def_list_t fields;
-        fields.emplace_back(make_unique<data_field_def_t>("name", data_type_t::e_string, 1));
-        create_table_impl(
-            c_catalog_db_name, c_gaia_rule_table_name, fields, is_system, throw_on_exists, auto_drop,
-            static_cast<gaia_type_t::value_type>(system_table_type_t::gaia_rule));
-        // create relationship gaia_catalog_ruleset_rule (
-        //     catalog.gaia_ruleset.rules -> catalog.gaia_rule[],
-        //     catalog.gaia_rule.ruleset -> catalog.gaia_ruleset
-        // );
-        create_relationship(
-            "gaia_catalog_ruleset_rule",
-            {c_catalog_db_name, c_gaia_ruleset_table_name, "gaia_rules", c_catalog_db_name, c_gaia_rule_table_name, relationship_cardinality_t::many},
-            {c_catalog_db_name, c_gaia_rule_table_name, "ruleset", c_catalog_db_name, c_gaia_ruleset_table_name, relationship_cardinality_t::one},
-            std::nullopt,
-            false);
-    }
-    {
->>>>>>> d3d61201
         // create table gaia_index (
         //     name string,
         //     unique bool,
