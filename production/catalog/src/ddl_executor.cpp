--- conflicted
+++ resolved
@@ -1107,17 +1107,8 @@
         ? gaia_type_t(generate_table_type(in_context(db_name), table_name))
         : fixed_type;
 
-    // The current convention for naming the DAC classes is to add a suffix of "_t"
-    // to the table type.
-    string type_name = table_name + "QQQ_t";
-
     gaia_id_t table_id = gaia_table_t::insert_row(
         table_name.c_str(),
-<<<<<<< HEAD
-        c_empty_hash,
-        type_name.c_str(),
-=======
->>>>>>> e232bbb4
         table_type,
         is_system,
         bfbs,
