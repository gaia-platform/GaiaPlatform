/////////////////////////////////////////////
// Copyright (c) Gaia Platform LLC
// All rights reserved.
/////////////////////////////////////////////

#include "gaia_internal/catalog/ddl_executor.hpp"

#include <limits>
#include <memory>
#include <optional>
#include <string>
#include <unordered_map>
#include <unordered_set>
#include <utility>

#include "gaia/common.hpp"
#include "gaia/exception.hpp"

#include "gaia_internal/catalog/catalog.hpp"
#include "gaia_internal/catalog/gaia_catalog.h"
#include "gaia_internal/common/hash.hpp"
#include "gaia_internal/common/logger.hpp"
#include "gaia_internal/common/retail_assert.hpp"
#include "gaia_internal/common/system_table_types.hpp"
#include "gaia_internal/db/gaia_ptr.hpp"

#include "db_helpers.hpp"
#include "fbs_generator.hpp"
#include "json_generator.hpp"

using namespace gaia::catalog::ddl;
using namespace gaia::common;
using namespace gaia::db;
using namespace gaia::direct_access;

using std::make_unique;
using std::string;

namespace gaia
{
namespace catalog
{

// If `throw_on_exists` is false, we should skip the operation when the object
// already exists, while a true setting of `audo_drop` tells us to drop the
// existing object. The two conditions are mutually exclusive.
static constexpr char c_assert_throw_and_auto_drop[]
    = "Cannot auto drop and skip on exists at the same time.";
static constexpr char c_empty_hash[] = "";
static constexpr char c_empty_type_name[] = "";

ddl_executor_t::ddl_executor_t()
{
    bootstrap_catalog();
}

ddl_executor_t& ddl_executor_t::get()
{
    static ddl_executor_t s_instance;
    return s_instance;
}

void ddl_executor_t::bootstrap_catalog()
{
    auto_transaction_t txn(false);
    create_database(c_catalog_db_name, false);

    bool is_system = true;
    bool throw_on_exists = false;
    bool auto_drop = false;
    {
        // create table gaia_database (
        //     name string,
        //     hash string
        // );
        field_def_list_t fields;
        fields.emplace_back(make_unique<data_field_def_t>("name", data_type_t::e_string, 1));
        fields.emplace_back(make_unique<data_field_def_t>("hash", data_type_t::e_string, 1));
        create_table_impl(
            c_catalog_db_name, "gaia_database", fields, is_system, throw_on_exists, auto_drop,
            static_cast<gaia_type_t::value_type>(catalog_table_type_t::gaia_database));
    }
    {
        // create table gaia_table (
        //     name string,
        //     type uint32,
        //     is_system bool,
        //     binary_schema uint8[],
        //     serialization_template uint8[],
        //     hash string,
        //     type_name string,
        // );
        field_def_list_t fields;
        fields.emplace_back(make_unique<data_field_def_t>("name", data_type_t::e_string, 1));
        fields.emplace_back(make_unique<data_field_def_t>("type", data_type_t::e_uint32, 1));
        fields.emplace_back(make_unique<data_field_def_t>("is_system", data_type_t::e_bool, 1));
        fields.emplace_back(make_unique<data_field_def_t>("binary_schema", data_type_t::e_uint8, 0));
        fields.emplace_back(make_unique<data_field_def_t>("serialization_template", data_type_t::e_uint8, 0));
        fields.emplace_back(make_unique<data_field_def_t>("hash", data_type_t::e_string, 1));
        fields.emplace_back(make_unique<data_field_def_t>("type_name", data_type_t::e_string, 1));
        create_table_impl(
            c_catalog_db_name, "gaia_table", fields, is_system, throw_on_exists, auto_drop,
            static_cast<gaia_type_t::value_type>(catalog_table_type_t::gaia_table));
        // create relationship gaia_catalog_database_table (
        //     catalog.gaia_database.gaia_tables -> catalog.gaia_table[],
        //     catalog.gaia_table.database -> catalog.gaia_database
        // );
        create_relationship(
            "gaia_catalog_database_table",
            {c_catalog_db_name, "gaia_database", "gaia_tables", "catalog", "gaia_table", relationship_cardinality_t::many},
            {c_catalog_db_name, "gaia_table", "database", "catalog", "gaia_database", relationship_cardinality_t::one},
            std::nullopt,
            false);
    }
    {
        // create table gaia_field (
        //     name string,
        //     type uint8,
        //     repeated_count uint16,
        //     position uint16,
        //     deprecated bool,
        //     active bool,
        //     unique bool,
        //     hash string,
        // );
        field_def_list_t fields;
        fields.emplace_back(make_unique<data_field_def_t>("name", data_type_t::e_string, 1));
        fields.emplace_back(make_unique<data_field_def_t>("type", data_type_t::e_uint8, 1));
        fields.emplace_back(make_unique<data_field_def_t>("repeated_count", data_type_t::e_uint16, 1));
        fields.emplace_back(make_unique<data_field_def_t>("position", data_type_t::e_uint16, 1));
        fields.emplace_back(make_unique<data_field_def_t>("deprecated", data_type_t::e_bool, 1));
        fields.emplace_back(make_unique<data_field_def_t>("active", data_type_t::e_bool, 1));
        fields.emplace_back(make_unique<data_field_def_t>("unique", data_type_t::e_bool, 1));
        fields.emplace_back(make_unique<data_field_def_t>("hash", data_type_t::e_string, 1));
        create_table_impl(
            c_catalog_db_name, "gaia_field", fields, is_system, throw_on_exists, auto_drop,
            static_cast<gaia_type_t::value_type>(catalog_table_type_t::gaia_field));
        // create relationship gaia_catalog_table_field (
        //     catalog.gaia_table.gaia_fields -> catalog.gaia_field[],
        //     catalog.gaia_field.table -> catalog.gaia_table
        // );
        create_relationship(
            "gaia_catalog_table_field",
            {c_catalog_db_name, "gaia_table", "gaia_fields", "catalog", "gaia_field", relationship_cardinality_t::many},
            {c_catalog_db_name, "gaia_field", "table", "catalog", "gaia_table", relationship_cardinality_t::one},
            std::nullopt,
            false);
    }
    {
        // create table gaia_relationship (
        //     name string,
        //     to_parent_link_name string,
        //     to_child_link_name string,
        //     cardinality uint8,
        //     parent_required bool,
        //     deprecated bool,
        //     first_child_offset uint16,
        //     next_child_offset uint16,
        //     prev_child_offset uint16,
        //     parent_offset uint16,
        //     parent_field_positions uint16[],
        //     child_field_positions uint16[],
        //     hash string,
        // );
        field_def_list_t fields;
        fields.emplace_back(make_unique<data_field_def_t>("name", data_type_t::e_string, 1));
        fields.emplace_back(make_unique<data_field_def_t>("to_parent_link_name", data_type_t::e_string, 1));
        fields.emplace_back(make_unique<data_field_def_t>("to_child_link_name", data_type_t::e_string, 1));
        fields.emplace_back(make_unique<data_field_def_t>("cardinality", data_type_t::e_uint8, 1));
        fields.emplace_back(make_unique<data_field_def_t>("parent_required", data_type_t::e_bool, 1));
        fields.emplace_back(make_unique<data_field_def_t>("deprecated", data_type_t::e_bool, 1));
        fields.emplace_back(make_unique<data_field_def_t>("first_child_offset", data_type_t::e_uint16, 1));
        fields.emplace_back(make_unique<data_field_def_t>("next_child_offset", data_type_t::e_uint16, 1));
        fields.emplace_back(make_unique<data_field_def_t>("prev_child_offset", data_type_t::e_uint16, 1));
        fields.emplace_back(make_unique<data_field_def_t>("parent_offset", data_type_t::e_uint16, 1));
        fields.emplace_back(make_unique<data_field_def_t>("parent_field_positions", data_type_t::e_uint16, 0));
        fields.emplace_back(make_unique<data_field_def_t>("child_field_positions", data_type_t::e_uint16, 0));
<<<<<<< HEAD
        fields.emplace_back(make_unique<data_field_def_t>("hash", data_type_t::e_string, 1));
=======
        // See gaia::db::relationship_t for more details about relationships.
>>>>>>> 301f1897
        create_table_impl(
            c_catalog_db_name, "gaia_relationship", fields, is_system, throw_on_exists, auto_drop,
            static_cast<gaia_type_t::value_type>(catalog_table_type_t::gaia_relationship));
        // create relationship gaia_catalog_relationship_parent (
        //     catalog.gaia_table.outgoing_relationships -> catalog.gaia_relationship[],
        //     catalog.gaia_relationship.parent -> catalog.gaia_table
        // );
        create_relationship(
            "gaia_catalog_relationship_parent",
            {c_catalog_db_name, "gaia_table", "outgoing_relationships", "catalog", "gaia_relationship", relationship_cardinality_t::many},
            {c_catalog_db_name, "gaia_relationship", "parent", "catalog", "gaia_table", relationship_cardinality_t::one},
            std::nullopt,
            false);
        // create relationship gaia_catalog_relationship_child (
        //     catalog.gaia_table.incoming_relationships -> catalog.gaia_relationship[],
        //     catalog.gaia_relationship.child -> catalog.gaia_table
        // );
        create_relationship(
            "gaia_catalog_relationship_child",
            {c_catalog_db_name, "gaia_table", "incoming_relationships", "catalog", "gaia_relationship", relationship_cardinality_t::many},
            {c_catalog_db_name, "gaia_relationship", "child", "catalog", "gaia_table", relationship_cardinality_t::one},
            std::nullopt,
            false);
    }
    {
        // create table gaia_ruleset (
        //     name string,
        //     serial_stream string,
        // );
        field_def_list_t fields;
        fields.emplace_back(make_unique<data_field_def_t>("name", data_type_t::e_string, 1));
        fields.emplace_back(make_unique<data_field_def_t>("serial_stream", data_type_t::e_string, 1));
        create_table_impl(
            c_catalog_db_name, "gaia_ruleset", fields, is_system, throw_on_exists, auto_drop,
            static_cast<gaia_type_t::value_type>(catalog_table_type_t::gaia_ruleset));
    }
    {
        // create table gaia_rule (
        //     name string,
        // );
        field_def_list_t fields;
        fields.emplace_back(make_unique<data_field_def_t>("name", data_type_t::e_string, 1));
        create_table_impl(
            c_catalog_db_name, "gaia_rule", fields, is_system, throw_on_exists, auto_drop,
            static_cast<gaia_type_t::value_type>(catalog_table_type_t::gaia_rule));
        // create relationship gaia_catalog_ruleset_rule (
        //     catalog.gaia_ruleset.gaia_rules -> catalog.gaia_rule[],
        //     catalog.gaia_rule.ruleset -> catalog.gaia_ruleset
        // );
        create_relationship(
            "gaia_catalog_ruleset_rule",
            {c_catalog_db_name, "gaia_ruleset", "gaia_rules", "catalog", "gaia_rule", relationship_cardinality_t::many},
            {c_catalog_db_name, "gaia_rule", "ruleset", "catalog", "gaia_ruleset", relationship_cardinality_t::one},
            std::nullopt,
            false);
    }
    {
        // create table gaia_index (
        //     name string,
        //     unique bool,
        //     type uint8,
        //     fields uint64[],
        // );
        field_def_list_t fields;
        fields.emplace_back(make_unique<data_field_def_t>("name", data_type_t::e_string, 1));
        fields.emplace_back(make_unique<data_field_def_t>("unique", data_type_t::e_bool, 1));
        fields.emplace_back(make_unique<data_field_def_t>("type", data_type_t::e_uint8, 1));
        fields.emplace_back(make_unique<data_field_def_t>("fields", data_type_t::e_uint64, 0));
        create_table_impl(
            "catalog", "gaia_index", fields, is_system, throw_on_exists, auto_drop,
            static_cast<gaia_type_t::value_type>(catalog_table_type_t::gaia_index));

        // create relationship gaia_catalog_table_index (
        //     catalog.gaia_table.gaia_indexes -> catalog.gaia_index[],
        //     catalog.gaia_index.table -> catalog.gaia_table
        // );
        create_relationship(
            "gaia_catalog_table_index",
            {c_catalog_db_name, "gaia_table", "gaia_indexes", "catalog", "gaia_index", relationship_cardinality_t::many},
            {c_catalog_db_name, "gaia_index", "table", "catalog", "gaia_table", relationship_cardinality_t::one},
            std::nullopt,
            false);
    }
    {
        // create table gaia_application (
        //     name string,
        // );
        field_def_list_t fields;
        fields.emplace_back(make_unique<data_field_def_t>("name", data_type_t::e_string, 1));
        create_table_impl(
            c_catalog_db_name, "gaia_application", fields, is_system, throw_on_exists, auto_drop,
            static_cast<gaia_type_t::value_type>(catalog_table_type_t::gaia_application));
    }
    {
        // create table app_database (
        // );
        field_def_list_t fields;
        create_table_impl(
            c_catalog_db_name, "app_database", fields, is_system, throw_on_exists, auto_drop,
            static_cast<gaia_type_t::value_type>(catalog_table_type_t::app_database));
        // create relationship gaia_catalog_application_database (
        //     catalog.gaia_application.app_databases -> catalog.app_database[],
        //     catalog.app_database.application -> catalog.gaia_application
        // );
        create_relationship(
            "gaia_catalog_application_database",
            {c_catalog_db_name, "gaia_application", "app_databases", "catalog", "app_database", relationship_cardinality_t::many},
            {c_catalog_db_name, "app_database", "application", "catalog", "gaia_application", relationship_cardinality_t::one},
            std::nullopt,
            false);
        // create relationship gaia_catalog_database_application (
        //     catalog.gaia_database.app_databases -> catalog.app_database[],
        //     catalog.app_database.database -> catalog.gaia_database
        // );
        create_relationship(
            "gaia_catalog_database_application",
            {c_catalog_db_name, "gaia_database", "app_databases", "catalog", "app_database", relationship_cardinality_t::many},
            {c_catalog_db_name, "app_database", "database", "catalog", "gaia_database", relationship_cardinality_t::one},
            std::nullopt,
            false);
    }
    {
        // create table app_ruleset (
        //     active_on_startup bool,
        // );
        field_def_list_t fields;
        fields.emplace_back(make_unique<data_field_def_t>("active_on_startup", data_type_t::e_bool, 1));
        create_table_impl(
            c_catalog_db_name, "app_ruleset", fields, is_system, throw_on_exists, auto_drop,
            static_cast<gaia_type_t::value_type>(catalog_table_type_t::app_ruleset));
        // create relationship gaia_catalog_application_ruleset (
        //     catalog.gaia_application.app_rulesets -> catalog.app_rulesets[],
        //     catalog.app_ruleset.application -> catalog.gaia_application
        // );
        create_relationship(
            "gaia_catalog_application_ruleset",
            {c_catalog_db_name, "gaia_application", "app_rulesets", "catalog", "app_ruleset", relationship_cardinality_t::many},
            {c_catalog_db_name, "app_ruleset", "application", "catalog", "gaia_application", relationship_cardinality_t::one},
            std::nullopt,
            false);
        // create relationship gaia_catalog_ruleset_application (
        //     catalog.gaia_ruleset.app_rulesets -> catalog.app_rulesets[],
        //     catalog.app_ruleset.ruleset -> catalog.gaia_ruleset
        // );
        create_relationship(
            "gaia_catalog_ruleset_application",
            {c_catalog_db_name, "gaia_ruleset", "app_rulesets", "catalog", "app_ruleset", relationship_cardinality_t::many},
            {c_catalog_db_name, "app_ruleset", "ruleset", "catalog", "gaia_ruleset", relationship_cardinality_t::one},
            std::nullopt,
            false);
    }
    {
        // create table ruleset_database (
        // );
        field_def_list_t fields;
        create_table_impl(
            c_catalog_db_name, "ruleset_database", fields, is_system, throw_on_exists, auto_drop,
            static_cast<gaia_type_t::value_type>(catalog_table_type_t::ruleset_database));
        // create relationship gaia_catalog_database_ruleset (
        //     catalog.gaia_database.ruleset_databases -> catalog.ruleset_database[],
        //     catalog.ruleset_database.database -> catalog.gaia_database
        // );
        create_relationship(
            "gaia_catalog_database_ruleset",
            {c_catalog_db_name, "gaia_database", "ruleset_databases", "catalog", "ruleset_database", relationship_cardinality_t::many},
            {c_catalog_db_name, "ruleset_database", "database", "catalog", "gaia_database", relationship_cardinality_t::one},
            std::nullopt,
            false);
        // create relationship gaia_catalog_ruleset_database (
        //     catalog.gaia_database.ruleset_databases -> catalog.ruleset_database[],
        //     catalog.ruleset_database.ruleset -> catalog.gaia_ruleset
        // );
        create_relationship(
            "gaia_catalog_ruleset_database",
            {c_catalog_db_name, "gaia_ruleset", "ruleset_databases", "catalog", "ruleset_database", relationship_cardinality_t::many},
            {c_catalog_db_name, "ruleset_database", "ruleset", "catalog", "gaia_ruleset", relationship_cardinality_t::one},
            std::nullopt,
            false);
    }
    {
        // create table rule_table (
        // );
        field_def_list_t fields;
        fields.emplace_back(make_unique<data_field_def_t>("type", data_type_t::e_uint8, 1));
        fields.emplace_back(make_unique<data_field_def_t>("anchor", data_type_t::e_bool, 1));
        create_table_impl(
            c_catalog_db_name, "rule_table", fields, is_system, throw_on_exists, auto_drop,
            static_cast<gaia_type_t::value_type>(catalog_table_type_t::rule_table));
        // create relationship gaia_catalog_rule_table (
        //     catalog.gaia_rule.rule_tables -> catalog.rule_table[],
        //     catalog.rule_table.rule -> catalog.gaia_rule
        // );
        create_relationship(
            "gaia_catalog_rule_table",
            {c_catalog_db_name, "gaia_rule", "rule_tables", "catalog", "rule_table", relationship_cardinality_t::many},
            {c_catalog_db_name, "rule_table", "rule", "catalog", "gaia_rule", relationship_cardinality_t::one},
            std::nullopt,
            false);
        // create relationship gaia_catalog_table_rule (
        //     catalog.gaia_table.rule_tables -> catalog.rule_table[],
        //     catalog.rule_table.table -> catalog.gaia_table
        // );
        create_relationship(
            "gaia_catalog_table_rule",
            {c_catalog_db_name, "gaia_table", "rule_tables", "catalog", "rule_table", relationship_cardinality_t::many},
            {c_catalog_db_name, "rule_table", "table", "catalog", "gaia_table", relationship_cardinality_t::one},
            std::nullopt,
            false);
    }
    {
        // create table rule_field (
        // );
        field_def_list_t fields;
        fields.emplace_back(make_unique<data_field_def_t>("type", data_type_t::e_uint8, 1));
        fields.emplace_back(make_unique<data_field_def_t>("active", data_type_t::e_bool, 1));
        create_table_impl(
            c_catalog_db_name, "rule_field", fields, is_system, throw_on_exists, auto_drop,
            static_cast<gaia_type_t::value_type>(catalog_table_type_t::rule_field));
        // create relationship gaia_catalog_rule_field (
        //     catalog.gaia_rule.rule_fields -> catalog.rule_field[],
        //     catalog.rule_field.rule -> catalog.gaia_rule
        // );
        create_relationship(
            "gaia_catalog_rule_field",
            {c_catalog_db_name, "gaia_rule", "rule_fields", "catalog", "rule_field", relationship_cardinality_t::many},
            {c_catalog_db_name, "rule_field", "rule", "catalog", "gaia_rule", relationship_cardinality_t::one},
            std::nullopt,
            false);
        // create relationship gaia_catalog_field_rule (
        //     catalog.gaia_field.rule_tables -> catalog.rule_table[],
        //     catalog.rule_table.field -> catalog.gaia_field
        // );
        create_relationship(
            "gaia_catalog_field_rule",
            {c_catalog_db_name, "gaia_field", "rule_fields", "catalog", "rule_field", relationship_cardinality_t::many},
            {c_catalog_db_name, "rule_field", "field", "catalog", "gaia_field", relationship_cardinality_t::one},
            std::nullopt,
            false);
    }
    {
        // create table rule_relationship (
        // );
        field_def_list_t fields;
        fields.emplace_back(make_unique<data_field_def_t>("type", data_type_t::e_uint8, 1));
        create_table_impl(
            c_catalog_db_name, "rule_relationship", fields, is_system, throw_on_exists, auto_drop,
            static_cast<gaia_type_t::value_type>(catalog_table_type_t::rule_relationship));
        // create relationship gaia_catalog_rule_relationship (
        //     catalog.gaia_rule.rule_relationships -> catalog.rule_relationship[],
        //     catalog.rule_relationship.rule -> catalog.gaia_rule
        // );
        create_relationship(
            "gaia_catalog_rule_relationship",
            {c_catalog_db_name, "gaia_rule", "rule_relationships", "catalog", "rule_relationship", relationship_cardinality_t::many},
            {c_catalog_db_name, "rule_relationship", "rule", "catalog", "gaia_rule", relationship_cardinality_t::one},
            std::nullopt,
            false);
        // create relationship gaia_catalog_relationship_rule (
        //     catalog.gaia_relationship.rule_relationships -> catalog.rule_relationship[],
        //     catalog.rule_relationship.relationship -> catalog.gaia_relationship
        // );
        create_relationship(
            "gaia_catalog_relationship_rule",
            {c_catalog_db_name, "gaia_relationship", "rule_relationships", "catalog", "rule_relationship", relationship_cardinality_t::many},
            {c_catalog_db_name, "rule_relationship", "relationship", "catalog", "gaia_relationship", relationship_cardinality_t::one},
            std::nullopt,
            false);
    }

    create_database(c_event_log_db_name, false);
    {
        // create table event_log (
        //     event_type: uint32,
        //     type_id: uint64,
        //     record_id: uint64,
        //     column_id: uint16,
        //     timestamp: uint64,
        //     rules_invoked: bool
        // );
        field_def_list_t fields;
        fields.emplace_back(make_unique<data_field_def_t>("event_type", data_type_t::e_uint32, 1));
        fields.emplace_back(make_unique<data_field_def_t>("type_id", data_type_t::e_uint32, 1));
        fields.emplace_back(make_unique<data_field_def_t>("record_id", data_type_t::e_uint64, 1));
        fields.emplace_back(make_unique<data_field_def_t>("column_id", data_type_t::e_uint16, 1));
        fields.emplace_back(make_unique<data_field_def_t>("timestamp", data_type_t::e_uint64, 1));
        fields.emplace_back(make_unique<data_field_def_t>("rules_invoked", data_type_t::e_bool, 1));
        create_table_impl(
            c_event_log_db_name, "event_log", fields, is_system, throw_on_exists, auto_drop,
            static_cast<gaia_type_t::value_type>(system_table_type_t::event_log));
    }

    // Create the special empty database. Tables created without specifying a
    // database name will be created in it.
    m_empty_db_id = create_database(c_empty_db_name, false);
    m_db_context = c_empty_db_name;
    txn.commit();
}

gaia_id_t ddl_executor_t::create_database(const string& name, bool throw_on_exists, bool auto_drop)
{
    ASSERT_PRECONDITION(throw_on_exists || !auto_drop, c_assert_throw_and_auto_drop);

    // TODO: switch to index for fast lookup.
    auto db_iter = gaia_database_t::list().where(gaia_database_expr::name == name).begin();
    if (db_iter != gaia_database_t::list().end())
    {
        if (auto_drop)
        {
            drop_database(name, false);
        }
        else if (throw_on_exists)
        {
            throw db_already_exists_internal(name);
        }
        else
        {
            return db_iter->gaia_id();
        }
    }

    gaia_log::catalog().debug("Creating database '{}'", name);

    gaia_id_t id = gaia_database_t::insert_row(name.c_str(), c_empty_hash);

    gaia_log::catalog().debug("Created database '{}', id:'{}'", name, id);

    switch_db_context(name);

    return id;
}

gaia_id_t ddl_executor_t::create_table(
    const string& db_name,
    const string& name,
    const field_def_list_t& fields,
    bool throw_on_exists,
    bool auto_drop)
{
    return create_table_impl(db_name, name, fields, false, throw_on_exists, auto_drop);
}

gaia_id_t ddl_executor_t::get_table_id(const std::string& db, const std::string& table)
{
    gaia_id_t db_id = find_db_id(db);
    if (db_id == c_invalid_gaia_id)
    {
        throw db_does_not_exist_internal(db);
    }

    // TODO: switch to index for fast lookup.
    auto table_iter = gaia_database_t::get(db_id).gaia_tables().where(gaia_table_expr::name == table).begin();
    if (table_iter->gaia_id() == c_invalid_gaia_id)
    {
        throw table_does_not_exist_internal(get_full_table_name(db, table));
    }
    else
    {
        return table_iter->gaia_id();
    }
}

gaia_id_t ddl_executor_t::create_relationship(
    const std::string& name,
    const ddl::link_def_t& link1,
    const ddl::link_def_t& link2,
    const std::optional<ddl::table_field_map_t>& field_map,
    bool throw_on_exists,
    bool auto_drop)
{
    ASSERT_PRECONDITION(throw_on_exists || !auto_drop, c_assert_throw_and_auto_drop);

    // TODO: switch to index for fast lookup.
    auto rel_iter = gaia_relationship_t::list().where(gaia_relationship_expr::name == name).begin();
    if (rel_iter != gaia_relationship_t::list().end())
    {
        if (auto_drop)
        {
            this->drop_relationship_no_ri(*rel_iter);
        }
        else if (throw_on_exists)
        {
            throw relationship_already_exists_internal(name);
        }
        else
        {
            return rel_iter->gaia_id();
        }
    }

    gaia_id_t link1_src_table_id = get_table_id(in_context(link1.from_database), link1.from_table);
    gaia_id_t link1_dest_table_id = get_table_id(in_context(link1.to_database), link1.to_table);

    gaia_id_t link2_src_table_id = get_table_id(in_context(link2.from_database), link2.from_table);
    gaia_id_t link2_dest_table_id = get_table_id(in_context(link2.to_database), link2.to_table);

    if (link1_src_table_id != link2_dest_table_id)
    {
        throw relationship_tables_do_not_match_internal(name, link1.from_table, link2.to_table);
    }

    if (link1_dest_table_id != link2_src_table_id)
    {
        throw relationship_tables_do_not_match_internal(name, link1.to_table, link2.from_table);
    }

    if (gaia_table_t::get(link1_src_table_id).database() != gaia_table_t::get(link1_dest_table_id).database())
    {
        throw no_cross_db_relationship_internal(name);
    }

    if (link1.cardinality == relationship_cardinality_t::many
        && link2.cardinality == relationship_cardinality_t::many)
    {
        throw many_to_many_not_supported_internal(name);
    }

    relationship_cardinality_t cardinality
        = (link1.cardinality == relationship_cardinality_t::one
           && link2.cardinality == relationship_cardinality_t::one)
        ? relationship_cardinality_t::one
        : relationship_cardinality_t::many;

    gaia_id_t parent_table_id, child_table_id;
    const char *to_parent_link_name, *to_child_link_name;

    // The first link defines the parent and child in a one-to-one relationship.
    // In a one-to-many relationship, the one-side is always parent. If the
    // second link has singular cardinality, the first link will always define
    // the parent and child in the relationship.
    if (link2.cardinality == relationship_cardinality_t::one)
    {
        parent_table_id = link1_src_table_id;
        child_table_id = link1_dest_table_id;
        to_parent_link_name = link2.name.c_str();
        to_child_link_name = link1.name.c_str();
    }
    else
    {
        parent_table_id = link2_src_table_id;
        child_table_id = link2_dest_table_id;
        to_parent_link_name = link1.name.c_str();
        to_child_link_name = link2.name.c_str();
    }

    uint8_t parent_available_offset = find_available_offset(parent_table_id);
    uint8_t child_available_offset;
    if (parent_table_id == child_table_id)
    {
        // This is a self-relationship, both parent and child pointers are in the same table.
        child_available_offset = parent_available_offset + 1;
        validate_new_reference_offset(child_available_offset);
    }
    else
    {
        child_available_offset = find_available_offset(child_table_id);
    }

    reference_offset_t first_child_offset = parent_available_offset;

    reference_offset_t parent_offset = child_available_offset;
    reference_offset_t next_child_offset = child_available_offset + 1;
    validate_new_reference_offset(next_child_offset);
    reference_offset_t prev_child_offset = c_invalid_reference_offset;

    bool is_parent_required = false;
    bool is_deprecated = false;

    field_position_list_t parent_field_positions, child_field_positions;

    if (field_map)
    {
        if (cardinality == relationship_cardinality_t::one)
        {
            throw invalid_relationship_field_internal(
                "Defining a 1:1 relationship using value linked references (between table '"
                + link1.from_table + "' and table '" + link1.to_table + "') is not supported.");
        }

        if (field_map->first.fields.size() != 1 || field_map->second.fields.size() != 1)
        {
            throw invalid_relationship_field_internal("Defining relationships using composite keys are not supported currently.");
        }
        gaia_id_t first_table_id = get_table_id(in_context(field_map->first.database), field_map->first.table);
        gaia_id_t second_table_id = get_table_id(in_context(field_map->second.database), field_map->second.table);

        std::vector<gaia_id_t> parent_field_ids, child_field_ids;
        if (first_table_id == parent_table_id && second_table_id == child_table_id)
        {
            parent_field_ids = find_table_field_ids(first_table_id, field_map->first.fields);
            child_field_ids = find_table_field_ids(second_table_id, field_map->second.fields);
        }
        else if (first_table_id == child_table_id && second_table_id == parent_table_id)
        {
            parent_field_ids = find_table_field_ids(second_table_id, field_map->second.fields);
            child_field_ids = find_table_field_ids(first_table_id, field_map->first.fields);
        }
        else
        {
            throw invalid_relationship_field_internal("The field's table(s) do not match the tables of the relationship");
        }

        // Parent side fields must be unique.
        for (gaia_id_t field_id : parent_field_ids)
        {
            auto field = gaia_field_t::get(field_id);
            if (!field.unique())
            {
                throw invalid_relationship_field_internal(
                    string("The field '") + field.name() + "' defined in table '" + field.table().name()
                    + "' is used to define a relationship and must be declared UNIQUE.");
            }
        }

        // In 1:1 relationships, child side fields also need to be unique.
        if (cardinality == relationship_cardinality_t::one)
        {
            for (gaia_id_t field_id : child_field_ids)
            {
                auto field = gaia_field_t::get(field_id);
                if (!field.unique())
                {
                    throw invalid_relationship_field_internal(
                        string("The field '") + field.name() + "' defined in the table '" + field.table().name()
                        + "' is used to define a 1:1 relationship and must be declared UNIQUE.");
                }
            }
        }
        else
        {
            // For 1:N relationships, we need to create a value index on the
            // fields of the child side if they are not already indexed.
            bool index_exists = false;
            for (const gaia_index_t& index : gaia_table_t::get(child_table_id).gaia_indexes())
            {
                if (index.fields().size() != child_field_ids.size())
                {
                    continue;
                }
                bool fields_match = true;
                for (size_t i = 0; i < child_field_ids.size(); i++)
                {
                    if (child_field_ids[i] != index.fields()[i])
                    {
                        fields_match = false;
                        break;
                    }
                }
                if (fields_match)
                {
                    index_exists = true;
                    break;
                }
            }
            if (!index_exists)
            {
                bool is_unique_index = false;
                index_type_t index_type = index_type_t::range;
                create_index(name, is_unique_index, index_type, child_table_id, child_field_ids);
            }
        }

        for (gaia_id_t field_id : parent_field_ids)
        {
            parent_field_positions.push_back(gaia_field_t::get(field_id).position());
        }
        for (gaia_id_t field_id : child_field_ids)
        {
            child_field_positions.push_back(gaia_field_t::get(field_id).position());
        }

        prev_child_offset = next_child_offset + 1;
        validate_new_reference_offset(prev_child_offset);
    }

    // These casts works because a field_position_t is a thin wrapper over uint16_t,
    // but its success is not guaranteed by the language and is undefined behavior (UB).
    // TODO: Replace reinterpret_cast with bit_cast when it becomes available.
    auto* parent_field_position_values
        = reinterpret_cast<std::vector<field_position_t::value_type>*>(&parent_field_positions);
    auto* child_field_position_values
        = reinterpret_cast<std::vector<field_position_t::value_type>*>(&child_field_positions);

    gaia_id_t relationship_id = gaia_relationship_t::insert_row(
        name.c_str(),
        to_parent_link_name,
        to_child_link_name,
        static_cast<uint8_t>(cardinality),
        is_parent_required,
        is_deprecated,
        first_child_offset,
        next_child_offset,
        prev_child_offset,
        parent_offset,
        *parent_field_position_values,
        *child_field_position_values,
        c_empty_hash);

    gaia_table_t::get(parent_table_id).outgoing_relationships().insert(relationship_id);
    gaia_table_t::get(child_table_id).incoming_relationships().insert(relationship_id);

    return relationship_id;
}

void ddl_executor_t::drop_relationship_no_ri(gaia_relationship_t& relationship)
{
    // Clear all links in table records on both sides of the relationship. We do
    // this by disconnecting all child records from their parent.
    for (auto record : gaia_ptr_t::find_all_range(relationship.child().type()))
    {
        record.remove_parent_reference(relationship.parent_offset());
    }

    // Unlink parent.
    if (relationship.parent())
    {
        relationship.parent()
            .outgoing_relationships()
            .remove(relationship);
    }

    // Unlink child.
    if (relationship.child())
    {
        relationship.child()
            .incoming_relationships()
            .remove(relationship);
    }

    relationship.delete_row();
}

void ddl_executor_t::drop_relationship(const std::string& name, bool throw_unless_exists)
{
    // TODO: switch to index for fast lookup.
    auto rel_iter = gaia_relationship_t::list().where(gaia_relationship_expr::name == name).begin();
    if (rel_iter == gaia_relationship_t::list().end())
    {
        if (throw_unless_exists)
        {
            throw relationship_does_not_exist_internal(name);
        }
        return;
    }

    drop_relationship_no_ri(*rel_iter);
}

void ddl_executor_t::drop_relationships_no_ri(gaia_id_t table_id)
{
    auto table_record = gaia_table_t::get(table_id);

    for (auto& relationship_id : list_parent_relationships(table_id))
    {
        auto relationship = gaia_relationship_t::get(relationship_id);
        drop_relationship_no_ri(relationship);
    }

    for (gaia_id_t relationship_id : list_child_relationships(table_id))
    {
        auto relationship = gaia_relationship_t::get(relationship_id);
        drop_relationship_no_ri(relationship);
    }
}

void ddl_executor_t::drop_table(gaia_id_t table_id, bool enforce_referential_integrity)
{
    auto table_record = gaia_table_t::get(table_id);

    if (enforce_referential_integrity)
    {
        // Under the referential integrity requirements, we do not allow
        // dropping a table that is referenced by any other table.
        for (gaia_id_t relationship_id : list_parent_relationships(table_id))
        {
            auto relationship = gaia_relationship_t::get(relationship_id);
            if (relationship.child().gaia_id() != table_id)
            {
                throw referential_integrity_violation_internal::drop_referenced_table(
                    table_record.name(),
                    relationship.child().name());
            }
        }

        for (gaia_id_t relationship_id : list_child_relationships(table_id))
        {
            auto relationship = gaia_relationship_t::get(relationship_id);
            if (relationship.parent().gaia_id() != table_id)
            {
                throw referential_integrity_violation_internal::drop_referenced_table(
                    table_record.name(),
                    relationship.parent().name());
            }
        }
    }

    // At this point, we have either passed the referential integrity check or
    // are ignoring referential integrity. Either way, it is safe to delete all
    // relationships associated with the table.
    drop_relationships_no_ri(table_id);

    // Delete all data records of the table.
    for (gaia_ptr_t data_record : gaia_ptr_t::find_all_range(table_record.type()))
    {
        data_record.reset();
    }

    for (gaia_id_t field_id : list_fields(table_id))
    {
        // Unlink the field and the table.
        table_record.gaia_fields().remove(field_id);
        // Remove the field.
        gaia_field_t::get(field_id).delete_row();
    }

    std::vector<gaia_id_t> index_ids;
    for (const auto& index : gaia_table_t::get(table_id).gaia_indexes())
    {
        index_ids.push_back(index.gaia_id());
    }
    for (gaia_id_t id : index_ids)
    {
        // Unlink the index.
        table_record.gaia_indexes().remove(id);
        // Remove the index.
        gaia_index_t::get(id).delete_row();
    }

    // Unlink the table from its database.
    table_record.database().gaia_tables().remove(table_record);
    // Remove the table.
    table_record.delete_row();
}

void ddl_executor_t::drop_database(const string& name, bool throw_unless_exists)
{
    gaia_id_t db_id = find_db_id(name);
    if (db_id == c_invalid_gaia_id)
    {
        if (throw_unless_exists)
        {
            throw db_does_not_exist_internal(name);
        }
        return;
    }

    auto db_record = gaia_database_t::get(db_id);
    std::vector<gaia_id_t> table_ids;
    for (auto& table : db_record.gaia_tables())
    {
        table_ids.push_back(table.gaia_id());
    }
    for (gaia_id_t table_id : table_ids)
    {
        drop_table(table_id, false);
    }
    db_record.delete_row();
}

void ddl_executor_t::drop_table(const string& db_name, const string& name, bool throw_unless_exists)
{
    gaia_id_t db_id = find_db_id(in_context(db_name));
    if (db_id == c_invalid_gaia_id)
    {
        if (throw_unless_exists)
        {
            throw db_does_not_exist_internal(db_name);
        }
        return;
    }

    // TODO: switch to index for fast lookup.
    auto table_iter = gaia_database_t::get(db_id).gaia_tables().where(gaia_table_expr::name == name).begin();
    if (table_iter->gaia_id() == c_invalid_gaia_id)
    {
        if (throw_unless_exists)
        {
            throw table_does_not_exist_internal(name);
        }
        return;
    }

    drop_table(table_iter->gaia_id(), true);
}

void ddl_executor_t::validate_new_reference_offset(reference_offset_t reference_offset)
{
    if (reference_offset == c_invalid_reference_offset)
    {
        throw max_reference_count_reached_internal();
    }
}

reference_offset_t ddl_executor_t::find_parent_available_offset(const gaia_table_t::outgoing_relationships_list_t& relationships)
{
    if (relationships.begin() == relationships.end())
    {
        return 0;
    }

    reference_offset_t max_offset = 0;
    for (const auto& relationship : relationships)
    {
        max_offset = std::max(max_offset.value(), relationship.first_child_offset());

        ASSERT_INVARIANT(max_offset != c_invalid_reference_offset, "Invalid reference offset detected!");
    }

    reference_offset_t next_available_offset = max_offset + 1;

    validate_new_reference_offset(next_available_offset);

    return next_available_offset;
}

reference_offset_t ddl_executor_t::find_child_available_offset(const gaia_table_t::incoming_relationships_list_t& relationships)
{
    if (relationships.begin() == relationships.end())
    {
        return 0;
    }

    reference_offset_t max_offset = 0;
    for (const auto& relationship : relationships)
    {
        max_offset = std::max(
            {max_offset.value(),
             relationship.prev_child_offset() == c_invalid_reference_offset ? relationship.next_child_offset() : relationship.prev_child_offset(),
             relationship.parent_offset()});

        ASSERT_INVARIANT(max_offset != c_invalid_reference_offset, "Invalid reference offset detected!");
    }

    reference_offset_t next_available_offset = max_offset + 1;

    validate_new_reference_offset(next_available_offset);

    return next_available_offset;
}

reference_offset_t ddl_executor_t::find_available_offset(gaia::common::gaia_id_t table_id)
{
    gaia_table_t table = gaia_table_t::get(table_id);
    return std::max(
        find_child_available_offset(table.incoming_relationships()),
        find_parent_available_offset(table.outgoing_relationships()));
}

uint32_t generate_table_type(const string& db_name, const string& table_name)
{
    // An identifier length is limited to a flex token which is limited to the
    // size of the bison/flex input buffer (YY_BUF_SIZE). We currently use
    // default setting which is 16k. The assertions below make sure the token
    // length does not exceed the `len` parameter of the hash function.
    ASSERT_PRECONDITION(db_name.length() <= std::numeric_limits<int>::max(), "The DB name is too long.");
    ASSERT_PRECONDITION(table_name.length() <= std::numeric_limits<int>::max(), "The table name is too long.");

    return hash::murmur3_32(table_name.data(), static_cast<int>(table_name.length()))
        ^ (hash::murmur3_32(db_name.data(), static_cast<int>(db_name.length())) << 1);
}

gaia_id_t ddl_executor_t::create_table_impl(
    const string& db_name,
    const string& table_name,
    const field_def_list_t& fields,
    bool is_system,
    bool throw_on_exists,
    bool auto_drop,
    gaia_type_t fixed_type)
{
    ASSERT_PRECONDITION(throw_on_exists || !auto_drop, c_assert_throw_and_auto_drop);
    gaia_id_t db_id = find_db_id(in_context(db_name));
    if (db_id == c_invalid_gaia_id)
    {
        throw db_does_not_exist_internal(db_name);
    }

    // TODO: switch to index for fast lookup.
    auto table_iter = gaia_database_t::get(db_id).gaia_tables().where(gaia_table_expr::name == table_name).begin();
    if (table_iter->gaia_id() != c_invalid_gaia_id)
    {
        if (auto_drop)
        {
            drop_table(table_iter->gaia_id(), false);
        }
        else if (throw_on_exists)
        {
            throw table_already_exists_internal(table_name);
        }
        else
        {
            if (!is_system)
            {
                // Log a warning message for skipping non-system table creation.
                //
                // The warning should not apply to system table creation
                // because: 1) users cannot create system tables by design; 2)
                // current catalog implementation will try to re-create all
                // system tables on every startup and expect the creation to be
                // skipped normally if the tables already exist.
                gaia_log::catalog().warn(
                    "Table '{}' (id: {}) already exists, skipping.", table_name, table_iter->gaia_id());
            }
            return table_iter->gaia_id();
        }
    }

    gaia_log::catalog().debug("Creating table '{}'", table_name);

    // Check for any duplication in field names.
    // We do this before generating fbs because FlatBuffers schema
    // also does not allow duplicate field names and we may generate
    // invalid fbs without checking duplication first.
    std::set<string> field_names;
    for (const auto& field : fields)
    {
        string field_name = field->name;

        if (field_names.find(field_name) != field_names.end())
        {
            throw duplicate_field_internal(field_name);
        }
        field_names.insert(field_name);
    }

    string fbs{generate_fbs(in_context(db_name), table_name, fields)};
    const std::vector<uint8_t> bfbs = generate_bfbs(fbs);
    const std::vector<uint8_t> bin = generate_bin(fbs, generate_json(fields));

    gaia_type_t table_type
        = (fixed_type == c_invalid_gaia_type)
        ? gaia_type_t(generate_table_type(in_context(db_name), table_name))
        : fixed_type;

    gaia_id_t table_id = gaia_table_t::insert_row(
        table_name.c_str(),
        table_type,
        is_system,
        bfbs,
        bin,
        c_empty_hash,
        c_empty_type_name);

    gaia_log::catalog().debug("Created table '{}', type:'{}', id:'{}'", table_name, table_type, table_id);

    // Connect the table to the database.
    gaia_database_t::get(db_id).gaia_tables().insert(table_id);

    uint16_t data_field_position = 0;
    for (const auto& field : fields)
    {
        if (field->field_type != field_type_t::data)
        {
            continue;
        }

        const data_field_def_t* data_field = dynamic_cast<data_field_def_t*>(field.get());
        gaia_id_t field_id = gaia_field_t::insert_row(
            field->name.c_str(),
            static_cast<uint8_t>(data_field->data_type),
            data_field->length,
            data_field_position,
            false,
            data_field->active,
            data_field->unique,
            c_empty_hash);

        // Connect the field to the table it belongs to.
        gaia_table_t::get(table_id).gaia_fields().insert(field_id);
        // Create an unique range index for the unique field.
        if (data_field->unique)
        {
            gaia_id_t index_id = gaia_index_t::insert_row(
                string(table_name + '_' + field->name).c_str(),
                true,
                static_cast<uint8_t>(index_type_t::range),
                {field_id});
            gaia_table_t::get(table_id).gaia_indexes().insert(index_id);
        }
        data_field_position++;
    }

    return table_id;
}

gaia_id_t ddl_executor_t::find_db_id(const string& db_name) const
{
    if (db_name.empty())
    {
        return m_empty_db_id;
    }
    // TODO: switch to index for fast lookup.
    return gaia_database_t::list().where(gaia_database_expr::name == db_name).begin()->gaia_id();
}

string ddl_executor_t::get_full_table_name(const string& db, const string& table)
{
    if (db.empty() || db == c_empty_db_name)
    {
        return table;
    }
    else
    {
        return db + c_db_table_name_connector + table;
    }
}

void ddl_executor_t::switch_db_context(const string& db_name)
{
    if (!db_name.empty() && find_db_id(db_name) == c_invalid_gaia_id)
    {
        throw db_does_not_exist_internal(db_name);
    }

    m_db_context = db_name;
}

std::vector<gaia_id_t> ddl_executor_t::find_table_field_ids(
    gaia_id_t table_id, const std::vector<std::string>& field_names)
{
    std::vector<gaia_id_t> field_ids;

    std::unordered_map<std::string, gaia_id_t> table_fields;
    for (const auto& field : gaia_table_t::get(table_id).gaia_fields())
    {
        table_fields[field.name()] = field.gaia_id();
    }

    std::unordered_set<std::string> field_name_set;
    for (const auto& name : field_names)
    {
        if (table_fields.find(name) == table_fields.end())
        {
            throw field_does_not_exist_internal(name);
        }
        if (field_name_set.find(name) != field_name_set.end())
        {
            throw duplicate_field_internal(name);
        }
        else
        {
            field_name_set.insert(name);
        }
        field_ids.push_back(table_fields.at(name));
    }
    return field_ids;
}

gaia_id_t ddl_executor_t::create_index(
    const std::string& index_name,
    bool unique,
    index_type_t type,
    const std::string& db_name,
    const std::string& table_name,
    const std::vector<std::string>& field_names,
    bool throw_on_exists,
    bool auto_drop)
{
    ASSERT_PRECONDITION(throw_on_exists || !auto_drop, c_assert_throw_and_auto_drop);

    gaia_id_t table_id = get_table_id(in_context(db_name), table_name);

    for (const auto& index : gaia_table_t::get(table_id).gaia_indexes())
    {
        if (index.name() == index_name)
        {
            if (auto_drop)
            {
                drop_index(index_name, false);
            }
            else if (throw_on_exists)
            {
                throw index_already_exists_internal(index_name);
            }
            else
            {
                return index.gaia_id();
            }
        }
    }

    std::vector<gaia_id_t> index_field_ids = find_table_field_ids(table_id, field_names);
    return create_index(index_name, unique, type, table_id, index_field_ids);
}

gaia_id_t ddl_executor_t::create_index(
    const std::string& name,
    bool unique,
    index_type_t type,
    gaia_id_t table_id,
    const std::vector<gaia_id_t>& field_ids)
{
    // This cast works because a gaia_id_t is a thin wrapper over uint64_t,
    // but its success is not guaranteed by the language and is undefined behavior (UB).
    // TODO: Replace reinterpret_cast with bit_cast when it becomes available.
    auto* field_id_values
        = reinterpret_cast<const std::vector<gaia_id_t::value_type>*>(&field_ids);

    gaia_id_t index_id = gaia_index_t::insert_row(
        name.c_str(),
        unique,
        static_cast<uint8_t>(type),
        *field_id_values);

    gaia_table_t::get(table_id).gaia_indexes().insert(index_id);

    // Creating an unique index on a single field automatically makes the field
    // unique. Do nothing for multiple-field index creation because we do not
    // support unique constraints for composite keys at the moment.
    if (unique && field_ids.size() == 1)
    {
        auto field_writer = gaia_field_t::get(field_ids.front()).writer();
        field_writer.unique = true;
        field_writer.update_row();
    }

    return index_id;
}

void ddl_executor_t::drop_index(const std::string& name, bool throw_unless_exists)
{
    // TODO: switch to index for fast lookup.
    auto index_iter = gaia_index_t::list().where(gaia_index_expr::name == name).begin();
    if (index_iter == gaia_index_t::list().end())
    {
        if (throw_unless_exists)
        {
            throw index_does_not_exist_internal(name);
        }
        return;
    }
    index_iter->table().gaia_indexes().remove(index_iter->gaia_id());
    index_iter->delete_row();
}

} // namespace catalog
} // namespace gaia<|MERGE_RESOLUTION|>--- conflicted
+++ resolved
@@ -175,11 +175,8 @@
         fields.emplace_back(make_unique<data_field_def_t>("parent_offset", data_type_t::e_uint16, 1));
         fields.emplace_back(make_unique<data_field_def_t>("parent_field_positions", data_type_t::e_uint16, 0));
         fields.emplace_back(make_unique<data_field_def_t>("child_field_positions", data_type_t::e_uint16, 0));
-<<<<<<< HEAD
         fields.emplace_back(make_unique<data_field_def_t>("hash", data_type_t::e_string, 1));
-=======
         // See gaia::db::relationship_t for more details about relationships.
->>>>>>> 301f1897
         create_table_impl(
             c_catalog_db_name, "gaia_relationship", fields, is_system, throw_on_exists, auto_drop,
             static_cast<gaia_type_t::value_type>(catalog_table_type_t::gaia_relationship));
