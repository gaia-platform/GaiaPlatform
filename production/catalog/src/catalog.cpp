/////////////////////////////////////////////
// Copyright (c) Gaia Platform LLC
// All rights reserved.
/////////////////////////////////////////////

#include "gaia_internal/catalog/catalog.hpp"

#include <optional>

#include "gaia_internal/catalog/ddl_execution.hpp"
#include "gaia_internal/catalog/ddl_executor.hpp"
#include "gaia_internal/catalog/gaia_catalog.h"
#include "gaia_internal/exceptions.hpp"

using namespace std;
using namespace gaia::common;

namespace gaia
{
namespace catalog
{

forbidden_system_db_operation_internal::forbidden_system_db_operation_internal(const std::string& name)
{
    m_message = "'" + name + "' is a system database. Operations on system databases are not allowed.";
}

db_already_exists_internal::db_already_exists_internal(const std::string& name)
{
    std::stringstream message;
    message << "A database with the name '" << name << "' already exists.";
    m_message = message.str();
}

db_does_not_exist_internal::db_does_not_exist_internal(const std::string& name)
{
    std::stringstream message;
    message << "The database '" << name << "' does not exist.";
    m_message = message.str();
}

table_already_exists_internal::table_already_exists_internal(const std::string& name)
{
    std::stringstream message;
    message << "A table with the name '" << name << "' already exists.";
    m_message = message.str();
}

table_does_not_exist_internal::table_does_not_exist_internal(const std::string& name)
{
    std::stringstream message;
    message << "The table '" << name << "' does not exist.";
    m_message = message.str();
}

duplicate_field_internal::duplicate_field_internal(const std::string& name)
{
    std::stringstream message;
    message << "The field '" << name << "' is specified more than once.";
    m_message = message.str();
}

field_does_not_exist_internal::field_does_not_exist_internal(const std::string& name)
{
    std::stringstream message;
    message << "The field '" << name << "' does not exist.";
    m_message = message.str();
}

max_reference_count_reached_internal::max_reference_count_reached_internal()
{
    m_message = "Cannot add any more relationships because the maximum number of references has been reached!";
}

referential_integrity_violation_internal::referential_integrity_violation_internal(const std::string& message)
{
    m_message = message;
}

referential_integrity_violation_internal referential_integrity_violation_internal::drop_referenced_table(
    const std::string& referenced_table,
    const std::string& referencing_table)
{
    std::stringstream message;
    message
        << "Cannot drop table '" << referenced_table
        << "' because it is referenced by table '" << referencing_table << "'.";
    return referential_integrity_violation_internal{message.str()};
}

relationship_already_exists_internal::relationship_already_exists_internal(const std::string& name)
{
    std::stringstream message;
    message << "A relationship with the name '" << name << "' already exists.";
    m_message = message.str();
}

relationship_does_not_exist_internal::relationship_does_not_exist_internal(const std::string& name)
{
    std::stringstream message;
    message << "The relationship '" << name << "' does not exist.";
    m_message = message.str();
}

no_cross_db_relationship_internal::no_cross_db_relationship_internal(const std::string& name)
{
    std::stringstream message;
    message << "'" + name
            + "' defines a relationship across databases. Relationships across databases are not allowed";
    m_message = message.str();
}

relationship_tables_do_not_match_internal::relationship_tables_do_not_match_internal(
    const std::string& relationship,
    const std::string& name1,
    const std::string& name2)
{
    std::stringstream message;
    message
        << "The table '" << name1 << "' does not match the table '" << name2 << "' "
        << "in the relationship '" << relationship << "' definition.";
    m_message = message.str();
}

many_to_many_not_supported_internal::many_to_many_not_supported_internal(const std::string& relationship)
{
    std::stringstream message;
    message << "'" + relationship
            + "' defines a many-to-many relationship. Many-to-many relationships are not supported.";
    m_message = message.str();
}

many_to_many_not_supported_internal::many_to_many_not_supported_internal(const std::string& table1, const std::string& table2)
{
    std::stringstream message;
    message
        << "The many-to-many relationship defined "
        << "between '" << table1 << "'  and '" << table2 << "' is not supported.";
    m_message = message.str();
}

index_already_exists_internal::index_already_exists_internal(const std::string& name)
{
    std::stringstream message;
    message << "The index '" << name << "' already exists.";
    m_message = message.str();
}

index_does_not_exist_internal::index_does_not_exist_internal(const std::string& name)
{
    std::stringstream message;
    message << "The index '" << name << "' does not exist.";
    m_message = message.str();
}

invalid_relationship_field_internal::invalid_relationship_field_internal(const std::string& message)
{
    m_message = message;
}

ambiguous_reference_definition_internal::ambiguous_reference_definition_internal(const std::string& table, const std::string& ref_name)
{
    std::stringstream message;
    message
        << "The reference '" << ref_name << "' definition "
        << "in table '" << table << "' has mutiple matching definitions.";
    m_message = message.str();
}

orphaned_reference_definition_internal::orphaned_reference_definition_internal(const std::string& table, const std::string& ref_name)
{
    std::stringstream message;
    message
        << "The reference '" << ref_name << "' definition "
        << "in table '" << table << "' has no matching definition.";
    m_message = message.str();
}

invalid_create_list_internal::invalid_create_list_internal(const std::string& message)
{
    m_message = "Invalid create statment in a list: ";
    m_message += message;
}

<<<<<<< HEAD
inline void check_not_system_db(const string& name)
{
    if (name == c_catalog_db_name || name == c_event_log_db_name)
    {
        throw forbidden_system_db_operation_internal(name);
    }
}

// The initialize the core catalog tables, then the rule catalog tables.
=======
>>>>>>> a132f497
void initialize_catalog()
{
    ddl_executor_t::get();
}

void use_database(const string& name)
{
    check_not_system_db(name);
    direct_access::auto_transaction_t txn(false);
    ddl_executor_t::get().switch_db_context(name);
}

gaia_id_t create_database(const string& name, bool throw_on_exists, bool auto_drop)
{
    ddl_executor_t& ddl_executor = ddl_executor_t::get();
    direct_access::auto_transaction_t txn(false);
    gaia_id_t id = ddl_executor.create_database(name, throw_on_exists, auto_drop);
    txn.commit();
    return id;
}

gaia_id_t create_table(const string& name, const ddl::field_def_list_t& fields)
{
    ddl_executor_t& ddl_executor = ddl_executor_t::get();
    direct_access::auto_transaction_t txn(false);
    gaia_id_t id = ddl_executor.create_table("", name, fields);
    txn.commit();
    return id;
}

gaia_id_t create_table(
    const string& db_name,
    const string& name,
    const ddl::field_def_list_t& fields,
    bool throw_on_exists,
    bool auto_drop)
{
    ddl_executor_t& ddl_executor = ddl_executor_t::get();
    direct_access::auto_transaction_t txn(false);
    gaia_id_t id = ddl_executor.create_table(db_name, name, fields, throw_on_exists, auto_drop);
    txn.commit();
    return id;
}

gaia_id_t create_relationship(
    const string& name,
    const ddl::link_def_t& link1,
    const ddl::link_def_t& link2,
    bool throw_on_exists,
    bool auto_drop)
{
    return create_relationship(name, link1, link2, std::nullopt, throw_on_exists, auto_drop);
}

gaia_id_t create_relationship(
    const string& name,
    const ddl::link_def_t& link1,
    const ddl::link_def_t& link2,
    const optional<ddl::table_field_map_t>& field_map,
    bool throw_on_exists,
    bool auto_drop)
{
    ddl_executor_t& ddl_executor = ddl_executor_t::get();
    direct_access::auto_transaction_t txn(false);
    gaia_id_t id = ddl_executor.create_relationship(name, link1, link2, field_map, throw_on_exists, auto_drop);
    txn.commit();
    return id;
}

gaia_id_t create_index(
    const std::string& index_name,
    bool unique,
    index_type_t type,
    const std::string& db_name,
    const std::string& table_name,
    const std::vector<std::string>& field_names,
    bool throw_on_exists,
    bool auto_drop)
{
    ddl_executor_t& ddl_executor = ddl_executor_t::get();
    direct_access::auto_transaction_t txn(false);
    gaia_id_t id = ddl_executor.create_index(
        index_name, unique, type, db_name, table_name, field_names, throw_on_exists, auto_drop);
    txn.commit();
    return id;
}

void drop_relationship(const string& name, bool throw_unless_exists)
{
    ddl_executor_t& ddl_executor = ddl_executor_t::get();
    direct_access::auto_transaction_t txn(false);
    ddl_executor.drop_relationship(name, throw_unless_exists);
    txn.commit();
}

void drop_index(const string& name, bool throw_unless_exists)
{
    ddl_executor_t& ddl_executor = ddl_executor_t::get();
    direct_access::auto_transaction_t txn(false);
    ddl_executor.drop_index(name, throw_unless_exists);
    txn.commit();
}

void drop_database(const string& name, bool throw_unless_exists)
{
    check_not_system_db(name);
    ddl_executor_t& ddl_executor = ddl_executor_t::get();
    direct_access::auto_transaction_t txn(false);
    ddl_executor.drop_database(name, throw_unless_exists);
    txn.commit();
}

void drop_table(const string& name, bool throw_unless_exists)
{
    ddl_executor_t& ddl_executor = ddl_executor_t::get();
    direct_access::auto_transaction_t txn(false);
    ddl_executor.drop_table("", name, throw_unless_exists);
    txn.commit();
}

void drop_table(const string& db_name, const string& name, bool throw_unless_exists)
{
    check_not_system_db(db_name);
    ddl_executor_t& ddl_executor = ddl_executor_t::get();
    direct_access::auto_transaction_t txn(false);
    ddl_executor.drop_table(db_name, name, throw_unless_exists);
    txn.commit();
}

gaia_id_t find_db_id(const string& db_name)
{
    ddl_executor_t& ddl_executor = ddl_executor_t::get();
    direct_access::auto_transaction_t txn(false);
    return ddl_executor.find_db_id(db_name);
}

vector<gaia_id_t> list_fields(gaia_id_t table_id)
{
    vector<gaia_id_t> fields;
    // Direct access reference list API guarantees LIFO. As long as we only
    // allow appending new fields to table definitions, reversing the field list
    // order should result in fields being listed in the ascending order of
    // their positions.
    for (const auto& field : gaia_table_t::get(table_id).gaia_fields())
    {
        fields.insert(fields.begin(), field.gaia_id());
    }
    return fields;
}

vector<gaia_id_t> list_references(gaia_id_t table_id)
{
    return list_child_relationships(table_id);
}

vector<gaia_id_t> list_child_relationships(gaia_id_t table_id)
{
    vector<gaia_id_t> relationships;

    for (const gaia_relationship_t& child_relationship :
         gaia_table_t::get(table_id).incoming_relationships())
    {
        relationships.push_back(child_relationship.gaia_id());
    }

    return relationships;
}

vector<gaia_id_t> list_parent_relationships(gaia_id_t table_id)
{
    vector<gaia_id_t> relationships;

    for (const gaia_relationship_t& parent_relationship :
         gaia_table_t::get(table_id).outgoing_relationships())
    {
        relationships.push_back(parent_relationship.gaia_id());
    }

    return relationships;
}

} // namespace catalog
} // namespace gaia<|MERGE_RESOLUTION|>--- conflicted
+++ resolved
@@ -182,18 +182,6 @@
     m_message += message;
 }
 
-<<<<<<< HEAD
-inline void check_not_system_db(const string& name)
-{
-    if (name == c_catalog_db_name || name == c_event_log_db_name)
-    {
-        throw forbidden_system_db_operation_internal(name);
-    }
-}
-
-// The initialize the core catalog tables, then the rule catalog tables.
-=======
->>>>>>> a132f497
 void initialize_catalog()
 {
     ddl_executor_t::get();
