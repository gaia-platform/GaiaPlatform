/////////////////////////////////////////////
// Copyright (c) Gaia Platform LLC
// All rights reserved.
/////////////////////////////////////////////

#include "gaia_internal/catalog/catalog_facade.hpp"

#include "gaia_internal/catalog/catalog.hpp"

namespace gaia
{
namespace catalog
{
namespace generate
{

//
// database_facade_t
//

database_facade_t::database_facade_t(gaia_database_t database)
    : m_database(std::move(database))
{
}

std::string database_facade_t::database_name() const
{
    return m_database.name();
}

std::vector<table_facade_t> database_facade_t::tables() const
{
    auto tables = std::vector<table_facade_t>();

    for (auto& table : m_database.gaia_tables())
    {
        tables.emplace_back(table);
    }

    return tables;
}

bool database_facade_t::is_default_database()
{
    return database_name().empty();
}

//
// table_facade_t
//

table_facade_t::table_facade_t(gaia_table_t table)
    : m_table(std::move(table))
{
}

std::string table_facade_t::table_name() const
{
    return m_table.name();
}

std::string table_facade_t::table_type() const
{
    return std::to_string(m_table.type());
}

std::string table_facade_t::class_name() const
{
    return std::string(m_table.name()) + c_class_suffix;
}

std::vector<field_facade_t> table_facade_t::fields() const
{
    auto fields = std::vector<field_facade_t>();

    // Direct access reference list API guarantees LIFO. As long as we only
    // allow appending new fields to table definitions, reversing the field list
    // order should result in fields being listed in the ascending order of
    // their positions. This is essential to correctly generate the insert()
    // method.
    for (auto& field : m_table.gaia_fields())
    {
        fields.insert(fields.begin(), field_facade_t{field});
    }

    return fields;
}

bool table_facade_t::has_string_or_vector() const
{
    for (auto& field : m_table.gaia_fields())
    {
        if (field.type() == static_cast<uint8_t>(data_type_t::e_string)
            || field.repeated_count() != 1)
        {
            return true;
        }
    }
    return false;
}

bool table_facade_t::needs_reference_class() const
{
    for (const link_facade_t& link : incoming_links())
    {
        if (link.is_one_to_one())
        {
            return true;
        }
    }
    return false;
}

std::vector<link_facade_t> table_facade_t::incoming_links() const
{
    auto links = std::vector<link_facade_t>();

    for (const gaia_relationship_t& relationship : m_table.incoming_relationships())
    {
        links.emplace_back(relationship, false);
    }

    return links;
}

std::vector<link_facade_t> table_facade_t::outgoing_links() const
{
    auto links = std::vector<link_facade_t>();

    for (const gaia_relationship_t& relationship : m_table.outgoing_relationships())
    {
        links.emplace_back(relationship, true);
    }

    return links;
}

//
// field_facade_t
//

field_facade_t::field_facade_t(gaia_field_t field)
    : m_field(std::move(field))
{
}

std::string field_facade_t::field_name() const
{
    return m_field.name();
}

std::string field_facade_t::field_type(bool is_function_parameter) const
{
    std::string type_str;

    switch (static_cast<data_type_t>(m_field.type()))
    {
    case data_type_t::e_bool:
        type_str = "bool";
        break;
    case data_type_t::e_int8:
        type_str = "int8_t";
        break;
    case data_type_t::e_uint8:
        type_str = "uint8_t";
        break;
    case data_type_t::e_int16:
        type_str = "int16_t";
        break;
    case data_type_t::e_uint16:
        type_str = "uint16_t";
        break;
    case data_type_t::e_int32:
        type_str = "int32_t";
        break;
    case data_type_t::e_uint32:
        type_str = "uint32_t";
        break;
    case data_type_t::e_int64:
        type_str = "int64_t";
        break;
    case data_type_t::e_uint64:
        type_str = "uint64_t";
        break;
    case data_type_t::e_float:
        type_str = "float";
        break;
    case data_type_t::e_double:
        type_str = "double";
        break;
    case data_type_t::e_string:
        type_str = "const char*";
        break;
    default:
        ASSERT_UNREACHABLE("Unknown type!");
    };

    if (m_field.repeated_count() == 0)
    {
        if (is_function_parameter)
        {
            type_str = "const std::vector<" + type_str + ">&";
        }
        else
        {
            type_str = "gaia::direct_access::dac_vector_t<" + type_str + ">";
        }
    }
    else if (m_field.repeated_count() > 1)
    {
        // We should report the input error to the user at data definition time.
        // If we find a fixed size array definition here, it will be either data
        // corruption or bugs in catching user input errors.
        ASSERT_UNREACHABLE("Fixed size array is not supported");
    }
    return type_str;
}

bool field_facade_t::is_string() const
{
    return m_field.type() == static_cast<uint8_t>(data_type_t::e_string);
}

bool field_facade_t::is_vector() const
{
    return m_field.repeated_count() != 1;
}

std::pair<std::string, std::string> field_facade_t::generate_expr_variable() const
{
<<<<<<< HEAD
    return generate_expr_variable(table_type_name(), field_type(), field_name());
=======
    // For now, we only use the generic member_accessor_t.
    // In the future, more specialized accessors will be needed e.g. vector accessors.
    // This is to support additional queries on different accessor types.

    std::string accessor_string;
    accessor_string.append("gaia::expressions::member_accessor_t");
    accessor_string.append("<");
    accessor_string.append(table_name());
    accessor_string.append("_t, ");
    accessor_string.append(field_type());
    accessor_string.append(">");

    return generate_expr_variable(table_name(), accessor_string, field_name());
>>>>>>> 8a6cf4a5
}

std::string field_facade_t::table_type_name() const
{
    return std::string(m_field.table().name()) + c_class_suffix;
}

<<<<<<< HEAD
std::pair<std::string, std::string> field_facade_t::generate_expr_variable(const std::string& class_name, const std::string& type, const std::string& field)
=======
std::pair<std::string, std::string> field_facade_t::generate_expr_variable(
    const std::string& table,
    const std::string& expr_accessor,
    const std::string& field)
>>>>>>> 8a6cf4a5
{
    std::string expr_decl;
    std::string expr_init;
    std::string type_decl;

<<<<<<< HEAD
    // Example:  gaia::direct_access::expression_t<employee_waynetype, int64_t>
    type_decl.append("gaia::direct_access::expression_t<");
    type_decl.append(class_name);
    type_decl.append(", ");
    type_decl.append(type);
    type_decl.append(">");

    // Example:  static gaia::direct_access::expression_t<employee_waynetype, int64_t> hire_date;
=======
    // Example:  gaia::expressions::expression_t<employee_t, int64_t>
    type_decl.append(expr_accessor);

    // Example:  static gaia::expressions::expression_t<employee_t, int64_t> hire_date;
>>>>>>> 8a6cf4a5
    expr_decl.append("static ");
    expr_decl.append(type_decl);
    expr_decl.append(" ");
    expr_decl.append(field);
    expr_decl.append(";");

    // Example:  template<class unused_t>
<<<<<<< HEAD
    // gaia::direct_access::expression_t<employee_waynetype, int64_t> employee_waynetype::expr_<unused_t>::hire_date{&employee_waynetype::hire_date};
=======
    // gaia::expressions::expression_t<employee_t, int64_t> employee_t::expr_<unused_t>::hire_date{&employee_t::hire_date};
>>>>>>> 8a6cf4a5
    expr_init.append("template<class unused_t> ");
    expr_init.append(type_decl);
    expr_init.append(" ");
    expr_init.append(class_name);
    expr_init.append("::expr_<unused_t>::");
    expr_init.append(field);
    expr_init.append("{&");
    expr_init.append(class_name);
    expr_init.append("::");
    expr_init.append(field);
    expr_init.append("};");

    return make_pair(expr_decl, expr_init);
}

//
// link_facade_t
//

link_facade_t::link_facade_t(gaia::catalog::gaia_relationship_t relationship, bool is_from_parent)
    : m_relationship(std::move(relationship)), m_is_from_parent(is_from_parent)
{
}

std::string link_facade_t::field_name() const
{
    if (m_is_from_parent)
    {
        return m_relationship.to_child_link_name();
    }
    return m_relationship.to_parent_link_name();
}

std::string link_facade_t::from_table() const
{
    if (m_is_from_parent)
    {
        return m_relationship.parent().name();
    }
    return m_relationship.child().name();
}

std::string link_facade_t::from_class_name() const
{
    if (m_is_from_parent)
    {
        return std::string(m_relationship.parent().name()) + c_class_suffix;
    }
    return std::string(m_relationship.child().name()) + c_class_suffix;
}

std::string link_facade_t::to_table() const
{
    if (m_is_from_parent)
    {
        return m_relationship.child().name();
    }
    return m_relationship.parent().name();
}

std::string link_facade_t::to_class_name() const
{
    if (m_is_from_parent)
    {
        return std::string(m_relationship.child().name()) + c_class_suffix;
    }
    return std::string(m_relationship.parent().name()) + c_class_suffix;
}

bool link_facade_t::is_value_linked() const
{
    return (!m_relationship.parent_field_positions().is_null())
        && m_relationship.parent_field_positions().size() > 0;
}

bool link_facade_t::is_single_cardinality() const
{
    return !m_is_from_parent || is_one_to_one();
}

bool link_facade_t::is_multiple_cardinality() const
{
    return m_is_from_parent && is_one_to_many();
}

bool link_facade_t::is_one_to_one() const
{
    return static_cast<relationship_cardinality_t>(m_relationship.cardinality())
        == relationship_cardinality_t::one;
}

bool link_facade_t::is_one_to_many() const
{
    return static_cast<relationship_cardinality_t>(m_relationship.cardinality())
        == relationship_cardinality_t::many;
}

std::string link_facade_t::target_type() const
{
    if (m_is_from_parent)
    {
        std::string type;
        if (is_multiple_cardinality())
        {
            type.append(from_class_name());
            type.append("::");
            type.append(field_name());
            type.append("_list_t");
        }
        else if (is_single_cardinality())
        {
            type.append(to_table());
            type.append("_ref_t");
        }
        else
        {
            ASSERT_UNREACHABLE("Unsupported relationship cardinality!");
        }

        return type;
    }
    else
    {
        std::string type;
        type.append(to_table() + c_class_suffix);
        return type;
    }
}

std::string link_facade_t::expression_accessor() const
{
    std::string type_decl;
    if (is_multiple_cardinality())
    {
        type_decl.append("gaia::expressions::container_accessor_t");
        type_decl.append("<");
        type_decl.append(from_table());
        type_decl.append("_t, ");
        type_decl.append(to_table());
        type_decl.append("_t, ");
        type_decl.append(target_type());
        type_decl.append(">");
    }
    else
    {
        type_decl.append("gaia::expressions::member_accessor_t");
        type_decl.append("<");
        type_decl.append(from_table());
        type_decl.append("_t, ");
        type_decl.append(target_type());
        type_decl.append(">");
    }

    return type_decl;
}

} // namespace generate
} // namespace catalog
} // namespace gaia<|MERGE_RESOLUTION|>--- conflicted
+++ resolved
@@ -228,9 +228,6 @@
 
 std::pair<std::string, std::string> field_facade_t::generate_expr_variable() const
 {
-<<<<<<< HEAD
-    return generate_expr_variable(table_type_name(), field_type(), field_name());
-=======
     // For now, we only use the generic member_accessor_t.
     // In the future, more specialized accessors will be needed e.g. vector accessors.
     // This is to support additional queries on different accessor types.
@@ -238,13 +235,12 @@
     std::string accessor_string;
     accessor_string.append("gaia::expressions::member_accessor_t");
     accessor_string.append("<");
-    accessor_string.append(table_name());
-    accessor_string.append("_t, ");
+    accessor_string.append(class_name());
+    accessor_string.append(", ");
     accessor_string.append(field_type());
     accessor_string.append(">");
 
-    return generate_expr_variable(table_name(), accessor_string, field_name());
->>>>>>> 8a6cf4a5
+    return generate_expr_variable(class_name(), accessor_string, field_name());
 }
 
 std::string field_facade_t::table_type_name() const
@@ -252,34 +248,19 @@
     return std::string(m_field.table().name()) + c_class_suffix;
 }
 
-<<<<<<< HEAD
-std::pair<std::string, std::string> field_facade_t::generate_expr_variable(const std::string& class_name, const std::string& type, const std::string& field)
-=======
 std::pair<std::string, std::string> field_facade_t::generate_expr_variable(
-    const std::string& table,
+    const std::string& class_name,
     const std::string& expr_accessor,
     const std::string& field)
->>>>>>> 8a6cf4a5
 {
     std::string expr_decl;
     std::string expr_init;
     std::string type_decl;
 
-<<<<<<< HEAD
-    // Example:  gaia::direct_access::expression_t<employee_waynetype, int64_t>
-    type_decl.append("gaia::direct_access::expression_t<");
-    type_decl.append(class_name);
-    type_decl.append(", ");
-    type_decl.append(type);
-    type_decl.append(">");
-
-    // Example:  static gaia::direct_access::expression_t<employee_waynetype, int64_t> hire_date;
-=======
     // Example:  gaia::expressions::expression_t<employee_t, int64_t>
     type_decl.append(expr_accessor);
 
     // Example:  static gaia::expressions::expression_t<employee_t, int64_t> hire_date;
->>>>>>> 8a6cf4a5
     expr_decl.append("static ");
     expr_decl.append(type_decl);
     expr_decl.append(" ");
@@ -287,11 +268,7 @@
     expr_decl.append(";");
 
     // Example:  template<class unused_t>
-<<<<<<< HEAD
-    // gaia::direct_access::expression_t<employee_waynetype, int64_t> employee_waynetype::expr_<unused_t>::hire_date{&employee_waynetype::hire_date};
-=======
     // gaia::expressions::expression_t<employee_t, int64_t> employee_t::expr_<unused_t>::hire_date{&employee_t::hire_date};
->>>>>>> 8a6cf4a5
     expr_init.append("template<class unused_t> ");
     expr_init.append(type_decl);
     expr_init.append(" ");
