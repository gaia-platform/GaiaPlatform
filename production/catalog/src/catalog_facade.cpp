/////////////////////////////////////////////
// Copyright (c) Gaia Platform LLC
// All rights reserved.
/////////////////////////////////////////////

#include "gaia_internal/catalog/catalog_facade.hpp"

#include "gaia_internal/catalog/catalog.hpp"

namespace gaia
{
namespace catalog
{
namespace generate
{

//
// database_facade_t
//

database_facade_t::database_facade_t(gaia_database_t database)
    : m_database(std::move(database))
{
}

std::string database_facade_t::database_name() const
{
    return m_database.name();
}

std::vector<table_facade_t> database_facade_t::tables() const
{
    auto tables = std::vector<table_facade_t>();

    for (auto& table : m_database.gaia_tables())
    {
        tables.emplace_back(table);
    }

    return tables;
}

bool database_facade_t::is_default_database()
{
    return database_name().empty();
}

//
// table_facade_t
//

table_facade_t::table_facade_t(gaia_table_t table)
    : m_table(std::move(table))
{
}

std::string table_facade_t::table_name() const
{
    return m_table.name();
}

std::string table_facade_t::table_type() const
{
    return std::to_string(m_table.type());
}

std::string table_facade_t::class_name() const
{
    return std::string(m_table.name()) + c_class_name_suffix;
}

std::vector<field_facade_t> table_facade_t::fields() const
{
    auto fields = std::vector<field_facade_t>();

    // Direct access reference list API guarantees LIFO. As long as we only
    // allow appending new fields to table definitions, reversing the field list
    // order should result in fields being listed in the ascending order of
    // their positions. This is essential to correctly generate the insert()
    // method.
    for (auto& field : m_table.gaia_fields())
    {
        fields.insert(fields.begin(), field_facade_t{field});
    }

    return fields;
}

bool table_facade_t::has_string_or_vector() const
{
    for (auto& field : m_table.gaia_fields())
    {
        if (field.type() == static_cast<uint8_t>(data_type_t::e_string)
            || field.repeated_count() != 1)
        {
            return true;
        }
    }
    return false;
}

bool table_facade_t::needs_reference_class() const
{
    for (const link_facade_t& link : incoming_links())
    {
        if (link.is_one_to_one())
        {
            return true;
        }
    }
    return false;
}

std::vector<link_facade_t> table_facade_t::incoming_links() const
{
    auto links = std::vector<link_facade_t>();

    for (const gaia_relationship_t& relationship : m_table.incoming_relationships())
    {
        links.emplace_back(relationship, false);
    }

    return links;
}

std::vector<link_facade_t> table_facade_t::outgoing_links() const
{
    auto links = std::vector<link_facade_t>();

    for (const gaia_relationship_t& relationship : m_table.outgoing_relationships())
    {
        links.emplace_back(relationship, true);
    }

    return links;
}

//
// field_facade_t
//

field_facade_t::field_facade_t(gaia_field_t field)
    : m_field(std::move(field))
{
}

std::string field_facade_t::field_name() const
{
    return m_field.name();
}

std::string field_facade_t::element_type() const
{
    switch (static_cast<data_type_t>(m_field.type()))
    {
    case data_type_t::e_bool:
        return "bool";
    case data_type_t::e_int8:
        return "int8_t";
    case data_type_t::e_uint8:
        return "uint8_t";
    case data_type_t::e_int16:
        return "int16_t";
    case data_type_t::e_uint16:
        return "uint16_t";
    case data_type_t::e_int32:
        return "int32_t";
    case data_type_t::e_uint32:
        return "uint32_t";
    case data_type_t::e_int64:
        return "int64_t";
    case data_type_t::e_uint64:
        return "uint64_t";
    case data_type_t::e_float:
        return "float";
    case data_type_t::e_double:
        return "double";
    case data_type_t::e_string:
        return "const char*";
    default:
        ASSERT_UNREACHABLE("Unknown type!");
    };
}

std::string field_facade_t::field_type(bool is_function_parameter) const
{
    std::string type_str = element_type();

    if (m_field.repeated_count() == 0)
    {
        if (is_function_parameter)
        {
            type_str = "const std::vector<" + type_str + ">&";
        }
        else
        {
            type_str = "gaia::direct_access::dac_vector_t<" + type_str + ">";
        }
    }
    else if (m_field.repeated_count() > 1)
    {
        // We should report the input error to the user at data definition time.
        // If we find a fixed size array definition here, it will be either data
        // corruption or bugs in catching user input errors.
        ASSERT_UNREACHABLE("Fixed size array is not supported");
    }

    if (m_field.optional())
    {
        // This is a temporary limitation. Follow-up task: https://gaiaplatform.atlassian.net/browse/GAIAPLAT-1966.
        ASSERT_PRECONDITION(
            static_cast<data_type_t>(m_field.type()) != data_type_t::e_string
                && m_field.repeated_count() == 1,
            "Optional in DAC classes is supported only for scalar types.");
        type_str = "gaia::common::optional_t<" + type_str + ">";
    }

    return type_str;
}

bool field_facade_t::is_string() const
{
    return m_field.type() == static_cast<uint8_t>(data_type_t::e_string);
}

bool field_facade_t::is_vector() const
{
    return m_field.repeated_count() != 1;
}

std::pair<std::string, std::string> field_facade_t::generate_expr_variable() const
{
    std::string accessor_string;
<<<<<<< HEAD
    if (is_vector())
    {
        accessor_string.append("gaia::expressions::vector_accessor_t");
        accessor_string.append("<");
        accessor_string.append(table_name());
        accessor_string.append("_t, ");
        accessor_string.append(element_type());
        accessor_string.append(", ");
        accessor_string.append(field_type());
        accessor_string.append(">");
    }
    else
    {
        accessor_string.append("gaia::expressions::member_accessor_t");
        accessor_string.append("<");
        accessor_string.append(table_name());
        accessor_string.append("_t, ");
        accessor_string.append(field_type());
        accessor_string.append(">");
    }
=======
    accessor_string.append("gaia::expressions::member_accessor_t");
    accessor_string.append("<");
    accessor_string.append(class_name());
    accessor_string.append(", ");
    accessor_string.append(field_type());
    accessor_string.append(">");
>>>>>>> 30c622da

    return generate_expr_variable(class_name(), accessor_string, field_name());
}

std::string field_facade_t::class_name() const
{
    return std::string(m_field.table().name()) + c_class_name_suffix;
}

std::pair<std::string, std::string> field_facade_t::generate_expr_variable(
    const std::string& class_name,
    const std::string& expr_accessor,
    const std::string& field)
{
    std::string expr_decl;
    std::string expr_init;
    std::string type_decl;

    // Example:  gaia::expressions::expression_t<employee_t, int64_t>
    type_decl.append(expr_accessor);

    // Example:  static gaia::expressions::expression_t<employee_t, int64_t> hire_date;
    expr_decl.append("static ");
    expr_decl.append(type_decl);
    expr_decl.append(" ");
    expr_decl.append(field);
    expr_decl.append(";");

    // Example:  template<class unused_t>
    // gaia::expressions::expression_t<employee_t, int64_t> employee_t::expr_<unused_t>::hire_date{&employee_t::hire_date};
    expr_init.append("template<class unused_t> ");
    expr_init.append(type_decl);
    expr_init.append(" ");
    expr_init.append(class_name);
    expr_init.append("::expr_<unused_t>::");
    expr_init.append(field);
    expr_init.append("{&");
    expr_init.append(class_name);
    expr_init.append("::");
    expr_init.append(field);
    expr_init.append("};");

    return make_pair(expr_decl, expr_init);
}

//
// link_facade_t
//

link_facade_t::link_facade_t(gaia::catalog::gaia_relationship_t relationship, bool is_from_parent)
    : m_relationship(std::move(relationship)), m_is_from_parent(is_from_parent)
{
}

std::string link_facade_t::field_name() const
{
    if (m_is_from_parent)
    {
        return m_relationship.to_child_link_name();
    }
    return m_relationship.to_parent_link_name();
}

std::string link_facade_t::from_table() const
{
    if (m_is_from_parent)
    {
        return m_relationship.parent().name();
    }
    return m_relationship.child().name();
}

std::string link_facade_t::from_class_name() const
{
    if (m_is_from_parent)
    {
        return std::string(m_relationship.parent().name()) + c_class_name_suffix;
    }
    return std::string(m_relationship.child().name()) + c_class_name_suffix;
}

std::string link_facade_t::to_table() const
{
    if (m_is_from_parent)
    {
        return m_relationship.child().name();
    }
    return m_relationship.parent().name();
}

std::string link_facade_t::to_class_name() const
{
    if (m_is_from_parent)
    {
        return std::string(m_relationship.child().name()) + c_class_name_suffix;
    }
    return std::string(m_relationship.parent().name()) + c_class_name_suffix;
}

bool link_facade_t::is_value_linked() const
{
    return m_relationship.parent_field_positions().size() > 0;
}

bool link_facade_t::is_single_cardinality() const
{
    return !m_is_from_parent || is_one_to_one();
}

bool link_facade_t::is_multiple_cardinality() const
{
    return m_is_from_parent && is_one_to_many();
}

bool link_facade_t::is_one_to_one() const
{
    return static_cast<relationship_cardinality_t>(m_relationship.cardinality())
        == relationship_cardinality_t::one;
}

bool link_facade_t::is_one_to_many() const
{
    return static_cast<relationship_cardinality_t>(m_relationship.cardinality())
        == relationship_cardinality_t::many;
}

std::string link_facade_t::target_type() const
{
    if (m_is_from_parent)
    {
        std::string type;
        if (is_multiple_cardinality())
        {
            type.append(from_class_name());
            type.append("::");
            type.append(field_name());
            type.append("_list_t");
        }
        else if (is_single_cardinality())
        {
            type.append(to_table());
            type.append("_ref_t");
        }
        else
        {
            ASSERT_UNREACHABLE("Unsupported relationship cardinality!");
        }

        return type;
    }
    else
    {
        std::string type;
        type.append(to_table() + c_class_name_suffix);
        return type;
    }
}

std::string link_facade_t::expression_accessor() const
{
    std::string type_decl;
    if (is_multiple_cardinality())
    {
        type_decl.append("gaia::expressions::container_accessor_t");
        type_decl.append("<");
        type_decl.append(from_class_name());
        type_decl.append(", ");
        type_decl.append(to_class_name());
        type_decl.append(", ");
        type_decl.append(target_type());
        type_decl.append(">");
    }
    else
    {
        type_decl.append("gaia::expressions::member_accessor_t");
        type_decl.append("<");
        type_decl.append(from_class_name());
        type_decl.append(", ");
        type_decl.append(target_type());
        type_decl.append(">");
    }

    return type_decl;
}

} // namespace generate
} // namespace catalog
} // namespace gaia<|MERGE_RESOLUTION|>--- conflicted
+++ resolved
@@ -231,7 +231,7 @@
 std::pair<std::string, std::string> field_facade_t::generate_expr_variable() const
 {
     std::string accessor_string;
-<<<<<<< HEAD
+
     if (is_vector())
     {
         accessor_string.append("gaia::expressions::vector_accessor_t");
@@ -247,19 +247,11 @@
     {
         accessor_string.append("gaia::expressions::member_accessor_t");
         accessor_string.append("<");
-        accessor_string.append(table_name());
+        accessor_string.append(class_name());
         accessor_string.append("_t, ");
         accessor_string.append(field_type());
         accessor_string.append(">");
     }
-=======
-    accessor_string.append("gaia::expressions::member_accessor_t");
-    accessor_string.append("<");
-    accessor_string.append(class_name());
-    accessor_string.append(", ");
-    accessor_string.append(field_type());
-    accessor_string.append(">");
->>>>>>> 30c622da
 
     return generate_expr_variable(class_name(), accessor_string, field_name());
 }
