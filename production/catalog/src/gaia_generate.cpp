/////////////////////////////////////////////
//// Copyright (c) Gaia Platform LLC
//// All rights reserved.
///////////////////////////////////////////////

#include <memory>
#include <set>
#include <vector>

#include "flatbuffers/code_generators.h"

#include "gaia_internal/catalog/catalog.hpp"
#include "gaia_internal/catalog/gaia_catalog.h"
#include "gaia_internal/common/retail_assert.hpp"

#include "type_id_mapping.hpp"

using namespace std;
using namespace gaia::common;
using namespace gaia::db;

namespace gaia
{
namespace catalog
{

const string c_indent_string("    ");

class relationship_strings_t
{
public:
    relationship_strings_t(const gaia_relationship_t& relationship)
        : m_relationship(relationship){};

    std::string parent_table()
    {
        return m_relationship.parent().name();
    }

    std::string child_table()
    {
        return m_relationship.child().name();
    }

protected:
    gaia_relationship_t m_relationship;
};

class child_relationship : public relationship_strings_t
{
public:
    child_relationship(const gaia_relationship_t& relationship)
        : relationship_strings_t(relationship){};

    std::string field_name()
    {
        return m_relationship.to_parent_link_name();
    }

    std::string parent_offset()
    {
        return "c_" + child_table() + "_parent_" + field_name();
    }

    std::string parent_offset_value()
    {
        return to_string(m_relationship.parent_offset());
    }

    std::string next_offset()
    {

        return "c_" + child_table() + "_next_" + field_name();
    }

    std::string next_offset_value()
    {

        return to_string(m_relationship.next_child_offset());
    }
};

class parent_relationship : public relationship_strings_t
{
public:
    parent_relationship(const gaia_relationship_t& relationship)
        : relationship_strings_t(relationship){};

    std::string field_name()
    {
        return m_relationship.to_child_link_name();
    }

    std::string first_offset()
    {
        return "c_" + parent_table() + "_first_" + field_name();
    }

    std::string first_offset_value()
    {
        return to_string(m_relationship.first_child_offset());
    }

    std::string next_offset()
    {

        return "c_" + child_table() + "_next_" + m_relationship.to_parent_link_name();
    }
};

typedef std::vector<gaia_field_t> field_vector_t;
typedef std::vector<gaia_relationship_t> relationship_vector_t;

static string field_cpp_type_string(
    const gaia_field_t& field, bool is_function_parameter = false)
{
    string type_str;

    switch (static_cast<data_type_t>(field.type()))
    {
    case data_type_t::e_bool:
        type_str = "bool";
        break;
    case data_type_t::e_int8:
        type_str = "int8_t";
        break;
    case data_type_t::e_uint8:
        type_str = "uint8_t";
        break;
    case data_type_t::e_int16:
        type_str = "int16_t";
        break;
    case data_type_t::e_uint16:
        type_str = "uint16_t";
        break;
    case data_type_t::e_int32:
        type_str = "int32_t";
        break;
    case data_type_t::e_uint32:
        type_str = "uint32_t";
        break;
    case data_type_t::e_int64:
        type_str = "int64_t";
        break;
    case data_type_t::e_uint64:
        type_str = "uint64_t";
        break;
    case data_type_t::e_float:
        type_str = "float";
        break;
    case data_type_t::e_double:
        type_str = "double";
        break;
    case data_type_t::e_string:
        type_str = "const char*";
        break;
    default:
        retail_assert(false, "Unknown type!");
    };

    if (field.repeated_count() == 0)
    {
        if (is_function_parameter)
        {
            type_str = "const std::vector<" + type_str + ">&";
        }
        else
        {
            type_str = "gaia::direct_access::edc_vector_t<" + type_str + ">";
        }
    }
    else if (field.repeated_count() > 1)
    {
        // We should report the input error to the user at data definition time.
        // If we find a fixed size array definition here, it will be either data
        // corruption or bugs in catching user input errors.
        retail_assert(false, "Fixed size array is not supported");
    }
    return type_str;
}

// List the relationships where table appear as parent, sorted by offset.
static relationship_vector_t list_parent_relationships(gaia_table_t table)
{
    relationship_vector_t relationships;

    for (const auto& relationship : table.gaia_relationships_parent())
    {
        relationships.push_back(relationship);
    }

    std::sort(relationships.begin(), relationships.end(), [](auto r1, auto r2) -> bool {
        return r1.first_child_offset() < r2.first_child_offset();
    });

    return relationships;
}

// List the relationships where table appear as child, sorted by offset.
static relationship_vector_t list_child_relationships(gaia_table_t table)
{
    relationship_vector_t relationships;

    for (const auto& relationship : table.gaia_relationships_child())
    {
        relationships.push_back(relationship);
    }

    std::sort(relationships.begin(), relationships.end(), [](auto r1, auto r2) -> bool {
        return r1.parent_offset() < r2.parent_offset();
    });

    return relationships;
}

static string generate_boilerplate_top(string dbname)
{
    flatbuffers::CodeWriter code(c_indent_string);
    code.SetValue("DBNAME", dbname);
    code += "/////////////////////////////////////////////";
    code += "// Copyright (c) Gaia Platform LLC";
    code += "// All rights reserved.";
    code += "/////////////////////////////////////////////";
    code += "";
    code += "// Automatically generated by the Gaia Data Classes code generator.";
    code += "// Do not modify.";
    code += "";
    code += "#include <iterator>";
    code += "";
    code += "#ifndef GAIA_GENERATED_{{DBNAME}}_H_";
    code += "#define GAIA_GENERATED_{{DBNAME}}_H_";
    code += "";
    code += "#include \"gaia/direct_access/edc_object.hpp\"";
    code += "#include \"{{DBNAME}}_generated.h\"";
    code += "#include \"gaia/direct_access/edc_iterators.hpp\"";
    code += "";
    code += "namespace " + c_gaia_namespace + " {";
    if (!dbname.empty())
    {
        code += "namespace {{DBNAME}} {";
    }
    string str = code.ToString();
    return str;
}

static string generate_boilerplate_bottom(string dbname)
{
    flatbuffers::CodeWriter code(c_indent_string);
    code.SetValue("DBNAME", dbname);
    if (!dbname.empty())
    {
        code += "}  // namespace {{DBNAME}}";
    }
    code += "}  // namespace " + c_gaia_namespace;
    code += "";
    code += "#endif  // GAIA_GENERATED_{{DBNAME}}_H_";
    string str = code.ToString();
    return str;
}

// Generate the list of constants referred to by the class definitions and templates.
static string generate_constant_list(const gaia_id_t db_id)
{
    flatbuffers::CodeWriter code(c_indent_string);
    // A fixed constant is used for the flatbuffer builder constructor.
    code += "";
    code += "// The initial size of the flatbuffer builder buffer.";
    code += "constexpr int c_flatbuffer_builder_size = 128;";
    code += "";

    for (auto& table_record : gaia_database_t::get(db_id).gaia_tables())
    {
        std::vector<parent_relationship> parent_relationships;
        std::vector<child_relationship> child_relationships;

        for (auto& relationship : list_parent_relationships(table_record))
        {
            parent_relationships.push_back(
                parent_relationship{relationship});
        }

        for (auto& relationship : list_child_relationships(table_record))
        {
            child_relationships.push_back(
                child_relationship{relationship});
        }

        code.SetValue("TABLE_NAME", table_record.name());
        code.SetValue("TABLE_TYPE", to_string(table_record.type()));
        code += "// Constants contained in the {{TABLE_NAME}} object.";
        code += "constexpr uint32_t c_gaia_type_{{TABLE_NAME}} = {{TABLE_TYPE}}u;";

        for (auto& relationship : child_relationships)
        {
            code.SetValue("PARENT_OFFSET", relationship.parent_offset());
            code.SetValue("PARENT_OFFSET_VALUE", relationship.parent_offset_value());
            code += "constexpr int {{PARENT_OFFSET}} = {{PARENT_OFFSET_VALUE}};";

            code.SetValue("NEXT_OFFSET", relationship.next_offset());
            code.SetValue("NEXT_OFFSET_VALUE", relationship.next_offset_value());
            code += "constexpr int {{NEXT_OFFSET}} = {{NEXT_OFFSET_VALUE}};";
        }

        for (auto& relationship : parent_relationships)
        {
            code.SetValue("FIRST_OFFSET", relationship.first_offset());
            code.SetValue("FIRST_OFFSET_VALUE", relationship.first_offset_value());
            code += "constexpr int {{FIRST_OFFSET}} = {{FIRST_OFFSET_VALUE}};";
        }

        code += "";
    }
    string str = code.ToString();
    return str;
}

static string generate_declarations(const gaia_id_t db_id)
{
    flatbuffers::CodeWriter code(c_indent_string);

    for (const auto& table : gaia_database_t::get(db_id).gaia_tables())
    {
        code.SetValue("TABLE_NAME", table.name());
        code += "struct {{TABLE_NAME}}_t;";
    }
    code += "";
    string str = code.ToString();
    return str;
}

// Generates code for static initialization of EDC expr variables for C++11 compliance.
// pair.first = declaration
// pair.second = initialization
static pair<string, string> generate_expr_variable(const string& table, const string& type, const string& field)
{
    string expr_decl;
    string expr_init;
    string type_decl;

    // Example:  gaia::direct_access::expression_t<employee_t, int64_t>
    type_decl.append("gaia::direct_access::expression_t<");
    type_decl.append(table);
    type_decl.append("_t, ");
    type_decl.append(type);
    type_decl.append(">");

    // Example:  static gaia::direct_access::expression_t<employee_t, int64_t> hire_date;
    expr_decl.append("static ");
    expr_decl.append(type_decl);
    expr_decl.append(" ");
    expr_decl.append(field);
    expr_decl.append(";");

    // Example:  template<class unused_t>
    // gaia::direct_access::expression_t<employee_t, int64_t> employee_t::expr_<unused_t>::hire_date{&employee_t::hire_date};
    expr_init.append("template<class unused_t> ");
    expr_init.append(type_decl);
    expr_init.append(" ");
    expr_init.append(table);
    expr_init.append("_t::expr_<unused_t>::");
    expr_init.append(field);
    expr_init.append("{&");
    expr_init.append(table);
    expr_init.append("_t::");
    expr_init.append(field);
    expr_init.append("};");

    return make_pair(expr_decl, expr_init);
}

static string generate_edc_struct(
    gaia_type_t table_type_id,
    gaia_table_t table_record,
    field_vector_t& field_records,
    std::vector<parent_relationship> parent_relationships,
    std::vector<child_relationship> child_relationships)
{
    flatbuffers::CodeWriter code(c_indent_string);
    vector<string> expr_init_list;

    // Struct statement.
    code.SetValue("TABLE_NAME", table_record.name());
    code.SetValue("POSITION", to_string(table_type_id));

    code += "typedef gaia::direct_access::edc_writer_t<c_gaia_type_{{TABLE_NAME}}, {{TABLE_NAME}}_t, internal::{{TABLE_NAME}}, internal::{{TABLE_NAME}}T> "
            "{{TABLE_NAME}}_writer;";
    code += "struct {{TABLE_NAME}}_t : public gaia::direct_access::edc_object_t<c_gaia_type_{{TABLE_NAME}}, {{TABLE_NAME}}_t, "
            "internal::{{TABLE_NAME}}, internal::{{TABLE_NAME}}T> {";

    code.IncrementIdentLevel();

    // Iterate over the relationships where the current table appear as parent
    for (auto& relationship : parent_relationships)
    {
<<<<<<< HEAD
        code.SetValue("FIELD_NAME", relationship.field_name());
        code.SetValue("CHILD_TABLE", relationship.child_table());
=======
        bool is_named_relationship = (0 < strlen(relationship.name()));

        code.SetValue("PARENT_TABLE", relationship.parent_gaia_table().name());
        code.SetValue("CHILD_TABLE", relationship.child_gaia_table().name());
>>>>>>> 6890e56f

        code += "typedef gaia::direct_access::reference_chain_container_t<{{CHILD_TABLE}}_t> "
                "{{FIELD_NAME}}_list_t;";
    }

    // Default public constructor.
    code += "{{TABLE_NAME}}_t() : edc_object_t(\"{{TABLE_NAME}}_t\") {}";

    // Below, a flatbuffer method is invoked as Create{{TABLE_NAME}}() or
    // as Create{{TABLE_NAME}}Direct. The choice is determined by whether any of the
    // fields are strings. If at least one is a string, than the Direct variation
    // is used.
    // NOTE: There may be a third variation of this if any of the fields are vectors
    // or possibly arrays.
    bool has_string = false;
    // Accessors.
    for (const auto& f : field_records)
    {
        code.SetValue("TYPE", field_cpp_type_string(f));
        code.SetValue("FIELD_NAME", f.name());
        if (f.type() == static_cast<uint8_t>(data_type_t::e_string))
        {
            has_string = true;
            code.SetValue("FCN_NAME", "GET_STR");
        }
        else if (f.repeated_count() != 1)
        {
            code.SetValue("FCN_NAME", "GET_ARRAY");
        }
        else
        {
            code.SetValue("FCN_NAME", "GET");
        }
        code += "{{TYPE}} {{FIELD_NAME}}() const {return {{FCN_NAME}}({{FIELD_NAME}});}";
    }

    // The typed insert_row().
    string param_list("static gaia::common::gaia_id_t insert_row(");
    bool first = true;
    for (const auto& f : field_records)
    {
        if (!first)
        {
            param_list += ", ";
        }
        else
        {
            first = false;
        }
        bool is_function_parameter = true;
        param_list += field_cpp_type_string(f, is_function_parameter) + " ";
        param_list += f.name();
    }
    code += param_list + ") {";
    code.IncrementIdentLevel();
    code += "flatbuffers::FlatBufferBuilder b(c_flatbuffer_builder_size);";
    code.SetValue("DIRECT", has_string ? "Direct" : "");
    param_list = "b.Finish(internal::Create{{TABLE_NAME}}{{DIRECT}}(b";
    for (const auto& f : field_records)
    {
        param_list += ", ";
        if (f.repeated_count() != 1)
        {
            param_list += "&";
        }
        param_list += f.name();
    }
    param_list += "));";
    code += param_list;
    code += "return edc_object_t::insert_row(b);";
    code.DecrementIdentLevel();
    code += "}";

    // The table range.
    code += "static gaia::direct_access::edc_container_t<c_gaia_type_{{TABLE_NAME}}, {{TABLE_NAME}}_t>& list() {";
    code.IncrementIdentLevel();
    code += "static gaia::direct_access::edc_container_t<c_gaia_type_{{TABLE_NAME}}, {{TABLE_NAME}}_t> list;";
    code += "return list;";
    code.DecrementIdentLevel();
    code += "}";

    // Iterate over the relationships where the current table is the child
    for (auto& relationship : child_relationships)
    {
        code.SetValue("FIELD_NAME", relationship.field_name());
        code.SetValue("PARENT_TABLE", relationship.parent_table());
        code.SetValue("PARENT_OFFSET", relationship.parent_offset());

        code += "{{PARENT_TABLE}}_t {{FIELD_NAME}}() const {";
        code.IncrementIdentLevel();
        code += "return {{PARENT_TABLE}}_t::get(this->references()[{{PARENT_OFFSET}}]);";
        code.DecrementIdentLevel();
        code += "}";
    }

    // Iterate over the relationships where the current table appear as parent
    for (auto& relationship : parent_relationships)
    {
        code.SetValue("FIELD_NAME", relationship.field_name());
        code.SetValue("FIRST_OFFSET", relationship.first_offset());
        code.SetValue("NEXT_OFFSET", relationship.next_offset());

        code += "{{FIELD_NAME}}_list_t {{FIELD_NAME}}() const {";
        code.IncrementIdentLevel();
        code += "return {{FIELD_NAME}}_list_t(gaia_id(), {{FIRST_OFFSET}}, {{NEXT_OFFSET}});";
        code.DecrementIdentLevel();
        code += "}";
    }

    // Stores field names to make it simpler to create a namespace after the class
    // to allow unqualified access to the expressions.
    vector<string> field_names;

    // Add EDC expressions and use a dummy template to emulate C++17 inline variable
    // declarations with C++11 legal syntax.
    code += "template<class unused_t>";
    code += "struct expr_ {";
    code.IncrementIdentLevel();

    pair<string, string> expr_variable;

    expr_variable = generate_expr_variable(code.GetValue("TABLE_NAME"), "gaia::common::gaia_id_t", "gaia_id");
    code += expr_variable.first;
    expr_init_list.emplace_back(expr_variable.second);

    for (const auto& f : field_records)
    {
        code.SetValue("TYPE", field_cpp_type_string(f));
        code.SetValue("FIELD_NAME", f.name());
        expr_variable = generate_expr_variable(code.GetValue("TABLE_NAME"), code.GetValue("TYPE"), code.GetValue("FIELD_NAME"));
        code += expr_variable.first;
        expr_init_list.emplace_back(expr_variable.second);
        field_names.push_back(code.GetValue("FIELD_NAME"));
    }

    for (auto& relationship : child_relationships)
    {
        code.SetValue("FIELD_NAME", relationship.field_name());
        code.SetValue("PARENT_TABLE", relationship.parent_table());

<<<<<<< HEAD
        code += "static inline gaia::direct_access::expression_t<{{TABLE_NAME}}_t, {{PARENT_TABLE}}_t> {{FIELD_NAME}}{&{{TABLE_NAME}}_t::{{FIELD_NAME}}};";
        field_names.push_back(code.GetValue("FIELD_NAME"));
=======
        code.SetValue("CHILD_TABLE", relationship.child_gaia_table().name());
        code.SetValue("PARENT_TABLE", relationship.parent_gaia_table().name());
        string type;
        type.append(code.GetValue("PARENT_TABLE"));
        type.append("_t");

        if (is_named_relationship)
        {
            code.SetValue("REF_NAME", relationship.name());
            string field;
            field.append(code.GetValue("REF_NAME"));
            field.append("_");
            field.append(code.GetValue("PARENT_TABLE"));

            expr_variable = generate_expr_variable(code.GetValue("TABLE_NAME"), type, field);
            code += expr_variable.first;
            expr_init_list.emplace_back(expr_variable.second);
            field_names.push_back(field);
        }
        else
        {
            code.SetValue("REF_NAME", relationship.name());

            expr_variable = generate_expr_variable(code.GetValue("TABLE_NAME"), type, code.GetValue("PARENT_TABLE"));
            code += expr_variable.first;
            expr_init_list.emplace_back(expr_variable.second);
            field_names.push_back(code.GetValue("PARENT_TABLE"));
        }
>>>>>>> 6890e56f
    }

    for (auto& relationship : parent_relationships)
    {
        code.SetValue("FIELD_NAME", relationship.field_name());
        code.SetValue("FIRST_OFFSET", relationship.first_offset());
        code.SetValue("NEXT_OFFSET", relationship.next_offset());

<<<<<<< HEAD
        code += "static inline gaia::direct_access::expression_t<{{TABLE_NAME}}_t, {{FIELD_NAME}}_list_t> {{FIELD_NAME}}{&{{TABLE_NAME}}_t::{{FIELD_NAME}}};";
        field_names.push_back(code.GetValue("FIELD_NAME"));
=======
        code.SetValue("CHILD_TABLE", relationship.child_gaia_table().name());
        code.SetValue("PARENT_TABLE", relationship.parent_gaia_table().name());

        if (is_named_relationship)
        {
            code.SetValue("REF_NAME", relationship.name());
            string field;
            field.append(code.GetValue("REF_NAME"));
            field.append("_");
            field.append(code.GetValue("CHILD_TABLE"));
            field.append("_list");

            string type;
            type.append(code.GetValue("TABLE_NAME"));
            type.append("_t::");
            type.append(field);
            type.append("_t");

            expr_variable = generate_expr_variable(code.GetValue("TABLE_NAME"), type, field);
            code += expr_variable.first;
            expr_init_list.emplace_back(expr_variable.second);
            field_names.push_back(field);
        }
        else
        {
            string field;
            field.append(code.GetValue("CHILD_TABLE"));
            field.append("_list");

            string type;
            type.append(code.GetValue("TABLE_NAME"));
            type.append("_t::");
            type.append(field);
            type.append("_t");

            // This relationship is anonymous.
            expr_variable = generate_expr_variable(code.GetValue("TABLE_NAME"), type, field);
            code += expr_variable.first;
            expr_init_list.emplace_back(expr_variable.second);
            field_names.push_back(field);
        }
>>>>>>> 6890e56f
    }

    code.DecrementIdentLevel();
    code += "};";
    code += "using expr = expr_<void>;\n";

    // The private area.
    code.DecrementIdentLevel();
    code += "private:";
    code.IncrementIdentLevel();
    code += "friend struct edc_object_t<c_gaia_type_{{TABLE_NAME}}, {{TABLE_NAME}}_t, internal::{{TABLE_NAME}}, "
            "internal::{{TABLE_NAME}}T>;";

    // The constructor.
    code += "explicit {{TABLE_NAME}}_t(gaia::common::gaia_id_t id) : edc_object_t(id, \"{{TABLE_NAME}}_t\") {}";

    // Finishing brace.
    code.DecrementIdentLevel();
    code += "};";
    code += "";

    // Initialization of static EDC expressions.  For C++11 compliance we are not using
    // inline variables which are available in C++17.
    for (const string& expr_init : expr_init_list)
    {
        code += expr_init;
    }
    code += "";

    code += "namespace {{TABLE_NAME}}_expr {";
    code.IncrementIdentLevel();
    for (const string& field_name : field_names)
    {
        code.SetValue("FIELD_NAME", field_name);
        code += "static auto& {{FIELD_NAME}} = {{TABLE_NAME}}_t::expr::{{FIELD_NAME}};";
    }
    code.DecrementIdentLevel();
    code += "};";
    code += "";

    string str = code.ToString();
    return str;
}

string gaia_generate(const string& dbname)
{
    gaia_id_t db_id = find_db_id(dbname);
    if (db_id == c_invalid_gaia_id)
    {
        throw db_not_exists(dbname);
    }

    string code_lines;
    begin_transaction();

    std::map<uint8_t, gaia_relationship_t> relationships;

    code_lines = generate_boilerplate_top(dbname);

    code_lines += generate_constant_list(db_id);

    code_lines += generate_declarations(db_id);

    // This is to workaround the issue of incomplete forward declaration of structs that refer to each other.
    // By collecting the IDs in the sorted set, the structs are generated in the ascending order of their IDs.
    set<gaia_id_t> table_ids;
    for (const auto& table : gaia_database_t::get(db_id).gaia_tables())
    {
        table_ids.insert(table.gaia_id());
    }

    for (auto table_id : table_ids)
    {
        field_vector_t field_records;
        auto table_record = gaia_table_t::get(table_id);
        for (auto field_id : list_fields(table_id))
        {
            field_records.push_back(gaia_field_t::get(field_id));
        }

        std::vector<parent_relationship> parent_relationships_names;
        std::vector<child_relationship> child_relationships_names;

        for (auto& relationship : list_parent_relationships(table_record))
        {
            parent_relationships_names.push_back(
                parent_relationship{relationship});
        }

        for (auto& relationship : list_child_relationships(table_record))
        {
            child_relationships_names.push_back(
                child_relationship{relationship});
        }

        code_lines += generate_edc_struct(
            table_id,
            table_record,
            field_records,
            parent_relationships_names,
            child_relationships_names);
    }
    commit_transaction();

    code_lines += generate_boilerplate_bottom(dbname);

    return code_lines;
}
} // namespace catalog
} // namespace gaia<|MERGE_RESOLUTION|>--- conflicted
+++ resolved
@@ -392,15 +392,8 @@
     // Iterate over the relationships where the current table appear as parent
     for (auto& relationship : parent_relationships)
     {
-<<<<<<< HEAD
         code.SetValue("FIELD_NAME", relationship.field_name());
         code.SetValue("CHILD_TABLE", relationship.child_table());
-=======
-        bool is_named_relationship = (0 < strlen(relationship.name()));
-
-        code.SetValue("PARENT_TABLE", relationship.parent_gaia_table().name());
-        code.SetValue("CHILD_TABLE", relationship.child_gaia_table().name());
->>>>>>> 6890e56f
 
         code += "typedef gaia::direct_access::reference_chain_container_t<{{CHILD_TABLE}}_t> "
                 "{{FIELD_NAME}}_list_t;";
@@ -538,96 +531,29 @@
 
     for (auto& relationship : child_relationships)
     {
-        code.SetValue("FIELD_NAME", relationship.field_name());
-        code.SetValue("PARENT_TABLE", relationship.parent_table());
-
-<<<<<<< HEAD
-        code += "static inline gaia::direct_access::expression_t<{{TABLE_NAME}}_t, {{PARENT_TABLE}}_t> {{FIELD_NAME}}{&{{TABLE_NAME}}_t::{{FIELD_NAME}}};";
-        field_names.push_back(code.GetValue("FIELD_NAME"));
-=======
-        code.SetValue("CHILD_TABLE", relationship.child_gaia_table().name());
-        code.SetValue("PARENT_TABLE", relationship.parent_gaia_table().name());
         string type;
-        type.append(code.GetValue("PARENT_TABLE"));
+        type.append(relationship.parent_table());
         type.append("_t");
 
-        if (is_named_relationship)
-        {
-            code.SetValue("REF_NAME", relationship.name());
-            string field;
-            field.append(code.GetValue("REF_NAME"));
-            field.append("_");
-            field.append(code.GetValue("PARENT_TABLE"));
-
-            expr_variable = generate_expr_variable(code.GetValue("TABLE_NAME"), type, field);
-            code += expr_variable.first;
-            expr_init_list.emplace_back(expr_variable.second);
-            field_names.push_back(field);
-        }
-        else
-        {
-            code.SetValue("REF_NAME", relationship.name());
-
-            expr_variable = generate_expr_variable(code.GetValue("TABLE_NAME"), type, code.GetValue("PARENT_TABLE"));
-            code += expr_variable.first;
-            expr_init_list.emplace_back(expr_variable.second);
-            field_names.push_back(code.GetValue("PARENT_TABLE"));
-        }
->>>>>>> 6890e56f
+        expr_variable = generate_expr_variable(table_record.name(), type, relationship.field_name());
+        code += expr_variable.first;
+        expr_init_list.emplace_back(expr_variable.second);
+
+        field_names.push_back(relationship.field_name());
     }
 
     for (auto& relationship : parent_relationships)
     {
-        code.SetValue("FIELD_NAME", relationship.field_name());
-        code.SetValue("FIRST_OFFSET", relationship.first_offset());
-        code.SetValue("NEXT_OFFSET", relationship.next_offset());
-
-<<<<<<< HEAD
-        code += "static inline gaia::direct_access::expression_t<{{TABLE_NAME}}_t, {{FIELD_NAME}}_list_t> {{FIELD_NAME}}{&{{TABLE_NAME}}_t::{{FIELD_NAME}}};";
-        field_names.push_back(code.GetValue("FIELD_NAME"));
-=======
-        code.SetValue("CHILD_TABLE", relationship.child_gaia_table().name());
-        code.SetValue("PARENT_TABLE", relationship.parent_gaia_table().name());
-
-        if (is_named_relationship)
-        {
-            code.SetValue("REF_NAME", relationship.name());
-            string field;
-            field.append(code.GetValue("REF_NAME"));
-            field.append("_");
-            field.append(code.GetValue("CHILD_TABLE"));
-            field.append("_list");
-
-            string type;
-            type.append(code.GetValue("TABLE_NAME"));
-            type.append("_t::");
-            type.append(field);
-            type.append("_t");
-
-            expr_variable = generate_expr_variable(code.GetValue("TABLE_NAME"), type, field);
-            code += expr_variable.first;
-            expr_init_list.emplace_back(expr_variable.second);
-            field_names.push_back(field);
-        }
-        else
-        {
-            string field;
-            field.append(code.GetValue("CHILD_TABLE"));
-            field.append("_list");
-
-            string type;
-            type.append(code.GetValue("TABLE_NAME"));
-            type.append("_t::");
-            type.append(field);
-            type.append("_t");
-
-            // This relationship is anonymous.
-            expr_variable = generate_expr_variable(code.GetValue("TABLE_NAME"), type, field);
-            code += expr_variable.first;
-            expr_init_list.emplace_back(expr_variable.second);
-            field_names.push_back(field);
-        }
->>>>>>> 6890e56f
+        string type;
+        type.append(code.GetValue("TABLE_NAME"));
+        type.append("_t::");
+        type.append(relationship.field_name());
+        type.append("_list_t");
+
+        expr_variable = generate_expr_variable(code.GetValue("TABLE_NAME"), type, relationship.field_name());
+        code += expr_variable.first;
+        expr_init_list.emplace_back(expr_variable.second);
+        field_names.push_back(relationship.field_name());
     }
 
     code.DecrementIdentLevel();
