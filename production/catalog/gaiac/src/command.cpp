/////////////////////////////////////////////
// Copyright (c) Gaia Platform LLC
// All rights reserved.
/////////////////////////////////////////////
#include "command.hpp"

#include <algorithm>
#include <functional>
#include <queue>

#include "flatbuffers/idl.h"

#include "gaia_catalog.h"
#include "gaia_catalog.hpp"
<<<<<<< HEAD
#include "retail_assert.hpp"
=======
>>>>>>> 7b4ff4ec
#include "tabulate/table.hpp"

using namespace gaia::catalog;

typedef std::vector<variant<std::string, const char*, tabulate::Table>> row_t;

namespace
{ // Use unnamed namespace to restrict external linkage.

// The regular expression pattern to match everything.
constexpr char c_match_all_pattern[] = ".*";

// Character literals for meta command parsing.
constexpr char c_describe_command = 'd';
#ifdef DEBUG
// Hide FlatBuffers related commands in release build.
constexpr char c_generate_command = 'g';
#endif
constexpr char c_list_command = 'l';
constexpr char c_help_command = 'h';
constexpr char c_command_separator = ' ';

constexpr char c_db_subcommand = 'd';
constexpr char c_table_subcommand = 't';
constexpr char c_field_subcommand = 'f';
constexpr char c_ref_subcommand = 'r';

// Misc size and index constants that are used to parse command strings.
constexpr size_t c_cmd_minimum_length = 2;
constexpr size_t c_cmd_prefix_index = 0;
constexpr size_t c_command_index = 1;
constexpr size_t c_subcommand_index = 2;

// Title names for catalog table columns.
constexpr char c_name_title[] = "Name";
constexpr char c_id_title[] = "ID";
constexpr char c_database_title[] = "Database";
constexpr char c_table_title[] = "Table";
constexpr char c_type_title[] = "Type";
constexpr char c_position_title[] = "Position";
constexpr char c_repeated_count_title[] = "Repeated Count";
constexpr char c_parent_title[] = "Parent";

template <typename T_obj>
<<<<<<< HEAD
void list_catalog_obj(
    const row_t& header,
    function<bool(T_obj&)> is_match,
    function<row_t(T_obj&)> get_row)
=======
void list_catalog_obj(const row_t& header, function<bool(T_obj&)> is_match, function<row_t(T_obj&)> get_row)
>>>>>>> 7b4ff4ec
{
    tabulate::Table output_table;
    output_table.add_row(header);

    {
        auto_transaction_t tx;
        for (auto obj : T_obj::list())
        {
            if (is_match(obj))
            {
                output_table.add_row(get_row(obj));
            }
        }
    }

    output_table.print(cout);
    std::cout << endl;
}

void list_tables(const regex& re)
{
    list_catalog_obj<gaia_table_t>(
        {c_database_title, c_name_title, c_id_title},
        [&re](gaia_table_t& t) -> bool { return regex_match(t.name(), re); },
        [](gaia_table_t& t) -> row_t {
            return {t.gaia_database().name(), t.name(), to_string(t.gaia_id())};
        });
}

void list_databases(const regex& re)
{
    list_catalog_obj<gaia_database_t>(
        {c_name_title, c_id_title}, [&re](gaia_database_t& d) -> bool { return regex_match(d.name(), re); },
        [](gaia_database_t& d) -> row_t {
            return {d.name(), to_string(d.gaia_id())};
        });
}

void list_fields(const regex& re)
{
    list_catalog_obj<gaia_field_t>(
        {c_table_title, c_name_title, c_type_title, c_repeated_count_title, c_position_title, c_id_title},
        [&re](gaia_field_t& f) -> bool {
            if (f.type() == static_cast<uint8_t>(data_type_t::e_references))
            {
                return false;
            }
            return regex_match(f.name(), re);
        },
        [](gaia_field_t& f) -> row_t {
<<<<<<< HEAD
            return {f.gaia_table().name(), f.name(), get_data_type_name(static_cast<data_type_t>(f.type())),
                    to_string(f.repeated_count()), to_string(f.position()), to_string(f.gaia_id())};
=======
            return {f.gaia_table().name(),
                    f.name(),
                    get_data_type_name(static_cast<data_type_t>(f.type())),
                    to_string(f.repeated_count()),
                    to_string(f.position()),
                    to_string(f.gaia_id())};
>>>>>>> 7b4ff4ec
        });
}

void list_references(const regex& re)
{
    list_catalog_obj<gaia_field_t>(
        {c_table_title, c_name_title, c_parent_title, c_position_title, c_id_title},
        [&re](gaia_field_t& f) -> bool {
            if (f.type() != static_cast<uint8_t>(data_type_t::e_references))
            {
                return false;
            }
            return regex_match(f.name(), re);
        },
        [](gaia_field_t& f) -> row_t {
<<<<<<< HEAD
            return {f.gaia_table().name(), f.name(),
                    f.ref_gaia_table().name(), to_string(f.position()), to_string(f.gaia_id())};
=======
            return {f.gaia_table().name(), f.name(), f.ref_gaia_table().name(), to_string(f.position()),
                    to_string(f.gaia_id())};
>>>>>>> 7b4ff4ec
        });
}

void describe_database(const string& name)
{
    tabulate::Table output_table;
    output_table.add_row({c_name_title});
    gaia_id_t db_id = find_db_id(name);
    if (db_id == INVALID_GAIA_ID)
    {
        throw db_not_exists(name);
    }
    {
        auto_transaction_t txn;
<<<<<<< HEAD
        for (auto table : gaia_database_t::get(db_id).gaia_table_list())
=======
        for (auto const& table : gaia_database_t::get(db_id).gaia_table_list())
>>>>>>> 7b4ff4ec
        {
            output_table.add_row({table.name()});
        }
    }
    cout << "Database \"" << (name.empty() ? c_empty_db_name : name) << "\":" << endl;
    cout << endl;
    cout << "Tables:" << endl;
    output_table.print(cout);
    cout << endl;
    cout << flush;
}

void describe_table(const string& name)
{
    tabulate::Table output_fields, output_references;
    output_fields.add_row({c_name_title, c_type_title, c_repeated_count_title, c_position_title});
    output_references.add_row({c_name_title, c_parent_title, c_position_title});
    gaia_id_t table_id = INVALID_GAIA_ID;
    {
        auto_transaction_t tx;
        for (auto table : gaia_table_t::list())
        {
            string table_name(table.name());
            string db_name(table.gaia_database().name());
<<<<<<< HEAD
            if (name == table_name || name == (db_name + "." + table_name))
=======
            string qualified_name = db_name;
            qualified_name += ".";
            qualified_name += table_name;
            if (name == table_name || name == qualified_name)
>>>>>>> 7b4ff4ec
            {
                table_id = table.gaia_id();
                break;
            }
        }
        if (table_id == INVALID_GAIA_ID)
        {
            throw table_not_exists(name);
        }
        for (auto field : gaia_table_t::get(table_id).gaia_field_list())
        {
            if (field.type() != static_cast<uint8_t>(data_type_t::e_references))
            {
<<<<<<< HEAD
                output_fields.add_row({field.name(),
                                       get_data_type_name(static_cast<data_type_t>(field.type())),
=======
                output_fields.add_row({field.name(), get_data_type_name(static_cast<data_type_t>(field.type())),
>>>>>>> 7b4ff4ec
                                       to_string(field.repeated_count()), to_string(field.position())});
            }
            else
            {
<<<<<<< HEAD
                output_references.add_row({field.name(),
                                           field.ref_gaia_table().name(), to_string(field.position())});
=======
                output_references.add_row({field.name(), field.ref_gaia_table().name(), to_string(field.position())});
>>>>>>> 7b4ff4ec
            }
        }
    }
    cout << "Table \"" << name << "\":" << endl;
    cout << endl;
    cout << "Fields:" << endl;
    output_fields.print(cout);
    cout << endl;
    cout << endl;
    cout << "References:" << endl;
    output_references.print(cout);
    cout << endl;
#ifdef DEBUG
    // Hide FlatBuffers related content in release build.
    {
        cout << endl;
        cout << "Binary FlatBuffers Schema (in hex):" << endl;
        auto_transaction_t tx;
        cout << gaia_table_t::get(table_id).binary_schema() << endl;
    }
#endif
}

#ifdef DEBUG
// Hide FlatBuffers related commands in release build.
void generate_table_fbs(const string& name)
{
    gaia_id_t table_id = INVALID_GAIA_ID;
    {
        auto_transaction_t tx;
        for (auto table : gaia_table_t::list())
        {
            string table_name(table.name());
            string db_name(table.gaia_database().name());
            if (name == table_name || name == (db_name + "." + table_name))
            {
                table_id = table.gaia_id();
                break;
            }
        }
    }
    if (table_id == INVALID_GAIA_ID)
    {
        throw table_not_exists(name);
    }
    cout << generate_fbs(table_id) << endl;
    cout << flush;
}
#endif

regex parse_pattern(const string& cmd, size_t pos)
{
    if (cmd.length() <= pos)
    {
        return regex(c_match_all_pattern);
    }
    if (cmd[pos] != c_command_separator)
    {
        throw invalid_command(cmd);
    }
    size_t found_pos = cmd.find_first_not_of(c_command_separator, pos);
    if (found_pos != string::npos)
    {
        try
        {
            return regex(cmd.substr(found_pos));
        }
        catch (std::regex_error& e)
        {
            throw invalid_command(cmd, e);
        }
    }
    return regex(c_match_all_pattern);
}

string parse_name(const string& cmd, size_t pos, bool throw_on_empty = true)
{
<<<<<<< HEAD
    if (!throw_on_empty
        && cmd.find_first_not_of(c_command_separator, pos) == string::npos)
=======
    if (!throw_on_empty && cmd.find_first_not_of(c_command_separator, pos) == string::npos)
>>>>>>> 7b4ff4ec
    {
        return "";
    }
    if (cmd.length() <= pos)
    {
        throw invalid_command(cmd);
    }
    if (cmd[pos] != c_command_separator)
    {
        throw invalid_command(cmd);
    }
    std::size_t found = cmd.find_first_not_of(c_command_separator, pos);
    if (found != string::npos)
    {
        return cmd.substr(found);
    }
    throw invalid_command(cmd);
}

void handle_describe_command(const string& cmd)
{
    retail_assert(cmd.length() > c_cmd_minimum_length);
    retail_assert(cmd[c_cmd_prefix_index] == c_command_prefix);
    retail_assert(cmd[c_command_index] == c_describe_command);

    switch (cmd[c_subcommand_index])
    {
    case c_command_separator:
        describe_table(parse_name(cmd, c_subcommand_index));
        break;
    case c_db_subcommand:
        // Describe database can take an empty db name.
        describe_database(parse_name(cmd, c_subcommand_index + 1, false));
        break;
    case c_table_subcommand:
        describe_table(parse_name(cmd, c_subcommand_index + 1));
        break;
    default:
        throw invalid_command(cmd);
    }
}

void handle_list_command(const string& cmd)
{
    retail_assert(cmd.length() > 1);
    retail_assert(cmd[c_cmd_prefix_index] == c_command_prefix);
    retail_assert(cmd[c_command_index] == c_list_command);

    if (cmd.length() == c_cmd_minimum_length)
    {
        return list_tables(regex(c_match_all_pattern));
    }

    switch (cmd[c_subcommand_index])
    {
    case c_command_separator:
        list_tables(parse_pattern(cmd, c_subcommand_index));
        break;
    case c_db_subcommand:
        list_databases(parse_pattern(cmd, c_subcommand_index + 1));
        break;
    case c_field_subcommand:
        list_fields(parse_pattern(cmd, c_subcommand_index + 1));
        break;
    case c_ref_subcommand:
        list_references(parse_pattern(cmd, c_subcommand_index + 1));
        break;
    case c_table_subcommand:
        list_tables(parse_pattern(cmd, c_subcommand_index + 1));
        break;
    default:
        throw invalid_command(cmd);
    }
}

#ifdef DEBUG
// Hide FlatBuffers related commands in release build.
void handle_generate_command(const string& cmd)
{
    retail_assert(cmd.length() > c_cmd_minimum_length);
    retail_assert(cmd[c_cmd_prefix_index] == c_command_prefix);
    retail_assert(cmd[c_command_index] == c_generate_command);

    switch (cmd[c_subcommand_index])
    {
    case c_command_separator:
        // Generate fbs can take an empty db name.
        cout << generate_fbs(parse_name(cmd, c_subcommand_index, false)) << endl;
        break;
    case c_db_subcommand:
        // Generate fbs can take an empty db name.
        cout << generate_fbs(parse_name(cmd, c_subcommand_index + 1, false)) << endl;
        break;
    case c_table_subcommand:
        generate_table_fbs(parse_name(cmd, c_subcommand_index + 1));
        break;
    default:
        throw invalid_command(cmd);
    }
}
#endif

inline string optionalize(const string& s)
{
    return "[" + s + "]";
}

inline string optionalize(const char c)
{
    return optionalize(string(1, c));
}

string command_usage()
{
    std::stringstream ss;
    ss << "Usage\n";

    const string name = "NAME";
    const string pattern = "PATTERN";

    tabulate::Table output_table;
<<<<<<< HEAD
    output_table.add_row({string() + c_command_prefix + c_describe_command + c_db_subcommand,
                          optionalize(name), "Describe the database of the given " + name + "."});
    output_table.add_row({"", "", "Without specifying a name, it will show tables in the " + c_empty_db_name + " database."});
    output_table.add_row({string() + c_command_prefix + c_describe_command + optionalize(c_table_subcommand),
                          name, "Describe the table of the given " + name + "."});
    output_table.add_row({string() + c_command_prefix + c_list_command + c_db_subcommand,
                          optionalize(pattern), "List databases optionally filtering by the " + pattern + "."});
    output_table.add_row({string() + c_command_prefix + c_list_command + c_field_subcommand,
                          optionalize(pattern), "List data fields optionally filtering by the " + pattern + "."});
    output_table.add_row({string() + c_command_prefix + c_list_command + c_ref_subcommand,
                          optionalize(pattern), "List references optionally filtering by the " + pattern + "."});
=======
    output_table.add_row({string() + c_command_prefix + c_describe_command + c_db_subcommand, optionalize(name),
                          "Describe the database of the given " + name + "."});
    output_table.add_row(
        {"", "", "Without specifying a name, it will show tables in the " + c_empty_db_name + " database."});
    output_table.add_row({string() + c_command_prefix + c_describe_command + optionalize(c_table_subcommand), name,
                          "Describe the table of the given " + name + "."});
    output_table.add_row({string() + c_command_prefix + c_list_command + c_db_subcommand, optionalize(pattern),
                          "List databases optionally filtering by the " + pattern + "."});
    output_table.add_row({string() + c_command_prefix + c_list_command + c_field_subcommand, optionalize(pattern),
                          "List data fields optionally filtering by the " + pattern + "."});
    output_table.add_row({string() + c_command_prefix + c_list_command + c_ref_subcommand, optionalize(pattern),
                          "List references optionally filtering by the " + pattern + "."});
>>>>>>> 7b4ff4ec
    output_table.add_row({string() + c_command_prefix + c_list_command + optionalize(c_table_subcommand),
                          optionalize(pattern), "List tables optionally filtering by the " + pattern + "."});
#ifdef DEBUG
    // Hide FlatBuffers related commands in release build.
<<<<<<< HEAD
    output_table.add_row({string() + c_command_prefix + c_generate_command + optionalize(c_db_subcommand),
                          name, "Generate fbs for a given database."});
    output_table.add_row({string() + c_command_prefix + c_generate_command + c_table_subcommand,
                          name, "Generate fbs for a given database."});
#endif
    output_table.add_row({string() + c_command_prefix + c_help_command,
                          "", "Print help information."});
=======
    output_table.add_row({string() + c_command_prefix + c_generate_command + optionalize(c_db_subcommand), name,
                          "Generate fbs for a given database."});
    output_table.add_row({string() + c_command_prefix + c_generate_command + c_table_subcommand, name,
                          "Generate fbs for a given database."});
#endif
    output_table.add_row({string() + c_command_prefix + c_help_command, "", "Print help information."});
>>>>>>> 7b4ff4ec

    output_table.format().hide_border();
    output_table.print(ss);
    return ss.str();
}

} // namespace

void handle_meta_command(const string& cmd)
{
    retail_assert(!cmd.empty(), "Meta command should not be empty.");
    retail_assert(cmd[c_cmd_prefix_index] == c_command_prefix,
                  "Meta command should start with a '" + string(1, c_command_prefix) + "'.");

    if (cmd.length() < c_cmd_minimum_length)
    {
        throw invalid_command(cmd);
    }
    switch (cmd[c_command_index])
    {
    case c_list_command:
        handle_list_command(cmd);
        break;
    case c_describe_command:
        handle_describe_command(cmd);
        break;
#ifdef DEBUG
    // Hide FlatBuffers related commands in release build.
    case c_generate_command:
        handle_generate_command(cmd);
        break;
#endif
    case c_help_command:
        cout << command_usage() << endl;
        break;
    default:
        throw gaia_exception("Invalid command " + string(cmd));
    }
}<|MERGE_RESOLUTION|>--- conflicted
+++ resolved
@@ -12,10 +12,6 @@
 
 #include "gaia_catalog.h"
 #include "gaia_catalog.hpp"
-<<<<<<< HEAD
-#include "retail_assert.hpp"
-=======
->>>>>>> 7b4ff4ec
 #include "tabulate/table.hpp"
 
 using namespace gaia::catalog;
@@ -60,14 +56,7 @@
 constexpr char c_parent_title[] = "Parent";
 
 template <typename T_obj>
-<<<<<<< HEAD
-void list_catalog_obj(
-    const row_t& header,
-    function<bool(T_obj&)> is_match,
-    function<row_t(T_obj&)> get_row)
-=======
 void list_catalog_obj(const row_t& header, function<bool(T_obj&)> is_match, function<row_t(T_obj&)> get_row)
->>>>>>> 7b4ff4ec
 {
     tabulate::Table output_table;
     output_table.add_row(header);
@@ -118,17 +107,7 @@
             return regex_match(f.name(), re);
         },
         [](gaia_field_t& f) -> row_t {
-<<<<<<< HEAD
-            return {f.gaia_table().name(), f.name(), get_data_type_name(static_cast<data_type_t>(f.type())),
-                    to_string(f.repeated_count()), to_string(f.position()), to_string(f.gaia_id())};
-=======
-            return {f.gaia_table().name(),
-                    f.name(),
-                    get_data_type_name(static_cast<data_type_t>(f.type())),
-                    to_string(f.repeated_count()),
-                    to_string(f.position()),
-                    to_string(f.gaia_id())};
->>>>>>> 7b4ff4ec
+            return {f.gaia_table().name(), f.name(), get_data_type_name(static_cast<data_type_t>(f.type())), to_string(f.repeated_count()), to_string(f.position()), to_string(f.gaia_id())};
         });
 }
 
@@ -144,13 +123,7 @@
             return regex_match(f.name(), re);
         },
         [](gaia_field_t& f) -> row_t {
-<<<<<<< HEAD
-            return {f.gaia_table().name(), f.name(),
-                    f.ref_gaia_table().name(), to_string(f.position()), to_string(f.gaia_id())};
-=======
-            return {f.gaia_table().name(), f.name(), f.ref_gaia_table().name(), to_string(f.position()),
-                    to_string(f.gaia_id())};
->>>>>>> 7b4ff4ec
+            return {f.gaia_table().name(), f.name(), f.ref_gaia_table().name(), to_string(f.position()), to_string(f.gaia_id())};
         });
 }
 
@@ -165,11 +138,7 @@
     }
     {
         auto_transaction_t txn;
-<<<<<<< HEAD
-        for (auto table : gaia_database_t::get(db_id).gaia_table_list())
-=======
         for (auto const& table : gaia_database_t::get(db_id).gaia_table_list())
->>>>>>> 7b4ff4ec
         {
             output_table.add_row({table.name()});
         }
@@ -194,14 +163,10 @@
         {
             string table_name(table.name());
             string db_name(table.gaia_database().name());
-<<<<<<< HEAD
-            if (name == table_name || name == (db_name + "." + table_name))
-=======
             string qualified_name = db_name;
             qualified_name += ".";
             qualified_name += table_name;
             if (name == table_name || name == qualified_name)
->>>>>>> 7b4ff4ec
             {
                 table_id = table.gaia_id();
                 break;
@@ -215,22 +180,11 @@
         {
             if (field.type() != static_cast<uint8_t>(data_type_t::e_references))
             {
-<<<<<<< HEAD
-                output_fields.add_row({field.name(),
-                                       get_data_type_name(static_cast<data_type_t>(field.type())),
-=======
-                output_fields.add_row({field.name(), get_data_type_name(static_cast<data_type_t>(field.type())),
->>>>>>> 7b4ff4ec
-                                       to_string(field.repeated_count()), to_string(field.position())});
+                output_fields.add_row({field.name(), get_data_type_name(static_cast<data_type_t>(field.type())), to_string(field.repeated_count()), to_string(field.position())});
             }
             else
             {
-<<<<<<< HEAD
-                output_references.add_row({field.name(),
-                                           field.ref_gaia_table().name(), to_string(field.position())});
-=======
                 output_references.add_row({field.name(), field.ref_gaia_table().name(), to_string(field.position())});
->>>>>>> 7b4ff4ec
             }
         }
     }
@@ -308,12 +262,7 @@
 
 string parse_name(const string& cmd, size_t pos, bool throw_on_empty = true)
 {
-<<<<<<< HEAD
-    if (!throw_on_empty
-        && cmd.find_first_not_of(c_command_separator, pos) == string::npos)
-=======
     if (!throw_on_empty && cmd.find_first_not_of(c_command_separator, pos) == string::npos)
->>>>>>> 7b4ff4ec
     {
         return "";
     }
@@ -435,52 +384,20 @@
     const string pattern = "PATTERN";
 
     tabulate::Table output_table;
-<<<<<<< HEAD
-    output_table.add_row({string() + c_command_prefix + c_describe_command + c_db_subcommand,
-                          optionalize(name), "Describe the database of the given " + name + "."});
-    output_table.add_row({"", "", "Without specifying a name, it will show tables in the " + c_empty_db_name + " database."});
-    output_table.add_row({string() + c_command_prefix + c_describe_command + optionalize(c_table_subcommand),
-                          name, "Describe the table of the given " + name + "."});
-    output_table.add_row({string() + c_command_prefix + c_list_command + c_db_subcommand,
-                          optionalize(pattern), "List databases optionally filtering by the " + pattern + "."});
-    output_table.add_row({string() + c_command_prefix + c_list_command + c_field_subcommand,
-                          optionalize(pattern), "List data fields optionally filtering by the " + pattern + "."});
-    output_table.add_row({string() + c_command_prefix + c_list_command + c_ref_subcommand,
-                          optionalize(pattern), "List references optionally filtering by the " + pattern + "."});
-=======
-    output_table.add_row({string() + c_command_prefix + c_describe_command + c_db_subcommand, optionalize(name),
-                          "Describe the database of the given " + name + "."});
+    output_table.add_row({string() + c_command_prefix + c_describe_command + c_db_subcommand, optionalize(name), "Describe the database of the given " + name + "."});
     output_table.add_row(
         {"", "", "Without specifying a name, it will show tables in the " + c_empty_db_name + " database."});
-    output_table.add_row({string() + c_command_prefix + c_describe_command + optionalize(c_table_subcommand), name,
-                          "Describe the table of the given " + name + "."});
-    output_table.add_row({string() + c_command_prefix + c_list_command + c_db_subcommand, optionalize(pattern),
-                          "List databases optionally filtering by the " + pattern + "."});
-    output_table.add_row({string() + c_command_prefix + c_list_command + c_field_subcommand, optionalize(pattern),
-                          "List data fields optionally filtering by the " + pattern + "."});
-    output_table.add_row({string() + c_command_prefix + c_list_command + c_ref_subcommand, optionalize(pattern),
-                          "List references optionally filtering by the " + pattern + "."});
->>>>>>> 7b4ff4ec
-    output_table.add_row({string() + c_command_prefix + c_list_command + optionalize(c_table_subcommand),
-                          optionalize(pattern), "List tables optionally filtering by the " + pattern + "."});
+    output_table.add_row({string() + c_command_prefix + c_describe_command + optionalize(c_table_subcommand), name, "Describe the table of the given " + name + "."});
+    output_table.add_row({string() + c_command_prefix + c_list_command + c_db_subcommand, optionalize(pattern), "List databases optionally filtering by the " + pattern + "."});
+    output_table.add_row({string() + c_command_prefix + c_list_command + c_field_subcommand, optionalize(pattern), "List data fields optionally filtering by the " + pattern + "."});
+    output_table.add_row({string() + c_command_prefix + c_list_command + c_ref_subcommand, optionalize(pattern), "List references optionally filtering by the " + pattern + "."});
+    output_table.add_row({string() + c_command_prefix + c_list_command + optionalize(c_table_subcommand), optionalize(pattern), "List tables optionally filtering by the " + pattern + "."});
 #ifdef DEBUG
     // Hide FlatBuffers related commands in release build.
-<<<<<<< HEAD
-    output_table.add_row({string() + c_command_prefix + c_generate_command + optionalize(c_db_subcommand),
-                          name, "Generate fbs for a given database."});
-    output_table.add_row({string() + c_command_prefix + c_generate_command + c_table_subcommand,
-                          name, "Generate fbs for a given database."});
-#endif
-    output_table.add_row({string() + c_command_prefix + c_help_command,
-                          "", "Print help information."});
-=======
-    output_table.add_row({string() + c_command_prefix + c_generate_command + optionalize(c_db_subcommand), name,
-                          "Generate fbs for a given database."});
-    output_table.add_row({string() + c_command_prefix + c_generate_command + c_table_subcommand, name,
-                          "Generate fbs for a given database."});
+    output_table.add_row({string() + c_command_prefix + c_generate_command + optionalize(c_db_subcommand), name, "Generate fbs for a given database."});
+    output_table.add_row({string() + c_command_prefix + c_generate_command + c_table_subcommand, name, "Generate fbs for a given database."});
 #endif
     output_table.add_row({string() + c_command_prefix + c_help_command, "", "Print help information."});
->>>>>>> 7b4ff4ec
 
     output_table.format().hide_border();
     output_table.print(ss);
@@ -492,8 +409,7 @@
 void handle_meta_command(const string& cmd)
 {
     retail_assert(!cmd.empty(), "Meta command should not be empty.");
-    retail_assert(cmd[c_cmd_prefix_index] == c_command_prefix,
-                  "Meta command should start with a '" + string(1, c_command_prefix) + "'.");
+    retail_assert(cmd[c_cmd_prefix_index] == c_command_prefix, "Meta command should start with a '" + string(1, c_command_prefix) + "'.");
 
     if (cmd.length() < c_cmd_minimum_length)
     {
