--- conflicted
+++ resolved
@@ -150,7 +150,6 @@
 int main(int argc, char *argv[]) {
     int res = 0;
     parser_t parser;
-<<<<<<< HEAD
     bool gen_catalog = true;
     try {
         for (int i = 1; i < argc; ++i) {
@@ -160,6 +159,7 @@
                 parser.trace_scanning = true;
             } else if (argv[i] == string("-i")) {
                 gaia::db::begin_session();
+                gaia::catalog::initialize_catalog();
                 start_repl(parser);
                 gen_catalog = false;
                 gaia::db::end_session();
@@ -169,6 +169,7 @@
             } else {
                 if (!parser.parse(argv[i])) {
                     gaia::db::begin_session();
+                    gaia::catalog::initialize_catalog();
                     execute(parser.statements);
                     // Strip off the path and any suffix to get database name.
                     string db_name = string(argv[i]);
@@ -178,28 +179,6 @@
                     if (db_name.find(".") != string::npos) {
                         db_name = db_name.substr(0, db_name.find_last_of("."));
                     }
-=======
-    gaia::db::begin_session();
-    gaia::catalog::initialize_catalog();
-    for (int i = 1; i < argc; ++i) {
-        if (argv[i] == string("-p")) {
-            parser.trace_parsing = true;
-        } else if (argv[i] == string("-s")) {
-            parser.trace_scanning = true;
-        } else if (argv[i] == string("-i")) {
-            start_repl(parser);
-        } else {
-            if (!parser.parse(argv[i])) {
-                execute(parser.statements);
-                // Strip off the path and any suffix to get database name.
-                string db_name = string(argv[i]);
-                if (db_name.find("/") != string::npos) {
-                    db_name = db_name.substr(db_name.find_last_of("/")+1);
-                }
-                if (db_name.find(".") != string::npos) {
-                    db_name = db_name.substr(0, db_name.find_last_of("."));
-                }
->>>>>>> 6372bdea
 
                     generate_headers(db_name);
                     gaia::db::end_session();
@@ -212,6 +191,7 @@
         }
         if (gen_catalog) {
             gaia::db::begin_session();
+            gaia::catalog::initialize_catalog();
             load_bootstrap_catalog();
             generate_headers("catalog");
             gaia::db::end_session();
