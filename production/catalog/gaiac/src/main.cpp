--- conflicted
+++ resolved
@@ -14,20 +14,9 @@
 using namespace std;
 using namespace gaia::catalog::ddl;
 
-<<<<<<< HEAD
-// Todo (msj) Is this avoidable?
-extern "C" void initialize_rules()
-{
-}
-
-void execute(vector<statement_t *> &statements) {
-    for (statement_t *stmt : statements) {
-        if (!stmt->is_type(statment_type_t::CREATE)) {
-=======
 void execute(vector<unique_ptr<statement_t>> &statements) {
     for (auto &stmt : statements) {
         if (!stmt->is_type(statement_type_t::create)) {
->>>>>>> a5f12310
             continue;
         }
         auto createStmt = dynamic_cast<create_statement_t *>(stmt.get());
