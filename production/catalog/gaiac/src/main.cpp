/////////////////////////////////////////////
// Copyright (c) Gaia Platform LLC
// All rights reserved.
/////////////////////////////////////////////
#include <fstream>
#include <iostream>
#include <string>
#include <vector>

#include "flatbuffers/idl.h"

#include "catalog_manager.hpp"
#include "command.hpp"
#include "gaia_catalog_internal.hpp"
#include "gaia_parser.hpp"
#include "gaia_system.hpp"
#include "gaia_db.hpp"
#include "db_test_helpers.hpp"
#include "gaia_catalog.h"

using namespace std;
using namespace gaia::catalog;
using namespace gaia::catalog::ddl;
using namespace gaia::db;


namespace { // Use unnamed namespace to restrict external linkage.

const string c_error_prompt = "ERROR: ";
const string c_warning_prompt = "WARNING: ";

enum class operate_mode_t {
    interactive,
    generation,
    loading,
};

void start_repl(parser_t& parser, const string& dbname) {
    gaia::db::begin_session();
    initialize_catalog();

    const auto prompt = "gaiac> ";
    const auto exit_command = "exit";

    while (true) {
        string line;
        cout << prompt << flush;
        if (!getline(cin, line)) {
            break;
        }
        if (line == exit_command) {
            break;
        }
        try {
            if (line.length() > 0 && line.at(0) == c_command_prefix) {
                handle_slash_command(line);
                continue;
            }
            int parsing_result = parser.parse_line(line);
            if (parsing_result == EXIT_SUCCESS) {
                execute(dbname, parser.statements);
            } else {
                cerr << c_error_prompt << "Invalid input." << endl;
            }
        } catch (gaia_exception& e) {
            cerr << c_error_prompt << e.what() << endl;
        }
    }

    gaia::db::end_session();
}

// From the database name and catalog contents, generate the FlatBuffers C++ header file(s).
void generate_fbs_headers(const string& db_name, const string& output_path) {
    flatbuffers::IDLOptions fbs_opts;
    fbs_opts.generate_object_based_api = true;
    fbs_opts.cpp_object_api_string_type = "gaia::direct_access::nullable_string_t";
    fbs_opts.cpp_object_api_string_flexible_constructor = true;

    flatbuffers::Parser fbs_parser(fbs_opts);

    string fbs_schema = gaia::catalog::generate_fbs(db_name);
    if (!fbs_parser.Parse(fbs_schema.c_str())) {
        cerr << c_error_prompt
             << "Fail to parse the catalog generated FlatBuffers schema. Error: "
             << fbs_parser.error_ << endl;
    }

    if (!flatbuffers::GenerateCPP(fbs_parser, output_path, db_name)) {
        cerr << c_error_prompt
             << "Unable to generate FlatBuffers C++ headers for " << db_name << endl;
    };
}

// From the database name and catalog contents, generate the Extended Data Class definition(s).
void generate_edc_headers(const string& db_name, const string& output_path) {
    ofstream edc(output_path + "gaia" + (db_name.empty() ? "" : "_" + db_name) + ".h");
    try {
        edc << gaia::catalog::gaia_generate(db_name) << endl;
    } catch (gaia_exception& e) {
        cerr << "WARNING - gaia_generate failed: " << e.what() << endl;
    }

    edc.close();
}

void generate_headers(const string& db_name, const string& output_path) {
    generate_fbs_headers(db_name, output_path);
    generate_edc_headers(db_name, output_path);
}

// Add a trailing '/' if not provided.
void terminate_path(string& path) {
    if (path.back() != '/') {
        path.append("/");
    }
}

string usage() {
    std::stringstream ss;
    ss << "Usage: gaiac [options] [ddl_file]\n\n"
          "  -p          Print parsing trace.\n"
          "  -s          Print scanning trace.\n"
          "  -d <dbname> Set the databse name.\n"
          "  -i          Interactive prompt, as a REPL.\n"
          "  -g          Generate fbs and gaia headers.\n"
          "  -o <path>   Set the path to all generated files.\n"
          "  -t          Start the SE server (for testing purposes).\n"
          "  -h          Print help information.\n"
          "  -destroy_db Destroy the persistent store.\n"
          "  <ddl_file>  Process the DDLs in the file.\n"
          "              In the absence of <dbname>, the ddl file basename will be used as the database name.\n"
          "              The database will be created automatically.\n";
    return ss.str();
}

} // namespace

namespace flatbuffers {

void LogCompilerWarn(const std::string& warn) {
    cerr << c_warning_prompt << warn << endl;
}

void LogCompilerError(const std::string& err) {
    cerr << c_warning_prompt << err << endl;
}

} // namespace flatbuffers

int main(int argc, char* argv[]) {
    int res = EXIT_SUCCESS;
    db_server_t server;
    string output_path;
    string db_name;
    string ddl_filename;
    operate_mode_t mode = operate_mode_t::loading;
    parser_t parser;

    for (int i = 1; i < argc; ++i) {
        if (argv[i] == string("-p")) {
            parser.trace_parsing = true;
        } else if (argv[i] == string("-s")) {
            parser.trace_scanning = true;
        } else if (argv[i] == string("-i")) {
            mode = operate_mode_t::interactive;
        } else if (argv[i] == string("-g")) {
            mode = operate_mode_t::generation;
        } else if (argv[i] == string("-t")) {
            if (++i > argc) {
                cerr << c_error_prompt << "Missing path to db server." << endl;
                exit(EXIT_FAILURE);
            }
            const char* path_to_db_server = argv[i];
            server.start(path_to_db_server);
        } else if (argv[i] == string("-o")) {
            if (++i > argc) {
                cerr << c_error_prompt << "Missing path to output directory." << endl;
                exit(EXIT_FAILURE);
            }
            output_path = argv[i];
            terminate_path(output_path);
        } else if (argv[i] == string("-d")) {
            if (++i > argc) {
                cerr << c_error_prompt << "Missing database name." << endl;
                exit(EXIT_FAILURE);
            }
            db_name = argv[i];
        } else if (argv[i] == string("-h")) {
            cout << usage() << endl;
            exit(EXIT_SUCCESS);
        } else if (argv[i] == string("-destroy_db")) {
            remove_persistent_store();
        } else {
            ddl_filename = argv[i];
        }
    }

    if (mode == operate_mode_t::interactive) {
        start_repl(parser, db_name);
    } else {
        try {
            gaia::db::begin_session();
<<<<<<< HEAD
=======
            initialize_catalog();

>>>>>>> ecb59821
            if (!ddl_filename.empty()) {
                db_name = load_catalog(parser, ddl_filename, db_name);
            }

            if (mode == operate_mode_t::generation) {
                generate_headers(db_name, output_path);
            }
            gaia::db::end_session();
        } catch (gaia::common::system_error& e) {
            cerr << c_error_prompt << e.what() << endl;
            if (e.get_errno() == ECONNREFUSED) {
                cerr << "Unable to connect to the storage engine server." << endl;
            }
            res = EXIT_FAILURE;
        } catch (gaia_exception& e) {
            cerr << c_error_prompt << e.what() << endl;
            res = EXIT_FAILURE;
        }
    }
    if (server.server_started()) {
        server.stop();
    }

    exit(res);
}<|MERGE_RESOLUTION|>--- conflicted
+++ resolved
@@ -201,11 +201,8 @@
     } else {
         try {
             gaia::db::begin_session();
-<<<<<<< HEAD
-=======
             initialize_catalog();
 
->>>>>>> ecb59821
             if (!ddl_filename.empty()) {
                 db_name = load_catalog(parser, ddl_filename, db_name);
             }
