--- conflicted
+++ resolved
@@ -2,22 +2,15 @@
 // Copyright (c) Gaia Platform LLC
 // All rights reserved.
 /////////////////////////////////////////////
-<<<<<<< HEAD
 #include <filesystem>
-=======
-#include "flatbuffers/idl.h"
-
->>>>>>> 7b4ff4ec
 #include <fstream>
 #include <iostream>
 #include <string>
-
-<<<<<<< HEAD
+#include <vector>
+
 #include "flatbuffers/idl.h"
 
-=======
 #include "catalog_manager.hpp"
->>>>>>> 7b4ff4ec
 #include "command.hpp"
 #include "db_test_helpers.hpp"
 #include "gaia_catalog_internal.hpp"
@@ -102,13 +95,15 @@
     string fbs_schema = gaia::catalog::generate_fbs(db_name);
     if (!fbs_parser.Parse(fbs_schema.c_str()))
     {
-        cerr << c_error_prompt << "Fail to parse the catalog generated FlatBuffers schema. Error: " << fbs_parser.error_
-             << endl;
+        cerr << c_error_prompt
+             << "Fail to parse the catalog generated FlatBuffers schema. Error: "
+             << fbs_parser.error_ << endl;
     }
 
     if (!flatbuffers::GenerateCPP(fbs_parser, output_path, db_name))
     {
-        cerr << c_error_prompt << "Unable to generate FlatBuffers C++ headers for " << db_name << endl;
+        cerr << c_error_prompt
+             << "Unable to generate FlatBuffers C++ headers for " << db_name << endl;
     };
 }
 
