/////////////////////////////////////////////
// Copyright (c) Gaia Platform LLC
// All rights reserved.
/////////////////////////////////////////////
#include <unistd.h>

#include <fstream>
#include <iostream>
#include <string>
#include <vector>

#include "catalog_manager.hpp"
#include "gaia_parser.hpp"
#include "gaia_system.hpp"
#include "gaia_db.hpp"

using namespace std;
using namespace gaia::catalog;
using namespace gaia::catalog::ddl;

void execute(vector<unique_ptr<statement_t>> &statements) {
    for (auto &stmt : statements) {
        if (stmt->is_type(statement_type_t::create)) {
            auto create_stmt = dynamic_cast<create_statement_t *>(stmt.get());
            if (create_stmt->type == create_type_t::create_table) {
                gaia::catalog::create_table(create_stmt->name, create_stmt->fields);
            }
        } else if (stmt->is_type(statement_type_t::drop)) {
            auto drop_stmt = dynamic_cast<drop_statement_t *>(stmt.get());
            if (drop_stmt->type == drop_type_t::drop_table) {
                gaia::catalog::drop_table(drop_stmt->name);
            }
        }
    }
}

void start_repl(parser_t &parser) {
    const auto prompt = "gaiac> ";

    while (true) {
        string line;
        cout << prompt << flush;
        if (!getline(cin, line)) {
            break;
        }
        if (line == "exit") {
            break;
        }
        int parsing_result = parser.parse_line(line);
        if (parsing_result == EXIT_SUCCESS) {
            try {
                execute(parser.statements);
                cout << gaia::catalog::generate_fbs() << flush;
            } catch (gaia_exception &e) {
                cout << e.what() << endl
                     << flush;
            }
        } else {
            cout << "Invalid input." << endl
                 << flush;
        }
    }
}

void load_bootstrap_catalog() {
    {
        field_def_list_t fields;
        fields.push_back(unique_ptr<field_definition_t>(new field_definition_t{"name", data_type_t::e_string, 1}));
        fields.push_back(unique_ptr<field_definition_t>(new field_definition_t{"is_log", data_type_t::e_bool, 1}));
        fields.push_back(unique_ptr<field_definition_t>(new field_definition_t{"trim_action", data_type_t::e_uint8, 1}));
        fields.push_back(unique_ptr<field_definition_t>(new field_definition_t{"max_rows", data_type_t::e_uint64, 1}));
        fields.push_back(unique_ptr<field_definition_t>(new field_definition_t{"max_size", data_type_t::e_uint64, 1}));
        fields.push_back(unique_ptr<field_definition_t>(new field_definition_t{"max_seconds", data_type_t::e_uint64, 1}));
        fields.push_back(unique_ptr<field_definition_t>(new field_definition_t{"binary_schema", data_type_t::e_string, 1}));
        catalog_manager_t::get().create_table("gaia_table", fields);
    }

    {
        field_def_list_t fields;
        fields.push_back(unique_ptr<field_definition_t>(new field_definition_t{"name", data_type_t::e_string, 1}));
        fields.push_back(unique_ptr<field_definition_t>(new field_definition_t{"table_id", data_type_t::e_uint64, 1}));
        fields.push_back(unique_ptr<field_definition_t>(new field_definition_t{"fields", data_type_t::e_string, 1}));
        fields.push_back(unique_ptr<field_definition_t>(new field_definition_t{"index_type", data_type_t::e_int8, 1}));
        fields.push_back(unique_ptr<field_definition_t>(new field_definition_t{"unique", data_type_t::e_bool, 1}));
        fields.push_back(unique_ptr<field_definition_t>(new field_definition_t{"values_", data_type_t::e_references, 1, "gaia_table"}));
        catalog_manager_t::get().create_table("gaia_value_index", fields);
    }

    {
        field_def_list_t fields;
        fields.push_back(unique_ptr<field_definition_t>(new field_definition_t{"name", data_type_t::e_string, 1}));
        fields.push_back(unique_ptr<field_definition_t>(new field_definition_t{"table_id", data_type_t::e_uint64, 1}));
        fields.push_back(unique_ptr<field_definition_t>(new field_definition_t{"type", data_type_t::e_uint8, 1}));
        fields.push_back(unique_ptr<field_definition_t>(new field_definition_t{"type_id", data_type_t::e_uint64, 1}));
        fields.push_back(unique_ptr<field_definition_t>(new field_definition_t{"repeated_count", data_type_t::e_uint8, 1}));
        fields.push_back(unique_ptr<field_definition_t>(new field_definition_t{"position", data_type_t::e_uint16, 1}));
        fields.push_back(unique_ptr<field_definition_t>(new field_definition_t{"required", data_type_t::e_bool, 1}));
        fields.push_back(unique_ptr<field_definition_t>(new field_definition_t{"deprecated", data_type_t::e_bool, 1}));
        fields.push_back(unique_ptr<field_definition_t>(new field_definition_t{"active", data_type_t::e_bool, 1}));
        fields.push_back(unique_ptr<field_definition_t>(new field_definition_t{"nullable", data_type_t::e_bool, 1}));
        fields.push_back(unique_ptr<field_definition_t>(new field_definition_t{"has_default", data_type_t::e_bool, 1}));
        fields.push_back(unique_ptr<field_definition_t>(new field_definition_t{"default_value", data_type_t::e_string, 1}));
        fields.push_back(unique_ptr<field_definition_t>(new field_definition_t{"value_fields_", data_type_t::e_references, 1, "gaia_value_index"}));
        fields.push_back(unique_ptr<field_definition_t>(new field_definition_t{"fields_", data_type_t::e_references, 1, "gaia_table"}));
        fields.push_back(unique_ptr<field_definition_t>(new field_definition_t{"references_", data_type_t::e_references, 1, "gaia_table"}));
        catalog_manager_t::get().create_table("gaia_field", fields);
    }

    {
        field_def_list_t fields;
        fields.push_back(unique_ptr<field_definition_t>(new field_definition_t{"name", data_type_t::e_string, 1}));
        fields.push_back(unique_ptr<field_definition_t>(new field_definition_t{"active_on_startup", data_type_t::e_bool, 1}));
        fields.push_back(unique_ptr<field_definition_t>(new field_definition_t{"table_ids", data_type_t::e_string, 1}));
        fields.push_back(unique_ptr<field_definition_t>(new field_definition_t{"source_location", data_type_t::e_string, 1}));
        fields.push_back(unique_ptr<field_definition_t>(new field_definition_t{"serial_stream", data_type_t::e_string, 1}));
        catalog_manager_t::get().create_table("gaia_ruleset", fields);
    }

        {
        field_def_list_t fields;
        fields.push_back(unique_ptr<field_definition_t>(new field_definition_t{"name", data_type_t::e_string, 1}));
        fields.push_back(unique_ptr<field_definition_t>(new field_definition_t{"ruleset_id", data_type_t::e_uint64, 1}));
        fields.push_back(unique_ptr<field_definition_t>(new field_definition_t{"rules_", data_type_t::e_references, 1, "gaia_ruleset"}));
        catalog_manager_t::get().create_table("gaia_rule", fields);
    }
}

// From the database name and catalog contents, generate the flatbuffer and Gaia EDC header files.
void generate_headers(string& db_name, string& output_path) {
    // Generate the flatbuffer schema file.
    ofstream fbs(output_path + db_name + ".fbs");
    fbs << "namespace gaia." << db_name << ";" << endl << endl;
    fbs << gaia::catalog::generate_fbs() << endl;
    fbs.close();

    // Run the flatbuffer compiler, flatc, on this schema.
    string flatc_cmd = "flatc --cpp --gen-object-api ";
    flatc_cmd += "--cpp-str-type gaia::direct_access::nullable_string_t --cpp-str-flex-ctor ";
    if (!output_path.empty())
    {
        flatc_cmd += "-o ";
        flatc_cmd += output_path + " ";
    }
    flatc_cmd += output_path + db_name + ".fbs";
    auto rc = system(flatc_cmd.c_str());

    // Generate the Extended Data Class definitions
    ofstream edc(output_path + "gaia_" + db_name + ".h");
    edc << gaia::catalog::gaia_generate(db_name) << endl;
    edc.close();

    if (rc != 0) {
        cout << "flatc failed to compile " + db_name + ".fbs" ", return code = " << rc << endl;
    }
}

// Add a trailing '/' if not provided.
void terminate_path(string& path)
{
    if (path.back() != '/')
    {
        path.append("/");
    }
}

// Temporary start server (taken and modified from db_test_helpers)
// Use case is always to call start() followed by stop().
class db_server_t
{
public:
    void start(const char* db_server_path)
    {
        set_path(db_server_path);
        stop();

        // Launch SE server in background.
        string cmd = m_server_path + " &";
        cerr << cmd << endl;
        ::system(cmd.c_str());

        // Wait for server to initialize.
        cerr << "Waiting for server to initialize..." << endl;
        ::sleep(1);
    }

    void stop()
    {
        // Try to kill the SE server process.
        // REVIEW: we should be using a proper process library for this, so we can kill by PID.
        string cmd = "pkill -f -KILL ";
        cmd.append(m_server_path.c_str());
        cerr << cmd << endl;
        ::system(cmd.c_str());
    }

private:
    void set_path(const char* db_server_path)
    {
        if (!db_server_path)
        {
            m_server_path = gaia::db::SE_SERVER_NAME;
        }
        else
        {
            m_server_path = db_server_path;
<<<<<<< HEAD
            terminate_path(m_server_path);
            m_server_path.append(SE_SERVER_NAME);
=======
            if (m_server_path.back() != '/')
            {
                m_server_path.append("/");
            }
            m_server_path.append(gaia::db::SE_SERVER_NAME);
>>>>>>> b9dbb564
        }
    }

    string m_server_path;
};

int main(int argc, char *argv[]) {
    int res = 0;
    parser_t parser;
    bool gen_catalog = true;
    db_server_t server;
    string output_path;
    try {
        for (int i = 1; i < argc; ++i) {
            if (argv[i] == string("-p")) {
                parser.trace_parsing = true;
            } else if (argv[i] == string("-s")) {
                parser.trace_scanning = true;
            } else if (argv[i] == string("-i")) {
                gaia::db::begin_session();
                gaia::catalog::initialize_catalog();
                start_repl(parser);
                gen_catalog = false;
                gaia::db::end_session();
            } else if (argv[i] == string("-t")) {
                // Note the order dependency.
                // Require a path right after this
                ++i;
                const char* path_to_db_server = argv[i];
                server.start(path_to_db_server);
            } else if (argv[i] == string("-o")) {
                ++i;
                output_path = argv[i];
                terminate_path(output_path);
            } else {
                if (!parser.parse(argv[i])) {
                    gaia::db::begin_session();
                    gaia::catalog::initialize_catalog();
                    execute(parser.statements);
                    // Strip off the path and any suffix to get database name.
                    string db_name = string(argv[i]);
                    if (db_name.find("/") != string::npos) {
                        db_name = db_name.substr(db_name.find_last_of("/")+1);
                    }
                    if (db_name.find(".") != string::npos) {
                        db_name = db_name.substr(0, db_name.find_last_of("."));
                    }

                    generate_headers(db_name, output_path);
                    gaia::db::end_session();

                } else {
                    res = EXIT_FAILURE;
                }
                gen_catalog = false;
            }
        }
        if (gen_catalog) {
            string empty_path;
            string db_name = "catalog";
            gaia::db::begin_session();
            gaia::catalog::initialize_catalog();
            load_bootstrap_catalog();
            generate_headers(db_name, empty_path);
            gaia::db::end_session();
        }
        server.stop();
    } catch (gaia_exception &e) {
        cerr << "Caught exception \"" << e.what() << "\". May need to start the storage engine server." << endl;
        res = 1;
    }
    return res;
}<|MERGE_RESOLUTION|>--- conflicted
+++ resolved
@@ -203,16 +203,8 @@
         else
         {
             m_server_path = db_server_path;
-<<<<<<< HEAD
             terminate_path(m_server_path);
-            m_server_path.append(SE_SERVER_NAME);
-=======
-            if (m_server_path.back() != '/')
-            {
-                m_server_path.append("/");
-            }
             m_server_path.append(gaia::db::SE_SERVER_NAME);
->>>>>>> b9dbb564
         }
     }
 
