--- conflicted
+++ resolved
@@ -210,11 +210,7 @@
                 generate_headers(db_name, output_path);
             }
             gaia::db::end_session();
-<<<<<<< HEAD
-        } catch (gaia::common::gaia_exception& e) {
-=======
         } catch (gaia::common::system_error& e) {
->>>>>>> f508f377
             cerr << c_error_prompt << e.what() << endl;
             if (e.get_errno() == ECONNREFUSED) {
                 cerr << "Unable to connect to the storage engine server." << endl;
