/////////////////////////////////////////////
// Copyright (c) Gaia Platform LLC
// All rights reserved.
/////////////////////////////////////////////
#include <unistd.h>
#include <stdlib.h> 
#include <fstream>
#include <iostream>
#include <string>
#include <vector>

#include "flatbuffers/idl.h"

#include "catalog_manager.hpp"
#include "gaia_catalog_internal.hpp"
#include "gaia_parser.hpp"
#include "gaia_system.hpp"
#include "gaia_db.hpp"
#include "db_test_base.hpp"

using namespace std;
using namespace gaia::catalog;
using namespace gaia::catalog::ddl;

static const string c_error_prompt = "ERROR: ";
static const string c_warning_prompt = "WARNING: ";

enum class operate_mode_t {
    interactive,
    generation,
    loading,
};

void start_repl(parser_t &parser, const string &dbname) {
    gaia::db::begin_session();

    const auto prompt = "gaiac> ";
    const auto exit_command = "exit";

    // NOTE: all REPL outputs including error messages go to standarad output.
    while (true) {
        string line;
        cout << prompt << flush;
        if (!getline(cin, line)) {
            break;
        }
        if (line == exit_command) {
            break;
        }
        int parsing_result = parser.parse_line(line);
        if (parsing_result == EXIT_SUCCESS) {
            try {
                execute(dbname, parser.statements);
                cout << gaia::catalog::generate_fbs(dbname) << flush;
            } catch (gaia_exception &e) {
                cout << c_error_prompt << e.what() << endl
                     << flush;
            }
        } else {
            cout << c_error_prompt << "Invalid input." << endl
                 << flush;
        }
    }

    gaia::db::end_session();
}

namespace flatbuffers {
void LogCompilerWarn(const std::string &warn) {
    cerr << c_warning_prompt << warn << endl;
}

void LogCompilerError(const std::string &err) {
    cerr << c_warning_prompt << err << endl;
}
} // namespace flatbuffers

// From the database name and catalog contents, generate the FlatBuffers C++ header file(s).
void generate_fbs_headers(const string &db_name, const string &output_path) {
    flatbuffers::IDLOptions fbs_opts;
    fbs_opts.generate_object_based_api = true;
    fbs_opts.cpp_object_api_string_type = "gaia::direct_access::nullable_string_t";
    fbs_opts.cpp_object_api_string_flexible_constructor = true;

    flatbuffers::Parser fbs_parser(fbs_opts);

    string fbs_schema = gaia::catalog::generate_fbs(db_name);
    if (!fbs_parser.Parse(fbs_schema.c_str())) {
        cerr << c_error_prompt
             << "Fail to parse the catalog generated FlatBuffers schema. Error: "
             << fbs_parser.error_ << endl;
    }

    if (!flatbuffers::GenerateCPP(fbs_parser, output_path, db_name)) {
        cerr << c_error_prompt
             << "Unable to generate FlatBuffers C++ headers for " << db_name << endl;
    };
}

// From the database name and catalog contents, generate the Extended Data Class definition(s).
void generate_edc_headers(const string &db_name, const string &output_path) {
    ofstream edc(output_path + "gaia" + (db_name.empty() ? "" : "_" + db_name) + ".h");
    edc << gaia::catalog::gaia_generate(db_name) << endl;
    edc.close();
}

void generate_headers(const string &db_name, const string &output_path) {
    generate_fbs_headers(db_name, output_path);
    generate_edc_headers(db_name, output_path);
}

<<<<<<< HEAD
=======
// Add a trailing '/' if not provided.
void terminate_path(string &path) {
    if (path.back() != '/') {
        path.append("/");
    }
}

// Temporary start server (taken and modified from db_test_helpers)
// Use case is always to call start() followed by stop().
class db_server_t {
  public:
    void start(const char *db_server_path) {
        set_path(db_server_path);
        stop();

        // Launch SE server in background.
        string cmd = m_server_path + " &";
        cerr << cmd << endl;
        ::system(cmd.c_str());

        // Wait for server to initialize.
        cerr << "Waiting for server to initialize..." << endl;
        ::sleep(1);
        m_server_started = true;
    }

    void stop() {
        // Try to kill the SE server process.
        // REVIEW: we should be using a proper process library for this, so we can kill by PID.
        string cmd = "pkill -f -KILL ";
        cmd.append(m_server_path.c_str());
        cerr << cmd << endl;
        ::system(cmd.c_str());
    }

    bool server_started() {
        return m_server_started;
    }

  private:
    void set_path(const char *db_server_path) {
        if (!db_server_path) {
            m_server_path = gaia::db::SE_SERVER_NAME;
        } else {
            m_server_path = db_server_path;
            terminate_path(m_server_path);
            m_server_path.append(gaia::db::SE_SERVER_NAME);
        }
    }

    string m_server_path;
    bool m_server_started = false;
};

string usage() {
    std::stringstream ss;
    ss << "Usage: gaiac [options] [ddl_file]\n\n"
          "  -p          Print parsing trace.\n"
          "  -s          Print scanning trace.\n"
          "  -d <dbname> Set the databse name.\n"
          "  -i          Interactive prompt, as a REPL.\n"
          "  -g          Generate fbs and gaia headers.\n"
          "  -o <path>   Set the path to all generated files.\n"
          "  -t          Start the SE server (for testing purposes).\n"
          "  -h          Print help information.\n"
          "  <ddl_file>  Process the DDLs in the file.\n"
          "              In the absence of <dbname>, the ddl file basename will be used as the database name.\n"
          "              The database will be created automatically.\n";
    return ss.str();
}

>>>>>>> 562877e5
int main(int argc, char *argv[]) {
    int res = EXIT_SUCCESS;
    db_server_t server;
    string output_path;
<<<<<<< HEAD
    try {
        for (int i = 1; i < argc; ++i) {
            if (argv[i] == string("-p")) {
                parser.trace_parsing = true;
            } else if (argv[i] == string("-s")) {
                parser.trace_scanning = true;
            } else if (argv[i] == string("-i")) {
                gaia::db::begin_session();
                gaia::catalog::initialize_catalog();
                start_repl(parser);
                gen_catalog = false;
                gaia::db::end_session();
            } else if (argv[i] == string("-t")) {
                // Note the order dependency.
                // Require a path right after this
                ++i;
                const char *path_to_db_server = argv[i];
                string cmd = "rm -rf /tmp/db";
                cerr << cmd << endl;
                ::system(cmd.c_str());
                server.start(path_to_db_server);
            } else if (argv[i] == string("-o")) {
                ++i;
                output_path = argv[i];
                db_server_t::terminate_path(output_path);
            } else {
                if (!parser.parse(argv[i])) {
                    gaia::db::begin_session();
                    gaia::catalog::initialize_catalog();
                    execute(parser.statements);
                    // Strip off the path and any suffix to get database name.
                    string db_name = string(argv[i]);
                    if (db_name.find("/") != string::npos) {
                        db_name = db_name.substr(db_name.find_last_of("/") + 1);
                    }
                    if (db_name.find(".") != string::npos) {
                        db_name = db_name.substr(0, db_name.find_last_of("."));
                    }

                    generate_headers(db_name, output_path);
                    gaia::db::end_session();

                } else {
                    res = EXIT_FAILURE;
                }
                gen_catalog = false;
=======
    string db_name;
    string ddl_filename;
    operate_mode_t mode = operate_mode_t::loading;
    parser_t parser;

    for (int i = 1; i < argc; ++i) {
        if (argv[i] == string("-p")) {
            parser.trace_parsing = true;
        } else if (argv[i] == string("-s")) {
            parser.trace_scanning = true;
        } else if (argv[i] == string("-i")) {
            mode = operate_mode_t::interactive;
        } else if (argv[i] == string("-g")) {
            mode = operate_mode_t::generation;
        } else if (argv[i] == string("-t")) {
            if (++i > argc) {
                cerr << c_error_prompt << "Missing path to db server." << endl;
                exit(EXIT_FAILURE);
            }
            const char *path_to_db_server = argv[i];
            server.start(path_to_db_server);
        } else if (argv[i] == string("-o")) {
            if (++i > argc) {
                cerr << c_error_prompt << "Missing path to output directory." << endl;
                exit(EXIT_FAILURE);
>>>>>>> 562877e5
            }
            output_path = argv[i];
            terminate_path(output_path);
        } else if (argv[i] == string("-d")) {
            if (++i > argc) {
                cerr << c_error_prompt << "Missing database name." << endl;
                exit(EXIT_FAILURE);
            }
            db_name = argv[i];
        } else if (argv[i] == string("-h")) {
            cout << usage() << endl;
            exit(EXIT_SUCCESS);
        } else {
            ddl_filename = argv[i];
        }
    }

    if (mode == operate_mode_t::interactive) {
        start_repl(parser, db_name);
    } else {
        try {
            gaia::db::begin_session();

            if (!ddl_filename.empty()) {
                db_name = load_catalog(parser, ddl_filename, db_name);
            }

            if (mode == operate_mode_t::generation) {
                generate_headers(db_name, output_path);
            }
            gaia::db::end_session();
        } catch (gaia_exception &e) {
            cerr << c_error_prompt << e.what() << endl;
            if (string(e.what()).find("connect failed") != string::npos) {
                cerr << "May need to start the storage engine server." << endl;
            }
            res = EXIT_FAILURE;
        }
    }
    if (server.server_started()) {
        server.stop();
    }

    exit(res);
}<|MERGE_RESOLUTION|>--- conflicted
+++ resolved
@@ -109,8 +109,6 @@
     generate_edc_headers(db_name, output_path);
 }
 
-<<<<<<< HEAD
-=======
 // Add a trailing '/' if not provided.
 void terminate_path(string &path) {
     if (path.back() != '/') {
@@ -118,52 +116,52 @@
     }
 }
 
-// Temporary start server (taken and modified from db_test_helpers)
-// Use case is always to call start() followed by stop().
-class db_server_t {
-  public:
-    void start(const char *db_server_path) {
-        set_path(db_server_path);
-        stop();
-
-        // Launch SE server in background.
-        string cmd = m_server_path + " &";
-        cerr << cmd << endl;
-        ::system(cmd.c_str());
-
-        // Wait for server to initialize.
-        cerr << "Waiting for server to initialize..." << endl;
-        ::sleep(1);
-        m_server_started = true;
-    }
-
-    void stop() {
-        // Try to kill the SE server process.
-        // REVIEW: we should be using a proper process library for this, so we can kill by PID.
-        string cmd = "pkill -f -KILL ";
-        cmd.append(m_server_path.c_str());
-        cerr << cmd << endl;
-        ::system(cmd.c_str());
-    }
-
-    bool server_started() {
-        return m_server_started;
-    }
-
-  private:
-    void set_path(const char *db_server_path) {
-        if (!db_server_path) {
-            m_server_path = gaia::db::SE_SERVER_NAME;
-        } else {
-            m_server_path = db_server_path;
-            terminate_path(m_server_path);
-            m_server_path.append(gaia::db::SE_SERVER_NAME);
-        }
-    }
-
-    string m_server_path;
-    bool m_server_started = false;
-};
+// // Temporary start server (taken and modified from db_test_helpers)
+// // Use case is always to call start() followed by stop().
+// class db_server_t {
+//   public:
+//     void start(const char *db_server_path) {
+//         set_path(db_server_path);
+//         stop();
+
+//         // Launch SE server in background.
+//         string cmd = m_server_path + " &";
+//         cerr << cmd << endl;
+//         ::system(cmd.c_str());
+
+//         // Wait for server to initialize.
+//         cerr << "Waiting for server to initialize..." << endl;
+//         ::sleep(1);
+//         m_server_started = true;
+//     }
+
+//     void stop() {
+//         // Try to kill the SE server process.
+//         // REVIEW: we should be using a proper process library for this, so we can kill by PID.
+//         string cmd = "pkill -f -KILL ";
+//         cmd.append(m_server_path.c_str());
+//         cerr << cmd << endl;
+//         ::system(cmd.c_str());
+//     }
+
+//     bool server_started() {
+//         return m_server_started;
+//     }
+
+//   private:
+//     void set_path(const char *db_server_path) {
+//         if (!db_server_path) {
+//             m_server_path = gaia::db::SE_SERVER_NAME;
+//         } else {
+//             m_server_path = db_server_path;
+//             terminate_path(m_server_path);
+//             m_server_path.append(gaia::db::SE_SERVER_NAME);
+//         }
+//     }
+
+//     string m_server_path;
+//     bool m_server_started = false;
+// };
 
 string usage() {
     std::stringstream ss;
@@ -182,59 +180,10 @@
     return ss.str();
 }
 
->>>>>>> 562877e5
 int main(int argc, char *argv[]) {
     int res = EXIT_SUCCESS;
     db_server_t server;
     string output_path;
-<<<<<<< HEAD
-    try {
-        for (int i = 1; i < argc; ++i) {
-            if (argv[i] == string("-p")) {
-                parser.trace_parsing = true;
-            } else if (argv[i] == string("-s")) {
-                parser.trace_scanning = true;
-            } else if (argv[i] == string("-i")) {
-                gaia::db::begin_session();
-                gaia::catalog::initialize_catalog();
-                start_repl(parser);
-                gen_catalog = false;
-                gaia::db::end_session();
-            } else if (argv[i] == string("-t")) {
-                // Note the order dependency.
-                // Require a path right after this
-                ++i;
-                const char *path_to_db_server = argv[i];
-                string cmd = "rm -rf /tmp/db";
-                cerr << cmd << endl;
-                ::system(cmd.c_str());
-                server.start(path_to_db_server);
-            } else if (argv[i] == string("-o")) {
-                ++i;
-                output_path = argv[i];
-                db_server_t::terminate_path(output_path);
-            } else {
-                if (!parser.parse(argv[i])) {
-                    gaia::db::begin_session();
-                    gaia::catalog::initialize_catalog();
-                    execute(parser.statements);
-                    // Strip off the path and any suffix to get database name.
-                    string db_name = string(argv[i]);
-                    if (db_name.find("/") != string::npos) {
-                        db_name = db_name.substr(db_name.find_last_of("/") + 1);
-                    }
-                    if (db_name.find(".") != string::npos) {
-                        db_name = db_name.substr(0, db_name.find_last_of("."));
-                    }
-
-                    generate_headers(db_name, output_path);
-                    gaia::db::end_session();
-
-                } else {
-                    res = EXIT_FAILURE;
-                }
-                gen_catalog = false;
-=======
     string db_name;
     string ddl_filename;
     operate_mode_t mode = operate_mode_t::loading;
@@ -260,7 +209,6 @@
             if (++i > argc) {
                 cerr << c_error_prompt << "Missing path to output directory." << endl;
                 exit(EXIT_FAILURE);
->>>>>>> 562877e5
             }
             output_path = argv[i];
             terminate_path(output_path);
