--- conflicted
+++ resolved
@@ -64,13 +64,12 @@
   "rt;gaia_system;gaia_catalog"
   gaia_catalog)
 
-<<<<<<< HEAD
 add_gtest(test_edc_generation
     "tests/test_edc_generation.cpp;tests/addr_book.cpp"
     "${GAIA_CATALOG_PUBLIC_INCLUDES};${GAIA_CATALOG_PRIVATE_INCLUDES}"
     "rt;gaia_system;gaia_catalog;gaia_db_catalog_test"
     gaia_catalog)
-=======
+
 set(TEST_GAIA_GENERATE_INCLUDES
     ${GAIA_CATALOG_PUBLIC_INCLUDES}
     ${GAIA_CATALOG_PRIVATE_INCLUDES}
@@ -83,7 +82,6 @@
     "${TEST_GAIA_GENERATE_INCLUDES}"
     "rt;gaia_system;gaia_db_catalog_test"
     "generate_airport_headers" "")
->>>>>>> da406d76
 
 add_subdirectory(gaiac)
 add_subdirectory(parser)