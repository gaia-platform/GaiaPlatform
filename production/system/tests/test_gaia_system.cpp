/////////////////////////////////////////////
// Copyright (c) Gaia Platform LLC
// All rights reserved.
/////////////////////////////////////////////

#include <iostream>
#include <unistd.h>
#include <thread>
#include <chrono>
#include <atomic>

#include "gtest/gtest.h"

#include "gaia_system.hpp"
#include "gaia_catalog.hpp"
#include "rules.hpp"
#include "gaia_addr_book_db.h"
#include "triggers.hpp"
#include "db_test_base.hpp"

using namespace std;
using namespace gaia::db;
using namespace gaia::db::triggers;
using namespace gaia::catalog;
using namespace gaia::rules;
using namespace gaia::common;
using namespace gaia::addr_book_db;

static atomic<uint32_t> rule_count;
static atomic<uint32_t> rule_per_commit_count;

const gaia_type_t m_gaia_type = employee_t::s_gaia_type;

void rule1(const rule_context_t*)
{
    rule_per_commit_count++;
    rule_count++;
}

void load_catalog()
{
    gaia::catalog::ddl::field_def_list_t fields;
    // Add dummy catalog types for all our types used in this test.
    for (gaia_type_t i = 1; i <= phone_t::s_gaia_type; i++) 
    {
        string table_name = "dummy" + std::to_string(i);
        if (i == employee_t::s_gaia_type) {
            gaia::catalog::ddl::field_def_list_t emp_fields;
            emp_fields.push_back(unique_ptr<ddl::field_definition_t>(new ddl::field_definition_t{"name_first", data_type_t::e_string, 1}));
<<<<<<< HEAD
            gaia::catalog::create_table("employee", emp_fields);
=======
            auto table_id = gaia::catalog::create_table("employee", emp_fields);
            begin_transaction();
            {
                auto field_ids = list_fields(table_id);
                for (gaia_id_t field_id : field_ids)
                {
                    // Mark all fields as active so that we can bind to them
                    gaia_field_writer w = gaia_field_t::get(field_id).writer();
                    w.active = true;
                    w.update_row();
                }
            }
            commit_transaction();
>>>>>>> 1218e46d
        } else {
            gaia::catalog::create_table(table_name, fields);
        }
    }

<<<<<<< HEAD
    auto field_ids = list_fields(employee_t::s_gaia_type);
    begin_transaction();
    gaia_field_t field = gaia_field_t::get(field_ids[0]);
    gaia_field_writer writer = field.writer();
    writer.active = true;
    writer.update_row();
    gaia::db::commit_transaction();
=======
    // auto field_ids = list_fields(employee_t::s_gaia_type);
    // begin_transaction();
    // gaia_field_t field = gaia_field_t::get(field_ids[0]);
    // gaia_field_writer writer = field.writer();
    // writer.active = true;
    // writer.update_row();
    // gaia::db::commit_transaction();
>>>>>>> 1218e46d
}

extern "C"
void initialize_rules() {
}

class gaia_system_test : public db_test_base_t
{
protected:
    gaia_system_test() : db_test_base_t(true) {
    }

    void SetUp() override {
        db_test_base_t::SetUp();
        gaia::system::initialize();
        load_catalog();

        field_list_t fields;
        // We only have 1 field in this test.
        fields.insert(0);
        
        // Initialize rules after loading the catalog.
        rule_binding_t m_rule1{"ruleset1_name", "rule1_name", rule1};
        subscribe_rule(m_gaia_type, event_type_t::row_insert, empty_fields, m_rule1);
        subscribe_rule(m_gaia_type, event_type_t::row_delete, empty_fields, m_rule1);
        subscribe_rule(m_gaia_type, event_type_t::row_update, fields, m_rule1);

        rule_count = 0;
        rule_per_commit_count = 0;
    }

    void TearDown() override {
        end_session();
        db_test_base_t::TearDown();
    }

};

// This method will perform multiple transactions on the current client thread.
// Each transaction performs 3 operations.
void perform_transactions(uint32_t count_transactions, uint32_t crud_operations_per_tx, bool new_thread) {
    if (new_thread) {
        begin_session();
    }

    for (uint32_t i = 0; i < count_transactions; i++) {
        rule_per_commit_count = 0;
        begin_transaction();
        // Insert row.
        employee_writer w;
        w.name_first = "name";
        gaia_id_t id = w.insert_row();
        auto e = employee_t::get(id);

        // Update row.
        w = e.writer();
        w.name_first = "updated_name";
        w.update_row();

        // Delete row.
        employee_t::delete_row(id);
        gaia::db::commit_transaction();

        // We should get crud_operations_per_tx per commit.  Wait for them.
        while (rule_per_commit_count < crud_operations_per_tx)
        {
            usleep(1);
        }
    }

    if (new_thread) {
        end_session();
    }
}

void validate_and_end_test(uint32_t count_tx, uint32_t crud_operations_per_tx, uint32_t count_threads) {
    EXPECT_EQ(rule_count, count_tx * crud_operations_per_tx * count_threads);
}

TEST_F(gaia_system_test, single_threaded_transactions) {
    uint32_t count_tx = 2;
    uint32_t crud_operations_per_tx = 3;
    perform_transactions(count_tx, crud_operations_per_tx, false);
    validate_and_end_test(count_tx, crud_operations_per_tx, 1);
}


// TEST_F(gaia_system_test, multi_threaded_transactions) {
//     uint32_t count_tx_per_thread = 1;
//     uint32_t crud_operations_per_tx = 3;
//     uint32_t count_threads = 10;
//     for (uint32_t i = 0; i < count_threads; i++) {
//         auto t = std::thread(perform_transactions, count_tx_per_thread, crud_operations_per_tx, true);
//         t.join();
//     }
//     validate_and_end_test(count_tx_per_thread, crud_operations_per_tx, count_threads);
// }<|MERGE_RESOLUTION|>--- conflicted
+++ resolved
@@ -47,9 +47,6 @@
         if (i == employee_t::s_gaia_type) {
             gaia::catalog::ddl::field_def_list_t emp_fields;
             emp_fields.push_back(unique_ptr<ddl::field_definition_t>(new ddl::field_definition_t{"name_first", data_type_t::e_string, 1}));
-<<<<<<< HEAD
-            gaia::catalog::create_table("employee", emp_fields);
-=======
             auto table_id = gaia::catalog::create_table("employee", emp_fields);
             begin_transaction();
             {
@@ -63,21 +60,11 @@
                 }
             }
             commit_transaction();
->>>>>>> 1218e46d
         } else {
             gaia::catalog::create_table(table_name, fields);
         }
     }
 
-<<<<<<< HEAD
-    auto field_ids = list_fields(employee_t::s_gaia_type);
-    begin_transaction();
-    gaia_field_t field = gaia_field_t::get(field_ids[0]);
-    gaia_field_writer writer = field.writer();
-    writer.active = true;
-    writer.update_row();
-    gaia::db::commit_transaction();
-=======
     // auto field_ids = list_fields(employee_t::s_gaia_type);
     // begin_transaction();
     // gaia_field_t field = gaia_field_t::get(field_ids[0]);
@@ -85,7 +72,6 @@
     // writer.active = true;
     // writer.update_row();
     // gaia::db::commit_transaction();
->>>>>>> 1218e46d
 }
 
 extern "C"
