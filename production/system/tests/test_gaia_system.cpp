--- conflicted
+++ resolved
@@ -75,18 +75,8 @@
 
         field_position_list_t fields;
         // We only have 1 field in this test.
-<<<<<<< HEAD
-        fields.insert(0);
+        fields.push_back(0);
         subscribe_rule(employee_t::s_gaia_type, event_type_t::row_update, fields, m_rule1);
-=======
-        fields.push_back(0);
-        
-        // Initialize rules after loading the catalog.
-        rule_binding_t m_rule1{"ruleset1_name", "rule1_name", rule1};
-        subscribe_rule(m_gaia_type, event_type_t::row_insert, empty_fields, m_rule1);
-        subscribe_rule(m_gaia_type, event_type_t::row_delete, empty_fields, m_rule1);
-        subscribe_rule(m_gaia_type, event_type_t::row_update, fields, m_rule1);
->>>>>>> 2ce62050
 
         rule_count = 0;
         rule_per_commit_count = 0;
