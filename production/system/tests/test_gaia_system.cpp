/////////////////////////////////////////////
// Copyright (c) Gaia Platform LLC
// All rights reserved.
/////////////////////////////////////////////

#include <iostream>
#include <unistd.h>
#include <thread>
#include <chrono>
#include <atomic>

#include "gtest/gtest.h"

#include "gaia_system.hpp"
#include "gaia_catalog.hpp"
#include "gaia_catalog_internal.hpp"
#include "rules.hpp"
#include "gaia_addr_book.h"
#include "triggers.hpp"
#include "db_test_base.hpp"

using namespace std;
using namespace gaia::db;
using namespace gaia::db::triggers;
using namespace gaia::catalog;
using namespace gaia::rules;
using namespace gaia::common;
using namespace gaia::addr_book;

static atomic<uint32_t> rule_count;
static atomic<uint32_t> rule_per_commit_count;

const gaia_type_t m_gaia_type = employee_t::s_gaia_type;

void rule1(const rule_context_t*)
{
    rule_per_commit_count++;
    rule_count++;
}

<<<<<<< HEAD
=======
void load_catalog()
{
    gaia::catalog::ddl::field_def_list_t fields;
    // Add dummy catalog types for all our types used in this test.
    for (gaia_type_t i = event_log_t::s_gaia_type; i <= phone_t::s_gaia_type; i++) 
    {
        string table_name = "dummy" + std::to_string(i);
        if (i == employee_t::s_gaia_type) {
            gaia::catalog::ddl::field_def_list_t emp_fields;
            emp_fields.push_back(unique_ptr<ddl::field_definition_t>(new ddl::field_definition_t{"name_first", data_type_t::e_string, 1}));
            auto table_id = gaia::catalog::create_table("employee", emp_fields);
            begin_transaction();
            {
                auto field_ids = list_fields(table_id);
                for (gaia_id_t field_id : field_ids)
                {
                    // Mark all fields as active so that we can bind to them
                    gaia_field_writer w = gaia_field_t::get(field_id).writer();
                    w.active = true;
                    w.update_row();
                }
            }
            commit_transaction();
        } else {
            gaia::catalog::create_table(table_name, fields);
        }
    }
}

>>>>>>> 5ede5a69
extern "C"
void initialize_rules() {
}

class gaia_system_test : public db_test_base_t
{
protected:
    gaia_system_test() : db_test_base_t(true) {
    }

    void SetUp() override {
        const char* ddl_file = getenv("DDL_FILE");
        ASSERT_NE(ddl_file, nullptr);

        db_test_base_t::SetUp();
<<<<<<< HEAD

        gaia::db::begin_session();
        // NOTE: For the unit test setup, we need to init catalog and load test tables before rules engine starts.
        //       Otherwise, the event log activities will cause out of order test table IDs.
        gaia::catalog::load_catalog(ddl_file);
        gaia::rules::initialize_rules_engine();

=======
        gaia::system::initialize();
        load_catalog();

        field_list_t fields;
        // We only have 1 field in this test.
        fields.insert(0);
        
>>>>>>> 5ede5a69
        // Initialize rules after loading the catalog.
        rule_binding_t m_rule1{"ruleset1_name", "rule1_name", rule1};
        subscribe_rule(m_gaia_type, event_type_t::row_insert, empty_fields, m_rule1);
        subscribe_rule(m_gaia_type, event_type_t::row_delete, empty_fields, m_rule1);
        subscribe_rule(m_gaia_type, event_type_t::row_update, fields, m_rule1);

        rule_count = 0;
        rule_per_commit_count = 0;
    }

    void TearDown() override {
        end_session();
        db_test_base_t::TearDown();
    }

};

// This method will perform multiple transactions on the current client thread.
// Each transaction performs 3 operations.
void perform_transactions(uint32_t count_transactions, uint32_t crud_operations_per_tx, bool new_thread) {
    if (new_thread) {
        begin_session();
    }

    for (uint32_t i = 0; i < count_transactions; i++) {
        rule_per_commit_count = 0;
        begin_transaction();
        // Insert row.
        employee_writer w;
        w.name_first = "name";
        gaia_id_t id = w.insert_row();
        auto e = employee_t::get(id);

        // Update row.
        w = e.writer();
        w.name_first = "updated_name";
        w.update_row();

        // Delete row.
        employee_t::delete_row(id);
        gaia::db::commit_transaction();

        // We should get crud_operations_per_tx per commit.  Wait for them.
        while (rule_per_commit_count < crud_operations_per_tx)
        {
            usleep(1);
        }
    }

    if (new_thread) {
        end_session();
    }
}

void validate_and_end_test(uint32_t count_tx, uint32_t crud_operations_per_tx, uint32_t count_threads) {
    EXPECT_EQ(rule_count, count_tx * crud_operations_per_tx * count_threads);
}

TEST_F(gaia_system_test, single_threaded_transactions) {
    uint32_t count_tx = 2;
    uint32_t crud_operations_per_tx = 3;
    perform_transactions(count_tx, crud_operations_per_tx, false);
    validate_and_end_test(count_tx, crud_operations_per_tx, 1);
}


TEST_F(gaia_system_test, multi_threaded_transactions) {
    uint32_t count_tx_per_thread = 1;
    uint32_t crud_operations_per_tx = 3;
    uint32_t count_threads = 10;
    for (uint32_t i = 0; i < count_threads; i++) {
        auto t = std::thread(perform_transactions, count_tx_per_thread, crud_operations_per_tx, true);
        t.join();
    }
    validate_and_end_test(count_tx_per_thread, crud_operations_per_tx, count_threads);
}<|MERGE_RESOLUTION|>--- conflicted
+++ resolved
@@ -38,38 +38,6 @@
     rule_count++;
 }
 
-<<<<<<< HEAD
-=======
-void load_catalog()
-{
-    gaia::catalog::ddl::field_def_list_t fields;
-    // Add dummy catalog types for all our types used in this test.
-    for (gaia_type_t i = event_log_t::s_gaia_type; i <= phone_t::s_gaia_type; i++) 
-    {
-        string table_name = "dummy" + std::to_string(i);
-        if (i == employee_t::s_gaia_type) {
-            gaia::catalog::ddl::field_def_list_t emp_fields;
-            emp_fields.push_back(unique_ptr<ddl::field_definition_t>(new ddl::field_definition_t{"name_first", data_type_t::e_string, 1}));
-            auto table_id = gaia::catalog::create_table("employee", emp_fields);
-            begin_transaction();
-            {
-                auto field_ids = list_fields(table_id);
-                for (gaia_id_t field_id : field_ids)
-                {
-                    // Mark all fields as active so that we can bind to them
-                    gaia_field_writer w = gaia_field_t::get(field_id).writer();
-                    w.active = true;
-                    w.update_row();
-                }
-            }
-            commit_transaction();
-        } else {
-            gaia::catalog::create_table(table_name, fields);
-        }
-    }
-}
-
->>>>>>> 5ede5a69
 extern "C"
 void initialize_rules() {
 }
@@ -85,7 +53,6 @@
         ASSERT_NE(ddl_file, nullptr);
 
         db_test_base_t::SetUp();
-<<<<<<< HEAD
 
         gaia::db::begin_session();
         // NOTE: For the unit test setup, we need to init catalog and load test tables before rules engine starts.
@@ -93,20 +60,11 @@
         gaia::catalog::load_catalog(ddl_file);
         gaia::rules::initialize_rules_engine();
 
-=======
-        gaia::system::initialize();
-        load_catalog();
-
-        field_list_t fields;
-        // We only have 1 field in this test.
-        fields.insert(0);
-        
->>>>>>> 5ede5a69
         // Initialize rules after loading the catalog.
         rule_binding_t m_rule1{"ruleset1_name", "rule1_name", rule1};
         subscribe_rule(m_gaia_type, event_type_t::row_insert, empty_fields, m_rule1);
         subscribe_rule(m_gaia_type, event_type_t::row_delete, empty_fields, m_rule1);
-        subscribe_rule(m_gaia_type, event_type_t::row_update, fields, m_rule1);
+        subscribe_rule(m_gaia_type, event_type_t::row_update, empty_fields, m_rule1);
 
         rule_count = 0;
         rule_per_commit_count = 0;
