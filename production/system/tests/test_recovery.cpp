/////////////////////////////////////////////
// Copyright (c) Gaia Platform LLC
// All rights reserved.
/////////////////////////////////////////////
#include <unistd.h>

#include <fstream>
#include <iostream>
#include <string>
#include <vector>
#include <map>
#include "gaia_system.hpp"
#include "gaia_db.hpp"
#include "db_test_base.hpp"
#include "gaia_addr_book_db.h"

using namespace std;
using namespace gaia::db;
using namespace gaia::common;
using namespace gaia::addr_book_db;

// Write 16 records in a single transaction.
size_t load_batch_size = 16;
// Size of a single record.
size_t employee_record_size_bytes = 648;

// Map of employees for which the server has returned a successful commit.
// We maintain this map in memory & will use it to validate recovered shared memory post crash.
std::map<gaia_id_t, employee_t> employee_map;

void validate_data() {
    // begin_session();
    uint64_t count = 0;
    begin_transaction();
    auto employee = employee_t::list().begin();
    while (employee != employee_t::list().end()) {
        auto it = employee_map.find((*employee).gaia_id());
        // Validate that employee is found.
        assert(it != employee_map.end());

        auto employee_expected = it->second;

        // Validate employee fields.
        assert(employee_expected.email() == (*employee).email());
        assert(employee_expected.name_last() == (*employee).name_last());
        assert(employee_expected.name_first() == (*employee).name_first());
        assert(employee_expected.ssn() == (*employee).ssn());
        assert(employee_expected.hire_date() == (*employee).hire_date());
        assert(employee_expected.web() == (*employee).web());

        employee++;
        count++;

        // cout << "Validated record with ID: " << (*employee).gaia_id() << endl << flush;
    }

    cout << "Total count before recovery " << employee_map.size() << endl << flush;
    cout << "Total count after recovery " << count << endl << flush;
    assert(count == employee_map.size());
    commit_transaction();

    cout << "Validation complete." << endl << flush;
    // end_session();

}

// Validate that ordering when updating/deleting the same keys is maintained post recovery.
bool validate_ordering() {
    return false;
}

void restart_server(db_server_t& server, const char* path, bool sigterm = true) {
    if (sigterm) {
        server.sigterm_stop();
        server.start(path, false);
    } else {
        server.start(path);
    }
}

void stop_server(db_server_t& server) {
    server.stop();
}

// Random updates & deletes.
// Perform multiple transactions.
void modify_data() {
    
}

std::string generate_string( size_t length_in_bytes )
{
    auto randchar = []() -> char
    {
        const char charset[] =
        "0123456789"
        "ABCDEFGHIJKLMNOPQRSTUVWXYZ"
        "abcdefghijklmnopqrstuvwxyz";
        const size_t max_index = (sizeof(charset) - 1);
        return charset[ rand() % max_index ];
    };
    std::string str(length_in_bytes,0);
    std::generate_n(str.begin(), length_in_bytes, randchar);
    return str;
}

// Method will generate an employee record of size 128 * 5 + 8 (648) bytes.
employee_t generate_employee_record() {
    auto w = employee_writer();
    w.name_first = generate_string(128);
    w.name_last = generate_string(128);
    w.ssn = generate_string(128);
    w.hire_date = rand();
    w.email = generate_string(128);
    w.web = generate_string(128);

    gaia_id_t id = w.insert_row();
    auto e = employee_t::get(id);

    assert(e.name_first() == w.name_first);
    return e;
}

void load_data(uint64_t total_size_bytes, bool kill_server_during_load, db_server_t& server, const char* path) {
    auto records = total_size_bytes / employee_record_size_bytes + 1;
    
    auto number_of_transactions = records / load_batch_size + 1;

    cout << "Loading data: Total number of records " << records << endl << flush;
    cout << "Loading data: Total number of transactions " << number_of_transactions << endl << flush;

    // Load data in multiple transactions.
    for (uint64_t transaction_id = 1; transaction_id <= number_of_transactions; transaction_id++) {
        // Load a batch per transaction.
        std::map<gaia_id_t, employee_t> temp_employee_map;
        uint64_t idd = 0;
        begin_transaction();
        for (uint64_t batch_count = 1; batch_count <= load_batch_size; batch_count++) {
            // Insert row.
            auto e = generate_employee_record();
            temp_employee_map.insert(make_pair(e.gaia_id(), e));
        }
        commit_transaction();

        // begin_transaction();
        // int c = 0;
        // for (auto employee = employee_t::get_first(); employee; employee = employee.get_next()) {
        //     c++;
        // }
        // cout << "Count of employees " << c << endl << flush;
        // commit_transaction();

        // employee_map.insert(temp_employee_map.begin(), temp_employee_map.end());
        // temp_employee_map.clear();
        // assert(temp_employee_map.size() == 0);

        // // Repeatedly crash after each transaction.
        // if (kill_server_during_load) {
        //     restart_server(server, path);
        //     validate_data();
        // }

        // if (transaction_id % 10 == 0) {
        //     cout << "Loading data: Executed " << transaction_id << " transactions ..." << endl << flush;
        // }
    }

    cout << "Load completed." << endl << flush;
}

int get_count() {
    int total_count = 0;
    begin_transaction();
    for (auto employee = employee_t::get_first(); employee; employee = employee.get_next()) {
        total_count++;
    }
    commit_transaction();
    return total_count;
}

void delete_all() {
    // gaia::db::begin_session();
    cout << "Deleting all records" << endl << flush;
    begin_transaction();
    int total_count = 0;

    // Cache entries to delete.
    std::vector<gaia_id_t> to_delete;
    for (auto employee = employee_t::get_first(); employee; employee = employee.get_next()) {
        total_count++;
        to_delete.push_back(employee.gaia_id());
    }
    cout << "To delete " << total_count << " records "<< endl << flush;
    commit_transaction();

    int count = 0;
    
    for (gaia_id_t id : to_delete) {
        begin_transaction();
        auto e = employee_t::get(id);
        e.delete_row();
        count ++;
        commit_transaction();
        // cout << "Delete completed for commit ID " << id << endl << flush;

    }

    cout << "Deleted " << count << " records "<< endl << flush;
    // gaia::db::end_session();
    // validate_data();
}

/**
 * Test Recovery with a single threaded client.
 * 
 * Sample usage:
 * test_recovery "/home/ubuntu/GaiaPlatform/production/build/db/storage_engine"
 */
int main(int, char *argv[]) {
    int res = 0;
    db_server_t server;
    // Path of directory where server executable resides.
    std::string server_dir_path = "/home/ubuntu/GaiaPlatform/production/build/db/storage_engine";//argv[1];
    employee_map.clear();
    // restart_server(server, server_dir_path.data());

<<<<<<< HEAD
    // for (int i = 1; i <= 1; i++) {
    //     cout << "Loop number " << i << endl << flush; // start server
    //     // Just write a single record.
    //     restart_server(server, server_dir_path.data());
    //     begin_session();
    //     begin_transaction();
    //     generate_employee_record();
    //     generate_employee_record();
    //     // generate_employee_record();
    //     // generate_employee_record();
    //     // generate_employee_record();
    //     // generate_employee_record();
    //     // generate_employee_record();
    //     // generate_employee_record();
    //     // generate_employee_record();
    //     // generate_employee_record();
    //     commit_transaction();

    //     begin_transaction();
    //     commit_transaction();

    //     end_session();

    //     int j = 0; // server start

    //     restart_server(server, server_dir_path.data());
    //     begin_session();
    //     // begin_transaction();
    //     // validate_data();
    //     // delete_all();
    //     // commit_transaction();
    //     end_session();
    //     stop_server(server);
    // }
=======
    for (int i = 1; i <= 1; i++) {
        cout << "Loop number " << i << endl << flush; // start server
        // Just write a single record.
        // restart_server(server, server_dir_path.data());
        begin_session();
        begin_transaction();
        auto e = generate_employee_record();
        commit_transaction();
        end_session();

        int j = 0; // server start

        // restart_server(server, server_dir_path.data());
        // begin_session();
        // validate_data();
        // delete_all();
        // end_session();
        stop_server(server);
    }
>>>>>>> d6e9a431
    // begin_session();
    // delete_all();

    // 1) Load & Recover test - with data size less than write buffer size. 
    // All writes will be confined to the WAL & will not make it to SST (DB binary file)
    // Sigkill server.
    {
        // Start server.
        restart_server(server, server_dir_path.data());
        begin_session();
        // validate_data();
        // Load 1 MB data; write buffer size is 4MB.
        // load_data(1 * 1024 * 1024, false, server, server_dir_path.data());
        // begin_transaction();
        // generate_employee_record();
        // generate_employee_record();
        load_data(4 * 1024 * 1024, false, server, server_dir_path.data());
        // commit_transaction();

        // // validate_data();
        end_session();

        // // Restart server & validate data.
        restart_server(server, server_dir_path.data());
        begin_session();
        // validate_data();
        delete_all();
        end_session();

        restart_server(server, server_dir_path.data());
        begin_session();
        cout << get_count() << " records "<< endl << flush;
        end_session();
        // assert(get_count() == 0);
        stop_server(server);
    }

    // 2) Load & Recover test - with data size less than write buffer size. 
    // All writes will be confined to the WAL & will never make it to SST (DB binary file)
    // Sigterm server.

    // 3) Load (more data) & Recover test - with data size greater than write buffer size. 
    // Writes will exist in both the WAL & SST files.
    {
        // Start server.
        // restart_server(server, server_dir_path.data());

        // // Load 16MB data; this will force a flush of the RocksDB write buffer to multiple (4) SST files.
        // load_data(16 * 1024 * 1024, false);

        // // Restart server & validate data.
        // restart_server(server, server_dir_path.data());
        // validate_data();
    }

    // 4) Crash and recover multiple times.

    // 5) Randomly modify (Update & Delete) entries & Recover. 
    // Validate that ordering of events (upon Recovery) is maintained.

    // 6) CRUD operations with multiple random restarts.

    // 7) Delete everything and validate gaia_id is not zero!

    // End test.
    // end_session();
    // stop_server(server);
    return res;
}<|MERGE_RESOLUTION|>--- conflicted
+++ resolved
@@ -224,7 +224,6 @@
     employee_map.clear();
     // restart_server(server, server_dir_path.data());
 
-<<<<<<< HEAD
     // for (int i = 1; i <= 1; i++) {
     //     cout << "Loop number " << i << endl << flush; // start server
     //     // Just write a single record.
@@ -259,27 +258,6 @@
     //     end_session();
     //     stop_server(server);
     // }
-=======
-    for (int i = 1; i <= 1; i++) {
-        cout << "Loop number " << i << endl << flush; // start server
-        // Just write a single record.
-        // restart_server(server, server_dir_path.data());
-        begin_session();
-        begin_transaction();
-        auto e = generate_employee_record();
-        commit_transaction();
-        end_session();
-
-        int j = 0; // server start
-
-        // restart_server(server, server_dir_path.data());
-        // begin_session();
-        // validate_data();
-        // delete_all();
-        // end_session();
-        stop_server(server);
-    }
->>>>>>> d6e9a431
     // begin_session();
     // delete_all();
 
