--- conflicted
+++ resolved
@@ -247,11 +247,7 @@
         {
             cout << "Crash during load" << endl;
             end_session();
-<<<<<<< HEAD
-            s_server.start_and_retain_persistent_dir();
-=======
             s_server.start_and_retain_persistent_store();
->>>>>>> 499d43e9
             begin_session();
             validate_data();
         }
@@ -330,11 +326,7 @@
 void recovery_test::load_modify_recover_test(uint64_t load_size_bytes, int crash_validate_loop_count, bool kill_during_workload)
 {
     int initial_record_count;
-<<<<<<< HEAD
-    s_server.start_and_retain_persistent_dir();
-=======
-    s_server.start_and_retain_persistent_store();
->>>>>>> 499d43e9
+    s_server.start_and_retain_persistent_store();
     begin_session();
     initial_record_count = get_count();
     delete_all(initial_record_count);
@@ -345,11 +337,7 @@
     // Restart server, modify & validate data.
     for (int i = 0; i < crash_validate_loop_count; i++)
     {
-<<<<<<< HEAD
-        s_server.start_and_retain_persistent_dir();
-=======
         s_server.start_and_retain_persistent_store();
->>>>>>> 499d43e9
         begin_session();
         cout << "Count post recovery: " << get_count() << endl;
         validate_data();
@@ -360,21 +348,13 @@
         end_session();
     }
 
-<<<<<<< HEAD
-    s_server.start_and_retain_persistent_dir();
-=======
-    s_server.start_and_retain_persistent_store();
->>>>>>> 499d43e9
+    s_server.start_and_retain_persistent_store();
     begin_session();
     delete_all(initial_record_count);
     end_session();
 
     // Validate all data deleted.
-<<<<<<< HEAD
-    s_server.start_and_retain_persistent_dir();
-=======
-    s_server.start_and_retain_persistent_store();
->>>>>>> 499d43e9
+    s_server.start_and_retain_persistent_store();
     begin_session();
     ASSERT_TRUE(get_count() == initial_record_count || get_count() == 0);
     end_session();
@@ -384,11 +364,7 @@
 void recovery_test::ensure_uncommitted_value_absent_on_restart_and_commit_new_txn_test()
 {
     gaia_id_t id;
-<<<<<<< HEAD
-    s_server.start_and_retain_persistent_dir();
-=======
-    s_server.start_and_retain_persistent_store();
->>>>>>> 499d43e9
+    s_server.start_and_retain_persistent_store();
     begin_session();
     begin_transaction();
     auto e1 = generate_employee_record();
@@ -396,11 +372,7 @@
     rollback_transaction();
     end_session();
 
-<<<<<<< HEAD
-    s_server.start_and_retain_persistent_dir();
-=======
-    s_server.start_and_retain_persistent_store();
->>>>>>> 499d43e9
+    s_server.start_and_retain_persistent_store();
     begin_session();
     begin_transaction();
     ASSERT_FALSE(employee_t::get(id));
@@ -417,11 +389,7 @@
 void recovery_test::ensure_uncommitted_value_absent_on_restart_and_rollback_new_txn()
 {
     gaia_id_t id;
-<<<<<<< HEAD
-    s_server.start_and_retain_persistent_dir();
-=======
-    s_server.start_and_retain_persistent_store();
->>>>>>> 499d43e9
+    s_server.start_and_retain_persistent_store();
     begin_session();
     begin_transaction();
     auto e1 = generate_employee_record();
@@ -429,11 +397,7 @@
     rollback_transaction();
     end_session();
 
-<<<<<<< HEAD
-    s_server.start_and_retain_persistent_dir();
-=======
-    s_server.start_and_retain_persistent_store();
->>>>>>> 499d43e9
+    s_server.start_and_retain_persistent_store();
     begin_session();
     begin_transaction();
     ASSERT_FALSE(employee_t::get(id));
@@ -451,11 +415,7 @@
 
 TEST_F(recovery_test, reference_update_test)
 {
-<<<<<<< HEAD
-    s_server.start_and_retain_persistent_dir();
-=======
-    s_server.start_and_retain_persistent_store();
->>>>>>> 499d43e9
+    s_server.start_and_retain_persistent_store();
     begin_session();
     gaia_id_t address_id{c_invalid_gaia_id};
     {
@@ -502,11 +462,7 @@
     }
     end_session();
 
-<<<<<<< HEAD
-    s_server.start_and_retain_persistent_dir();
-=======
-    s_server.start_and_retain_persistent_store();
->>>>>>> 499d43e9
+    s_server.start_and_retain_persistent_store();
     begin_session();
     std::set<gaia_id_t> recovered_phone_ids;
     {
@@ -529,11 +485,7 @@
     }
     end_session();
 
-<<<<<<< HEAD
-    s_server.start_and_retain_persistent_dir();
-=======
-    s_server.start_and_retain_persistent_store();
->>>>>>> 499d43e9
+    s_server.start_and_retain_persistent_store();
     begin_session();
     begin_transaction();
     auto phone_list = address_t::get(address_id).phone_list();
@@ -549,11 +501,7 @@
     gaia_id_t parent_id;
     std::vector<gaia_id_t> children_ids{};
 
-<<<<<<< HEAD
-    s_server.start_and_retain_persistent_dir();
-=======
-    s_server.start_and_retain_persistent_store();
->>>>>>> 499d43e9
+    s_server.start_and_retain_persistent_store();
     begin_session();
     {
         auto_transaction_t txn;
@@ -588,11 +536,7 @@
     }
     end_session();
 
-<<<<<<< HEAD
-    s_server.start_and_retain_persistent_dir();
-=======
-    s_server.start_and_retain_persistent_store();
->>>>>>> 499d43e9
+    s_server.start_and_retain_persistent_store();
 
     begin_session();
     {
@@ -638,11 +582,7 @@
     }
     end_session();
 
-<<<<<<< HEAD
-    s_server.start_and_retain_persistent_dir();
-=======
-    s_server.start_and_retain_persistent_store();
->>>>>>> 499d43e9
+    s_server.start_and_retain_persistent_store();
 
     begin_session();
     {
@@ -664,11 +604,7 @@
     gaia_id_t child_id;
     gaia_id_t new_parent_id;
 
-<<<<<<< HEAD
-    s_server.start_and_retain_persistent_dir();
-=======
-    s_server.start_and_retain_persistent_store();
->>>>>>> 499d43e9
+    s_server.start_and_retain_persistent_store();
     begin_session();
     {
         auto_transaction_t txn;
@@ -693,11 +629,7 @@
     }
     end_session();
 
-<<<<<<< HEAD
-    s_server.start_and_retain_persistent_dir();
-=======
-    s_server.start_and_retain_persistent_store();
->>>>>>> 499d43e9
+    s_server.start_and_retain_persistent_store();
 
     begin_session();
     {
@@ -715,11 +647,7 @@
     }
     end_session();
 
-<<<<<<< HEAD
-    s_server.start_and_retain_persistent_dir();
-=======
-    s_server.start_and_retain_persistent_store();
->>>>>>> 499d43e9
+    s_server.start_and_retain_persistent_store();
 
     begin_session();
     {
