/////////////////////////////////////////////
// Copyright (c) Gaia Platform LLC
// All rights reserved.
/////////////////////////////////////////////
#include <unistd.h>

#include <iostream>
#include <map>
#include <string>
#include <vector>

#include "gtest/gtest.h"

#include "db_test_helpers.hpp"
#include "gaia_addr_book.h"
#include "gaia_catalog.h"
#include "gaia_catalog.hpp"
#include "gaia_db.hpp"
#include "logger.hpp"
#include "se_test_util.hpp"

using namespace gaia::db;
using namespace gaia::common;
using namespace gaia::addr_book;
using namespace gaia::db::test;

using std::string;

// TODO (Mihir) - Run with ctest?
// Sample usage:
// test_recovery "/home/ubuntu/GaiaPlatform/production/build/db/storage_engine"

namespace
{ // Using unnamed namespace to limit scope of global variables

// Path to the storage engine server executable.
string g_server_dir_path;
// Write 16 records in a single transaction.
<<<<<<< HEAD
constexpr size_t c_load_batch_size = 16;
// Size of a single record.
constexpr size_t c_employee_record_size_bytes = 648;
// Size of a string field in a record.
constexpr size_t c_field_size_bytes = 128;
=======
const size_t c_load_batch_size = 16;
// Size of a single record.
const size_t c_employee_record_size_bytes = 648;
// Size of a string field in a record.
const size_t c_field_size_bytes = 128;
>>>>>>> 7b4ff4ec

// Don't cache direct access objects as they will
// point to garbage values post crash recovery.
struct employee_copy_t
{
    string name_first;
    string name_last;
    string ssn;
    int64_t hire_date;
    string email;
    string web;
};

// Map of employees for which the server has returned a successful commit.
// We maintain this map in memory & will use it to validate recovered shared memory post crash.
std::map<gaia_id_t, employee_copy_t> g_employee_map;

} // namespace

void validate_data()
{
    size_t count = 0;
    begin_transaction();
    for (auto employee = employee_t::get_first(); employee; employee = employee.get_next())
    {
        auto it = g_employee_map.find(employee.gaia_id());

        if (it == g_employee_map.end())
        {
            // There might be other tests that create employees.
            continue;
        }

        auto employee_expected = it->second;

        ASSERT_STREQ(employee_expected.email.data(), employee.email());
        ASSERT_STREQ(employee_expected.name_last.data(), employee.name_last());
        ASSERT_STREQ(employee_expected.name_first.data(), employee.name_first());
        ASSERT_STREQ(employee_expected.ssn.data(), employee.ssn());
        ASSERT_EQ(employee_expected.hire_date, employee.hire_date());
        ASSERT_STREQ(employee_expected.web.data(), employee.web());

        count++;
    }

    cout << "Total count before recovery " << g_employee_map.size() << endl;
    cout << "Total count after recovery " << count << endl;
    ASSERT_EQ(count, g_employee_map.size());
    commit_transaction();
    cout << "Validation complete." << endl;
}

gaia_id_t get_random_map_key(map<gaia_id_t, employee_copy_t> m)
{
    auto it = m.begin();
    std::advance(it, rand() % m.size());
    return it->first;
}

void restart_server(db_server_t& server, const char* path)
{
    server.start(path);
}

void stop_server(db_server_t& server)
{
    server.stop();
}

string generate_string(size_t length_in_bytes)
{
    auto randchar = []() -> char {
        const char charset[] = "0123456789"
                               "ABCDEFGHIJKLMNOPQRSTUVWXYZ"
                               "abcdefghijklmnopqrstuvwxyz";
        const size_t max_index = (sizeof(charset) - 1);
        return charset[rand() % max_index];
    };
    string str(length_in_bytes, 0);
    generate_n(str.begin(), length_in_bytes, randchar);
    return str;
}

// Random updates & deletes.
void modify_data()
{
    std::set<gaia_id_t> to_delete_set;
    for (size_t i = 0; i < g_employee_map.size() / 2; i++)
    {
        begin_transaction();
        auto to_update = g_employee_map.find(get_random_map_key(g_employee_map));
        employee_t e1 = employee_t::get(to_update->first);
        auto w1 = e1.writer();
        auto name_first = generate_string(c_field_size_bytes);
        w1.name_first = name_first;
        w1.update_row();
        commit_transaction();
        to_update->second.name_first = name_first;

        auto to_delete = g_employee_map.find(get_random_map_key(g_employee_map));
        to_delete_set.insert(to_delete->first);
    }

    cout << "[Modify record] Number of records to delete: " << to_delete_set.size() << endl;

    for (gaia_id_t id : to_delete_set)
    {
        g_employee_map.erase(id);
        begin_transaction();
        auto e = employee_t::get(id);
        e.delete_row();
        commit_transaction();
    }
}

// Method will generate an employee record of size 128 * 5 + 8 (648) bytes.
employee_t generate_employee_record()
{
    auto w = employee_writer();
    w.name_first = generate_string(c_field_size_bytes);
    w.name_last = generate_string(c_field_size_bytes);
    w.ssn = generate_string(c_field_size_bytes);
    w.hire_date = rand();
    w.email = generate_string(c_field_size_bytes);
    w.web = generate_string(c_field_size_bytes);

    gaia_id_t id = w.insert_row();
    return employee_t::get(id);
}

void load_data(uint64_t total_size_bytes, bool kill_server_during_load, db_server_t& server, const char* path)
{
    auto records = total_size_bytes / c_employee_record_size_bytes + 1;

    auto number_of_transactions = records / c_load_batch_size + 1;

    cout << "Loading data: Total number of records " << records << endl;
    cout << "Loading data: Total number of transactions " << number_of_transactions << endl;

    // Load data in multiple transactions.
    for (uint64_t txn_id = 1; txn_id <= number_of_transactions; txn_id++)
    {
        // Load a batch per transaction.
        std::map<gaia_id_t, employee_copy_t> temp_employee_map;
        begin_transaction();
        for (uint64_t batch_count = 1; batch_count <= c_load_batch_size; batch_count++)
        {
            // Insert row.
            auto e = generate_employee_record();
            temp_employee_map.insert(
                make_pair(e.gaia_id(),
                          employee_copy_t{e.name_first(), e.name_last(), e.ssn(), e.hire_date(), e.email(), e.web()}));
        }
        commit_transaction();

        g_employee_map.insert(temp_employee_map.begin(), temp_employee_map.end());
        temp_employee_map.clear();
        ASSERT_EQ(temp_employee_map.size(), 0);

        // Crash during load.
        const uint8_t count_crash = 5;
        if (kill_server_during_load && txn_id % count_crash == 0)
        {
            cout << "Crash during load" << endl;
            end_session();
            restart_server(server, path);
            begin_session();
            validate_data();
        }

        const uint8_t count_tx_interval = 25;
        if (txn_id % count_tx_interval == 0)
        {
            cout << "Loading data: Executed " << txn_id << " transactions ..." << endl;
        }
    }

    cout << "Load completed for " << g_employee_map.size() << " records." << endl;
}

int get_count()
{
    int total_count = 0;
    begin_transaction();
    for (auto employee = employee_t::get_first(); employee; employee = employee.get_next())
    {
        total_count++;
    }
    commit_transaction();
    return total_count;
}

void delete_all(int initial_record_count)
{
    cout << "Deleting all records" << endl;
    begin_transaction();
    int total_count = 0;

    // Cache entries to delete.
    std::set<gaia_id_t> to_delete;
    for (auto employee = employee_t::get_first(); employee; employee = employee.get_next())
    {
        total_count++;
        to_delete.insert(employee.gaia_id());
    }
    cout << "To delete " << total_count << " records " << endl;
    commit_transaction();

    int count = 0;

    while (true)
    {
        begin_transaction();
        auto to_delete_copy = to_delete;
        for (gaia_id_t id : to_delete_copy)
        {
            auto e = employee_t::get(id);
            try
            {
                e.delete_row();
            }
            catch (const node_not_disconnected& e)
            {
                continue;
            }
            count++;
            g_employee_map.erase(id);
            to_delete.erase(id);
        }
        commit_transaction();
        cout << "Remaining count " << get_count() << endl;
        if (get_count() == 0 || get_count() == initial_record_count)
        {
            break;
        }
    }

    cout << "Deleted " << count << " records " << endl;
    validate_data();
}

void load_modify_recover_test(db_server_t server, string server_dir_path, uint64_t load_size_bytes,
                              int crash_validate_loop_count, bool kill_during_workload)
{
    int initial_record_count;
    // Start server.
    restart_server(server, server_dir_path.data());
    begin_session();
    initial_record_count = get_count();
    delete_all(initial_record_count);
    load_data(load_size_bytes, kill_during_workload, server, server_dir_path.data());
    validate_data();
    end_session();

    // Restart server, modify & validate data.
    for (int i = 0; i < crash_validate_loop_count; i++)
    {
        restart_server(server, server_dir_path.data());
        begin_session();
        cout << "Count post recovery: " << get_count() << endl;
        validate_data();
        cout << "Modify begin: " << endl;
        modify_data();
        cout << "Modify complete: " << endl;
        validate_data();
        end_session();
    }

    restart_server(server, server_dir_path.data());
    begin_session();
    delete_all(initial_record_count);
    end_session();

    // Validate all data deleted.
    restart_server(server, server_dir_path.data());
    begin_session();
    ASSERT_TRUE(get_count() == initial_record_count || get_count() == 0);
    end_session();
    stop_server(server);
}

void ensure_uncommitted_value_absent_on_restart_and_commit_new_txn_test(db_server_t server, string server_dir_path)
{
    gaia_id_t id;
    restart_server(server, server_dir_path.data());
    begin_session();
    begin_transaction();
    auto e1 = generate_employee_record();
    id = e1.gaia_id();
    rollback_transaction();
    end_session();

    restart_server(server, server_dir_path.data());
    begin_session();
    begin_transaction();
    ASSERT_FALSE(employee_t::get(id));
    // Check logging + commit path functional.
    auto e2 = generate_employee_record();
    id = e2.gaia_id();
    auto name_first = e2.name_first();
    ASSERT_EQ(employee_t::get(id).gaia_id(), id);
    ASSERT_STREQ(employee_t::get(id).name_first(), name_first);
    commit_transaction();
    end_session();
}

void ensure_uncommitted_value_absent_on_restart_and_rollback_new_txn(db_server_t server, string server_dir_path)
{
    gaia_id_t id;
    restart_server(server, server_dir_path.data());
    begin_session();
    begin_transaction();
    auto e1 = generate_employee_record();
    id = e1.gaia_id();
    rollback_transaction();
    end_session();

    restart_server(server, server_dir_path.data());
    begin_session();
    begin_transaction();
    ASSERT_FALSE(employee_t::get(id));
    // Check logging + rollback functional.
    auto e2 = generate_employee_record();
    id = e2.gaia_id();
    auto name_first = e2.name_first();
    ASSERT_EQ(employee_t::get(id).gaia_id(), id);
    ASSERT_STREQ(employee_t::get(id).name_first(), name_first);
    rollback_transaction();
    end_session();
}

class recovery_test : public ::testing::Test
{
protected:
    static db_server_t m_server;
};

db_server_t recovery_test::m_server;

TEST_F(recovery_test, basic_correctness_test)
{
    // Basic correctness test.
    ensure_uncommitted_value_absent_on_restart_and_commit_new_txn_test(m_server, g_server_dir_path);
    ensure_uncommitted_value_absent_on_restart_and_rollback_new_txn(m_server, g_server_dir_path);
}

TEST_F(recovery_test, load_and_recover_test)
{
    // Load & Recover test - with data size less than write buffer size;
    // All writes will be confined to the WAL & will not make it to SST (DB binary file)
    // Sigkill server.
    const uint64_t load_size = 0.1 * 1024 * 1024;
    load_modify_recover_test(m_server, g_server_dir_path, load_size, 2, true);
}

TEST_F(recovery_test, DISABLED_load_more_data_and_recover_test)
{
    const uint64_t load_size = 16 * 1024 * 1024;
    // Load (more data) & Recover test - with data size greater than write buffer size.
    // Writes will exist in both the WAL & SST files.
    // TODO - Test is switched off as it takes some time to run. Run on teamcity.
    load_modify_recover_test(m_server, g_server_dir_path, load_size, 1, false);
}

// TODO (Mihir) Validate gaia_id is not recycled post crash.

TEST_F(recovery_test, reference_update_test)
{
    restart_server(m_server, g_server_dir_path.c_str());
    begin_session();
    gaia_id_t address_id{INVALID_GAIA_ID};
    {
        // Add an address.
        auto_transaction_t txn;
        address_writer w;
        w.street = generate_string(c_field_size_bytes);
        w.apt_suite = generate_string(c_field_size_bytes);
        w.city = generate_string(c_field_size_bytes);
        w.state = generate_string(c_field_size_bytes);
        w.postal = generate_string(c_field_size_bytes);
        w.country = generate_string(c_field_size_bytes);
        w.current = true;
        address_id = w.insert_row();
        txn.commit();
    }
    ASSERT_NE(address_id, INVALID_GAIA_ID);

    std::set<gaia_id_t> phone_ids;
    {
        // Insert some phone records.
        const size_t count_rows = 10;
        auto_transaction_t txn;
        for (size_t i = 0; i < count_rows; i++)
        {
            phone_writer w;
            w.phone_number = generate_string(c_field_size_bytes);
            w.type = generate_string(c_field_size_bytes);
            w.primary = true;
            gaia_id_t phone_id = w.insert_row();
            ASSERT_NE(phone_id, INVALID_GAIA_ID);
            phone_ids.insert(phone_id);
        }
        txn.commit();
    }
    {
        // Link the phone records to the address.
        auto_transaction_t txn;
        for (gaia_id_t phone_id : phone_ids)
        {
            address_t::get(address_id).phone_list().insert(phone_id);
        }
        txn.commit();
    }
    end_session();

    restart_server(m_server, g_server_dir_path.c_str());
    begin_session();
    std::set<gaia_id_t> recovered_phone_ids;
    {
        auto_transaction_t txn;
        // Make sure address cannot be deleted upon recovery.
        ASSERT_THROW(address_t::get(address_id).delete_row(), node_not_disconnected);
        for (auto const& phone : address_t::get(address_id).phone_list())
        {
            recovered_phone_ids.insert(phone.gaia_id());
        }
        // Make sure the references are recovered.
        ASSERT_EQ(phone_ids, recovered_phone_ids);

        // Delete links between the phone records and the address record.
        for (gaia_id_t phone_id : recovered_phone_ids)
        {
            address_t::get(address_id).phone_list().erase(phone_id);
        }
        txn.commit();
    }
    end_session();

    restart_server(m_server, g_server_dir_path.c_str());
    begin_session();
    begin_transaction();
    auto phone_list = address_t::get(address_id).phone_list();
    // Make sure the references are deleted on recovery.
    ASSERT_EQ(phone_list.begin(), phone_list.end());
    commit_transaction();
    end_session();
}

TEST_F(recovery_test, reference_update_test_new)
{
    constexpr int c_num_children = 10;
    gaia_id_t parent_id;
    std::vector<gaia_id_t> children_ids{};

    restart_server(m_server, g_server_dir_path.c_str());
    begin_session();
    {
        auto_transaction_t txn;

        // Create the relationship.
        test_relationship_builder_t::one_to_many()
            .parent(c_doctor_type)
            .child(c_patient_type)
            .create_relationship();

        // Create the parent.
        gaia_ptr parent = create_object(c_doctor_type, "Dr. House");
        parent_id = parent.id();

        // Create the children.
        for (int i = 0; i < c_num_children; i++)
        {
            gaia_ptr child = create_object(c_patient_type, "John Doe " + std::to_string(i));

            // Add half references from the parent and half from the children.
            // (semantically same operation)
            if (i < 5)
            {
                parent.add_child_reference(child.id(), c_first_patient_offset);
            }
            else
            {
                child.add_parent_reference(parent_id, c_parent_doctor_offset);
            }
        }
        txn.commit();
    }
    end_session();

    restart_server(m_server, g_server_dir_path.c_str());

    begin_session();
    {
        auto_transaction_t txn;

        // TODO the parent does not survive recovery. Poor thingy.
        // Get the parent.
        gaia_ptr parent = gaia_ptr::open(parent_id);
        // Make sure address cannot be deleted upon recovery.
        ASSERT_THROW(gaia_ptr::remove(parent), node_not_disconnected);

        // Find the children.
        gaia_ptr first_child = gaia_ptr::open(parent.references()[c_first_patient_offset]);
        children_ids.push_back(first_child.id());
        gaia_ptr next_child = gaia_ptr::open(first_child.references()[c_next_patient_offset]);

        while (next_child)
        {
            children_ids.push_back(next_child.id());
            next_child = gaia_ptr::open(next_child.references()[c_next_patient_offset]);
        }

        // Ensure parent has all the children
        ASSERT_EQ(c_num_children, children_ids.size());

        // Delete the children.
        for (int i = 0; i < c_num_children; i++)
        {
            gaia_id_t child_id = children_ids[i];

            // Remove half references from the parent and half from the children.
            // (semantically same operation)
            if (i < 5)
            {
                parent.remove_child_reference(child_id, c_first_patient_offset);
            }
            else
            {
                gaia_ptr child = gaia_ptr::open(child_id);
                child.remove_parent_reference(parent_id, c_parent_doctor_offset);
            }
        }
        txn.commit();
    }
    end_session();

    restart_server(m_server, g_server_dir_path.c_str());

    begin_session();
    {
        auto_transaction_t txn;

        // Get the parent.
        gaia_ptr parent = gaia_ptr::open(parent_id);

        // Ensure the parent does not have children
        ASSERT_EQ(INVALID_GAIA_ID, parent.references()[c_first_patient_offset]);
        txn.commit();
    }
    end_session();
}

int main(int argc, char** argv)
{
    gaia_log::initialize({});

    if (argc != 2)
    {
        gaia_log::db().critical("You must specify the gaia_se_server path. eg:\n\n "
                                " test_recovery \"production/build/db/storage_engine\"");
        exit(1);
    }

    ::testing::InitGoogleTest(&argc, argv);
    g_server_dir_path = argv[1];
    return RUN_ALL_TESTS();
}<|MERGE_RESOLUTION|>--- conflicted
+++ resolved
@@ -36,19 +36,11 @@
 // Path to the storage engine server executable.
 string g_server_dir_path;
 // Write 16 records in a single transaction.
-<<<<<<< HEAD
-constexpr size_t c_load_batch_size = 16;
-// Size of a single record.
-constexpr size_t c_employee_record_size_bytes = 648;
-// Size of a string field in a record.
-constexpr size_t c_field_size_bytes = 128;
-=======
 const size_t c_load_batch_size = 16;
 // Size of a single record.
 const size_t c_employee_record_size_bytes = 648;
 // Size of a string field in a record.
 const size_t c_field_size_bytes = 128;
->>>>>>> 7b4ff4ec
 
 // Don't cache direct access objects as they will
 // point to garbage values post crash recovery.
@@ -199,8 +191,7 @@
             // Insert row.
             auto e = generate_employee_record();
             temp_employee_map.insert(
-                make_pair(e.gaia_id(),
-                          employee_copy_t{e.name_first(), e.name_last(), e.ssn(), e.hire_date(), e.email(), e.web()}));
+                make_pair(e.gaia_id(), employee_copy_t{e.name_first(), e.name_last(), e.ssn(), e.hire_date(), e.email(), e.web()}));
         }
         commit_transaction();
 
@@ -290,8 +281,7 @@
     validate_data();
 }
 
-void load_modify_recover_test(db_server_t server, string server_dir_path, uint64_t load_size_bytes,
-                              int crash_validate_loop_count, bool kill_during_workload)
+void load_modify_recover_test(db_server_t server, string server_dir_path, uint64_t load_size_bytes, int crash_validate_loop_count, bool kill_during_workload)
 {
     int initial_record_count;
     // Start server.
