/////////////////////////////////////////////
// Copyright (c) Gaia Platform LLC
// All rights reserved.
/////////////////////////////////////////////

#pragma once

#include <cstring>
#include <cstdint>
#include <list>
#include <map>
#include "flatbuffers/flatbuffers.h"
#include "nullable_string.hpp"
#include "storage_engine.hpp"

using namespace std;
using namespace gaia::db;

namespace gaia {

/**
 * \addtogroup Gaia
 * @{
 */

namespace common {

/**
 * \addtogroup Common
 * @{
 * 
 * Implementation of Extended Data Classes. This provides a direct access API
 * for CRUD operations on the database.
 */

/**
 * The gaia_base_t struct provides control over the extended data class objects by
 * keeping a cached pointer to each storage engine object that has been accessed.
 * Storage engine objects are identified by the gaia_id_t (currently a 64-bit
 * integer). When the same object is referenced multiple times, the cached
 * gaia object associated with the gaia_id_t will be used again.
 * 
 * A second cache is maintained to track objects that have been involved in a 
 * transaction. These objects (which may be small in number compared to the
 * complete cache of objects) will be "cleared" at the beginning of each new
 * transaction. This ensures that any changes made by other transactions will be
 * refreshed if they are accessed again.
 */
struct gaia_base_t
{
    typedef map<gaia_id_t, gaia_base_t *> id_cache_t;
    /**
     * Track every gaia_base_t object by the gaia_id_t. If the same gaia_id_t is
     * accessed multiple times, this cache will find the same object containing
     * any local transactional changes. Since each object may contain a pointer
     * to the flatbuffer payload in the SE memory, or a local, mutable copy of the
     * flatbuffer, these objects will be frequently referenced by their gaia_id and
     * require quick access to their contents.
     */
    static id_cache_t s_gaia_cache;
    /**
     * Track every gaia_base_t object that has been used in the current transaction.
     * Used to clear the field values referenced in the objects at transaction commit
     * because they become stale. This separate cache is maintained as a smaller
     * subset of the s_gaia_cache so that the whole cache doesn't have to be searched
     * for contents to be cleared. This map is cleared before every transaction begins.
     * By waiting until the next transaction begins, program references to fields will
     * not cause crashes, even though the data is invalid.
     */
    static id_cache_t s_gaia_tx_cache;
    static bool s_tx_hooks_installed;

    gaia_base_t() = delete;

    gaia_base_t(const char* gaia_typename)
<<<<<<< HEAD
    : gaia_base_t(0, gaia_typename)
    {
    }

    gaia_id_t gaia_id() 
    {
        return m_id;
    }

=======
    : m_id(0)
    , m_typename(gaia_typename)
    {
    }
    
    /**
     * The s_gaia_tx_cache is a list of objects containing stale data that
     * must be refreshed if a new transaction begins. Scan these objects to
     * clean out old values. The objects will not be deleted, as they will
     * continue to be tracked in the s_gaia_cache.
     * 
     * This begin_transaction() method must be used together with the extended data
     * class objects.
     */
    static void begin_transaction()
    {
        for (auto it = s_gaia_tx_cache.begin(); it != s_gaia_tx_cache.end(); ++it)
        {
            it->second->reset(true);
        }
        s_gaia_tx_cache.clear();

        gaia::db::begin_transaction();
    }

    /**
     * Pass this commit through to the storage engine. No additional functionality.
     */
    static void commit_transaction()   { gaia::db::commit_transaction(); }
    /**
     * Pass this rollback through to the storage engine. No additional functionality.
     */
    static void rollback_transaction() { gaia::db::rollback_transaction(); }

    /**
     * This is the storage engine's identification of this object. The id can be
     * used to refer to this object later.
     */
    gaia_id_t gaia_id()
    {
        return m_id;
    }
    
    /**
     * The gaia_base_t and gaia_object_t shouldn't be instantiated directly. The
     * gaia_object_t is created to be subclassed by a "typed" class that is identified
     * with a flatbuffer table. This method returns the name of that type.
     */
>>>>>>> b4bb3576
    const char* gaia_typename()
    {
        return m_typename;
    }

    // After a commit, we need to ensure that any cached gaia objects
    // are reset so that they re-read the payload from the storage engine
    // when they are accessed again.  This ensures that any changes to the
    // data are picked up from other committed transactions.  Public because
    // the rule subscriber will call this hook if it creates its own hook
    // to log a commit event.
    static void commit_hook()
    { 
        for (auto it = s_gaia_tx_cache.begin(); it != s_gaia_tx_cache.end(); ++it)
        {
            it->second->reset(true);
        }
        s_gaia_tx_cache.clear();
    }

    // These hooks are intentionally left empty.  They are provided
    // so that the rule subscriber can dumbly generate calls to them
    // when generating its own hooks to generate transaction events.
    // If code is run as part of begin or rollback hooks then do not
    // forget to set the hook in set_tx_hooks below.
    static void begin_hook() {}
    static void rollback_hook() {}

    virtual gaia_type_t gaia_type() = 0;
    virtual ~gaia_base_t() = default;

protected:
    gaia_base_t(gaia_id_t id, const char * gaia_typename)
    : m_id(id)
    , m_typename(gaia_typename)
    {
        set_tx_hooks();
    }

    // The first time we put any gaia object in our cache
    // we should install our commit hook.
    static void set_tx_hooks()
    {
        if (!s_tx_hooks_installed)
        {
            // Do not overwrite an already established hook.  This could happen
            // if an application has subscribed to transaction events.
            if (!gaia::db::s_tx_commit_hook)
            {
                gaia::db::s_tx_commit_hook = commit_hook;
            }
            s_tx_hooks_installed = true;
        }
    }

    // The gaia_id assigned to this row.
    gaia_id_t m_id;
    // The typename for this gaia type
    const char * m_typename;

private:
    virtual void reset(bool) = 0;
};


// Macros for strongly types field accessors used by
// gaia_object_t objects below.
#define GET_CURRENT(field) (m_copy ? (m_copy->field) : (m_fb->field()))
#define GET_ORIGINAL(field) (m_fb ? m_fb->field() : m_copy->field)
#define GET_STR_ORIGINAL(field) (m_fb ? (m_fb->field() ? m_fb->field()->c_str() : nullptr) : (m_copy ? m_copy->field.c_str() : nullptr))
#define GET_STR(field) (m_copy ? m_copy->field.c_str() : m_fb->field() ? m_fb->field()->c_str() : nullptr)
#define SET(field, value) (copy_write()->field = value)

// T_gaia_type - an integer (gaia_type_t) uniquely identifying the flatbuffer table type
/**
 * The gaia_object_t that must be specialized to operate on a flatbuffer type.
 * 
 * @tparam T_gaia_type an integer (gaia_type_t) uniquely identifying the flatbuffer table type
 * @tparam T_gaia the subclass type derived from this template
 * @tparam T_fb the flatbuffer table type to be implemented
 * @tparam T_obj the mutable flatbuffer type to be implemented
 */
template <gaia::db::gaia_type_t T_gaia_type, typename T_gaia, typename T_fb, typename T_obj>
struct gaia_object_t : gaia_base_t
{
public:
    virtual ~gaia_object_t()
    {
        s_gaia_cache.erase(m_id);
        s_gaia_tx_cache.erase(m_id);
        reset(true);
    }
    gaia_object_t() = delete;

    /**
     * This constructor supports completely new objects that the database has not seen yet
     * by creating a copy buffer immediately.
     */
    gaia_object_t(const char * gaia_typename) 
    : gaia_base_t(gaia_typename)
    , m_fb(nullptr)
    {
        copy_write();
    }

    // This can be used for subscribing to rules when you don't
    // have a specific instance of the type.
    static gaia::db::gaia_type_t s_gaia_type;

    // This can be used when you are passed a gaia_base_t
    // object and want to know the type at runtime.
    gaia::db::gaia_type_t gaia_type() override
    {
        return T_gaia_type;
    }

    /**
     * Ask for the first object of a flatbuffer type, T_gaia_type.
     */
    static T_gaia* get_first() {
        auto node_ptr = gaia_ptr<gaia_se_node>::find_first(T_gaia_type);
        return get_object(node_ptr);
    }

    /**
     * Ask for the next object of a flatbuffer type. This call must follow a call to the
     * static method get_first().
     */
    T_gaia* get_next() {
        auto current_ptr = gaia_se_node::open(m_id);
        auto next_ptr = current_ptr.find_next();
        return get_object(next_ptr);
    }

    /**
     * Ask for a specific object based on its id. References to this method must be qualified
     * by the T_gaia_type, and that type must match the type of the identified object.
     * 
     * @param id the gaia_id_t of a specific storage engine object, of type T_gaia_type
     */
    static T_gaia* get_row_by_id(gaia_id_t id) {
        auto node_ptr = gaia_se_node::open(id);
        return get_object(node_ptr);
    }

    /**
     * Insert the mutable flatbuffer contents contained in this new object into a newly
     * created storage engine object. The member m_copy contains field values that have
     * been set prior to this insert_row(). After the storage engine object exists, it
     * must be modified only through the update_row() method.
     */
    void insert_row()
    {
        // Create the node and add to the cache.
        gaia_ptr<gaia_se_node> node_ptr;

        if (0 == m_id) {
            m_id = gaia_se_node::generate_id();
        }
        if (m_copy) {
            auto u = T_fb::Pack(*m_fbb, m_copy.get());
            m_fbb->Finish(u);
            node_ptr = gaia_se_node::create(m_id, T_gaia_type, m_fbb->GetSize(), m_fbb->GetBufferPointer());
            m_fbb->Clear();
            m_fb = flatbuffers::GetRoot<T_fb>(node_ptr->payload);
        } else {
            // This situation only happens if an object representing
            // a deleted row is reused.  By giving the object a copy buffer, 
            // the object can be used to insert new values.
            copy_write();
            node_ptr = gaia_se_node::create(m_id, T_gaia_type, 0, nullptr);
        }
        s_gaia_cache[m_id] = this;
        s_gaia_tx_cache[m_id] = this;
        return;
    }

    /**
     * Write the mutable flatbuffer values to the storage engine. This involves the creation
     * of a new storage engine object because the existing object cannot be modified. The new
     * storage engine object will be addressed by the gaia_id_t m_id.
     */
    void update_row()
    {
        if (m_copy) {
            auto node_ptr = gaia_se_node::open(m_id);
            if (nullptr == node_ptr) {
                throw invalid_node_id(m_id);
            }
            auto u = T_fb::Pack(*m_fbb, m_copy.get());
            m_fbb->Finish(u);
            node_ptr.update_payload(m_fbb->GetSize(), m_fbb->GetBufferPointer());
            m_fbb->Clear();
        }
    }

    /**
     * Delete the storage engine object. This doesn't destroy the extended data class
     * object, which is owned by the program.
     */
    void delete_row()
    {
        auto node_ptr = gaia_se_node::open(m_id);
        if (nullptr == node_ptr) {
            throw invalid_node_id(m_id);
        }

        gaia_ptr<gaia_se_node>::remove(node_ptr);
        // A partial reset leaves m_fb alone. If program incorrectly references
        // fields in this deleted object, it will not crash.
        reset();
    }

    /**
     * Insert a mutable flatbuffer into a newly created storage engine object. This will be
     * used by the generated type-specific insert_row() method.
     */
    static gaia_id_t insert_row(flatbuffers::FlatBufferBuilder& fbb)
    {
        gaia_id_t nodeId = gaia_se_node::generate_id();
        gaia_se_node::create(nodeId, T_gaia_type, fbb.GetSize(), fbb.GetBufferPointer());
        return nodeId;
    }

protected:
    // This constructor supports creating new objects from existing
    // nodes in the database.  It is called by our get_object below.
    gaia_object_t(gaia_id_t id, const char * gaia_typename) 
    : gaia_base_t(id, gaia_typename)
    , m_fb(nullptr)
    {
    }

    // Cached flatbuffer builder for reuse when inserting
    // or modifying rows.
    unique_ptr<flatbuffers::FlatBufferBuilder> m_fbb; 
    // Mutable flatbuffer copy of field changes.
    unique_ptr<T_obj> m_copy;   
    // Flatbuffer referencing SE memory.
    const T_fb* m_fb;

    /**
     * Create the mutable flatbuffer object (m_copy) if it doesn't exist as a member
     * yet. If this points to an existing storage engine object, load the current
     * field values into m_copy.
     */
    T_obj* copy_write()
    {
        if (m_copy == nullptr) {
            m_copy.reset(new T_obj());
            if (m_fb) {
                m_fb->UnPackTo(m_copy.get());
            }
            m_fbb.reset(new flatbuffers::FlatBufferBuilder());
        }
        return m_copy.get();
    }

private:
    static T_gaia* get_object(gaia_ptr<gaia_se_node>& node_ptr)
    {
        T_gaia* obj = nullptr;
        if (node_ptr != nullptr) {
            auto it = s_gaia_cache.find(node_ptr->id);
            if (it != s_gaia_cache.end()) {
                obj = dynamic_cast<T_gaia *>(it->second);
            }
            else {
                obj = new T_gaia(node_ptr->id);
                s_gaia_cache.insert(pair<gaia_id_t, gaia_base_t *>(node_ptr->id, obj));
            }
            if (obj->m_fb == nullptr) {
                auto fb = flatbuffers::GetRoot<T_fb>(node_ptr->payload);
                obj->m_fb = fb;
                obj->m_id = node_ptr->id;
                s_gaia_tx_cache[obj->m_id] = obj;
            }
        }
        return obj;
    }

    void reset(bool clear_flatbuffer = false) override
    {
        m_copy.reset();
        m_fbb.reset();

        // A full reset clears m_fb so that it will be read afresh the next
        // time the object is located.  We do not own the flatbuffer so
        // don't delete it.
        if (clear_flatbuffer) {

            m_fb = nullptr;
        }
    }
};
/*@}*/
// Static definition of the gaia_type in gaia_object_t class above.
template <gaia::db::gaia_type_t T_gaia_type, typename T_gaia, typename T_fb, typename T_obj>
    gaia::db::gaia_type_t gaia_object_t<T_gaia_type, T_gaia, T_fb, T_obj>::s_gaia_type = T_gaia_type;
} // common
/*@}*/
} // gaia<|MERGE_RESOLUTION|>--- conflicted
+++ resolved
@@ -68,82 +68,46 @@
      * not cause crashes, even though the data is invalid.
      */
     static id_cache_t s_gaia_tx_cache;
+    /**
+     * Install a commit_hook the first time any gaia object is instantiated.
+     */ 
     static bool s_tx_hooks_installed;
 
     gaia_base_t() = delete;
 
     gaia_base_t(const char* gaia_typename)
-<<<<<<< HEAD
     : gaia_base_t(0, gaia_typename)
     {
     }
 
+    /**
+     * This is the storage engine's identification of this object. The id can be
+     * used to refer to this object later.
+     */
     gaia_id_t gaia_id() 
     {
         return m_id;
     }
 
-=======
-    : m_id(0)
-    , m_typename(gaia_typename)
-    {
-    }
-    
+    /**
+     * The gaia_base_t and gaia_object_t shouldn't be instantiated directly. The
+     * gaia_object_t is created to be subclassed by a "typed" class that is identified
+     * with a flatbuffer table. This method returns the name of that type.
+     */
+    const char* gaia_typename()
+    {
+        return m_typename;
+    }
+
     /**
      * The s_gaia_tx_cache is a list of objects containing stale data that
      * must be refreshed if a new transaction begins. Scan these objects to
      * clean out old values. The objects will not be deleted, as they will
      * continue to be tracked in the s_gaia_cache.
      * 
-     * This begin_transaction() method must be used together with the extended data
-     * class objects.
-     */
-    static void begin_transaction()
-    {
-        for (auto it = s_gaia_tx_cache.begin(); it != s_gaia_tx_cache.end(); ++it)
-        {
-            it->second->reset(true);
-        }
-        s_gaia_tx_cache.clear();
-
-        gaia::db::begin_transaction();
-    }
-
-    /**
-     * Pass this commit through to the storage engine. No additional functionality.
-     */
-    static void commit_transaction()   { gaia::db::commit_transaction(); }
-    /**
-     * Pass this rollback through to the storage engine. No additional functionality.
-     */
-    static void rollback_transaction() { gaia::db::rollback_transaction(); }
-
-    /**
-     * This is the storage engine's identification of this object. The id can be
-     * used to refer to this object later.
-     */
-    gaia_id_t gaia_id()
-    {
-        return m_id;
-    }
-    
-    /**
-     * The gaia_base_t and gaia_object_t shouldn't be instantiated directly. The
-     * gaia_object_t is created to be subclassed by a "typed" class that is identified
-     * with a flatbuffer table. This method returns the name of that type.
-     */
->>>>>>> b4bb3576
-    const char* gaia_typename()
-    {
-        return m_typename;
-    }
-
-    // After a commit, we need to ensure that any cached gaia objects
-    // are reset so that they re-read the payload from the storage engine
-    // when they are accessed again.  This ensures that any changes to the
-    // data are picked up from other committed transactions.  Public because
-    // the rule subscriber will call this hook if it creates its own hook
-    // to log a commit event.
+     * This commit_hook() must be used together with the extended data
+     * class objects.  It is executed after the transaction has been committed.
+     */    
     static void commit_hook()
     { 
         for (auto it = s_gaia_tx_cache.begin(); it != s_gaia_tx_cache.end(); ++it)
@@ -153,11 +117,13 @@
         s_gaia_tx_cache.clear();
     }
 
-    // These hooks are intentionally left empty.  They are provided
-    // so that the rule subscriber can dumbly generate calls to them
-    // when generating its own hooks to generate transaction events.
-    // If code is run as part of begin or rollback hooks then do not
-    // forget to set the hook in set_tx_hooks below.
+    /**
+     * These hooks are intentionally left empty. They are provided
+     * so that the rule subscriber can dumbly generate calls to them
+     * when generating its own hooks to generate transaction events.
+     * If code is run as part of begin or rollback hooks then do not
+     * forget to set the hook in set_tx_hooks below.
+     */ 
     static void begin_hook() {}
     static void rollback_hook() {}
 
@@ -206,7 +172,6 @@
 #define GET_STR(field) (m_copy ? m_copy->field.c_str() : m_fb->field() ? m_fb->field()->c_str() : nullptr)
 #define SET(field, value) (copy_write()->field = value)
 
-// T_gaia_type - an integer (gaia_type_t) uniquely identifying the flatbuffer table type
 /**
  * The gaia_object_t that must be specialized to operate on a flatbuffer type.
  * 
@@ -238,12 +203,16 @@
         copy_write();
     }
 
-    // This can be used for subscribing to rules when you don't
-    // have a specific instance of the type.
+    /**
+     * This can be used for subscribing to rules when you don't
+     * have a specific instance of the type.
+     */ 
     static gaia::db::gaia_type_t s_gaia_type;
 
-    // This can be used when you are passed a gaia_base_t
-    // object and want to know the type at runtime.
+    /**
+     * This can be used when you are passed a gaia_base_t
+     * object and want to know the type at runtime.
+     */ 
     gaia::db::gaia_type_t gaia_type() override
     {
         return T_gaia_type;
