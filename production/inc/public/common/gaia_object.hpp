/////////////////////////////////////////////
// Copyright (c) Gaia Platform LLC
// All rights reserved.
/////////////////////////////////////////////

#pragma once

#include <cstring>
#include <cstdint>
#include <list>
#include <map>
#include "flatbuffers/flatbuffers.h"
#include "nullable_string.hpp"
#include "storage_engine.hpp"

using namespace std;
using namespace gaia::db;

namespace gaia {

/**
 * \addtogroup Gaia
 * @{
 */

namespace common {

/**
 * \addtogroup Common
 * @{
 * 
 * Implementation of Extended Data Classes. This provides a direct access API
 * for CRUD operations on the database.
 */

/**
 * The gaia_base_t struct provides control over the extended data class objects by
 * keeping a cached pointer to each storage engine object that has been accessed.
 * Storage engine objects are identified by the gaia_id_t (currently a 64-bit
 * integer). When the same object is referenced multiple times, the cached
 * gaia object associated with the gaia_id_t will be used again.
 * 
 * A second cache is maintained to track objects that have been involved in a 
 * transaction. These objects (which may be small in number compared to the
 * complete cache of objects) will be "cleared" at the beginning of each new
 * transaction. This ensures that any changes made by other transactions will be
 * refreshed if they are accessed again.
 */
struct gaia_base_t
{
    typedef map<gaia_id_t, gaia_base_t *> id_cache_t;
    /**
     * Track every gaia_base_t object by the gaia_id_t. If the same gaia_id_t is
     * accessed multiple times, this cache will find the same object containing
     * any local transactional changes. Since each object may contain a pointer
     * to the flatbuffer payload in the SE memory, or a local, mutable copy of the
     * flatbuffer, these objects will be frequently referenced by their gaia_id and
     * require quick access to their contents.
     */
    static id_cache_t s_gaia_cache;
    /**
     * Track every gaia_base_t object that has been used in the current transaction.
     * Used to clear the field values referenced in the objects at transaction commit
     * because they become stale. This separate cache is maintained as a smaller
     * subset of the s_gaia_cache so that the whole cache doesn't have to be searched
     * for contents to be cleared. This map is cleared before every transaction begins.
     * By waiting until the next transaction begins, program references to fields will
     * not cause crashes, even though the data is invalid.
     */
    static id_cache_t s_gaia_tx_cache;

    gaia_base_t() = delete;

    gaia_base_t(const char* gaia_typename)
    : m_id(0)
    , m_typename(gaia_typename)
    {
    }
    
    /**
     * The s_gaia_tx_cache is a list of objects containing stale data that
     * must be refreshed if a new transaction begins. Scan these objects to
     * clean out old values. The objects will not be deleted, as they will
     * continue to be tracked in the s_gaia_cache.
     * 
     * This begin_transaction() method must be used together with the extended data
     * class objects.
     */
    static void begin_transaction()
    {
        for (auto it = s_gaia_tx_cache.begin(); it != s_gaia_tx_cache.end(); ++it)
        {
            it->second->reset(true);
        }
        s_gaia_tx_cache.clear();

        gaia::db::begin_transaction();
    }

    /**
     * Pass this commit through to the storage engine. No additional functionality.
     */
    static void commit_transaction()   { gaia::db::commit_transaction(); }
    /**
     * Pass this rollback through to the storage engine. No additional functionality.
     */
    static void rollback_transaction() { gaia::db::rollback_transaction(); }

<<<<<<< HEAD
    /**
     * This is the storage engine's identification of this object. The id can be
     * used to refer to this object later.
     */
    gaia_id_t gaia_id() {
=======
    gaia_id_t gaia_id() 
    {
>>>>>>> 49658444
        return m_id;
    }
    
    /**
     * The gaia_base_t and gaia_object_t shouldn't be instantiated directly. The
     * gaia_object_t is created to be subclassed by a "typed" class that is identified
     * with a flatbuffer table. This method returns the name of that type.
     */
    const char* gaia_typename()
    {
        return m_typename;
    }

    virtual gaia_type_t gaia_type() = 0;

    virtual ~gaia_base_t() = default;

protected:
    gaia_base_t(gaia_id_t id, const char * gaia_typename)
    : m_id(id)
    , m_typename(gaia_typename)
    {
    }

    // The gaia_id assigned to this row.
    gaia_id_t m_id;
    // The typename for this gaia type
    const char * m_typename;

private:
    virtual void reset(bool) = 0;
};


// Macros for strongly types field accessors used by
// gaia_object_t objects below.
#define GET_CURRENT(field) (m_copy ? (m_copy->field) : (m_fb->field()))
#define GET_ORIGINAL(field) (m_fb ? m_fb->field() : m_copy->field)
#define GET_STR_ORIGINAL(field) (m_fb ? (m_fb->field() ? m_fb->field()->c_str() : nullptr) : (m_copy ? m_copy->field.c_str() : nullptr))
#define GET_STR(field) (m_copy ? m_copy->field.c_str() : m_fb->field() ? m_fb->field()->c_str() : nullptr)
#define SET(field, value) (copy_write()->field = value)

// T_gaia_type - an integer (gaia_type_t) uniquely identifying the flatbuffer table type
/**
 * The gaia_object_t that must be specialized to operate on a flatbuffer type.
 * 
 * @tparam T_gaia_type an integer (gaia_type_t) uniquely identifying the flatbuffer table type
 * @tparam T_gaia the subclass type derived from this template
 * @tparam T_fb the flatbuffer table type to be implemented
 * @tparam T_obj the mutable flatbuffer type to be implemented
 */
template <gaia::db::gaia_type_t T_gaia_type, typename T_gaia, typename T_fb, typename T_obj>
struct gaia_object_t : gaia_base_t
{
public:
    virtual ~gaia_object_t()
    {
        s_gaia_cache.erase(m_id);
        s_gaia_tx_cache.erase(m_id);
        reset(true);
    }
    gaia_object_t() = delete;

    /**
     * This constructor supports completely new objects that the database has not seen yet
     * by creating a copy buffer immediately.
     */
    gaia_object_t(const char * gaia_typename) 
    : gaia_base_t(gaia_typename)
    , m_fb(nullptr)
    {
        copy_write();
    }

    // This can be used for subscribing to rules when you don't
    // have a specific instance of the type.
    static gaia::db::gaia_type_t s_gaia_type;

    // This can be used when you are passed a gaia_base_t
    // object and want to know the type at runtime.
    gaia::db::gaia_type_t gaia_type() override
    {
        return T_gaia_type;
    }

    /**
     * Ask for the first object of a flatbuffer type, T_gaia_type.
     */
    static T_gaia* get_first() {
        auto node_ptr = gaia_ptr<gaia_se_node>::find_first(T_gaia_type);
        return get_object(node_ptr);
    }

    /**
     * Ask for the next object of a flatbuffer type. This call must follow a call to the
     * static method get_first().
     */
    T_gaia* get_next() {
        auto current_ptr = gaia_se_node::open(m_id);
        auto next_ptr = current_ptr.find_next();
        return get_object(next_ptr);
    }

    /**
     * Ask for a specific object based on its id. References to this method must be qualified
     * by the T_gaia_type, and that type must match the type of the identified object.
     * 
     * @param id the gaia_id_t of a specific storage engine object, of type T_gaia_type
     */
    static T_gaia* get_row_by_id(gaia_id_t id) {
        auto node_ptr = gaia_se_node::open(id);
        return get_object(node_ptr);
    }

    /**
     * Insert the mutable flatbuffer contents contained in this new object into a newly
     * created storage engine object. The member m_copy contains field values that have
     * been set prior to this insert_row(). After the storage engine object exists, it
     * must be modified only through the update_row() method.
     */
    void insert_row()
    {
        // Create the node and add to the cache.
        gaia_ptr<gaia_se_node> node_ptr;

        if (0 == m_id) {
            m_id = gaia_se_node::generate_id();
        }
        if (m_copy) {
            auto u = T_fb::Pack(*m_fbb, m_copy.get());
            m_fbb->Finish(u);
            node_ptr = gaia_se_node::create(m_id, T_gaia_type, m_fbb->GetSize(), m_fbb->GetBufferPointer());
            m_fbb->Clear();
            m_fb = flatbuffers::GetRoot<T_fb>(node_ptr->payload);
        } else {
            // This situation only happens if an object representing
            // a deleted row is reused.  By giving the object a copy buffer, 
            // the object can be used to insert new values.
            copy_write();
            node_ptr = gaia_se_node::create(m_id, T_gaia_type, 0, nullptr);
        }
        s_gaia_cache[m_id] = this;
        s_gaia_tx_cache[m_id] = this;
        return;
    }

    /**
     * Write the mutable flatbuffer values to the storage engine. This involves the creation
     * of a new storage engine object because the existing object cannot be modified. The new
     * storage engine object will be addressed by the gaia_id_t m_id.
     */
    void update_row()
    {
        if (m_copy) {
            auto node_ptr = gaia_se_node::open(m_id);
            if (nullptr == node_ptr) {
                throw invalid_node_id(m_id);
            }
            auto u = T_fb::Pack(*m_fbb, m_copy.get());
            m_fbb->Finish(u);
            node_ptr.update_payload(m_fbb->GetSize(), m_fbb->GetBufferPointer());
            m_fbb->Clear();
        }
    }

    /**
     * Delete the storage engine object. This doesn't destroy the extended data class
     * object, which is owned by the program.
     */
    void delete_row()
    {
        auto node_ptr = gaia_se_node::open(m_id);
        if (nullptr == node_ptr) {
            throw invalid_node_id(m_id);
        }

        gaia_ptr<gaia_se_node>::remove(node_ptr);
        // A partial reset leaves m_fb alone. If program incorrectly references
        // fields in this deleted object, it will not crash.
        reset();
    }

    /**
     * Insert a mutable flatbuffer into a newly created storage engine object. This will be
     * used by the generated type-specific insert_row() method.
     */
    static gaia_id_t insert_row(flatbuffers::FlatBufferBuilder& fbb)
    {
        gaia_id_t nodeId = gaia_se_node::generate_id();
        gaia_se_node::create(nodeId, T_gaia_type, fbb.GetSize(), fbb.GetBufferPointer());
        return nodeId;
    }

protected:
    // This constructor supports creating new objects from existing
    // nodes in the database.  It is called by our get_object below.
    gaia_object_t(gaia_id_t id, const char * gaia_typename) 
    : gaia_base_t(id, gaia_typename)
    , m_fb(nullptr)
    {
    }

    // Cached flatbuffer builder for reuse when inserting
    // or modifying rows.
    unique_ptr<flatbuffers::FlatBufferBuilder> m_fbb; 
    // Mutable flatbuffer copy of field changes.
    unique_ptr<T_obj> m_copy;   
    // Flatbuffer referencing SE memory.
    const T_fb* m_fb;

    /**
     * Create the mutable flatbuffer object (m_copy) if it doesn't exist as a member
     * yet. If this points to an existing storage engine object, load the current
     * field values into m_copy.
     */
    T_obj* copy_write()
    {
        if (m_copy == nullptr) {
            m_copy.reset(new T_obj());
            if (m_fb) {
                m_fb->UnPackTo(m_copy.get());
            }
            m_fbb.reset(new flatbuffers::FlatBufferBuilder());
        }
        return m_copy.get();
    }

private:
    static T_gaia* get_object(gaia_ptr<gaia_se_node>& node_ptr)
    {
        T_gaia* obj = nullptr;
        if (node_ptr != nullptr) {
            auto it = s_gaia_cache.find(node_ptr->id);
            if (it != s_gaia_cache.end()) {
                obj = dynamic_cast<T_gaia *>(it->second);
            }
            else {
                obj = new T_gaia(node_ptr->id);
                s_gaia_cache.insert(pair<gaia_id_t, gaia_base_t *>(node_ptr->id, obj));
            }
            if (obj->m_fb == nullptr) {
                auto fb = flatbuffers::GetRoot<T_fb>(node_ptr->payload);
                obj->m_fb = fb;
                obj->m_id = node_ptr->id;
                s_gaia_tx_cache[obj->m_id] = obj;
            }
        }
        return obj;
    }

    void reset(bool clear_flatbuffer = false) override
    {
        m_copy.reset();
        m_fbb.reset();

        // A full reset clears m_fb so that it will be read afresh the next
        // time the object is located.  We do not own the flatbuffer so
        // don't delete it.
        if (clear_flatbuffer) {

            m_fb = nullptr;
        }
    }
};
<<<<<<< HEAD
/*@}*/
=======

// Static definition of the gaia_type in gaia_object_t class above.
template <gaia::db::gaia_type_t T_gaia_type, typename T_gaia, typename T_fb, typename T_obj>
    gaia::db::gaia_type_t gaia_object_t<T_gaia_type, T_gaia, T_fb, T_obj>::s_gaia_type = T_gaia_type;
>>>>>>> 49658444
} // common
/*@}*/
} // gaia<|MERGE_RESOLUTION|>--- conflicted
+++ resolved
@@ -106,16 +106,12 @@
      */
     static void rollback_transaction() { gaia::db::rollback_transaction(); }
 
-<<<<<<< HEAD
     /**
      * This is the storage engine's identification of this object. The id can be
      * used to refer to this object later.
      */
-    gaia_id_t gaia_id() {
-=======
-    gaia_id_t gaia_id() 
-    {
->>>>>>> 49658444
+    gaia_id_t gaia_id()
+    {
         return m_id;
     }
     
@@ -380,14 +376,10 @@
         }
     }
 };
-<<<<<<< HEAD
 /*@}*/
-=======
-
 // Static definition of the gaia_type in gaia_object_t class above.
 template <gaia::db::gaia_type_t T_gaia_type, typename T_gaia, typename T_fb, typename T_obj>
     gaia::db::gaia_type_t gaia_object_t<T_gaia_type, T_gaia, T_fb, T_obj>::s_gaia_type = T_gaia_type;
->>>>>>> 49658444
 } // common
 /*@}*/
 } // gaia