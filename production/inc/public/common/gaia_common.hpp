--- conflicted
+++ resolved
@@ -35,11 +35,7 @@
 typedef uint64_t gaia_type_t;
 
 /**
-<<<<<<< HEAD
- * The value of an invalid Gaia type
-=======
  * The value of an invalid gaia_type.
->>>>>>> 3acfd288
  */
 constexpr gaia_type_t INVALID_GAIA_TYPE = 0;
 
