/////////////////////////////////////////////
// Copyright (c) Gaia Platform LLC
// All rights reserved.
/////////////////////////////////////////////

#pragma once

namespace gaia
{

/**
 * \addtogroup Gaia
 * @{
 */

namespace direct_access
{

/**
 * \addtogroup Direct
 * @{
 *
 * Implementation of Extended Data Classes. This provides a direct access API
 * for CRUD operations on the database, plus navigation between objects through
 * linked lists called "sets".
 */

// C++17 compliant way when std::iterator is deprecated.
//
// A gaia_iterator_t contains the methods that satisfy an iterator interface.
// Only used from gaia_container_t template, which defines the begin(), where() and end().
//
// @tparam T_class the Extended Data Class
template <typename T_class>
class gaia_iterator_t
{
    T_class m_obj;
    std::function<bool(const T_class&)> m_filter_fn;

public:
    using difference_type = std::ptrdiff_t;
    using value_type = T_class;
    using pointer = T_class*;
    using reference = T_class&;
    using iterator_category = std::forward_iterator_tag;

    explicit gaia_iterator_t(gaia_id_t id);
    explicit gaia_iterator_t(gaia_id_t id, std::function<bool(const T_class&)> filter_function);
    gaia_iterator_t() = default;

    gaia_iterator_t<T_class>& operator++();

    gaia_iterator_t<T_class> operator++(int);

    bool operator==(const gaia_iterator_t& rhs) const;

    bool operator!=(const gaia_iterator_t& rhs) const;

    reference operator*();

    pointer operator->();
};

// A gaia_container_t is all objects of the same Extended Data Class in the database.
//
// @tparam T_container the type identifier of Extended Data Class
// @tparam T_class the class of the Extended Data Class
template <gaia_type_t T_container, typename T_class>
struct gaia_container_t
{
    // This constructor will be used by the where() method to create a filtered container.
    gaia_container_t(std::function<bool(const T_class&)> filter_function)
        : m_filter_fn(filter_function)
    {
    }
    gaia_container_t() = default;

    gaia_iterator_t<T_class> begin();
    static gaia_container_t<T_container, T_class> where(std::function<bool(const T_class&)>);
    static gaia_iterator_t<T_class> end();

private:
    std::function<bool(const T_class&)> m_filter_fn;
};

// A gaia_set_iterator_t is only used from reference_chain_container_t. It
// contains the methods that implement an iterator for scanning through the
// linked list forming a "set" between a parent and multiple child instances of
// a class.
//
// @tparam T_child the Extended Data Class that is in the child position in the set
// @tparam T_next_slot index into the child's reference list of the next child in the set
template <typename T_child, size_t T_next_slot>
class gaia_set_iterator_t
{
    T_child m_child_obj;
    std::function<bool(const T_child&)> m_filter_fn;

public:
    using difference_type = std::ptrdiff_t;
    using value_type = T_child;
    using pointer = T_child*;
    using reference = T_child&;
    using iterator_category = std::forward_iterator_tag;

    explicit gaia_set_iterator_t(gaia_id_t id);
    explicit gaia_set_iterator_t(gaia_id_t id, std::function<bool(const T_child&)> filter_function);
    gaia_set_iterator_t() = default;

    reference operator*();

    pointer operator->();

    gaia_set_iterator_t<T_child, T_next_slot>& operator++();

    gaia_set_iterator_t<T_child, T_next_slot> operator++(int);

    bool operator==(const gaia_set_iterator_t& rhs) const;

    bool operator!=(const gaia_set_iterator_t& rhs) const;
};

// A reference_chain_container_t is defined within each EDC that is a parent in
// a "set" relationship. The relationship is represented by a chain of pointers.
// The parent points to the first child, and each child points to the next
// child, where a null pointer indicates the end of the chain. Each EDC contains
// a fixed number of reference slots of type gaia_id_t, to form the chains it is
// a member of. Any EDC may be parent of any number of sets, and a member of any
// number of sets. The catalog is aware of each set relationship and determines
// the number of slots required to be stored in an EDC instance in order to
// hold the pointers. One reference slot is needed for each set owned by this
// EDC, and two slots are needed for each set of which this EDC is a member.
// Constants have been generated to identify the particular slot assigned for
// its role in a set.
//
// @tparam T_parent the Extended Data Class that is in the parent position in the set
// @tparam T_child the Extended Data Class that is in the child position in the set
// @tparam T_parent_slot index into the child's reference list of the parent pointer
// @tparam T_child_slot index into the parent's reference list of the first child in the set
// @tparam T_next_slot index into the child's reference list of the next child in the set
template <typename T_parent, typename T_child, size_t T_parent_slot, size_t T_child_slot, size_t T_next_slot>
class reference_chain_container_t
{
    gaia_id_t m_parent_id = 0;
    std::function<bool(const T_child&)> m_filter_fn;

public:
    // This constructor will be used by the where() method to create a filtered container.
    explicit reference_chain_container_t(gaia_id_t parent, std::function<bool(const T_child&)> filter_function)
<<<<<<< HEAD
        : m_parent_id(parent), m_filter_fn(filter_function)
    {
    }
    reference_chain_container_t() = default;

    // EDC returns copies of reference_chain_container_t, hence a copy-constructor is necessary.
    // Even though the compiler would generate it, this is a reminder to improve the copy constructor
    // if the class grows in complexity.
    reference_chain_container_t(const reference_chain_container_t&) = default;
    reference_chain_container_t& operator=(const reference_chain_container_t&) = default;

    gaia_set_iterator_t<T_child, T_next_slot> begin();
=======
        : m_parent_id(parent), m_filter_fn(filter_function){};

    explicit reference_chain_container_t(gaia_id_t parent)
        : m_parent_id(parent){};
>>>>>>> c11dd034

    // reference_chain_container_t is copied from the EDC list methods.
    reference_chain_container_t(const reference_chain_container_t&) = default;
    reference_chain_container_t& operator=(const reference_chain_container_t&) = default;

    gaia_set_iterator_t<T_child, T_next_slot> begin() const;

    reference_chain_container_t<T_parent, T_child, T_parent_slot, T_child_slot, T_next_slot> where(std::function<bool(const T_child&)>) const;

    gaia_set_iterator_t<T_child, T_next_slot> end() const;

    void insert(gaia_id_t child_id);

    void insert(T_child& child_edc);

    void erase(gaia_id_t child_id);

    void erase(T_child& child_edc);
};

/*@}*/
} // namespace direct_access
/*@}*/
} // namespace gaia

// Pick up our template implementation. These still need to be in the header so
// that template specializations that are declared later will pick up the
// definitions.
#include "gaia_iterators.inc"<|MERGE_RESOLUTION|>--- conflicted
+++ resolved
@@ -147,25 +147,10 @@
 public:
     // This constructor will be used by the where() method to create a filtered container.
     explicit reference_chain_container_t(gaia_id_t parent, std::function<bool(const T_child&)> filter_function)
-<<<<<<< HEAD
-        : m_parent_id(parent), m_filter_fn(filter_function)
-    {
-    }
-    reference_chain_container_t() = default;
-
-    // EDC returns copies of reference_chain_container_t, hence a copy-constructor is necessary.
-    // Even though the compiler would generate it, this is a reminder to improve the copy constructor
-    // if the class grows in complexity.
-    reference_chain_container_t(const reference_chain_container_t&) = default;
-    reference_chain_container_t& operator=(const reference_chain_container_t&) = default;
-
-    gaia_set_iterator_t<T_child, T_next_slot> begin();
-=======
         : m_parent_id(parent), m_filter_fn(filter_function){};
 
     explicit reference_chain_container_t(gaia_id_t parent)
         : m_parent_id(parent){};
->>>>>>> c11dd034
 
     // reference_chain_container_t is copied from the EDC list methods.
     reference_chain_container_t(const reference_chain_container_t&) = default;
