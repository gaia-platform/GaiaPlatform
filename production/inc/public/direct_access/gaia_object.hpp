--- conflicted
+++ resolved
@@ -13,10 +13,6 @@
 #include "flatbuffers/flatbuffers.h"
 
 #include "auto_transaction.hpp"
-<<<<<<< HEAD
-#include "db_types.hpp"
-=======
->>>>>>> 7b4ff4ec
 #include "gaia_base.hpp"
 #include "gaia_common.hpp"
 #include "gaia_ptr.hpp"
@@ -45,15 +41,7 @@
  * for CRUD operations on the database.
  */
 
-<<<<<<< HEAD
-template <gaia::db::gaia_type_t T_gaia_type,
-          typename T_gaia,
-          typename T_fb,
-          typename T_obj,
-          size_t N_references>
-=======
 template <gaia::db::gaia_type_t T_gaia_type, typename T_gaia, typename T_fb, typename T_obj, size_t N_references>
->>>>>>> 7b4ff4ec
 struct gaia_writer_t;
 
 /**
@@ -65,15 +53,7 @@
  * @tparam T_obj the mutable flatbuffer type to be implemented
  * @tparam N_references the number of reference slots this type supports
  */
-<<<<<<< HEAD
-template <gaia::db::gaia_type_t T_gaia_type,
-          typename T_gaia,
-          typename T_fb,
-          typename T_obj,
-          size_t N_references>
-=======
 template <gaia::db::gaia_type_t T_gaia_type, typename T_gaia, typename T_fb, typename T_obj, size_t N_references>
->>>>>>> 7b4ff4ec
 struct gaia_object_t : gaia_base_t
 {
 public:
@@ -143,11 +123,7 @@
     /**
      * Returns true if there is an an underlying storage engine object.
      */
-<<<<<<< HEAD
-    operator bool() const;
-=======
     explicit operator bool() const;
->>>>>>> 7b4ff4ec
 
     /**
      * Returns true if the gaia locator these objects represent
@@ -182,15 +158,7 @@
     gaia_ptr m_record;
 };
 
-<<<<<<< HEAD
-template <gaia::db::gaia_type_t T_gaia_type,
-          typename T_gaia,
-          typename T_fb,
-          typename T_obj,
-          size_t N_references>
-=======
 template <gaia::db::gaia_type_t T_gaia_type, typename T_gaia, typename T_fb, typename T_obj, size_t N_references>
->>>>>>> 7b4ff4ec
 struct gaia_writer_t : public T_obj
 {
     gaia_writer_t() = default;
