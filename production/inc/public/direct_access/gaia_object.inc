--- conflicted
+++ resolved
@@ -21,93 +21,50 @@
 
 // Macros for strongly types field accessors used by
 // gaia_object_t objects below.
-<<<<<<< HEAD
 #define GET(field) (row()->field())
 #define GET_STR(field) (row()->field() ? row()->field()->c_str() : nullptr)
 
-template <gaia::db::gaia_type_t T_gaia_type, typename T_gaia, typename T_fb, typename T_obj, size_t N_references>
+template <gaia_type_t T_gaia_type, typename T_gaia, typename T_fb, typename T_obj, size_t N_references>
 gaia_object_t<T_gaia_type, T_gaia, T_fb, T_obj, N_references>::gaia_object_t(gaia_id_t id, const char * gaia_typename) 
     : gaia_base_t(gaia_typename)
-=======
-#define GET_CURRENT(field) (m_copy ? (m_copy->field) : (m_fb->field()))
-#define GET_ORIGINAL(field) (m_fb ? m_fb->field() : m_copy->field)
-#define GET_STR_ORIGINAL(field) (m_fb ? (m_fb->field() ? m_fb->field()->c_str() : nullptr) : (m_copy ? m_copy->field.c_str() : nullptr))
-#define GET_STR(field) (m_copy ? m_copy->field.c_str() : m_fb->field() ? m_fb->field()->c_str() : nullptr)
-#define SET(field, value) (copy_write()->field = value)
-
-template <gaia_type_t T_gaia_type, typename T_gaia, typename T_fb, typename T_obj>
-gaia_object_t<T_gaia_type, T_gaia, T_fb, T_obj>::gaia_object_t(const char * gaia_typename, size_t num_references)
-: gaia_base_t(gaia_typename)
-, m_num_references(num_references)
-, m_references(nullptr)
-, m_fb(nullptr)
 {
-    copy_write();
+    m_record = gaia_ptr::open(id);
 }
 
-template <gaia_type_t T_gaia_type, typename T_gaia, typename T_fb, typename T_obj>
-gaia_object_t<T_gaia_type, T_gaia, T_fb, T_obj>::gaia_object_t(const char * gaia_typename)
-    : gaia_object_t(gaia_typename, 0)
->>>>>>> 86d4c415
+template <gaia_type_t T_gaia_type, typename T_gaia, typename T_fb, typename T_obj, size_t N_references>
+gaia_id_t gaia_object_t<T_gaia_type, T_gaia, T_fb, T_obj, N_references>::gaia_id() const
 {
-    m_record = gaia_se_node::open(id);
+    return m_record ? m_record.id() : INVALID_GAIA_ID;
 }
 
-<<<<<<< HEAD
-template <gaia::db::gaia_type_t T_gaia_type, typename T_gaia, typename T_fb, typename T_obj, size_t N_references>
-gaia_id_t gaia_object_t<T_gaia_type, T_gaia, T_fb, T_obj, N_references>::gaia_id() const
-=======
-template <gaia_type_t T_gaia_type, typename T_gaia, typename T_fb, typename T_obj>
-gaia_object_t<T_gaia_type, T_gaia, T_fb, T_obj>::gaia_object_t(gaia_id_t id, const char * gaia_typename, size_t num_references)
-: gaia_base_t(id, gaia_typename)
-, m_num_references(num_references)
-, m_references(nullptr)
-, m_fb(nullptr)
->>>>>>> 86d4c415
-{
-    return m_record ? m_record->id : 0;
-}
-
-<<<<<<< HEAD
-template <gaia::db::gaia_type_t T_gaia_type, typename T_gaia, typename T_fb, typename T_obj, size_t N_references>
+template <gaia_type_t T_gaia_type, typename T_gaia, typename T_fb, typename T_obj, size_t N_references>
 const T_fb* gaia_object_t<T_gaia_type, T_gaia, T_fb, T_obj, N_references>::row() const
-=======
-template <gaia_type_t T_gaia_type, typename T_gaia, typename T_fb, typename T_obj>
-gaia_object_t<T_gaia_type, T_gaia, T_fb, T_obj>::gaia_object_t(gaia_id_t id, const char * gaia_typename)
-: gaia_object_t(id, gaia_typename, 0)
->>>>>>> 86d4c415
 {
     if (!m_record)
     {
         throw invalid_node_id(0);
     }
-    return flatbuffers::GetRoot<T_fb>(m_record->data());
+    return flatbuffers::GetRoot<T_fb>(m_record.data());
 }
 
-<<<<<<< HEAD
-template <gaia::db::gaia_type_t T_gaia_type, typename T_gaia, typename T_fb, typename T_obj, size_t N_references>
+template <gaia_type_t T_gaia_type, typename T_gaia, typename T_fb, typename T_obj, size_t N_references>
 gaia_object_t<T_gaia_type, T_gaia, T_fb, T_obj, N_references>::operator bool() const
-=======
-template <gaia_type_t T_gaia_type, typename T_gaia, typename T_fb, typename T_obj>
-gaia_object_t<T_gaia_type, T_gaia, T_fb, T_obj>::~gaia_object_t()
->>>>>>> 86d4c415
 {
     return m_record;
 }
 
-<<<<<<< HEAD
 
-template <gaia::db::gaia_type_t T_gaia_type, typename T_gaia, typename T_fb, typename T_obj, size_t N_references>
+template <gaia_type_t T_gaia_type, typename T_gaia, typename T_fb, typename T_obj, size_t N_references>
 gaia_id_t* gaia_object_t<T_gaia_type, T_gaia, T_fb, T_obj, N_references>::references()
 {
     if (!m_record)
     {
         throw invalid_node_id(0);
     }
-    return m_record->references();
+    return m_record.references();
 }
 
-template <gaia::db::gaia_type_t T_gaia_type, typename T_gaia, typename T_fb, typename T_obj, size_t N_references>
+template <gaia_type_t T_gaia_type, typename T_gaia, typename T_fb, typename T_obj, size_t N_references>
 gaia_writer_t<T_gaia_type, T_gaia, T_fb, T_obj, N_references> 
 gaia_object_t<T_gaia_type, T_gaia, T_fb, T_obj, N_references>::writer()
 {
@@ -117,262 +74,108 @@
     }
 
     auto writer = gaia_writer_t<T_gaia_type, T_gaia, T_fb, T_obj, N_references>();
-    writer.m_gaia.id = m_record->id;
+    writer.m_gaia.id = m_record.id();
     row()->UnPackTo(&writer);
     return writer;
 }
 
-template <gaia::db::gaia_type_t T_gaia_type, typename T_gaia, typename T_fb, typename T_obj, size_t N_references>
+template <gaia_type_t T_gaia_type, typename T_gaia, typename T_fb, typename T_obj, size_t N_references>
 T_gaia gaia_object_t<T_gaia_type, T_gaia, T_fb, T_obj, N_references>::get_first()
 {
-    auto node_ptr = gaia_ptr<gaia_se_node>::find_first(T_gaia_type);
+    auto node_ptr = gaia_ptr::find_first(T_gaia_type);
     return get_object(node_ptr);
 }
 
-template <gaia::db::gaia_type_t T_gaia_type, typename T_gaia, typename T_fb, typename T_obj, size_t N_references>
+template <gaia_type_t T_gaia_type, typename T_gaia, typename T_fb, typename T_obj, size_t N_references>
 T_gaia gaia_object_t<T_gaia_type, T_gaia, T_fb, T_obj, N_references>::get_next()
 {
     auto next_ptr = m_record.find_next();
     return get_object(next_ptr);
 }
 
-template <gaia::db::gaia_type_t T_gaia_type, typename T_gaia, typename T_fb, typename T_obj, size_t N_references>
+template <gaia_type_t T_gaia_type, typename T_gaia, typename T_fb, typename T_obj, size_t N_references>
 T_gaia gaia_object_t<T_gaia_type, T_gaia, T_fb, T_obj, N_references>::get(gaia_id_t id)
 {
-    auto node_ptr = gaia_se_node::open(id);
+    auto node_ptr = gaia_ptr::open(id);
     return get_object(node_ptr);
 }
 
-template <gaia::db::gaia_type_t T_gaia_type, typename T_gaia, typename T_fb, typename T_obj, size_t N_references>
+template <gaia_type_t T_gaia_type, typename T_gaia, typename T_fb, typename T_obj, size_t N_references>
 gaia_id_t gaia_object_t<T_gaia_type, T_gaia, T_fb, T_obj, N_references>::insert_row(flatbuffers::FlatBufferBuilder& fbb)
 {
-    gaia_id_t node_id = gaia_se_node::generate_id();
-    gaia_se_node::create(node_id, T_gaia_type, N_references, fbb.GetSize(), fbb.GetBufferPointer());
+    gaia_id_t node_id = gaia_ptr::generate_id();
+    gaia_ptr::create(node_id, T_gaia_type, N_references, fbb.GetSize(), fbb.GetBufferPointer());
     return node_id;
 }
 
-template <gaia::db::gaia_type_t T_gaia_type, typename T_gaia, typename T_fb, typename T_obj, size_t N_references>
+template <gaia_type_t T_gaia_type, typename T_gaia, typename T_fb, typename T_obj, size_t N_references>
 void gaia_object_t<T_gaia_type, T_gaia, T_fb, T_obj, N_references>::delete_row()
 {
     //UNDONE:  add delete_row() twice test
-    gaia_ptr<gaia_se_node>::remove(m_record);
+    gaia_ptr::remove(m_record);
 }
 
-template <gaia::db::gaia_type_t T_gaia_type, typename T_gaia, typename T_fb, typename T_obj, size_t N_references>
+template <gaia_type_t T_gaia_type, typename T_gaia, typename T_fb, typename T_obj, size_t N_references>
 void gaia_object_t<T_gaia_type, T_gaia, T_fb, T_obj, N_references>::delete_row(gaia_id_t id)
 {
-    auto node_ptr = gaia_se_node::open(id);
+    auto node_ptr = gaia_ptr::open(id);
     if (!node_ptr) 
     {
         throw invalid_node_id(id);
     }
 
-    gaia_ptr<gaia_se_node>::remove(node_ptr);
+    gaia_ptr::remove(node_ptr);
 }
 
-template <gaia::db::gaia_type_t T_gaia_type, typename T_gaia, typename T_fb, typename T_obj, size_t N_references>
-T_gaia gaia_object_t<T_gaia_type, T_gaia, T_fb, T_obj, N_references>::get_object(gaia_ptr<gaia_se_node>& node_ptr)
+template <gaia_type_t T_gaia_type, typename T_gaia, typename T_fb, typename T_obj, size_t N_references>
+T_gaia gaia_object_t<T_gaia_type, T_gaia, T_fb, T_obj, N_references>::get_object(gaia_ptr& node_ptr)
 {
     gaia_id_t id = 0;
     if (node_ptr)
     {
         // Make sure the types match
-        if (node_ptr->type != T_gaia::s_gaia_type)
+        if (node_ptr.type() != T_gaia::s_gaia_type)
         {
             T_gaia expected = T_gaia::get(0);
-            throw edc_invalid_object_type(node_ptr->id,
+            throw edc_invalid_object_type(node_ptr.id(),
                 T_gaia::s_gaia_type,
                 expected.gaia_typename(),
-                node_ptr->type);
-=======
-template <gaia_type_t T_gaia_type, typename T_gaia, typename T_fb, typename T_obj>
-T_gaia* gaia_object_t<T_gaia_type, T_gaia, T_fb, T_obj>::get_first()
-{
-    auto node_ptr = gaia_ptr::find_first(T_gaia_type);
-    return get_object(node_ptr);
-}
-
-template <gaia_type_t T_gaia_type, typename T_gaia, typename T_fb, typename T_obj>
-T_gaia* gaia_object_t<T_gaia_type, T_gaia, T_fb, T_obj>::get_next()
-{
-    auto current_ptr = gaia_ptr::open(m_id);
-    auto next_ptr = current_ptr.find_next();
-    return get_object(next_ptr);
-}
-
-template <gaia_type_t T_gaia_type, typename T_gaia, typename T_fb, typename T_obj>
-T_gaia* gaia_object_t<T_gaia_type, T_gaia, T_fb, T_obj>::get_row_by_id(gaia_id_t id)
-{
-    auto node_ptr = gaia_ptr::open(id);
-    return get_object(node_ptr);
-}
-
-template <gaia_type_t T_gaia_type, typename T_gaia, typename T_fb, typename T_obj>
-void gaia_object_t<T_gaia_type, T_gaia, T_fb, T_obj>::insert_row(size_t num_ptrs)
-{
-    // Create the node and add to the cache.
-    gaia_ptr node_ptr;
-
-    if (0 == m_id) {
-        m_id = gaia_ptr::generate_id();
-    }
-    if (m_copy) {
-        auto u = T_fb::Pack(*m_fbb, m_copy.get());
-        m_fbb->Finish(u);
-        node_ptr = gaia_ptr::create(m_id, T_gaia_type, num_ptrs, m_fbb->GetSize(), m_fbb->GetBufferPointer());
-        m_fbb->Clear();
-        m_fb = flatbuffers::GetRoot<T_fb>(node_ptr.data());
-    } else {
-        // This situation only happens if an object representing
-        // a deleted row is reused.  By giving the object a copy buffer,
-        // the object can be used to insert new values.
-        m_fb = nullptr;
-        copy_write();
-        node_ptr = gaia_ptr::create(m_id, T_gaia_type, 0, 0, nullptr);
-    }
-    m_references = node_ptr.references();
-    s_gaia_cache[m_id] = this;
-    s_gaia_tx_cache[m_id] = this;
-    return;
-}
-
-template <gaia_type_t T_gaia_type, typename T_gaia, typename T_fb, typename T_obj>
-gaia_id_t gaia_object_t<T_gaia_type, T_gaia, T_fb, T_obj>::insert_row(flatbuffers::FlatBufferBuilder& fbb)
-{
-    gaia_id_t nodeId = gaia_ptr::generate_id();
-    gaia_ptr::create(nodeId, T_gaia_type, 0, fbb.GetSize(), fbb.GetBufferPointer());
-    return nodeId;
-}
-
-template <gaia_type_t T_gaia_type, typename T_gaia, typename T_fb, typename T_obj>
-T_gaia* gaia_object_t<T_gaia_type, T_gaia, T_fb, T_obj>::insert_row(flatbuffers::FlatBufferBuilder& fbb, size_t num_ptrs)
-{
-    gaia_id_t node_id = gaia_ptr::generate_id();
-    gaia_ptr::create(node_id, T_gaia_type, num_ptrs, fbb.GetSize(), fbb.GetBufferPointer());
-    return get_row_by_id(node_id);
-}
-
-
-template <gaia_type_t T_gaia_type, typename T_gaia, typename T_fb, typename T_obj>
-void gaia_object_t<T_gaia_type, T_gaia, T_fb, T_obj>::update_row()
-{
-    if (m_copy) {
-        auto node_ptr = gaia_ptr::open(m_id);
-        if (!node_ptr) {
-            throw invalid_node_id(m_id);
+                node_ptr.type());
         }
-        auto u = T_fb::Pack(*m_fbb, m_copy.get());
-        m_fbb->Finish(u);
-        node_ptr.update_payload(m_fbb->GetSize(), m_fbb->GetBufferPointer());
-        // The update_payload() method changes the physical location of the storage
-        // engine object. Since m_references points into that object, it's necessary
-        // to make sure it is pointing to the new one.
-        m_references = node_ptr.references();
-        m_fbb->Clear();
-    }
-}
-
-template <gaia_type_t T_gaia_type, typename T_gaia, typename T_fb, typename T_obj>
-void gaia_object_t<T_gaia_type, T_gaia, T_fb, T_obj>::delete_row()
-{
-    auto node_ptr = gaia_ptr::open(m_id);
-    if (!node_ptr) {
-        throw invalid_node_id(m_id);
-    }
-
-    gaia_ptr::remove(node_ptr);
-    // A partial reset leaves m_fb alone. If program incorrectly references
-    // fields in this deleted object, it will not crash.
-    reset();
-}
-
-template <gaia_type_t T_gaia_type, typename T_gaia, typename T_fb, typename T_obj>
-T_obj* gaia_object_t<T_gaia_type, T_gaia, T_fb, T_obj>::copy_write()
-{
-    if (!m_copy) {
-        m_copy.reset(new T_obj());
-        if (m_fb) {
-            m_fb->UnPackTo(m_copy.get());
->>>>>>> 86d4c415
-        }
-        id = node_ptr->id;
+        id = node_ptr.id();
     }
     return T_gaia(id);
 }
 
-<<<<<<< HEAD
-template <gaia::db::gaia_type_t T_gaia_type, typename T_gaia, typename T_fb, typename T_obj, size_t N_references>
-gaia::db::gaia_type_t gaia_object_t<T_gaia_type, T_gaia, T_fb, T_obj, N_references>::s_gaia_type = T_gaia_type;
+template <gaia_type_t T_gaia_type, typename T_gaia, typename T_fb, typename T_obj, size_t N_references>
+gaia_type_t gaia_object_t<T_gaia_type, T_gaia, T_fb, T_obj, N_references>::s_gaia_type = T_gaia_type;
 
 //
 // The gaia_writer_t implementation.
 //
-template <gaia::db::gaia_type_t T_gaia_type, typename T_gaia, typename T_fb, typename T_obj, size_t N_references>
+template <gaia_type_t T_gaia_type, typename T_gaia, typename T_fb, typename T_obj, size_t N_references>
 gaia_id_t gaia_writer_t<T_gaia_type, T_gaia, T_fb, T_obj, N_references>::insert_row()
-=======
-template <gaia_type_t T_gaia_type, typename T_gaia, typename T_fb, typename T_obj>
-T_gaia* gaia_object_t<T_gaia_type, T_gaia, T_fb, T_obj>::get_object(gaia_ptr& node_ptr)
 {
-    T_gaia* obj = nullptr;
-    if (node_ptr) {
-        auto it = s_gaia_cache.find(node_ptr.id());
-        if (it != s_gaia_cache.end()) {
-            if (it->second->gaia_type() != T_gaia::s_gaia_type) {
-                // The T_gaia object will contain the type name we want for the exception.
-                T_gaia expected;
-                throw edc_invalid_object_type(node_ptr.id(),
-                    expected.gaia_type(),
-                    expected.gaia_typename(),
-                    it->second->gaia_type(),
-                    it->second->gaia_typename());
-            }
-            obj = static_cast<T_gaia*>(it->second);
-        }
-        else {
-            obj = new T_gaia(node_ptr.id());
-            s_gaia_cache.insert(pair<gaia_id_t, gaia_base_t *>(node_ptr.id(), obj));
-        }
-        if (!obj->m_fb) {
-            obj->m_num_references = node_ptr.num_references();
-            obj->m_references = node_ptr.references();
-            auto fb = flatbuffers::GetRoot<T_fb>(node_ptr.data());
-            obj->m_fb = fb;
-            obj->m_id = node_ptr.id();
-            s_gaia_tx_cache[obj->m_id] = obj;
-        }
-    }
-    return obj;
-}
-
-template <gaia_type_t T_gaia_type, typename T_gaia, typename T_fb, typename T_obj>
-void gaia_object_t<T_gaia_type, T_gaia, T_fb, T_obj>::reset(bool clear_flatbuffer)
->>>>>>> 86d4c415
-{
-    gaia_ptr<gaia_se_node> node_ptr;
+    gaia_ptr node_ptr;
     
-    gaia_id_t id = gaia_se_node::generate_id();
+    gaia_id_t id = gaia_ptr::generate_id();
     auto u = T_fb::Pack(m_builder, this);
     m_builder.Finish(u);
-    node_ptr = gaia_se_node::create(id, T_gaia_type, N_references, m_builder.GetSize(), 
+    node_ptr = gaia_ptr::create(id, T_gaia_type, N_references, m_builder.GetSize(), 
         m_builder.GetBufferPointer());
     m_builder.Clear();
 
     return id;
 }
 
-<<<<<<< HEAD
-template <gaia::db::gaia_type_t T_gaia_type, typename T_gaia, typename T_fb, typename T_obj, size_t N_references>
+template <gaia_type_t T_gaia_type, typename T_gaia, typename T_fb, typename T_obj, size_t N_references>
 void gaia_writer_t<T_gaia_type, T_gaia, T_fb, T_obj, N_references>::update_row()
 {
-    auto node_ptr = gaia_se_node::open(m_gaia.id);
+    auto node_ptr = gaia_ptr::open(m_gaia.id);
     if (!node_ptr)
     {
         throw invalid_node_id(m_gaia.id);
     }
-=======
-template <gaia_type_t T_gaia_type, typename T_gaia, typename T_fb, typename T_obj>
-gaia_type_t gaia_object_t<T_gaia_type, T_gaia, T_fb, T_obj>::s_gaia_type = T_gaia_type;
->>>>>>> 86d4c415
 
     auto u = T_fb::Pack(m_builder, this);
     m_builder.Finish(u);
