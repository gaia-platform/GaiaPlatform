/////////////////////////////////////////////
/////////////////////////////////////////////
// Copyright (c) Gaia Platform LLC
// All rights reserved.
/////////////////////////////////////////////

using namespace gaia::db;

// NOTE: This is included included by gaia_object.hpp as this is a template
// implementation file.  Because the template specializations of gaia_object_t are
// created by user-defined schema, we don't know what they will be apriori.  I have
// pulled them out of gaia_object.hpp, however, to include readability of the
// gaia_object_t declarations.
namespace gaia
{
namespace direct_access
{

//
// The gaia_object_t implementation.
//

// Macros for strongly types field accessors used by gaia_object_t objects below.
#define GET(field) (row()->field())
#define GET_STR(field) (row()->field() ? row()->field()->c_str() : nullptr)

template <gaia_type_t T_container, typename T_class, typename T_flatbuffer, typename T_flatbuffer_object, size_t N_references>
gaia_object_t<T_container, T_class, T_flatbuffer, T_flatbuffer_object, N_references>::gaia_object_t(
    const char* gaia_typename)
    : gaia_base_t(gaia_typename)
{
}

template <gaia_type_t T_container, typename T_class, typename T_flatbuffer, typename T_flatbuffer_object, size_t N_references>
gaia_object_t<T_container, T_class, T_flatbuffer, T_flatbuffer_object, N_references>::gaia_object_t(
    gaia_id_t id, const char* gaia_typename)
    : gaia_base_t(gaia_typename, id)
{
}

template <gaia_type_t T_container, typename T_class, typename T_flatbuffer, typename T_flatbuffer_object, size_t N_references>
gaia_id_t gaia_object_t<T_container, T_class, T_flatbuffer, T_flatbuffer_object, N_references>::gaia_id() const
{
    return gaia_base_t::id();
}

template <gaia_type_t T_container, typename T_class, typename T_flatbuffer, typename T_flatbuffer_object, size_t N_references>
const T_flatbuffer* gaia_object_t<T_container, T_class, T_flatbuffer, T_flatbuffer_object, N_references>::row() const
{
    if (!gaia_base_t::exists())
    {
        throw invalid_node_id(0);
    }
    return flatbuffers::GetRoot<T_flatbuffer>(gaia_base_t::data());
}

template <gaia_type_t T_container, typename T_class, typename T_flatbuffer, typename T_flatbuffer_object, size_t N_references>
gaia_object_t<T_container, T_class, T_flatbuffer, T_flatbuffer_object, N_references>::operator bool() const
{
    return gaia_base_t::exists();
}

template <gaia_type_t T_container, typename T_class, typename T_flatbuffer, typename T_flatbuffer_object, size_t N_references>
bool gaia_object_t<T_container, T_class, T_flatbuffer, T_flatbuffer_object, N_references>::operator==(
    const gaia_object_t& other) const
{
    return gaia_base_t::equals(other);
}

template <gaia_type_t T_container, typename T_class, typename T_flatbuffer, typename T_flatbuffer_object, size_t N_references>
gaia_id_t* gaia_object_t<T_container, T_class, T_flatbuffer, T_flatbuffer_object, N_references>::references()
{
    if (!gaia_base_t::exists())
    {
        throw invalid_node_id(0);
    }
    return gaia_base_t::references();
}

template <gaia_type_t T_container, typename T_class, typename T_flatbuffer, typename T_flatbuffer_object, size_t N_references>
gaia_writer_t<T_container, T_class, T_flatbuffer, T_flatbuffer_object, N_references>
gaia_object_t<T_container, T_class, T_flatbuffer, T_flatbuffer_object, N_references>::writer()
{
    if (!gaia_base_t::exists())
    {
        throw invalid_node_id(0);
    }

    auto writer = gaia_writer_t<T_container, T_class, T_flatbuffer, T_flatbuffer_object, N_references>();
    writer.m_gaia.id = id();
    row()->UnPackTo(&writer);
    return writer;
}

template <gaia_type_t T_container, typename T_class, typename T_flatbuffer, typename T_flatbuffer_object, size_t N_references>
T_class gaia_object_t<T_container, T_class, T_flatbuffer, T_flatbuffer_object, N_references>::get_first()
{
    gaia_id_t id = gaia_base_t::find_first(T_container);
    return T_class(id);
}

template <gaia_type_t T_container, typename T_class, typename T_flatbuffer, typename T_flatbuffer_object, size_t N_references>
T_class gaia_object_t<T_container, T_class, T_flatbuffer, T_flatbuffer_object, N_references>::get_next()
{
    if (!gaia_base_t::exists())
    {
        throw invalid_node_id(0);
    }
    gaia_id_t id = gaia_base_t::find_next();
    return T_class(id);
}

template <gaia_type_t T_container, typename T_class, typename T_flatbuffer, typename T_flatbuffer_object, size_t N_references>
T_class gaia_object_t<T_container, T_class, T_flatbuffer, T_flatbuffer_object, N_references>::get(gaia_id_t id)
{
    gaia_type_t target_type = c_invalid_gaia_type;
    if (gaia_base_t::exists(id, target_type))
    {
        // Make sure the types match.
        if (target_type != T_class::s_gaia_type)
        {
            T_class expected = T_class::get(0);
            throw edc_invalid_object_type(id, T_class::s_gaia_type, expected.gaia_typename(), target_type);
        }
        return T_class(id);
    }
    return T_class(c_invalid_gaia_id);
}

template <gaia_type_t T_container, typename T_class, typename T_flatbuffer, typename T_flatbuffer_object, size_t N_references>
gaia_id_t gaia_object_t<T_container, T_class, T_flatbuffer, T_flatbuffer_object, N_references>::insert_row(
    flatbuffers::FlatBufferBuilder& fbb)
{
<<<<<<< HEAD
    gaia_ptr node = gaia_ptr::create(T_container, fbb.GetSize(), fbb.GetBufferPointer());
    return node.id();
=======
    return gaia_base_t::insert(T_container, N_references, fbb.GetSize(), fbb.GetBufferPointer());
>>>>>>> 6a1250cb
}

template <gaia_type_t T_container, typename T_class, typename T_flatbuffer, typename T_flatbuffer_object, size_t N_references>
void gaia_object_t<T_container, T_class, T_flatbuffer, T_flatbuffer_object, N_references>::delete_row()
{
    if (!gaia_base_t::exists())
    {
        throw invalid_node_id(0);
    }

    delete_row(gaia_id());
}

template <gaia_type_t T_container, typename T_class, typename T_flatbuffer, typename T_flatbuffer_object, size_t N_references>
void gaia_object_t<T_container, T_class, T_flatbuffer, T_flatbuffer_object, N_references>::delete_row(gaia_id_t id)
{
    gaia_base_t::delete_row(id);
}

template <gaia_type_t T_container, typename T_class, typename T_flatbuffer, typename T_flatbuffer_object, size_t N_references>
gaia_type_t gaia_object_t<T_container, T_class, T_flatbuffer, T_flatbuffer_object, N_references>::s_gaia_type
    = T_container;

//
// The gaia_writer_t implementation.
//
template <gaia_type_t T_container, typename T_class, typename T_flatbuffer, typename T_flatbuffer_object, size_t N_references>
gaia_id_t gaia_writer_t<T_container, T_class, T_flatbuffer, T_flatbuffer_object, N_references>::insert_row()
{
<<<<<<< HEAD
    gaia_ptr node_ptr;

    auto u = T_flatbuffer::Pack(m_builder, this);
    m_builder.Finish(u);
    node_ptr = gaia_ptr::create(T_container, m_builder.GetSize(), m_builder.GetBufferPointer());
    m_builder.Clear();

    return node_ptr.id();
=======
    auto u = T_flatbuffer::Pack(m_builder, this);
    m_builder.Finish(u);
    gaia_id_t id = gaia_base_t::insert(T_container, N_references, m_builder.GetSize(), m_builder.GetBufferPointer());
    m_builder.Clear();
    return id;
>>>>>>> 6a1250cb
}

template <gaia_type_t T_container, typename T_class, typename T_flatbuffer, typename T_flatbuffer_object, size_t N_references>
void gaia_writer_t<T_container, T_class, T_flatbuffer, T_flatbuffer_object, N_references>::update_row()
{
    auto u = T_flatbuffer::Pack(m_builder, this);
    m_builder.Finish(u);
    gaia_base_t::update(m_gaia.id, m_builder.GetSize(), m_builder.GetBufferPointer());
    m_builder.Clear();
}

} // namespace direct_access
} // namespace gaia<|MERGE_RESOLUTION|>--- conflicted
+++ resolved
@@ -1,4 +1,3 @@
-/////////////////////////////////////////////
 /////////////////////////////////////////////
 // Copyright (c) Gaia Platform LLC
 // All rights reserved.
@@ -131,12 +130,7 @@
 gaia_id_t gaia_object_t<T_container, T_class, T_flatbuffer, T_flatbuffer_object, N_references>::insert_row(
     flatbuffers::FlatBufferBuilder& fbb)
 {
-<<<<<<< HEAD
-    gaia_ptr node = gaia_ptr::create(T_container, fbb.GetSize(), fbb.GetBufferPointer());
-    return node.id();
-=======
     return gaia_base_t::insert(T_container, N_references, fbb.GetSize(), fbb.GetBufferPointer());
->>>>>>> 6a1250cb
 }
 
 template <gaia_type_t T_container, typename T_class, typename T_flatbuffer, typename T_flatbuffer_object, size_t N_references>
@@ -166,22 +160,11 @@
 template <gaia_type_t T_container, typename T_class, typename T_flatbuffer, typename T_flatbuffer_object, size_t N_references>
 gaia_id_t gaia_writer_t<T_container, T_class, T_flatbuffer, T_flatbuffer_object, N_references>::insert_row()
 {
-<<<<<<< HEAD
-    gaia_ptr node_ptr;
-
-    auto u = T_flatbuffer::Pack(m_builder, this);
-    m_builder.Finish(u);
-    node_ptr = gaia_ptr::create(T_container, m_builder.GetSize(), m_builder.GetBufferPointer());
-    m_builder.Clear();
-
-    return node_ptr.id();
-=======
     auto u = T_flatbuffer::Pack(m_builder, this);
     m_builder.Finish(u);
     gaia_id_t id = gaia_base_t::insert(T_container, N_references, m_builder.GetSize(), m_builder.GetBufferPointer());
     m_builder.Clear();
     return id;
->>>>>>> 6a1250cb
 }
 
 template <gaia_type_t T_container, typename T_class, typename T_flatbuffer, typename T_flatbuffer_object, size_t N_references>
