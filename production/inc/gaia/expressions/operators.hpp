/////////////////////////////////////////////
// Copyright (c) Gaia Platform LLC
// All rights reserved.
/////////////////////////////////////////////

#include <type_traits>

#pragma once

namespace gaia
{
namespace expressions
{
// Tags representing operator tokens recognized by the C++ compiler.
//
// These tokens are not actual operations themselves.
// These tokens are to specialize operator expressions so that the
// query processor can run analysis and do expression rewrites
// (e.g conversion of expressions to disjunctive normal form).

struct operator_eq_t
{
}; // == token.
struct operator_ne_t
{
}; // != token.
struct operator_gt_t
{
}; // > token.
struct operator_ge_t
{
}; // >= token.
struct operator_lt_t
{
}; // < token
struct operator_le_t
{
}; // <= token.
struct operator_and_t
{
}; // && token.
struct operator_or_t
{
}; // || token.
struct operator_xor_t
{
}; // ^ token.
struct operator_add_t
{
}; // + token.
struct operator_sub_t
{
}; // - token (binary).
struct operator_mul_t
{
}; // * token.
struct operator_div_t
{
}; // . token.
struct operator_mod_t
{
}; // % token.
struct operator_band_t
{
}; // & token.
struct operator_bor_t
{
}; // | token.
struct operator_shl_t
{
}; // << token.
struct operator_shr_t
{
}; // >> token.
struct operator_neg_t
{
}; // - token (unary).
struct operator_not_t
{
}; // !token.
struct operator_inv_t
{
}; // ~token.

// Template types for operations.
//
// T_left - Left operand of binary expression.
// T_right - Right operand of binary expression.
// T_operand - Operand of unary expression.
//
// These templates resolve to the types after performing the operation
// as determined by the C++ compiler e.g. bool && bool will resolve to bool.

template <typename T_left, typename T_right>
using eq_default_type = decltype(std::declval<T_left>() == std::declval<T_right>());
template <typename T_left, typename T_right>
using ne_default_type = decltype(std::declval<T_left>() != std::declval<T_right>());
template <typename T_left, typename T_right>
using gt_default_type = decltype(std::declval<T_left>() > std::declval<T_right>());
template <typename T_left, typename T_right>
using ge_default_type = decltype(std::declval<T_left>() >= std::declval<T_right>());
template <typename T_left, typename T_right>
using lt_default_type = decltype(std::declval<T_left>() < std::declval<T_right>());
template <typename T_left, typename T_right>
using le_default_type = decltype(std::declval<T_left>() <= std::declval<T_right>());
template <typename T_left, typename T_right>
using and_default_type = decltype(std::declval<T_left>() && std::declval<T_right>());
template <typename T_left, typename T_right>
using or_default_type = decltype(std::declval<T_left>() || std::declval<T_right>());
template <typename T_left, typename T_right>
using xor_default_type = decltype(std::declval<T_left>() ^ std::declval<T_right>());
template <typename T_left, typename T_right>
using add_default_type = decltype(std::declval<T_left>() + std::declval<T_right>());
template <typename T_left, typename T_right>
using sub_default_type = decltype(std::declval<T_left>() - std::declval<T_right>());
template <typename T_left, typename T_right>
using mul_default_type = decltype(std::declval<T_left>() * std::declval<T_right>());
template <typename T_left, typename T_right>
using div_default_type = decltype(std::declval<T_left>() / std::declval<T_right>());
template <typename T_left, typename T_right>
using mod_default_type = decltype(std::declval<T_left>() % std::declval<T_right>());
template <typename T_left, typename T_right>
using band_default_type = decltype(std::declval<T_left>() & std::declval<T_right>());
template <typename T_left, typename T_right>
using bor_default_type = decltype(std::declval<T_left>() | std::declval<T_right>());
template <typename T_left, typename T_right>
using shl_default_type = decltype(std::declval<T_left>() << std::declval<T_right>());
template <typename T_left, typename T_right>
using shr_default_type = decltype(std::declval<T_left>() >> std::declval<T_right>());

template <typename T_operand>
using neg_default_type = decltype(-std::declval<T_operand&>());
template <typename T_operand>
using not_default_type = decltype(!std::declval<T_operand&>());
template <typename T_operand>
using inv_default_type = decltype(~std::declval<T_operand&>());

// Default operator substitution evaluation templates.
// These evaluations use SFINAE to perform the default evaluation of C++ operators.

template <typename T_left, typename T_right>
static inline eq_default_type<T_left, T_right>
evaluate_operator(const T_left& left, const T_right& right, operator_eq_t)
{
    return left == right;
}

template <typename T_left, typename T_right>
static inline ne_default_type<T_left, T_right>
evaluate_operator(const T_left& left, const T_right& right, operator_ne_t)
{
    return left != right;
}

template <typename T_left, typename T_right>
static inline gt_default_type<T_left, T_right>
evaluate_operator(const T_left& left, const T_right& right, operator_gt_t)
{
    return left > right;
}

template <typename T_left, typename T_right>
static inline ge_default_type<T_left, T_right>
evaluate_operator(const T_left& left, const T_right& right, operator_ge_t)
{
    return left >= right;
}

template <typename T_left, typename T_right>
static inline lt_default_type<T_left, T_right>
evaluate_operator(const T_left& left, const T_right& right, operator_lt_t)
{
    return left < right;
}

template <typename T_left, typename T_right>
static inline ge_default_type<T_left, T_right>
evaluate_operator(const T_left& left, const T_right& right, operator_le_t)
{
    return left <= right;
}

template <typename T_left, typename T_right>
static inline and_default_type<T_left, T_right>
evaluate_operator(const T_left& left, const T_right& right, operator_and_t)
{
    return left && right;
}

template <typename T_left, typename T_right>
static inline or_default_type<T_left, T_right>
evaluate_operator(const T_left& left, const T_right& right, operator_or_t)
{
    return left || right;
}

template <typename T_left, typename T_right>
<<<<<<< HEAD
static inline add_default_type<T_left, T_right>
evaluate_operator(const T_left& left, const T_right& right, operator_add_t)
{
    return left + right;
}

template <typename T_left, typename T_right>
static inline sub_default_type<T_left, T_right>
evaluate_operator(const T_left& left, const T_right& right, operator_sub_t)
{
    return left - right;
}

template <typename T_left, typename T_right>
static inline mul_default_type<T_left, T_right>
evaluate_operator(const T_left& left, const T_right& right, operator_mul_t)
{
    return left * right;
}

template <typename T_left, typename T_right>
static inline div_default_type<T_left, T_right>
evaluate_operator(const T_left& left, const T_right& right, operator_div_t)
{
    return left / right;
=======
static inline xor_default_type<T_left, T_right>
evaluate_operator(const T_left& left, const T_right& right, operator_xor_t)
{
    return left ^ right;
>>>>>>> 1dfb2c43
}

template <typename T_operand>
static inline not_default_type<T_operand>
evaluate_operator(const T_operand& operand, operator_not_t)
{
    return !operand;
}

template <typename T_operand>
static inline neg_default_type<T_operand>
evaluate_operator(const T_operand& operand, operator_neg_t)
{
    return -operand;
}

// Template definitions for type returns.
// We rely on a evaluate_operator() type being defined for the type.
template <typename T_left, typename T_right>
using eq_type = decltype(evaluate_operator(std::declval<T_right>(), std::declval<T_left>(), std::declval<operator_eq_t>()));
template <typename T_left, typename T_right>
using ne_type = decltype(evaluate_operator(std::declval<T_right>(), std::declval<T_left>(), std::declval<operator_ne_t>()));
template <typename T_left, typename T_right>
using gt_type = decltype(evaluate_operator(std::declval<T_right>(), std::declval<T_left>(), std::declval<operator_gt_t>()));
template <typename T_left, typename T_right>
using ge_type = decltype(evaluate_operator(std::declval<T_right>(), std::declval<T_left>(), std::declval<operator_ge_t>()));
template <typename T_left, typename T_right>
using lt_type = decltype(evaluate_operator(std::declval<T_right>(), std::declval<T_left>(), std::declval<operator_lt_t>()));
template <typename T_left, typename T_right>
using le_type = decltype(evaluate_operator(std::declval<T_right>(), std::declval<T_left>(), std::declval<operator_le_t>()));
template <typename T_left, typename T_right>
using and_type = decltype(evaluate_operator(std::declval<T_right>(), std::declval<T_left>(), std::declval<operator_and_t>()));
template <typename T_left, typename T_right>
using or_type = decltype(evaluate_operator(std::declval<T_right>(), std::declval<T_left>(), std::declval<operator_or_t>()));
template <typename T_left, typename T_right>
using xor_type = decltype(evaluate_operator(std::declval<T_right>(), std::declval<T_left>(), std::declval<operator_xor_t>()));
template <typename T_left, typename T_right>
using add_type = decltype(evaluate_operator(std::declval<T_right>(), std::declval<T_left>(), std::declval<operator_add_t>()));
template <typename T_left, typename T_right>
using sub_type = decltype(evaluate_operator(std::declval<T_right>(), std::declval<T_left>(), std::declval<operator_sub_t>()));
template <typename T_left, typename T_right>
using div_type = decltype(evaluate_operator(std::declval<T_right>(), std::declval<T_left>(), std::declval<operator_div_t>()));
template <typename T_left, typename T_right>
using mul_type = decltype(evaluate_operator(std::declval<T_right>(), std::declval<T_left>(), std::declval<operator_mul_t>()));
template <typename T_left, typename T_right>
using mod_type = decltype(evaluate_operator(std::declval<T_right>(), std::declval<T_left>(), std::declval<operator_mod_t>()));
template <typename T_left, typename T_right>
using band_type = decltype(evaluate_operator(std::declval<T_right>(), std::declval<T_left>(), std::declval<operator_band_t>()));
template <typename T_left, typename T_right>
using bor_type = decltype(evaluate_operator(std::declval<T_right>(), std::declval<T_left>(), std::declval<operator_bor_t>()));
template <typename T_left, typename T_right>
using shl_type = decltype(evaluate_operator(std::declval<T_right>(), std::declval<T_left>(), std::declval<operator_shl_t>()));
template <typename T_left, typename T_right>
using shr_type = decltype(evaluate_operator(std::declval<T_right>(), std::declval<T_left>(), std::declval<operator_shr_t>()));

template <typename T_operand>
using not_type = decltype(evaluate_operator(std::declval<T_operand>(), std::declval<operator_not_t>()));
template <typename T_operand>
using neg_type = decltype(evaluate_operator(std::declval<T_operand>(), std::declval<operator_neg_t>()));
template <typename T_operand>
using inv_type = decltype(evaluate_operator(std::declval<T_operand>(), std::declval<operator_inv_t>()));

} // namespace expressions
} // namespace gaia<|MERGE_RESOLUTION|>--- conflicted
+++ resolved
@@ -195,7 +195,12 @@
 }
 
 template <typename T_left, typename T_right>
-<<<<<<< HEAD
+static inline xor_default_type<T_left, T_right>
+evaluate_operator(const T_left& left, const T_right& right, operator_xor_t)
+{
+    return left ^ right;
+}
+  
 static inline add_default_type<T_left, T_right>
 evaluate_operator(const T_left& left, const T_right& right, operator_add_t)
 {
@@ -221,12 +226,6 @@
 evaluate_operator(const T_left& left, const T_right& right, operator_div_t)
 {
     return left / right;
-=======
-static inline xor_default_type<T_left, T_right>
-evaluate_operator(const T_left& left, const T_right& right, operator_xor_t)
-{
-    return left ^ right;
->>>>>>> 1dfb2c43
 }
 
 template <typename T_operand>
