--- conflicted
+++ resolved
@@ -179,18 +179,31 @@
         expression_bind<T_bind>(left), expression_bind<T_bind>(right));
 }
 
-<<<<<<< HEAD
+
+// ^ operator.
+template <
+    typename T_left,
+    typename T_right,
+    typename T_bind = bind_type<T_left, T_right>,
+    typename T_eval_left = eval_type<T_left>,
+    typename T_eval_right = eval_type<T_right>,
+    typename T_return = xor_type<T_eval_left, T_eval_right>,
+    typename T_token = operator_xor_t,
+    typename T_type_constraint = typename std::enable_if<
+        is_expression<T_left>::value || is_expression<T_right>::value>::type>
+binary_expression_t<T_bind, T_return, T_eval_left, T_eval_right, T_token>
+operator^(const T_left& left, const T_right& right)
+{
+    return binary_expression_t<T_bind, T_return, T_eval_left, T_eval_right, T_token>(
+        expression_bind<T_bind>(left), expression_bind<T_bind>(right));
+}
 // + operator.
-=======
-// ^ operator.
->>>>>>> 1dfb2c43
-template <
-    typename T_left,
-    typename T_right,
-    typename T_bind = bind_type<T_left, T_right>,
-    typename T_eval_left = eval_type<T_left>,
-    typename T_eval_right = eval_type<T_right>,
-<<<<<<< HEAD
+  template <
+    typename T_left,
+    typename T_right,
+    typename T_bind = bind_type<T_left, T_right>,
+    typename T_eval_left = eval_type<T_left>,
+    typename T_eval_right = eval_type<T_right>,
     typename T_return = add_type<T_eval_left, T_eval_right>,
     typename T_token = operator_add_t,
     typename T_type_constraint = typename std::enable_if<
@@ -251,14 +264,6 @@
         is_expression<T_left>::value || is_expression<T_right>::value>::type>
 binary_expression_t<T_bind, T_return, T_eval_left, T_eval_right, T_token>
 operator/(const T_left& left, const T_right& right)
-=======
-    typename T_return = xor_type<T_eval_left, T_eval_right>,
-    typename T_token = operator_xor_t,
-    typename T_type_constraint = typename std::enable_if<
-        is_expression<T_left>::value || is_expression<T_right>::value>::type>
-binary_expression_t<T_bind, T_return, T_eval_left, T_eval_right, T_token>
-operator^(const T_left& left, const T_right& right)
->>>>>>> 1dfb2c43
 {
     return binary_expression_t<T_bind, T_return, T_eval_left, T_eval_right, T_token>(
         expression_bind<T_bind>(left), expression_bind<T_bind>(right));
