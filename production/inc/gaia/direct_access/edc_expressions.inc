--- conflicted
+++ resolved
@@ -2,8 +2,6 @@
 // Copyright (c) Gaia Platform LLC
 // All rights reserved.
 /////////////////////////////////////////////
-
-#include "edc_expressions.hpp"
 
 namespace gaia
 {
@@ -159,16 +157,10 @@
 template <typename T_class, typename T_return>
 expression_decorator_t<T_class> expression_t<T_class, T_return>::operator!=(const std::string& value)
 {
-<<<<<<< HEAD
-    return [&value, this](const T_class& e) {
-        return strcmp(m_member_accessor(e), value.c_str()) != 0;
-    };
-=======
     return expression_decorator_t<T_class>(
         [&value, this](const T_class& e) {
             return strcmp(m_member_accessor(e), value.c_str()) != 0;
         });
->>>>>>> 95b1156a
 }
 
 template <typename T_class, typename T_return>
