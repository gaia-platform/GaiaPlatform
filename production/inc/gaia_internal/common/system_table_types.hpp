/////////////////////////////////////////////
// Copyright (c) Gaia Platform LLC
// All rights reserved.
/////////////////////////////////////////////

#pragma once

#include <limits>

#include "gaia/common.hpp"

namespace gaia
{
namespace common
{

constexpr gaia_type_t c_system_table_reserved_range = 4096;
constexpr gaia_type_t c_system_table_reserved_range_end = std::numeric_limits<gaia_type_t::value_type>::max();
constexpr gaia_type_t c_system_table_reserved_range_start
    = c_system_table_reserved_range_end.value() - c_system_table_reserved_range.value() + 1;

// The order of these fields is relevant to the generated order of the catalog
// table structs in the direct access classes (DAC) code. The child table
// referencing the parent table (child->parent) should come before the parent
// table. In other words, the child table should have a larger id than the
// parent table. This allows incomplete forward declaration of structs that
// refer to each other in the DAC code.
enum class catalog_table_type_t : gaia_type_t::value_type
{
    gaia_field = c_system_table_reserved_range_end.value(),
    gaia_table = gaia_field - 1,
    gaia_rule = gaia_table - 1,
    gaia_ruleset = gaia_rule - 1,
    gaia_database = gaia_ruleset - 1,
    gaia_relationship = gaia_database - 1,
    gaia_index = gaia_relationship - 1,
<<<<<<< HEAD
    gaia_application = gaia_index - 1,
    app_database = gaia_application - 1,
    app_ruleset = gaia_database - 1,
    ruleset_database = app_ruleset - 1,
    rule_table = ruleset_database - 1,
    rule_field = rule_table - 1,
    rule_relationship = rule_field - 1,
=======
    gaia_ref_anchor = gaia_index - 1,
>>>>>>> 301f1897
};

enum class system_table_type_t : gaia_type_t::value_type
{
    catalog_gaia_table = static_cast<gaia_type_t::value_type>(catalog_table_type_t::gaia_table),
    catalog_gaia_field = static_cast<gaia_type_t::value_type>(catalog_table_type_t::gaia_field),
    catalog_gaia_ruleset = static_cast<gaia_type_t::value_type>(catalog_table_type_t::gaia_ruleset),
    catalog_gaia_rule = static_cast<gaia_type_t::value_type>(catalog_table_type_t::gaia_rule),
    catalog_gaia_database = static_cast<gaia_type_t::value_type>(catalog_table_type_t::gaia_database),
    catalog_gaia_relationship = static_cast<gaia_type_t::value_type>(catalog_table_type_t::gaia_relationship),
    catalog_gaia_index = static_cast<gaia_type_t::value_type>(catalog_table_type_t::gaia_index),
<<<<<<< HEAD
    catalog_gaia_application = static_cast<gaia_type_t::value_type>(catalog_table_type_t::gaia_application),
    catalog_app_database = static_cast<gaia_type_t::value_type>(catalog_table_type_t::app_database),
    catalog_app_ruleset = static_cast<gaia_type_t::value_type>(catalog_table_type_t::app_ruleset),
    catalog_ruleset_database = static_cast<gaia_type_t::value_type>(catalog_table_type_t::ruleset_database),
    catalog_rule_table = static_cast<gaia_type_t::value_type>(catalog_table_type_t::rule_table),
    catalog_rule_field = static_cast<gaia_type_t::value_type>(catalog_table_type_t::rule_field),
    catalog_rule_relationship = static_cast<gaia_type_t::value_type>(catalog_table_type_t::rule_relationship),
=======
    catalog_gaia_ref_anchor = static_cast<gaia_type_t::value_type>(catalog_table_type_t::gaia_ref_anchor),
>>>>>>> 301f1897
    // Assign constant IDs to other system tables starting from lower end of the reserved range.
    event_log = c_system_table_reserved_range_start.value(),
};

inline bool is_system_object(gaia_type_t type)
{
    return type >= c_system_table_reserved_range_start && type <= c_system_table_reserved_range_end;
}

} // namespace common
} // namespace gaia<|MERGE_RESOLUTION|>--- conflicted
+++ resolved
@@ -34,7 +34,6 @@
     gaia_database = gaia_ruleset - 1,
     gaia_relationship = gaia_database - 1,
     gaia_index = gaia_relationship - 1,
-<<<<<<< HEAD
     gaia_application = gaia_index - 1,
     app_database = gaia_application - 1,
     app_ruleset = gaia_database - 1,
@@ -42,9 +41,7 @@
     rule_table = ruleset_database - 1,
     rule_field = rule_table - 1,
     rule_relationship = rule_field - 1,
-=======
-    gaia_ref_anchor = gaia_index - 1,
->>>>>>> 301f1897
+    gaia_ref_anchor = rule_relationship - 1,
 };
 
 enum class system_table_type_t : gaia_type_t::value_type
@@ -56,7 +53,6 @@
     catalog_gaia_database = static_cast<gaia_type_t::value_type>(catalog_table_type_t::gaia_database),
     catalog_gaia_relationship = static_cast<gaia_type_t::value_type>(catalog_table_type_t::gaia_relationship),
     catalog_gaia_index = static_cast<gaia_type_t::value_type>(catalog_table_type_t::gaia_index),
-<<<<<<< HEAD
     catalog_gaia_application = static_cast<gaia_type_t::value_type>(catalog_table_type_t::gaia_application),
     catalog_app_database = static_cast<gaia_type_t::value_type>(catalog_table_type_t::app_database),
     catalog_app_ruleset = static_cast<gaia_type_t::value_type>(catalog_table_type_t::app_ruleset),
@@ -64,9 +60,7 @@
     catalog_rule_table = static_cast<gaia_type_t::value_type>(catalog_table_type_t::rule_table),
     catalog_rule_field = static_cast<gaia_type_t::value_type>(catalog_table_type_t::rule_field),
     catalog_rule_relationship = static_cast<gaia_type_t::value_type>(catalog_table_type_t::rule_relationship),
-=======
     catalog_gaia_ref_anchor = static_cast<gaia_type_t::value_type>(catalog_table_type_t::gaia_ref_anchor),
->>>>>>> 301f1897
     // Assign constant IDs to other system tables starting from lower end of the reserved range.
     event_log = c_system_table_reserved_range_start.value(),
 };
