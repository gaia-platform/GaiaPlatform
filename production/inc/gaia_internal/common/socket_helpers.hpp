--- conflicted
+++ resolved
@@ -33,19 +33,10 @@
 // TODO: Add max fd count template parameter to socket helper functions.
 constexpr size_t c_max_fd_count{16};
 
-<<<<<<< HEAD
-// We throw this exception when either EPIPE or ECONNRESET is returned by a read or write, or EOF
-// returned from a read (where a 0-length read is impossible).
-=======
-// Set to a reasonable value for a stack buffer (eventually helper functions
-// will be templated on max fd count).
-constexpr size_t c_max_fd_count = 16;
-
 /**
- * Thrown on either EPIPE/SIGPIPE caught from a write
+ * Thrown on either EPIPE or ECONNRESET returned from a write
  * or EOF returned from a read (where a 0-length read is impossible).
  */
->>>>>>> 75cf3938
 class peer_disconnected : public gaia_exception
 {
 public:
