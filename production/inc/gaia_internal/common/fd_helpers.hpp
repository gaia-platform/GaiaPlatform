--- conflicted
+++ resolved
@@ -64,11 +64,7 @@
     // Now get decimal representation of fd.
     std::snprintf(fd_str_value.data(), fd_str_value.size(), fd_fmt, fd);
     int proc_dir_fd = open("/proc/self/fd/", 0);
-<<<<<<< HEAD
-    if (proc_dir_fd < 0)
-=======
     if (proc_dir_fd == -1)
->>>>>>> 9eaa765d
     {
         throw_system_error("open(\"/proc/self/fd/\") failed!");
     }
