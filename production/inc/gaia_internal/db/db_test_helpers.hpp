--- conflicted
+++ resolved
@@ -117,11 +117,7 @@
         set_path(db_server_path);
     }
 
-<<<<<<< HEAD
-    void inline start(bool stop_server = true, bool remove_persistent_dir = true)
-=======
     void inline start(bool stop_server = true, bool remove_persistent_store = true)
->>>>>>> 499d43e9
     {
         if (stop_server)
         {
@@ -135,11 +131,7 @@
             cmd.append(" ");
             cmd.append(c_disable_persistence_flag);
         }
-<<<<<<< HEAD
-        if (m_reinitialize_on_startup && remove_persistent_dir)
-=======
         if (remove_persistent_store)
->>>>>>> 499d43e9
         {
             cmd.append(" ");
             cmd.append(c_reinitialize_persistent_store_flag);
@@ -153,16 +145,10 @@
         m_server_started = true;
     }
 
-<<<<<<< HEAD
-    void inline start_and_retain_persistent_dir()
-    {
-        start(true, false);
-=======
     void inline start_and_retain_persistent_store()
     {
         bool stop_server = true, remove_persistent_store = false;
         start(stop_server, remove_persistent_store);
->>>>>>> 499d43e9
     }
 
     void inline stop()
