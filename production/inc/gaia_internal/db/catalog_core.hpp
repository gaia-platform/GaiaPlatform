--- conflicted
+++ resolved
@@ -91,14 +91,11 @@
     [[nodiscard]] common::reference_offset_t parent_offset() const;
     [[nodiscard]] const flatbuffers::Vector<uint16_t>* parent_field_positions() const;
     [[nodiscard]] const flatbuffers::Vector<uint16_t>* child_field_positions() const;
-<<<<<<< HEAD
     [[nodiscard]] const char* hash() const;
     // Not in DDL?
     [[nodiscard]] common::gaia_id_t parent_table_id() const;
     [[nodiscard]] common::gaia_id_t child_table_id() const;
-=======
     [[nodiscard]] bool is_value_linked() const;
->>>>>>> 301f1897
 };
 
 struct index_view_t : catalog_db_object_view_t
