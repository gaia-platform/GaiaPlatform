/////////////////////////////////////////////
// Copyright (c) Gaia Platform LLC
// All rights reserved.
/////////////////////////////////////////////

#pragma once

#include <cstdint>

<<<<<<< HEAD
#include <limits>
=======
#include <functional>

#include "gaia/int_type.hpp"
>>>>>>> a00dedd5

namespace gaia
{
namespace db
{

/**
 * The type of a Gaia transaction id.
 *
 * This type is used for both transaction begin and commit timestamps, which are
 * obtained by incrementing a global atomic counter in shared memory.
 */
class gaia_txn_id_t : public common::int_type_t<uint64_t, 0>
{
public:
    // By default, we should initialize to an invalid value.
    constexpr gaia_txn_id_t()
        : common::int_type_t<uint64_t, 0>()
    {
    }

    constexpr gaia_txn_id_t(uint64_t value)
        : common::int_type_t<uint64_t, 0>(value)
    {
    }
};

static_assert(
    sizeof(gaia_txn_id_t) == sizeof(gaia_txn_id_t::value_type),
    "gaia_txn_id_t has a different size than its underlying integer type!");

/**
 * The value of an invalid gaia_txn_id.
 */
constexpr gaia_txn_id_t c_invalid_gaia_txn_id;

// This assertion ensures that the default type initialization
// matches the value of the invalid constant.
static_assert(
    c_invalid_gaia_txn_id.value() == gaia_txn_id_t::c_default_invalid_value,
    "Invalid c_invalid_gaia_txn_id initialization!");

/**
 * The type of a Gaia locator id.
 *
 * A locator is an array index in a global shared memory segment, whose entry
 * holds the offset of the corresponding db_object_t in the shared memory
 * data segment. Each gaia_id corresponds to a unique locator for the lifetime
 * of the server process.
 */
class gaia_locator_t : public common::int_type_t<uint64_t, 0>
{
public:
    // By default, we should initialize to an invalid value.
    constexpr gaia_locator_t()
        : common::int_type_t<uint64_t, 0>()
    {
    }

    constexpr gaia_locator_t(uint64_t value)
        : common::int_type_t<uint64_t, 0>(value)
    {
    }
};

static_assert(
    sizeof(gaia_locator_t) == sizeof(gaia_locator_t::value_type),
    "gaia_locator_t has a different size than its underlying integer type!");

/**
 * The value of an invalid gaia_locator.
 */
constexpr gaia_locator_t c_invalid_gaia_locator;

// This assertion ensures that the default type initialization
// matches the value of the invalid constant.
static_assert(
    c_invalid_gaia_locator.value() == gaia_locator_t::c_default_invalid_value,
    "Invalid c_invalid_gaia_locator initialization!");

/**
 * The value of the first gaia_locator.
 */
constexpr gaia_locator_t c_first_gaia_locator = c_invalid_gaia_locator.value() + 1;

/**
 * The type of a Gaia data offset.
 *
 * This represents the 64-byte-aligned offset of a db_object_t in the global
 * data shared memory segment, which can be added to the local base address of
 * the mapped data segment to obtain a valid local pointer to the object.
 */
class gaia_offset_t : public common::int_type_t<uint32_t, 0>
{
public:
    // By default, we should initialize to an invalid value.
    constexpr gaia_offset_t()
        : common::int_type_t<uint32_t, 0>()
    {
    }

    constexpr gaia_offset_t(uint32_t value)
        : common::int_type_t<uint32_t, 0>(value)
    {
    }
};

static_assert(
    sizeof(gaia_offset_t) == sizeof(gaia_offset_t::value_type),
    "gaia_offset_t has a different size than its underlying integer type!");

/**
 * The value of an invalid gaia_offset.
 */
constexpr gaia_offset_t c_invalid_gaia_offset;

// This assertion ensures that the default type initialization
// matches the value of the invalid constant.
static_assert(
    c_invalid_gaia_offset.value() == gaia_offset_t::c_default_invalid_value,
    "Invalid c_invalid_gaia_offset initialization!");

} // namespace db
} // namespace gaia

namespace std
{

// This enables gaia_txn_id_t to be hashed and used as a key in maps.
template <>
struct hash<gaia::db::gaia_txn_id_t>
{
    size_t operator()(const gaia::db::gaia_txn_id_t& txn_id) const noexcept
    {
        return std::hash<gaia::db::gaia_txn_id_t::value_type>()(txn_id.value());
    }
};

// This enables gaia_locator_t to be hashed and used as a key in maps.
template <>
struct hash<gaia::db::gaia_locator_t>
{
    size_t operator()(const gaia::db::gaia_locator_t& locator) const noexcept
    {
        return std::hash<gaia::db::gaia_locator_t::value_type>()(locator.value());
    }
};

// This enables gaia_offset_t to be hashed and used as a key in maps.
template <>
struct hash<gaia::db::gaia_offset_t>
{
    size_t operator()(const gaia::db::gaia_offset_t& offset) const noexcept
    {
        return std::hash<gaia::db::gaia_offset_t::value_type>()(offset.value());
    }
};

} // namespace std<|MERGE_RESOLUTION|>--- conflicted
+++ resolved
@@ -7,13 +7,9 @@
 
 #include <cstdint>
 
-<<<<<<< HEAD
-#include <limits>
-=======
 #include <functional>
 
 #include "gaia/int_type.hpp"
->>>>>>> a00dedd5
 
 namespace gaia
 {
