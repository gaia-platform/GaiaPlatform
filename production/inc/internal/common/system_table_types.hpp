--- conflicted
+++ resolved
@@ -9,8 +9,10 @@
 
 #include "gaia_common.hpp"
 
-namespace gaia {
-namespace common {
+namespace gaia
+{
+namespace common
+{
 
 constexpr gaia_type_t c_system_table_reserved_range = 4096;
 constexpr gaia_type_t c_system_table_reserved_range_end = std::numeric_limits<gaia_type_t>::max();
@@ -20,24 +22,22 @@
 // Tables with outgoing references (child->parent) should be listed
 // first. This allows incomplete forward declaration of structs
 // that refer to each other in the EDC code.
-enum class catalog_table_type_t : gaia_type_t {
+enum class catalog_table_type_t : gaia_type_t
+{
     gaia_field = c_system_table_reserved_range_end,
     gaia_table = gaia_field - 1,
     gaia_rule = gaia_table - 1,
     gaia_ruleset = gaia_rule - 1,
-<<<<<<< HEAD
     gaia_database = gaia_ruleset - 1,
     // TODO this should be listed first. It is not possible because it will
     //  cause the ID of all existing EDC to change thus the existing EDC
     //  classes will stop working. The current work around is to manually
     //  move the relationship code to the bottom of gaia_catalog.h
     gaia_relationship = gaia_database - 1
-=======
-    gaia_database = gaia_ruleset - 1
->>>>>>> 7b4ff4ec
 };
 
-enum class system_table_type_t : gaia_type_t {
+enum class system_table_type_t : gaia_type_t
+{
     catalog_gaia_table = static_cast<gaia_type_t>(catalog_table_type_t::gaia_table),
     catalog_gaia_field = static_cast<gaia_type_t>(catalog_table_type_t::gaia_field),
     catalog_gaia_ruleset = static_cast<gaia_type_t>(catalog_table_type_t::gaia_ruleset),
