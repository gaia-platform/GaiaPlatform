--- conflicted
+++ resolved
@@ -29,13 +29,8 @@
     ::system(cmd.c_str());
 }
 
-<<<<<<< HEAD
 void wait_for_server_init(bool init_logger) {
-    static constexpr int c_poll_interval_millis = 10;
-=======
-void wait_for_server_init() {
     constexpr int c_poll_interval_millis = 10;
->>>>>>> 858a1921
     int counter = 0;
 
     // quick fix to initialize the server.
@@ -71,7 +66,7 @@
     end_session();
 }
 
-void reset_server() {
+void reset_server(bool init_logger = true) {
     // We need to allow enough time after the signal is sent for the process to
     // receive and process the signal.
     constexpr int c_wait_signal_millis = 10;
@@ -86,7 +81,7 @@
     // (Otherwise, a new session might be accepted after the signal has been sent
     // but before the server has been reinitialized.)
     std::this_thread::sleep_for(std::chrono::milliseconds(c_wait_signal_millis));
-    wait_for_server_init();
+    wait_for_server_init(init_logger);
 }
 
 class db_server_t {
