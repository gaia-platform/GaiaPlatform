--- conflicted
+++ resolved
@@ -5,11 +5,8 @@
 
 #pragma once
 
-<<<<<<< HEAD
-=======
 #include <unistd.h>
 
->>>>>>> 559bc3b1
 #include <chrono>
 #include <cstdlib>
 
@@ -42,6 +39,7 @@
 void wait_for_server_init()
 {
     constexpr int c_poll_interval_millis = 10;
+    constexpr int c_print_error_interval = 1000;
     int counter = 0;
 
     // quick fix to initialize the server.
@@ -58,14 +56,10 @@
         {
             if (ex.get_errno() == ECONNREFUSED)
             {
-                if (counter % 1000 == 0)
+                if (counter % c_print_error_interval == 0)
                 {
-<<<<<<< HEAD
-                    gaia_log::sys().warn("Cannot connect to Gaia Server, you may need to start the gaia_se_server process");
-=======
                     gaia_log::sys().warn(
                         "Cannot connect to Gaia Server, you may need to start the gaia_se_server process");
->>>>>>> 559bc3b1
                     counter = 1;
                 }
                 else
