--- conflicted
+++ resolved
@@ -6,13 +6,10 @@
 #pragma once
 
 #include <cstdint>
-<<<<<<< HEAD
 #include "gaia_common.hpp"
+#include <vector>
 
 using namespace gaia::common;
-=======
-#include <vector>
->>>>>>> 5ede5a69
 
 namespace gaia
 {
@@ -22,7 +19,6 @@
 // Type definitions for fields.
 typedef uint16_t field_position_t;
 
-<<<<<<< HEAD
 struct object {
     gaia_id_t id;
     gaia_type_t type;
@@ -30,10 +26,8 @@
     size_t payload_size;
     char payload[0];
 };
-=======
 // Field position list.
 typedef std::vector<field_position_t> field_position_list_t;
->>>>>>> 5ede5a69
 
 } // namespace db
 } // namespace gaia