--- conflicted
+++ resolved
@@ -32,25 +32,9 @@
     bool m_client_manages_session;
 
 protected:
-<<<<<<< HEAD
-    static void reset_server() {
-        // We need to drop all client references to shared memory before resetting the server.
-        // NB: this cannot be called within an active session!
-        clear_shared_memory();
-        // Reinitialize the server (forcibly disconnects all clients and clears database).
-        // Resetting the server will cause Recovery to be skipped. Recovery will only occur post
-        // server process reboot.
-        ::system((std::string("pkill -f -HUP ") + SE_SERVER_NAME).c_str());
-        // Wait a bit for the server's listening socket to be closed.
-        // (Otherwise, a new session might be accepted after the signal has been sent
-        // but before the server has been reinitialized.)
-        std::this_thread::sleep_for(std::chrono::milliseconds(1));
-        wait_for_server_init();
-=======
 
     static void SetUpTestSuite() {
         gaia_log::initialize({});
->>>>>>> f8770790
     }
 
     db_test_base_t(bool client_manages_session) : m_client_manages_session(client_manages_session) {
