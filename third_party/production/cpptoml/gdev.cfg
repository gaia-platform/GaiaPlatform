--- conflicted
+++ resolved
@@ -12,9 +12,6 @@
                    -DENABLE_LIBCXX=OFF
 
 cmake --build build --target install
-<<<<<<< HEAD
-=======
 
 cd ..
->>>>>>> d4cfbe15
 rm -rf *