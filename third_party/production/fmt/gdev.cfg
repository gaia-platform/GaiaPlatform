--- conflicted
+++ resolved
@@ -13,9 +13,6 @@
                   -DFMT_FUZZ=OFF
 
 cmake --build build --target install
-<<<<<<< HEAD
-=======
 
 cd ..
->>>>>>> d4cfbe15
 rm -rf *