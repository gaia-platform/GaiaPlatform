[gaia]
third_party/production/cmake

[git]
--branch v1.3 https://github.com/p-ranav/tabulate

[run]
cd tabulate
cmake -DCMAKE_BUILD_TYPE=Release -Bbuild -S.
cmake --build build --target install --parallel

<<<<<<< HEAD
{enable_if_not('CI_GitHub')}cd ..
{enable_if_not('CI_GitHub')}rm -rf *
=======
cd ..
rm -rf *
>>>>>>> 3806fc0d
<|MERGE_RESOLUTION|>--- conflicted
+++ resolved
@@ -9,10 +9,5 @@
 cmake -DCMAKE_BUILD_TYPE=Release -Bbuild -S.
 cmake --build build --target install --parallel
 
-<<<<<<< HEAD
-{enable_if_not('CI_GitHub')}cd ..
-{enable_if_not('CI_GitHub')}rm -rf *
-=======
 cd ..
-rm -rf *
->>>>>>> 3806fc0d
+rm -rf *