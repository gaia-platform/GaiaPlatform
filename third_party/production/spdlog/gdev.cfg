--- conflicted
+++ resolved
@@ -15,9 +15,6 @@
                   -DSPDLOG_BUILD_SHARED=ON
 
 cmake --build build --target install
-<<<<<<< HEAD
-=======
 
 cd ..
->>>>>>> d4cfbe15
 rm -rf *