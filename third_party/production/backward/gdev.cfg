--- conflicted
+++ resolved
@@ -10,10 +10,9 @@
 --branch v1.5 https://github.com/bombela/backward-cpp.git
 
 [run]
-<<<<<<< HEAD
-cmake backward-cpp
-make -j$(nproc)
-make install
+cmake -G "Ninja" backward-cpp
+ninja
+ninja install
 {enable_if_not('CI_GitHub')}rm -rf *
 
 #
@@ -22,10 +21,4 @@
 
 [copy]
 build
-source
-=======
-cmake -G "Ninja" backward-cpp
-ninja
-ninja install
-rm -rf *
->>>>>>> c30c78fa
+source