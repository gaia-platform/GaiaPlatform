--- conflicted
+++ resolved
@@ -554,17 +554,10 @@
     add_fsanitize_to_target(flattests ${FLATBUFFERS_CODE_SANITIZE})
   endif()
   target_link_libraries(flattests PRIVATE rt)
-<<<<<<< HEAD
-  target_link_libraries(gaiaalleventstests PRIVATE gaia rt)
-  target_link_libraries(gaianocoltests PRIVATE gaia rt)
-  target_link_libraries(gaianoiudtests PRIVATE gaia rt)
-  target_link_libraries(gaianotabletxtests PRIVATE gaia rt)
-=======
   target_link_libraries(gaiaalleventstests PRIVATE rt gaia)
   target_link_libraries(gaianocoltests PRIVATE rt gaia)
   target_link_libraries(gaianoiudtests PRIVATE rt gaia)
   target_link_libraries(gaianotabletxtests PRIVATE rt gaia)
->>>>>>> 3723f2cc
   
   set(FLATBUFFERS_UNIT_TEST flattests)
   add_custom_command(
