
#include <algorithm>
#include <random>
#include <vector>

#include "GaiaTests/tests/addr_book_gaia_generated.h"
#include "test_assert.h"
#include "db_test_helpers.hpp"

using namespace gaia::db::triggers;

gaia_id_t get_next_id()
{
    std::random_device rd;
    std::mt19937_64 gen(rd());
    std::uniform_int_distribution<uint64_t> dis;
    return dis(gen);
}

<<<<<<< HEAD
trigger_event_t g_trigger_event;
std::vector<uint16_t> g_columns;

// Todo(msj) Fix verify
=======
/*
gaia::rules::trigger_event_t g_trigger_event;
std::vector<uint16_t> g_columns;

namespace gaia
{
namespace rules
{

void commit_trigger(uint32_t tx_id, trigger_event_t* events, size_t count_events, bool immediate)
{
    TEST_EQ(1, count_events);
    TEST_EQ(false, immediate);
    g_columns.clear();
    g_trigger_event = *events;

    // Save off the columns array because its lifetime is not guaranteed to
    // extend beyond the end of this function call.
    trigger_event_t * event = events;
    for (size_t i = 0; i < event->count_columns; i++)
    {
        g_columns.push_back(event->columns[i]);
    }
    g_trigger_event.columns = nullptr;
}

}
}

>>>>>>> a5f12310
void verify_trigger_event(trigger_event_t& expected)
{
    // TEST_EQ(expected.event_type, g_trigger_event.event_type);
    // TEST_EQ(expected.gaia_type, g_trigger_event.gaia_type);
    // TEST_EQ(expected.record,g_trigger_event.record);
    // TEST_EQ(expected.count_columns, g_trigger_event.count_columns);
    // for (size_t i = 0; i < g_trigger_event.count_columns; i++)
    // {
    //     uint16_t column = expected.columns[i];
    //     TEST_ASSERT(std::find(g_columns.begin(), g_columns.end(), column) != g_columns.end());
    // }
}
*/

void GaiaGetTest()
{
    begin_transaction();

    int64_t manager_id = get_next_id();
    int64_t first_address_id = get_next_id();
    int64_t first_phone_id = get_next_id();
    int64_t first_provision_id = get_next_id();
    int64_t first_salary_id = get_next_id();
    int64_t hire_date = get_next_id();

    int64_t empl_node_id = AddrBook::Employee::insert_row(manager_id
        ,first_address_id
        ,first_phone_id
        ,first_provision_id
        ,first_salary_id
        ,"testFirst"
        ,"testLast"
        ,"testSSN"
        ,hire_date
        ,"testEmail"
        ,"testWeb"
        );
        
    AddrBook::Employee employee = AddrBook::Employee::get(empl_node_id);
    TEST_EQ(empl_node_id,employee.gaia_id());
    TEST_EQ(manager_id,employee.Gaia_Mgr_id());
    TEST_EQ(first_address_id,employee.Gaia_FirstAddr_id());
    TEST_EQ(first_phone_id,employee.Gaia_FirstPhone_id());
    TEST_EQ(first_provision_id,employee.Gaia_FirstProvision_id());
    TEST_EQ(first_salary_id,employee.Gaia_FirstSalary_id());
    TEST_EQ(hire_date,employee.hire_date());
    TEST_EQ_STR("testFirst",employee.name_first());
    TEST_EQ_STR("testLast",employee.name_last());
    TEST_EQ_STR("testSSN",employee.ssn());
    TEST_EQ_STR("testEmail",employee.email());
    TEST_EQ_STR("testWeb",employee.web());

    commit_transaction();
}

void GaiaSetTest()
{
    begin_transaction();

    int64_t manager_id = get_next_id();
    int64_t first_address_id = get_next_id();
    int64_t first_phone_id = get_next_id();
    int64_t first_provision_id = get_next_id();
    int64_t first_salary_id = get_next_id();
    int64_t hire_date = get_next_id();

    int64_t empl_node_id = AddrBook::Employee::insert_row(manager_id
        ,first_address_id
        ,first_phone_id
        ,first_provision_id
        ,first_salary_id
        ,"testFirst"
        ,"testLast"
        ,"testSSN"
        ,hire_date
        ,"testEmail"
        ,"testWeb"
        );

    AddrBook::Employee employee = AddrBook::Employee::get(empl_node_id);

    // Verify we can use the generated optimized insert_row function that
    // calls the correct flatbuffer Create<type> API.  For types that have
    // a string or vector field, insert_row will call Create<type>Direct.
    // For types without a string or vector field, insert_row will call
    // Create<type> since the Create<type>Direct call is not generated.
    int64_t birthdate_id = AddrBook::Birthdate::insert_row(1971, 7, 20);
    AddrBook::Birthdate  birthdate = AddrBook::Birthdate::get(birthdate_id);
    TEST_EQ(1971, birthdate.year());

    auto writer = employee.writer();
    writer.ssn = "test";
    TEST_EQ_STR("test",writer.ssn.c_str());

    commit_transaction();
}

void GaiaUpdateTest()
{
    begin_transaction();

    int64_t manager_id = get_next_id();
    int64_t first_address_id = get_next_id();
    int64_t first_phone_id = get_next_id();
    int64_t first_provision_id = get_next_id();
    int64_t first_salary_id = get_next_id();
    int64_t hire_date = get_next_id();

    int64_t empl_node_id = AddrBook::Employee::insert_row(manager_id
        ,first_address_id
        ,first_phone_id
        ,first_provision_id
        ,first_salary_id
        ,"testFirst"
        ,"testLast"
        ,"testSSN"
        ,hire_date
        ,"testEmail"
        ,"testWeb"
        );

    AddrBook::Employee employee = AddrBook::Employee::get(empl_node_id);

    auto writer = employee.writer();
    writer.ssn = "test";
    TEST_EQ_STR("test",writer.ssn.c_str());
    writer.name_first = "john";
    TEST_EQ_STR("john",writer.name_first.c_str());
    writer.update_row();
    
    // Verify two columns changed in update_row().
    /*
    vector<uint16_t> columns;
    columns.push_back(AddrBook::employee::VT_SSN);
    columns.push_back(AddrBook::employee::VT_NAME_FIRST);
<<<<<<< HEAD
    trigger_event_t expected_a = {event_type_t::row_update, 
        AddrBook::Employee::s_gaia_type, pEmployee->gaia_id(), columns.data(), 2};
=======
    gaia::rules::trigger_event_t expected_a = {gaia::rules::event_type_t::row_update, 
        AddrBook::Employee::s_gaia_type, employee.gaia_id(), columns.data(), 2};
>>>>>>> a5f12310
    verify_trigger_event(expected_a);
    */

    writer.name_last = "doe";
    TEST_EQ_STR("doe",writer.name_last.c_str());
    writer.name_first = "jane";
    TEST_EQ_STR("jane",writer.name_first.c_str());
    writer.update_row();
        
    /*

    // Since the changed columns are cumulative until the commit happens, we now have three
    // columns changed overall (ssn, name_last, and name_first).
    columns.push_back(AddrBook::employee::VT_NAME_LAST);
<<<<<<< HEAD
    trigger_event_t expected_b = {event_type_t::row_update, 
        AddrBook::Employee::s_gaia_type, pEmployee->gaia_id(), columns.data(), 3};
=======
    gaia::rules::trigger_event_t expected_b = {gaia::rules::event_type_t::row_update, 
        AddrBook::Employee::s_gaia_type, employee.gaia_id(), columns.data(), 3};
>>>>>>> a5f12310
    verify_trigger_event(expected_b);
    */

    AddrBook::Employee employee1 = AddrBook::Employee::get(empl_node_id);
    TEST_EQ_STR("test",employee1.ssn());
    TEST_EQ_STR("jane",employee1.name_first());
    TEST_EQ_STR("doe",employee1.name_last());

    commit_transaction();
}

void GaiaInsertTest()
{
    begin_transaction();

    int64_t manager_id = get_next_id();
    int64_t first_address_id = get_next_id();
    int64_t first_phone_id = get_next_id();
    int64_t first_provision_id = get_next_id();
    int64_t first_salary_id = get_next_id();
    int64_t hire_date = get_next_id();
    const char* name_first = "Jane";
    const char* name_last = "Smith";
    const char* ssn = "12-34-5678";
    const char* email = "jane.smith@janesmith.com";
    const char* web = "www.janesmith.com";

<<<<<<< HEAD
    AddrBook::Employee* e = new AddrBook::Employee();
    e->set_Gaia_Mgr_id(manager_id);
    e->set_Gaia_FirstAddr_id(first_address_id);
    e->set_Gaia_FirstPhone_id(first_phone_id);
    e->set_Gaia_FirstProvision_id(first_provision_id);
    e->set_Gaia_FirstSalary_id(first_salary_id);
    e->set_name_first(name_first);
    e->set_name_last(name_last);
    e->set_ssn(ssn);
    e->set_hire_date(hire_date);
    e->set_email(email);
    e->set_web(web);
    e->insert_row();
    gaia::db::gaia_id_t inserted_id = e->gaia_id();
    delete e;    

    trigger_event_t expected = {event_type_t::row_insert, 
=======
    AddrBook::Employee_writer writer;
    writer.Gaia_Mgr_id = manager_id;
    writer.Gaia_FirstAddr_id = first_address_id;
    writer.Gaia_FirstPhone_id = first_phone_id;
    writer.Gaia_FirstProvision_id =first_provision_id;
    writer.Gaia_FirstSalary_id = first_salary_id;
    writer.name_first = name_first;
    writer.name_last = name_last;
    writer.ssn = ssn;
    writer.hire_date = hire_date;
    writer.email = email;
    writer.web = web;
    gaia::db::gaia_id_t inserted_id = writer.insert_row();

    /*
    gaia::rules::trigger_event_t expected = {gaia::rules::event_type_t::row_insert, 
>>>>>>> a5f12310
        AddrBook::Employee::s_gaia_type, inserted_id, nullptr, 0};
    verify_trigger_event(expected);
    */

    AddrBook::Employee e = AddrBook::Employee::get(inserted_id);
    TEST_EQ(manager_id, e.Gaia_Mgr_id());
    TEST_EQ(first_address_id, e.Gaia_FirstAddr_id());
    TEST_EQ(first_phone_id, e.Gaia_FirstPhone_id());
    TEST_EQ(first_provision_id, e.Gaia_FirstProvision_id());
    TEST_EQ(first_salary_id, e.Gaia_FirstSalary_id());
    TEST_EQ(hire_date, e.hire_date());
    TEST_EQ_STR(name_first, e.name_first());
    TEST_EQ_STR(name_last, e.name_last());
    TEST_EQ_STR(ssn, e.ssn());
    TEST_EQ_STR(email, e.email());
    TEST_EQ_STR(web, e.web());

    commit_transaction();
}

void GaiaDeleteTest()
{
    begin_transaction();

    int64_t manager_id = get_next_id();
    int64_t first_address_id = get_next_id();
    int64_t first_phone_id = get_next_id();
    int64_t first_provision_id = get_next_id();
    int64_t first_salary_id = get_next_id();
    int64_t hire_date = get_next_id();

    gaia::db::gaia_id_t empl_node_id = AddrBook::Employee::insert_row(manager_id
        ,first_address_id
        ,first_phone_id
        ,first_provision_id
        ,first_salary_id
        ,"testFirst"
        ,"testLast"
        ,"testSSN"
        ,hire_date
        ,"testEmail"
        ,"testWeb"
        );

    AddrBook::Employee employee = AddrBook::Employee::get(empl_node_id);
    employee.delete_row();

<<<<<<< HEAD
    trigger_event_t expected = {event_type_t::row_delete, 
=======
    /*
    
    gaia::rules::trigger_event_t expected = {gaia::rules::event_type_t::row_delete, 
>>>>>>> a5f12310
        AddrBook::Employee::s_gaia_type, empl_node_id, nullptr, 0};
    verify_trigger_event(expected);
    */    

    commit_transaction();
}

int main(int /*argc*/, const char * /*argv*/[])
{
    InitTestEngine();
    start_server();

    std::string req_locale;
    if (flatbuffers::ReadEnvironmentVariable("FLATBUFFERS_TEST_LOCALE",
        &req_locale))
    {
        TEST_OUTPUT_LINE("The environment variable FLATBUFFERS_TEST_LOCALE=%s",
            req_locale.c_str());
        req_locale = flatbuffers::RemoveStringQuotes(req_locale);
        std::string the_locale;
        TEST_ASSERT_FUNC(
            flatbuffers::SetGlobalTestLocale(req_locale.c_str(), &the_locale));
        TEST_OUTPUT_LINE("The global C-locale changed: %s", the_locale.c_str());
    }

    begin_session();
    GaiaGetTest();
    GaiaSetTest();
    GaiaUpdateTest();
    GaiaInsertTest();
    GaiaDeleteTest();
    end_session();
    stop_server();

    if (!testing_fails)
    {
        TEST_OUTPUT_LINE("ALL TESTS PASSED");
    }
    else
    {
        TEST_OUTPUT_LINE("%d FAILED TESTS", testing_fails);
    }
    return CloseTestEngine();
}<|MERGE_RESOLUTION|>--- conflicted
+++ resolved
@@ -6,8 +6,6 @@
 #include "GaiaTests/tests/addr_book_gaia_generated.h"
 #include "test_assert.h"
 #include "db_test_helpers.hpp"
-
-using namespace gaia::db::triggers;
 
 gaia_id_t get_next_id()
 {
@@ -17,12 +15,6 @@
     return dis(gen);
 }
 
-<<<<<<< HEAD
-trigger_event_t g_trigger_event;
-std::vector<uint16_t> g_columns;
-
-// Todo(msj) Fix verify
-=======
 /*
 gaia::rules::trigger_event_t g_trigger_event;
 std::vector<uint16_t> g_columns;
@@ -52,7 +44,6 @@
 }
 }
 
->>>>>>> a5f12310
 void verify_trigger_event(trigger_event_t& expected)
 {
     // TEST_EQ(expected.event_type, g_trigger_event.event_type);
@@ -188,13 +179,8 @@
     vector<uint16_t> columns;
     columns.push_back(AddrBook::employee::VT_SSN);
     columns.push_back(AddrBook::employee::VT_NAME_FIRST);
-<<<<<<< HEAD
-    trigger_event_t expected_a = {event_type_t::row_update, 
-        AddrBook::Employee::s_gaia_type, pEmployee->gaia_id(), columns.data(), 2};
-=======
     gaia::rules::trigger_event_t expected_a = {gaia::rules::event_type_t::row_update, 
         AddrBook::Employee::s_gaia_type, employee.gaia_id(), columns.data(), 2};
->>>>>>> a5f12310
     verify_trigger_event(expected_a);
     */
 
@@ -209,13 +195,8 @@
     // Since the changed columns are cumulative until the commit happens, we now have three
     // columns changed overall (ssn, name_last, and name_first).
     columns.push_back(AddrBook::employee::VT_NAME_LAST);
-<<<<<<< HEAD
-    trigger_event_t expected_b = {event_type_t::row_update, 
-        AddrBook::Employee::s_gaia_type, pEmployee->gaia_id(), columns.data(), 3};
-=======
     gaia::rules::trigger_event_t expected_b = {gaia::rules::event_type_t::row_update, 
         AddrBook::Employee::s_gaia_type, employee.gaia_id(), columns.data(), 3};
->>>>>>> a5f12310
     verify_trigger_event(expected_b);
     */
 
@@ -243,25 +224,6 @@
     const char* email = "jane.smith@janesmith.com";
     const char* web = "www.janesmith.com";
 
-<<<<<<< HEAD
-    AddrBook::Employee* e = new AddrBook::Employee();
-    e->set_Gaia_Mgr_id(manager_id);
-    e->set_Gaia_FirstAddr_id(first_address_id);
-    e->set_Gaia_FirstPhone_id(first_phone_id);
-    e->set_Gaia_FirstProvision_id(first_provision_id);
-    e->set_Gaia_FirstSalary_id(first_salary_id);
-    e->set_name_first(name_first);
-    e->set_name_last(name_last);
-    e->set_ssn(ssn);
-    e->set_hire_date(hire_date);
-    e->set_email(email);
-    e->set_web(web);
-    e->insert_row();
-    gaia::db::gaia_id_t inserted_id = e->gaia_id();
-    delete e;    
-
-    trigger_event_t expected = {event_type_t::row_insert, 
-=======
     AddrBook::Employee_writer writer;
     writer.Gaia_Mgr_id = manager_id;
     writer.Gaia_FirstAddr_id = first_address_id;
@@ -278,7 +240,6 @@
 
     /*
     gaia::rules::trigger_event_t expected = {gaia::rules::event_type_t::row_insert, 
->>>>>>> a5f12310
         AddrBook::Employee::s_gaia_type, inserted_id, nullptr, 0};
     verify_trigger_event(expected);
     */
@@ -326,13 +287,9 @@
     AddrBook::Employee employee = AddrBook::Employee::get(empl_node_id);
     employee.delete_row();
 
-<<<<<<< HEAD
-    trigger_event_t expected = {event_type_t::row_delete, 
-=======
     /*
     
     gaia::rules::trigger_event_t expected = {gaia::rules::event_type_t::row_delete, 
->>>>>>> a5f12310
         AddrBook::Employee::s_gaia_type, empl_node_id, nullptr, 0};
     verify_trigger_event(expected);
     */    
