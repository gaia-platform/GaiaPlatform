/*
 * Copyright 2014 Google Inc. All rights reserved.
 *
 * Licensed under the Apache License, Version 2.0 (the "License");
 * you may not use this file except in compliance with the License.
 * You may obtain a copy of the License at
 *
 *     http://www.apache.org/licenses/LICENSE-2.0
 *
 * Unless required by applicable law or agreed to in writing, software
 * distributed under the License is distributed on an "AS IS" BASIS,
 * WITHOUT WARRANTIES OR CONDITIONS OF ANY KIND, either express or implied.
 * See the License for the specific language governing permissions and
 * limitations under the License.
 */
/////////////////////////////////////////////
// Modifications Copyright (c) Gaia Platform LLC
// All rights reserved.
/////////////////////////////////////////////
// independent from idl_parser, since this code is not needed for most clients
#include <unordered_set>

#include "flatbuffers/code_generators.h"
#include "flatbuffers/flatbuffers.h"
#include "flatbuffers/flatc.h"
#include "flatbuffers/idl.h"
#include "flatbuffers/util.h"

namespace flatbuffers 
{
    // Pedantic warning free version of toupper().
    inline char ToUpper(char c) 
    {
        return static_cast<char>(::toupper(static_cast<unsigned char>(c)));
    }

    static std::string GeneratedFileName(const std::string &path,
        const std::string &file_name) 
    {
        return path + file_name + "_gaia_generated.h";
    }

    static std::string GeneratedCPPFileName(const std::string &file_name) 
    {
        return file_name + "_generated.h";
    }

    static std::string GenIncludeGuard(const std::string &file_name,
        const Namespace &name_space, const std::string &postfix= "")  
    {
        // Generate include guard.
        std::string guard = file_name;
        // Remove any non-alpha-numeric characters that may appear in a filename.
        struct IsAlnum 
        {
            bool operator()(char c) const 
            { 
                return !is_alnum(c); 
            }
        };
        guard.erase(std::remove_if(guard.begin(), guard.end(), IsAlnum()),
            guard.end());

        guard = "FLATBUFFERS_GENERATED_GAIA_" + guard;
        guard += "_";
        
        // For further uniqueness, also add the namespace.
        for (auto it = name_space.components.begin();
            it != name_space.components.end(); ++it) 
        {
            guard += *it + "_";
        }

        // Anything extra to add to the guard?
        if (!postfix.empty()) 
        {
            guard += postfix + "_";
        }
        guard += "H_";
        std::transform(guard.begin(), guard.end(), guard.begin(), ToUpper);
        return guard;
    }

    static std::string CapitalizeString(const std::string &str)
    {
        std::string result = str;
        std::transform(result.begin(),++result.begin(),result.begin(),ToUpper);
        return result;
    }

    namespace gaiacpp 
    {

        class GaiaCppGenerator : public BaseGenerator 
        {
        public:
            GaiaCppGenerator(const Parser &parser, const std::string &path,
               const std::string &file_name, IDLOptions options)
                : BaseGenerator(parser, path, file_name, "", "::", "h"),
                cur_name_space_(nullptr), opts_(options) 
            {
                static const char *const keywords[] = 
                {
                    "alignas",
                    "alignof",
                    "and",
                    "and_eq",
                    "asm",
                    "atomic_cancel",
                    "atomic_commit",
                    "atomic_noexcept",
                    "auto",
                    "bitand",
                    "bitor",
                    "bool",
                    "break",
                    "case",
                    "catch",
                    "char",
                    "char16_t",
                    "char32_t",
                    "class",
                    "compl",
                    "concept",
                    "const",
                    "constexpr",
                    "const_cast",
                    "continue",
                    "co_await",
                    "co_return",
                    "co_yield",
                    "decltype",
                    "default",
                    "delete",
                    "do",
                    "double",
                    "dynamic_cast",
                    "else",
                    "enum",
                    "explicit",
                    "export",
                    "extern",
                    "false",
                    "float",
                    "for",
                    "friend",
                    "goto",
                    "if",
                    "import",
                    "inline",
                    "int",
                    "long",
                    "module",
                    "mutable",
                    "namespace",
                    "new",
                    "noexcept",
                    "not",
                    "not_eq",
                    "nullptr",
                    "operator",
                    "or",
                    "or_eq",
                    "private",
                    "protected",
                    "public",
                    "register",
                    "reinterpret_cast",
                    "requires",
                    "return",
                    "short",
                    "signed",
                    "sizeof",
                    "static",
                    "static_assert",
                    "static_cast",
                    "struct",
                    "switch",
                    "synchronized",
                    "template",
                    "this",
                    "thread_local",
                    "throw",
                    "true",
                    "try",
                    "typedef",
                    "typeid",
                    "typename",
                    "union",
                    "unsigned",
                    "using",
                    "virtual",
                    "void",
                    "volatile",
                    "wchar_t",
                    "while",
                    "xor",
                    "xor_eq",
                    nullptr,
                };
                for (auto keyword = keywords; *keyword; keyword++) 
                {
                    keywords_.insert(*keyword);
                }
            }
  
            const std::string EscapeKeyword(const std::string &name) const 
            {
                return keywords_.find(name) == keywords_.end() ? name : name + "_";
            }

            const std::string Name(const Definition &def) const 
            {
                return EscapeKeyword(def.name);
            }

            const std::string Name(const EnumVal &ev) const 
            { 
                return EscapeKeyword(ev.name); 
            }

            std::string GenFieldOffsetName(const FieldDef &field) 
            {
                std::string uname = Name(field);
                std::transform(uname.begin(), uname.end(), uname.begin(), ToUpper);
                return "VT_" + uname;
            }


            // Iterate through all definitions we haven't generate code for (enums,
            // structs, and tables) and output them to a single file.
            bool generate()
            {
                code_.Clear();
                code_ += "// " + std::string(FlatBuffersGeneratedWarning()) + "\n\n";

                const auto include_guard = GenIncludeGuard(file_name_, 
                    *parser_.current_namespace_);
                code_ += "#ifndef " + include_guard;
                code_ += "#define " + include_guard;
                code_ += "";

                code_ += "#include \"gaia_object.hpp\"";
                code_ += "#include \"" + GeneratedCPPFileName(file_name_) + "\"";
                
                if (opts_.generate_setters && opts_.generate_events)
                {
<<<<<<< HEAD
                    //code_ += "#include \"trigger.hpp\"";
=======
                    code_ += "#include \"triggers.hpp\"";
>>>>>>> a5f12310
                    code_ += "#include <unordered_set>";
                    code_ += "#include <vector>";
                }

                code_ += "";
                FLATBUFFERS_ASSERT(!cur_name_space_);

                code_ += "using namespace std;";
                code_ += "using namespace gaia::common;";
                code_ += "using namespace gaia::direct_access;";
                code_ += "";


                if (cur_name_space_) 
                {
                    SetNameSpace(nullptr);
                }

                uint64_t currentObjectTypeValue = opts_.gaia_type_initial_value;

                // Generate class.
                for (auto it = parser_.structs_.vec.cbegin();
                    it != parser_.structs_.vec.cend(); ++it) 
                {
                    const auto &struct_def = **it;
                    if (!struct_def.fixed && !struct_def.generated) 
                    {
                        SetNameSpace(struct_def.defined_namespace);
                        GenClass(struct_def, currentObjectTypeValue);
                        code_ += "";
                        currentObjectTypeValue++;
                    }
                }

                if (cur_name_space_) 
                {
                    SetNameSpace(nullptr);
                }
    
                // Close the include guard.
                code_ += "#endif  // " + include_guard;

                const auto file_path = flatbuffers::GeneratedFileName(path_, file_name_);
                const auto final_code = code_.ToString();

                // Save the file.
                return SaveFile(file_path.c_str(), final_code, false);
            }

        private:
            CodeWriter code_;
            std::unordered_set<std::string> keywords_;

            // This tracks the current namespace so we can insert namespace declarations.
            const Namespace *cur_name_space_;

            const IDLOptions opts_;

            const std::string CurrentNamespaceString() const
            {
                const Namespace *ns = CurrentNameSpace();
                std::string result = "";
                if (ns == nullptr)
                {
                    return result;
                }
    
                // Open namespace parts to reach the ns namespace               
                for (unsigned long j = 0; j != ns->components.size(); ++j) 
                {
                    if (!result.empty())
                    {
                        result += "::";
                    }
                    result += ns->components[j];
                }

                return result;
            }

            const Namespace *CurrentNameSpace() const 
            { 
                return cur_name_space_; 
            }

            void GenComment(const std::vector<std::string> &dc, 
                    const char *prefix = "") 
            {
                std::string text;
                ::flatbuffers::GenComment(dc, &text, nullptr, prefix);
                code_ += text + "\\";
            }

            // Return a C++ type from the table in idl.h
            const std::string GenTypeBasic(const Type &type, bool user_facing_type) const 
            {
                // clang-format off
                static const char *const ctypename[] = 
                {
                #define FLATBUFFERS_TD(ENUM, IDLTYPE, CTYPE, ...) \
                    #CTYPE,
                    FLATBUFFERS_GEN_TYPES(FLATBUFFERS_TD)
                #undef FLATBUFFERS_TD
                };
                // clang-format on
                if (user_facing_type) 
                {
                    if (type.enum_def) 
                    {
                        return WrapInNameSpace(*type.enum_def);
                    }

                    if (type.base_type == BASE_TYPE_BOOL) 
                    {
                        return "bool";
                    }
                }
                return ctypename[type.base_type];
            }

            static std::string NativeName(const std::string &name, const StructDef *sd,
                const IDLOptions &opts) 
            {
                return sd && !sd->fixed ? opts.object_prefix + name + opts.object_suffix
                    : name;
            }

            const std::string &PtrType(const FieldDef *field) const 
            {
                auto attr = field ? field->attributes.Lookup("cpp_ptr_type") : nullptr;
                return attr ? attr->constant : opts_.cpp_object_api_pointer_type;
            }

            const std::string NativeString() const 
            {
                return "const char *";
            }

            std::string GenTypeNativePtr(const std::string &type, const FieldDef *field,
                bool is_constructor) const 
            {
                auto &ptr_type = PtrType(field);
                if (ptr_type != "naked") 
                {
                    return (ptr_type != "default_ptr_type"
                        ? ptr_type
                        : opts_.cpp_object_api_pointer_type) +
                            "<" + type + ">";
                }
                else
                { 
                    if (is_constructor) 
                    {
                        return "";
                    } 
                    else 
                    {
                        return type + " *";
                    }
                }
            }

            const std::string GenTypeNative(const Type &type, bool invector,
                const FieldDef &field) const 
            {
                switch (type.base_type) 
                {
                    case BASE_TYPE_STRING: 
                    {
                        return NativeString();
                    }
                    case BASE_TYPE_VECTOR: 
                    {
                        const auto type_name = GenTypeNative(type.VectorType(), true, field);
                        if (type.struct_def &&
                            type.struct_def->attributes.Lookup("native_custom_alloc")) 
                        {
                            auto native_custom_alloc =
                                type.struct_def->attributes.Lookup("native_custom_alloc");
                            return "std::vector<" + type_name + "," +
                                native_custom_alloc->constant + "<" + type_name + ">>";
                        } 
                        else
                        {
                            return "std::vector<" + type_name + ">";
                        }
                    }
                    case BASE_TYPE_STRUCT: 
                    {
                        auto type_name = WrapInNameSpace(*type.struct_def);
                        if (IsStruct(type)) 
                        {
                            auto native_type = type.struct_def->attributes.Lookup("native_type");
                            if (native_type) 
                            { 
                                type_name = native_type->constant; 
                            }

                            if (invector || field.native_inline) 
                            {
                                return type_name;
                            }
                            else 
                            {
                                return GenTypeNativePtr(type_name, &field, false);
                            }
                        } 
                        else
                        {
                            return GenTypeNativePtr(NativeName(type_name, type.struct_def, opts_),
                                &field, false);
                        }
                    }
                    case BASE_TYPE_UNION: 
                    {
                        auto type_name = WrapInNameSpace(*type.enum_def);
                        return type_name + "Union";
                    }
                    default: 
                    {
                        return GenTypeBasic(type, true);
                    }
                }
            }
   
            // Generate a Zero Copy class with Setters
            void GenClass(const StructDef &struct_def, const uint64_t currentObjectTypeValue) 
            {                
                // Generate an accessor struct, with methods of the form:
                // type name() const { return GetField<type>(offset, defaultval); }
                GenComment(struct_def.doc_comment);

                code_.SetValue("STRUCT_NAME", Name(struct_def));
                code_.SetValue("CLASS_NAME", CapitalizeString(Name(struct_def)));

                code_ += "struct {{CLASS_NAME}} : public gaia_object_t<" + NumToString(currentObjectTypeValue) + 
                    ",{{CLASS_NAME}},{{STRUCT_NAME}},{{STRUCT_NAME}}T, 0>{";
    
                std::string params = "";
                std::string param_Values = "";

                bool has_string_or_vector_fields = false;
           
                // Generate the accessors.
                for (auto it = struct_def.fields.vec.begin();
                    it != struct_def.fields.vec.end(); ++it) 
                {
                    const auto &field = **it;
                    if (field.deprecated) 
                    {
                        // Deprecated fields won't be accessible.
                        continue;
                    }

                    // Track whether any field has a string or vector type
                    // to generate the correct Create{{STRUCT_NAME}} call below.
                    if (field.value.type.base_type == BASE_TYPE_STRING 
                        || field.value.type.base_type == BASE_TYPE_VECTOR)
                    {
                        has_string_or_vector_fields = true;
                    }

                    if (!params.empty())
                    {
                        params += ",";
                    }

                    if (!param_Values.empty())
                    {
                        param_Values += ",";
                    }

                    params += GenTypeNative(field.value.type,false, field) + " " +  Name(field) + "_val";
                    param_Values  += Name(field) + "_val";

                    code_.SetValue("FIELD_NAME", Name(field));
                    code_.SetValue("FIELD_TYPE", GenTypeNative(field.value.type,false, field));
                    code_.SetValue("OFFSET", GenFieldOffsetName(field));
     
                    if (field.value.type.base_type == BASE_TYPE_STRING)
                    {
                        code_ += 
                            "{{FIELD_TYPE}} {{FIELD_NAME}} () const { return GET_STR({{FIELD_NAME}});}";
                        if (opts_.generate_setters)
                        {
                            code_ += 
                                "{{FIELD_TYPE}} {{FIELD_NAME}}_original () const { return GET_STR_ORIGINAL({{FIELD_NAME}});}";
                        }
                    }
                    else
                    {
                        code_ += 
                            "{{FIELD_TYPE}} {{FIELD_NAME}} () const { return GET({{FIELD_NAME}});}";
                        if (opts_.generate_setters)
                        {
                            code_ += 
                                "{{FIELD_TYPE}} {{FIELD_NAME}}_original () const { return GET_ORIGINAL({{FIELD_NAME}});}";
                        }
                    }
   
                    if (opts_.generate_setters)
                    {
                        code_ +=
                            "void set_{{FIELD_NAME}}({{FIELD_TYPE}} val)\n"
                            "{\n"
                            "SET({{FIELD_NAME}}, val);";

                        if (opts_.generate_events)
                        {
                            code_ += 
                                "_fieldOffsets.emplace({{STRUCT_NAME}}::{{OFFSET}});";
                        }
                            code_ += "}"; 
                    }
                }

                if (opts_.generate_setters && opts_.generate_events)
                {
                    //
                    // TODO[GAIAPLAT-191]: Remove the mock trigger function
                    // calls when the storage engine provides this 
                    // functionality.
                    //

                    // Update function
                    code_ += "void update_row(){\n"
                    "   gaia_object_t::update_row();\n"
                    "   _columns.clear();\n"
                    "   for(uint16_t id : _fieldOffsets) {\n"
                    "       _columns.push_back(id);\n"
                    "   }\n"
<<<<<<< HEAD
=======
                    "   gaia::db::triggers::trigger_event_t event = {gaia::db::triggers::event_type_t::row_update, this->gaia_type(),\n"
                    "       this->gaia_id(), _columns.data(), _columns.size()};\n"
>>>>>>> a5f12310
                    "}\n"

                    // Insert function
                    "void insert_row(){\n"
                    "   gaia_object_t::insert_row();\n"
<<<<<<< HEAD
=======
                    "   gaia::db::triggers::trigger_event_t event = {gaia::db::triggers::event_type_t::row_insert, this->gaia_type(),\n"
                    "       this->gaia_id(), nullptr, 0};\n"
>>>>>>> a5f12310
                    "}\n"

                    // Delete function
                    "void delete_row(){\n"
                    "   gaia_object_t::delete_row();\n"
<<<<<<< HEAD
=======
                    "   gaia::db::triggers::trigger_event_t event = {gaia::db::triggers::event_type_t::row_delete, this->gaia_type(),\n"
                    "       this->gaia_id(), nullptr, 0};\n"
>>>>>>> a5f12310
                    "}";

                    // name to offset map
                    code_ +=
                    "static flatbuffers::voffset_t get_field_offset(const char* field){\n"
                    "   static map<const char*, flatbuffers::voffset_t> field_offsets = {";

                    for (auto it = struct_def.fields.vec.begin();
                        it != struct_def.fields.vec.end(); ++it)
                    {
                        const auto &field = **it;
                        if (field.deprecated) 
                        {
                            // Deprecated fields won't be accessible.
                            continue;
                        }

                        code_.SetValue("FIELD_NAME", Name(field));
                        code_.SetValue("OFFSET", GenFieldOffsetName(field));

                        code_ +=
                        "       {\"{{FIELD_NAME}}\",{{STRUCT_NAME}}::{{OFFSET}}},";
                    }
                    code_ +=
                    "   };\n"
                    "   return field_offsets[field];\n"
                    "}";
                }
                else
                {
                    code_ += 
                        "using gaia_object_t::insert_row;";
                }

                // If the flatbuffer has a string or vector column then 
                // generate a call to Create{{STRUCT_NAME}}Direct.  Otherwise 
                // just generate Create{{STRUCT_NAME}}.
                code_.SetValue("CREATE_SUFFIX", 
                    has_string_or_vector_fields ? "Direct" : "");
                code_ += "static gaia_id_t insert_row (" + params + "){\n"
                    "flatbuffers::FlatBufferBuilder b(128);\n"
                    "b.Finish(Create{{STRUCT_NAME}}{{CREATE_SUFFIX}}(b, " + param_Values + "));\n"
                    "return gaia_object_t::insert_row(b);\n"
                    "}";

                if (opts_.generate_setters && opts_.generate_events)
                {
                    code_ += 
                        "const unordered_set<flatbuffers::voffset_t>& get_changed_fields_offsets() { return _fieldOffsets;}";
                }

                code_ += "private:";
                code_ += "friend struct gaia_object_t<" + NumToString(currentObjectTypeValue) +  
                    ",{{CLASS_NAME}},{{STRUCT_NAME}},{{STRUCT_NAME}}T, 0>;";
                code_ += "{{CLASS_NAME}}(gaia_id_t id) : gaia_object_t(id, \"{{CLASS_NAME}}\") {}";
                
                if (opts_.generate_setters && opts_.generate_events)
                {
                    code_ += "unordered_set<flatbuffers::voffset_t> _fieldOffsets;";
                    code_ += "vector<flatbuffers::voffset_t> _columns;";
                }

                code_ += "};";

                // Generate pointer to writer
                code_ += "typedef gaia_writer_t<" + NumToString(currentObjectTypeValue) +
                    ",{{CLASS_NAME}},{{STRUCT_NAME}},{{STRUCT_NAME}}T, 0> {{CLASS_NAME}}_writer;";
            }

            // Set up the correct namespace. Only open a namespace if the existing one is
            // different (closing/opening only what is necessary).
            //
            // The file must start and end with an empty (or null) namespace so that
            // namespaces are properly opened and closed.
            void SetNameSpace(const Namespace *ns) 
            {
                if (cur_name_space_ == ns) 
                { 
                    return; 
                }

                // Compute the size of the longest common namespace prefix.
                // If cur_name_space is A::B::C::D and ns is A::B::E::F::G,
                // the common prefix is A::B:: and we have old_size = 4, new_size = 5
                // and common_prefix_size = 2
                size_t old_size = cur_name_space_ ? cur_name_space_->components.size() : 0;
                size_t new_size = ns ? ns->components.size() : 0;

                size_t common_prefix_size = 0;
                while (common_prefix_size < old_size && common_prefix_size < new_size &&
                    ns->components[common_prefix_size] ==
                    cur_name_space_->components[common_prefix_size]) 
                {
                    common_prefix_size++;
                }

                // Close cur_name_space in reverse order to reach the common prefix.
                // In the previous example, D then C are closed.
                for (size_t j = old_size; j > common_prefix_size; --j) 
                {
                    code_ += "}  // namespace " + cur_name_space_->components[j - 1];
                }

                if (old_size != common_prefix_size) 
                { 
                    code_ += ""; 
                }

                // open namespace parts to reach the ns namespace
                // in the previous example, E, then F, then G are opened
                for (auto j = common_prefix_size; j != new_size; ++j) 
                {
                    code_ += "namespace " + ns->components[j] + " {";
                }
                if (new_size != common_prefix_size) 
                { 
                    code_ += ""; 
                }

                cur_name_space_ = ns;
            }
        };

    }  // namespace gaiacpp

    bool GenerateGaiaCPP(const Parser &parser, const std::string &path,
        const std::string &file_name) 
    {  
        gaiacpp::GaiaCppGenerator generator(parser, path, file_name, parser.opts);
        return generator.generate();
    }

    std::string GaiaCPPMakeRule(const Parser &parser, const std::string &path,
        const std::string &file_name) 
    {
        const auto filebase =
            flatbuffers::StripPath(flatbuffers::StripExtension(file_name));
        const auto included_files = parser.GetIncludedFilesRecursive(file_name);
        std::string make_rule = GeneratedFileName(path, filebase) + ": ";
        for (auto it = included_files.begin(); it != included_files.end(); ++it) 
        {
            make_rule += " " + *it;
        }
        return make_rule;
    }

}  // namespace flatbuffers<|MERGE_RESOLUTION|>--- conflicted
+++ resolved
@@ -245,11 +245,7 @@
                 
                 if (opts_.generate_setters && opts_.generate_events)
                 {
-<<<<<<< HEAD
-                    //code_ += "#include \"trigger.hpp\"";
-=======
                     code_ += "#include \"triggers.hpp\"";
->>>>>>> a5f12310
                     code_ += "#include <unordered_set>";
                     code_ += "#include <vector>";
                 }
@@ -581,31 +577,22 @@
                     "   for(uint16_t id : _fieldOffsets) {\n"
                     "       _columns.push_back(id);\n"
                     "   }\n"
-<<<<<<< HEAD
-=======
                     "   gaia::db::triggers::trigger_event_t event = {gaia::db::triggers::event_type_t::row_update, this->gaia_type(),\n"
                     "       this->gaia_id(), _columns.data(), _columns.size()};\n"
->>>>>>> a5f12310
                     "}\n"
 
                     // Insert function
                     "void insert_row(){\n"
                     "   gaia_object_t::insert_row();\n"
-<<<<<<< HEAD
-=======
                     "   gaia::db::triggers::trigger_event_t event = {gaia::db::triggers::event_type_t::row_insert, this->gaia_type(),\n"
                     "       this->gaia_id(), nullptr, 0};\n"
->>>>>>> a5f12310
                     "}\n"
 
                     // Delete function
                     "void delete_row(){\n"
                     "   gaia_object_t::delete_row();\n"
-<<<<<<< HEAD
-=======
                     "   gaia::db::triggers::trigger_event_t event = {gaia::db::triggers::event_type_t::row_delete, this->gaia_type(),\n"
                     "       this->gaia_id(), nullptr, 0};\n"
->>>>>>> a5f12310
                     "}";
 
                     // name to offset map
