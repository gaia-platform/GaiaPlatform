/*
 * Copyright 2014 Google Inc. All rights reserved.
 *
 * Licensed under the Apache License, Version 2.0 (the "License");
 * you may not use this file except in compliance with the License.
 * You may obtain a copy of the License at
 *
 *     http://www.apache.org/licenses/LICENSE-2.0
 *
 * Unless required by applicable law or agreed to in writing, software
 * distributed under the License is distributed on an "AS IS" BASIS,
 * WITHOUT WARRANTIES OR CONDITIONS OF ANY KIND, either express or implied.
 * See the License for the specific language governing permissions and
 * limitations under the License.
 */
/////////////////////////////////////////////
// Modifications Copyright (c) Gaia Platform LLC
// All rights reserved.
/////////////////////////////////////////////
// independent from idl_parser, since this code is not needed for most clients
#include <unordered_set>

#include "flatbuffers/code_generators.h"
#include "flatbuffers/flatbuffers.h"
#include "flatbuffers/flatc.h"
#include "flatbuffers/idl.h"
#include "flatbuffers/util.h"

namespace flatbuffers 
{
    // Pedantic warning free version of toupper().
    inline char ToUpper(char c) 
    {
        return static_cast<char>(::toupper(static_cast<unsigned char>(c)));
    }

    static std::string GeneratedFileName(const std::string &path,
        const std::string &file_name) 
    {
        return path + file_name + "_gaia_generated.h";
    }

    static std::string GeneratedCPPFileName(const std::string &file_name) 
    {
        return file_name + "_generated.h";
    }

    static std::string GenIncludeGuard(const std::string &file_name,
        const Namespace &name_space, const std::string &postfix= "")  
    {
        // Generate include guard.
        std::string guard = file_name;
        // Remove any non-alpha-numeric characters that may appear in a filename.
        struct IsAlnum 
        {
            bool operator()(char c) const 
            { 
                return !is_alnum(c); 
            }
        };
        guard.erase(std::remove_if(guard.begin(), guard.end(), IsAlnum()),
            guard.end());

        guard = "FLATBUFFERS_GENERATED_GAIA_" + guard;
        guard += "_";
        
        // For further uniqueness, also add the namespace.
        for (auto it = name_space.components.begin();
            it != name_space.components.end(); ++it) 
        {
            guard += *it + "_";
        }

        // Anything extra to add to the guard?
        if (!postfix.empty()) 
        {
            guard += postfix + "_";
        }
        guard += "H_";
        std::transform(guard.begin(), guard.end(), guard.begin(), ToUpper);
        return guard;
    }

    static std::string CapitalizeString(const std::string &str)
    {
        std::string result = str;
        std::transform(result.begin(),++result.begin(),result.begin(),ToUpper);
        return result;
    }

    namespace gaiacpp 
    {

        class GaiaCppGenerator : public BaseGenerator 
        {
        public:
            GaiaCppGenerator(const Parser &parser, const std::string &path,
               const std::string &file_name, IDLOptions options)
                : BaseGenerator(parser, path, file_name, "", "::", "h"),
                cur_name_space_(nullptr), opts_(options) 
            {
                static const char *const keywords[] = 
                {
                    "alignas",
                    "alignof",
                    "and",
                    "and_eq",
                    "asm",
                    "atomic_cancel",
                    "atomic_commit",
                    "atomic_noexcept",
                    "auto",
                    "bitand",
                    "bitor",
                    "bool",
                    "break",
                    "case",
                    "catch",
                    "char",
                    "char16_t",
                    "char32_t",
                    "class",
                    "compl",
                    "concept",
                    "const",
                    "constexpr",
                    "const_cast",
                    "continue",
                    "co_await",
                    "co_return",
                    "co_yield",
                    "decltype",
                    "default",
                    "delete",
                    "do",
                    "double",
                    "dynamic_cast",
                    "else",
                    "enum",
                    "explicit",
                    "export",
                    "extern",
                    "false",
                    "float",
                    "for",
                    "friend",
                    "goto",
                    "if",
                    "import",
                    "inline",
                    "int",
                    "long",
                    "module",
                    "mutable",
                    "namespace",
                    "new",
                    "noexcept",
                    "not",
                    "not_eq",
                    "nullptr",
                    "operator",
                    "or",
                    "or_eq",
                    "private",
                    "protected",
                    "public",
                    "register",
                    "reinterpret_cast",
                    "requires",
                    "return",
                    "short",
                    "signed",
                    "sizeof",
                    "static",
                    "static_assert",
                    "static_cast",
                    "struct",
                    "switch",
                    "synchronized",
                    "template",
                    "this",
                    "thread_local",
                    "throw",
                    "true",
                    "try",
                    "typedef",
                    "typeid",
                    "typename",
                    "union",
                    "unsigned",
                    "using",
                    "virtual",
                    "void",
                    "volatile",
                    "wchar_t",
                    "while",
                    "xor",
                    "xor_eq",
                    nullptr,
                };
                for (auto keyword = keywords; *keyword; keyword++) 
                {
                    keywords_.insert(*keyword);
                }
            }
  
            const std::string EscapeKeyword(const std::string &name) const 
            {
                return keywords_.find(name) == keywords_.end() ? name : name + "_";
            }

            const std::string Name(const Definition &def) const 
            {
                return EscapeKeyword(def.name);
            }

            const std::string Name(const EnumVal &ev) const 
            { 
                return EscapeKeyword(ev.name); 
            }

            std::string GenFieldOffsetName(const FieldDef &field) 
            {
                std::string uname = Name(field);
                std::transform(uname.begin(), uname.end(), uname.begin(), ToUpper);
                return "VT_" + uname;
            }


            // Iterate through all definitions we haven't generate code for (enums,
            // structs, and tables) and output them to a single file.
            bool generate() 
            {
                code_.Clear();
                code_ += "// " + std::string(FlatBuffersGeneratedWarning()) + "\n\n";

                const auto include_guard = GenIncludeGuard(file_name_, 
                    *parser_.current_namespace_);
                code_ += "#ifndef " + include_guard;
                code_ += "#define " + include_guard;
                code_ += "";

                code_ += "#include \"gaia_object.hpp\"";
                code_ += "#include \"" + GeneratedCPPFileName(file_name_) + "\"";
                
                if (opts_.generate_setters 
                    && (opts_.generate_column_change_events 
                    || opts_.generate_transaction_events 
                    || opts_.generate_table_change_events))
                {
                    code_ += "#include \"events.hpp\"";
                }

                if (opts_.generate_setters && opts_.generate_column_change_events)
                {
                    code_ += "#include <unordered_set>";
                }

                code_ += "";
                FLATBUFFERS_ASSERT(!cur_name_space_);

                code_ += "using namespace std;";
                code_ += "using namespace gaia::common;";
                code_ += "";


                if (cur_name_space_) 
                {
                    SetNameSpace(nullptr);
                }

                uint64_t currentObjectTypeValue = opts_.gaia_type_initial_value;

                // Generate class.
                for (auto it = parser_.structs_.vec.cbegin();
                    it != parser_.structs_.vec.cend(); ++it) 
                {
                    const auto &struct_def = **it;
                    if (!struct_def.fixed && !struct_def.generated) 
                    {
                        SetNameSpace(struct_def.defined_namespace);
                        GenClass(struct_def, currentObjectTypeValue);
                        code_ += "";
                        currentObjectTypeValue++;
                    }
                }

                if (cur_name_space_) 
                {
                    SetNameSpace(nullptr);
                }
    
                // Close the include guard.
                code_ += "#endif  // " + include_guard;

                const auto file_path = flatbuffers::GeneratedFileName(path_, file_name_);
                const auto final_code = code_.ToString();

                // Save the file.
                return SaveFile(file_path.c_str(), final_code, false);
            }

        private:
            CodeWriter code_;
            std::unordered_set<std::string> keywords_;

            // This tracks the current namespace so we can insert namespace declarations.
            const Namespace *cur_name_space_;

            const IDLOptions opts_;

            const std::string CurrentNamespaceString() const
            {
                const Namespace *ns = CurrentNameSpace();
                std::string result = "";
                if (ns == nullptr)
                {
                    return result;
                }
    
                // Open namespace parts to reach the ns namespace               
                for (unsigned long j = 0; j != ns->components.size(); ++j) 
                {
                    if (!result.empty())
                    {
                        result += "::";
                    }
                    result += ns->components[j];
                }

                return result;
            }

            const Namespace *CurrentNameSpace() const 
            { 
                return cur_name_space_; 
            }

            void GenComment(const std::vector<std::string> &dc, 
                    const char *prefix = "") 
            {
                std::string text;
                ::flatbuffers::GenComment(dc, &text, nullptr, prefix);
                code_ += text + "\\";
            }

            // Return a C++ type from the table in idl.h
            const std::string GenTypeBasic(const Type &type, bool user_facing_type) const 
            {
                // clang-format off
                static const char *const ctypename[] = 
                {
                #define FLATBUFFERS_TD(ENUM, IDLTYPE, CTYPE, ...) \
                    #CTYPE,
                    FLATBUFFERS_GEN_TYPES(FLATBUFFERS_TD)
                #undef FLATBUFFERS_TD
                };
                // clang-format on
                if (user_facing_type) 
                {
                    if (type.enum_def) 
                    {
                        return WrapInNameSpace(*type.enum_def);
                    }

                    if (type.base_type == BASE_TYPE_BOOL) 
                    {
                        return "bool";
                    }
                }
                return ctypename[type.base_type];
            }

            static std::string NativeName(const std::string &name, const StructDef *sd,
                const IDLOptions &opts) 
            {
                return sd && !sd->fixed ? opts.object_prefix + name + opts.object_suffix
                    : name;
            }

            const std::string &PtrType(const FieldDef *field) const 
            {
                auto attr = field ? field->attributes.Lookup("cpp_ptr_type") : nullptr;
                return attr ? attr->constant : opts_.cpp_object_api_pointer_type;
            }

            const std::string NativeString() const 
            {
                return "const char *";
            }

            std::string GenTypeNativePtr(const std::string &type, const FieldDef *field,
                bool is_constructor) const 
            {
                auto &ptr_type = PtrType(field);
                if (ptr_type != "naked") 
                {
                    return (ptr_type != "default_ptr_type"
                        ? ptr_type
                        : opts_.cpp_object_api_pointer_type) +
                            "<" + type + ">";
                }
                else
                { 
                    if (is_constructor) 
                    {
                        return "";
                    } 
                    else 
                    {
                        return type + " *";
                    }
                }
            }

            const std::string GenTypeNative(const Type &type, bool invector,
                const FieldDef &field) const 
            {
                switch (type.base_type) 
                {
                    case BASE_TYPE_STRING: 
                    {
                        return NativeString();
                    }
                    case BASE_TYPE_VECTOR: 
                    {
                        const auto type_name = GenTypeNative(type.VectorType(), true, field);
                        if (type.struct_def &&
                            type.struct_def->attributes.Lookup("native_custom_alloc")) 
                        {
                            auto native_custom_alloc =
                                type.struct_def->attributes.Lookup("native_custom_alloc");
                            return "std::vector<" + type_name + "," +
                                native_custom_alloc->constant + "<" + type_name + ">>";
                        } 
                        else
                        {
                            return "std::vector<" + type_name + ">";
                        }
                    }
                    case BASE_TYPE_STRUCT: 
                    {
                        auto type_name = WrapInNameSpace(*type.struct_def);
                        if (IsStruct(type)) 
                        {
                            auto native_type = type.struct_def->attributes.Lookup("native_type");
                            if (native_type) 
                            { 
                                type_name = native_type->constant; 
                            }

                            if (invector || field.native_inline) 
                            {
                                return type_name;
                            }
                            else 
                            {
                                return GenTypeNativePtr(type_name, &field, false);
                            }
                        } 
                        else
                        {
                            return GenTypeNativePtr(NativeName(type_name, type.struct_def, opts_),
                                &field, false);
                        }
                    }
                    case BASE_TYPE_UNION: 
                    {
                        auto type_name = WrapInNameSpace(*type.enum_def);
                        return type_name + "Union";
                    }
                    default: 
                    {
                        return GenTypeBasic(type, true);
                    }
                }
            }
   
            // Generate a Zero Copy class with Setters
            void GenClass(const StructDef &struct_def, const uint64_t currentObjectTypeValue) 
            {                
                // Generate an accessor struct, with methods of the form:
                // type name() const { return GetField<type>(offset, defaultval); }
                GenComment(struct_def.doc_comment);

                code_.SetValue("STRUCT_NAME", Name(struct_def));
                code_.SetValue("CLASS_NAME", CapitalizeString(Name(struct_def)));
                code_ += "struct {{CLASS_NAME}} : public gaia_object_t<" + NumToString(currentObjectTypeValue) + 
                    ",{{CLASS_NAME}},{{STRUCT_NAME}},{{STRUCT_NAME}}T>{";
    
                std::string params = "";
                std::string param_Values = "";
                //generate constructors 
                code_ += "{{CLASS_NAME}}() : gaia_object_t(\"{{CLASS_NAME}}\") {};";

                bool has_string_or_vector_fields = false;
           
                // Generate the accessors.
                for (auto it = struct_def.fields.vec.begin();
                    it != struct_def.fields.vec.end(); ++it) 
                {
                    const auto &field = **it;
                    if (field.deprecated) 
                    {
                        // Deprecated fields won't be accessible.
                        continue;
                    }

                    // Track whether any field has a string or vector type
                    // to generate the correct Create{{STRUCT_NAME}} call below.
                    if (field.value.type.base_type == BASE_TYPE_STRING 
                        || field.value.type.base_type == BASE_TYPE_VECTOR)
                    {
                        has_string_or_vector_fields = true;
                    }

                    if (!params.empty())
                    {
                        params += ",";
                    }

                    if (!param_Values.empty())
                    {
                        param_Values += ",";
                    }

                    params += GenTypeNative(field.value.type,false, field) + " " +  Name(field) + "_val";
                    param_Values  += Name(field) + "_val";

                    code_.SetValue("FIELD_NAME", Name(field));
                    code_.SetValue("FIELD_TYPE", GenTypeNative(field.value.type,false, field));
                    code_.SetValue("OFFSET", GenFieldOffsetName(field));
     
                    if (field.value.type.base_type == BASE_TYPE_STRING)
                    {
                        code_ += 
                            "{{FIELD_TYPE}} {{FIELD_NAME}} () const { return GET_STR({{FIELD_NAME}});}";
                        if (opts_.generate_setters)
                        {
                            code_ += 
                                "{{FIELD_TYPE}} {{FIELD_NAME}}_original () const { return GET_STR_ORIGINAL({{FIELD_NAME}});}";
                        }
                    }
                    else
                    {
                        code_ += 
                            "{{FIELD_TYPE}} {{FIELD_NAME}} () const { return GET_CURRENT({{FIELD_NAME}});}";
                        if (opts_.generate_setters)
                        {
                            code_ += 
                                "{{FIELD_TYPE}} {{FIELD_NAME}}_original () const { return GET_ORIGINAL({{FIELD_NAME}});}";
                        }
                    }
   
                    if (opts_.generate_setters)
                    {
                        code_ +=
                            "void set_{{FIELD_NAME}}({{FIELD_TYPE}} val)\n"
                            "{\n"
                            "SET({{FIELD_NAME}}, val);";
    
                        if (opts_.generate_column_change_events)
                        {
                            code_ += 
                                "_fields.emplace(\"{{FIELD_NAME}}\");\n"
                                "_fieldOffsets.emplace({{STRUCT_NAME}}::{{OFFSET}});";
                            code_ += "gaia::rules::log_field_event(this, \"{{FIELD_NAME}}\", gaia::rules::event_type_t::field_write, gaia::rules::event_mode_t::immediate);";
                        }
                        code_ += "}"; 
                    }
                }

                if (opts_.generate_setters && opts_.generate_table_change_events)
                {
                    // Update function
<<<<<<< HEAD
                    code_ += "void update_row(){\n"
                    "gaia::rules::log_database_event(this, gaia::rules::event_type_t::row_update, gaia::rules::event_mode_t::immediate);\n"
                    "gaia_object_t::update_row();\n"
                    "}\n"

                    // Insert function
                    "void insert_row(){\n"
                    "gaia::rules::log_database_event(this, gaia::rules::event_type_t::row_insert, gaia::rules::event_mode_t::immediate);\n"
                    "gaia_object_t::insert_row();\n"
                    "}\n"

                    // Delete function
                    "void delete_row(){\n"
                    "gaia::rules::log_database_event(this, gaia::rules::event_type_t::row_delete, gaia::rules::event_mode_t::immediate);\n"
                    "gaia_object_t::delete_row();\n"
=======
                    code_ += "void update_row(){\n"                    
                    "gaia_object_t::update_row();\n"
                    "gaia::rules::log_table_event(this, " + CurrentNamespaceString() +  
                    "::k{{CLASS_NAME}}Type, gaia::rules::event_type_t::row_update, gaia::rules::event_mode_t::immediate);\n"
                    "}\n"

                    // Insert function
                    "void insert_row(){\n"                    
                    "gaia_object_t::insert_row();\n"
                    "gaia::rules::log_table_event(this, " + CurrentNamespaceString() +  
                    "::k{{CLASS_NAME}}Type, gaia::rules::event_type_t::row_insert, gaia::rules::event_mode_t::immediate);\n"
                    "}\n"

                    // Delete function
                    "void delete_row(){\n"                    
                    "gaia::rules::log_table_event(this, " + CurrentNamespaceString() +  
                    "::k{{CLASS_NAME}}Type, gaia::rules::event_type_t::row_delete, gaia::rules::event_mode_t::immediate);\n"
                    "gaia_object_t::delete_row();\n"                    
>>>>>>> 99d61c58
                    "}";
                }
                else
                {
                    code_ += 
                        "using gaia_object_t::insert_row;\n"
                        "using gaia_object_t::update_row;\n"
                        "using gaia_object_t::delete_row;";
                }

                if (opts_.generate_transaction_events)
                {
                // BeginTransaction function
                    code_ += 
                    "static void begin_transaction(){\n"
                    "gaia_object_t::begin_transaction();\n"
                    "gaia::rules::log_database_event(nullptr, gaia::rules::event_type_t::transaction_begin, gaia::rules::event_mode_t::immediate);\n"
                    "}\n"

                // CommitTransaction function
                    "static void commit_transaction(){\n"
                    "gaia_object_t::commit_transaction();\n"
                    "gaia::rules::log_database_event(nullptr, gaia::rules::event_type_t::transaction_commit, gaia::rules::event_mode_t::immediate);\n"
                    "}\n"

                // RollbackTransaction function
                
                    "static void rollback_transaction(){\n"
                    "gaia_object_t::rollback_transaction();\n"
                    "gaia::rules::log_database_event(nullptr, gaia::rules::event_type_t::transaction_rollback, gaia::rules::event_mode_t::immediate);\n"
                    "}";
                }

                // If the flatbuffer has a string or vector column then 
                // generate a call to Create{{STRUCT_NAME}}Direct.  Otherwise 
                // just generate Create{{STRUCT_NAME}}.
                code_.SetValue("CREATE_SUFFIX", 
                    has_string_or_vector_fields ? "Direct" : "");
                code_ += "static gaia_id_t insert_row (" + params + "){\n"
                    "flatbuffers::FlatBufferBuilder b(128);\n"
                    "b.Finish(Create{{STRUCT_NAME}}{{CREATE_SUFFIX}}(b, " + param_Values + "));\n"
                    "return gaia_object_t::insert_row(b);\n"
                    "}";

                if (opts_.generate_setters && opts_.generate_column_change_events)
                {
                    code_ += 
                        "const unordered_set<string>& get_changed_fields() { return _fields;}\n"
                        "const unordered_set<flatbuffers::voffset_t>& get_changed_fields_offsets() { return _fieldOffsets;}";
                }

                code_ += "private:";
                code_ += "friend struct gaia_object_t<" + NumToString(currentObjectTypeValue) +  
                    ",{{CLASS_NAME}},{{STRUCT_NAME}},{{STRUCT_NAME}}T>;";
                code_ += "{{CLASS_NAME}}(gaia_id_t id) : gaia_object_t(id, \"{{CLASS_NAME}}\") {}";
                
                if (opts_.generate_setters && opts_.generate_column_change_events)
                {
                    code_ += "unordered_set<string> _fields;\n"
                    "unordered_set<flatbuffers::voffset_t> _fieldOffsets;";
                }

                code_ += "};";      
            }

            // Set up the correct namespace. Only open a namespace if the existing one is
            // different (closing/opening only what is necessary).
            //
            // The file must start and end with an empty (or null) namespace so that
            // namespaces are properly opened and closed.
            void SetNameSpace(const Namespace *ns) 
            {
                if (cur_name_space_ == ns) 
                { 
                    return; 
                }

                // Compute the size of the longest common namespace prefix.
                // If cur_name_space is A::B::C::D and ns is A::B::E::F::G,
                // the common prefix is A::B:: and we have old_size = 4, new_size = 5
                // and common_prefix_size = 2
                size_t old_size = cur_name_space_ ? cur_name_space_->components.size() : 0;
                size_t new_size = ns ? ns->components.size() : 0;

                size_t common_prefix_size = 0;
                while (common_prefix_size < old_size && common_prefix_size < new_size &&
                    ns->components[common_prefix_size] ==
                    cur_name_space_->components[common_prefix_size]) 
                {
                    common_prefix_size++;
                }

                // Close cur_name_space in reverse order to reach the common prefix.
                // In the previous example, D then C are closed.
                for (size_t j = old_size; j > common_prefix_size; --j) 
                {
                    code_ += "}  // namespace " + cur_name_space_->components[j - 1];
                }

                if (old_size != common_prefix_size) 
                { 
                    code_ += ""; 
                }

                // open namespace parts to reach the ns namespace
                // in the previous example, E, then F, then G are opened
                for (auto j = common_prefix_size; j != new_size; ++j) 
                {
                    code_ += "namespace " + ns->components[j] + " {";
                }
                if (new_size != common_prefix_size) 
                { 
                    code_ += ""; 
                }

                cur_name_space_ = ns;
            }
        };

    }  // namespace gaiacpp

    bool GenerateGaiaCPP(const Parser &parser, const std::string &path,
        const std::string &file_name) 
    {  
        gaiacpp::GaiaCppGenerator generator(parser, path, file_name, parser.opts);
        return generator.generate();
    }

    std::string GaiaCPPMakeRule(const Parser &parser, const std::string &path,
        const std::string &file_name) 
    {
        const auto filebase =
            flatbuffers::StripPath(flatbuffers::StripExtension(file_name));
        const auto included_files = parser.GetIncludedFilesRecursive(file_name);
        std::string make_rule = GeneratedFileName(path, filebase) + ": ";
        for (auto it = included_files.begin(); it != included_files.end(); ++it) 
        {
            make_rule += " " + *it;
        }
        return make_rule;
    }

}  // namespace flatbuffers<|MERGE_RESOLUTION|>--- conflicted
+++ resolved
@@ -573,42 +573,21 @@
                 if (opts_.generate_setters && opts_.generate_table_change_events)
                 {
                     // Update function
-<<<<<<< HEAD
                     code_ += "void update_row(){\n"
+                    "gaia_object_t::update_row();\n"
                     "gaia::rules::log_database_event(this, gaia::rules::event_type_t::row_update, gaia::rules::event_mode_t::immediate);\n"
-                    "gaia_object_t::update_row();\n"
                     "}\n"
 
                     // Insert function
                     "void insert_row(){\n"
+                    "gaia_object_t::insert_row();\n"
                     "gaia::rules::log_database_event(this, gaia::rules::event_type_t::row_insert, gaia::rules::event_mode_t::immediate);\n"
-                    "gaia_object_t::insert_row();\n"
                     "}\n"
 
                     // Delete function
                     "void delete_row(){\n"
                     "gaia::rules::log_database_event(this, gaia::rules::event_type_t::row_delete, gaia::rules::event_mode_t::immediate);\n"
                     "gaia_object_t::delete_row();\n"
-=======
-                    code_ += "void update_row(){\n"                    
-                    "gaia_object_t::update_row();\n"
-                    "gaia::rules::log_table_event(this, " + CurrentNamespaceString() +  
-                    "::k{{CLASS_NAME}}Type, gaia::rules::event_type_t::row_update, gaia::rules::event_mode_t::immediate);\n"
-                    "}\n"
-
-                    // Insert function
-                    "void insert_row(){\n"                    
-                    "gaia_object_t::insert_row();\n"
-                    "gaia::rules::log_table_event(this, " + CurrentNamespaceString() +  
-                    "::k{{CLASS_NAME}}Type, gaia::rules::event_type_t::row_insert, gaia::rules::event_mode_t::immediate);\n"
-                    "}\n"
-
-                    // Delete function
-                    "void delete_row(){\n"                    
-                    "gaia::rules::log_table_event(this, " + CurrentNamespaceString() +  
-                    "::k{{CLASS_NAME}}Type, gaia::rules::event_type_t::row_delete, gaia::rules::event_mode_t::immediate);\n"
-                    "gaia_object_t::delete_row();\n"                    
->>>>>>> 99d61c58
                     "}";
                 }
                 else
