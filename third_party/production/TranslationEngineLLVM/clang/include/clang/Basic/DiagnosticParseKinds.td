--- conflicted
+++ resolved
@@ -1271,15 +1271,11 @@
 def err_tag_not_allowed: Error<
   "Tag not allowed in a Table attribute.">;
 def err_nomatch_without_navigation : Error<
-<<<<<<< HEAD
-  "A non-declarative 'if' statement may not use nomatch.">;
+  "A non-declarative '%select{for|if}0' statement may not use nomatch.">;
 def err_incorrect_declarative_label_scope: Error<
   "Invalid declarative label.">;
-=======
-  "A non-declarative '%select{for|if}0' statement may not use nomatch.">;
 def err_incorrect_parameter_for_insert : Error<
   "Incorrect parameter is specified for Insert function.">;
->>>>>>> 1b3dc74d
 }
 
 } // end of Parser diagnostics