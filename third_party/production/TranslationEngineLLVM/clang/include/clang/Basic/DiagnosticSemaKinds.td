//==--- DiagnosticSemaKinds.td - libsema diagnostics ----------------------===//
//
//                     The LLVM Compiler Infrastructure
//
// This file is distributed under the University of Illinois Open Source
// License. See LICENSE.TXT for details.
//
//===----------------------------------------------------------------------===//

//===----------------------------------------------------------------------===//
// Semantic Analysis
//===----------------------------------------------------------------------===//

let Component = "Sema" in {
let CategoryName = "Semantic Issue" in {

def note_previous_decl : Note<"%0 declared here">;
def note_entity_declared_at : Note<"%0 declared here">;
def note_callee_decl : Note<"%0 declared here">;
def note_defined_here : Note<"%0 defined here">;

// For loop analysis
def warn_variables_not_in_loop_body : Warning<
  "variable%select{s| %1|s %1 and %2|s %1, %2, and %3|s %1, %2, %3, and %4}0 "
  "used in loop condition not modified in loop body">,
  InGroup<ForLoopAnalysis>, DefaultIgnore;
def warn_redundant_loop_iteration : Warning<
  "variable %0 is %select{decremented|incremented}1 both in the loop header "
  "and in the loop body">,
  InGroup<ForLoopAnalysis>, DefaultIgnore;
def note_loop_iteration_here : Note<"%select{decremented|incremented}0 here">;

def warn_duplicate_enum_values : Warning<
  "element %0 has been implicitly assigned %1 which another element has "
  "been assigned">, InGroup<DiagGroup<"duplicate-enum">>, DefaultIgnore;
def note_duplicate_element : Note<"element %0 also has value %1">;

// Absolute value functions
def warn_unsigned_abs : Warning<
  "taking the absolute value of unsigned type %0 has no effect">,
  InGroup<AbsoluteValue>;
def note_remove_abs : Note<
  "remove the call to '%0' since unsigned values cannot be negative">;
def warn_abs_too_small : Warning<
  "absolute value function %0 given an argument of type %1 but has parameter "
  "of type %2 which may cause truncation of value">, InGroup<AbsoluteValue>;
def warn_wrong_absolute_value_type : Warning<
  "using %select{integer|floating point|complex}1 absolute value function %0 "
  "when argument is of %select{integer|floating point|complex}2 type">,
  InGroup<AbsoluteValue>;
def note_replace_abs_function : Note<"use function '%0' instead">;
def warn_pointer_abs : Warning<
  "taking the absolute value of %select{pointer|function|array}0 type %1 is suspicious">,
  InGroup<AbsoluteValue>;

def warn_max_unsigned_zero : Warning<
  "taking the max of "
  "%select{a value and unsigned zero|unsigned zero and a value}0 "
  "is always equal to the other value">,
  InGroup<MaxUnsignedZero>;
def note_remove_max_call : Note<
  "remove call to max function and unsigned zero argument">;

def warn_infinite_recursive_function : Warning<
  "all paths through this function will call itself">,
  InGroup<InfiniteRecursion>, DefaultIgnore;

def warn_comma_operator : Warning<"possible misuse of comma operator here">,
  InGroup<DiagGroup<"comma">>, DefaultIgnore;
def note_cast_to_void : Note<"cast expression to void to silence warning">;

// Constant expressions
def err_expr_not_ice : Error<
  "expression is not an %select{integer|integral}0 constant expression">;
def ext_expr_not_ice : Extension<
  "expression is not an %select{integer|integral}0 constant expression; "
  "folding it to a constant is a GNU extension">, InGroup<GNUFoldingConstant>;
def err_typecheck_converted_constant_expression : Error<
  "value of type %0 is not implicitly convertible to %1">;
def err_typecheck_converted_constant_expression_disallowed : Error<
  "conversion from %0 to %1 is not allowed in a converted constant expression">;
def err_typecheck_converted_constant_expression_indirect : Error<
  "conversion from %0 to %1 in converted constant expression would "
  "bind reference to a temporary">;
def err_expr_not_cce : Error<
  "%select{case value|enumerator value|non-type template argument|"
  "array size|constexpr if condition}0 "
  "is not a constant expression">;
def ext_cce_narrowing : ExtWarn<
  "%select{case value|enumerator value|non-type template argument|"
  "array size|constexpr if condition}0 "
  "%select{cannot be narrowed from type %2 to %3|"
  "evaluates to %2, which cannot be narrowed to type %3}1">,
  InGroup<CXX11Narrowing>, DefaultError, SFINAEFailure;
def err_ice_not_integral : Error<
  "integral constant expression must have integral or unscoped enumeration "
  "type, not %0">;
def err_ice_incomplete_type : Error<
  "integral constant expression has incomplete class type %0">;
def err_ice_explicit_conversion : Error<
  "integral constant expression requires explicit conversion from %0 to %1">;
def note_ice_conversion_here : Note<
  "conversion to %select{integral|enumeration}0 type %1 declared here">;
def err_ice_ambiguous_conversion : Error<
  "ambiguous conversion from type %0 to an integral or unscoped "
  "enumeration type">;
def err_ice_too_large : Error<
  "integer constant expression evaluates to value %0 that cannot be "
  "represented in a %1-bit %select{signed|unsigned}2 integer type">;
def err_expr_not_string_literal : Error<"expression is not a string literal">;

// Semantic analysis of constant literals.
def ext_predef_outside_function : Warning<
  "predefined identifier is only valid inside function">,
  InGroup<DiagGroup<"predefined-identifier-outside-function">>;
def warn_float_overflow : Warning<
  "magnitude of floating-point constant too large for type %0; maximum is %1">,
   InGroup<LiteralRange>;
def warn_float_underflow : Warning<
  "magnitude of floating-point constant too small for type %0; minimum is %1">,
  InGroup<LiteralRange>;
def warn_double_const_requires_fp64 : Warning<
  "double precision constant requires cl_khr_fp64, casting to single precision">;
def err_half_const_requires_fp16 : Error<
  "half precision constant requires cl_khr_fp16">;

// C99 variable-length arrays
def ext_vla : Extension<"variable length arrays are a C99 feature">,
  InGroup<VLAExtension>;
def warn_vla_used : Warning<"variable length array used">,
  InGroup<VLA>, DefaultIgnore;
def err_vla_in_sfinae : Error<
  "variable length array cannot be formed during template argument deduction">;
def err_array_star_in_function_definition : Error<
  "variable length array must be bound in function definition">;
def err_vla_decl_in_file_scope : Error<
  "variable length array declaration not allowed at file scope">;
def err_vla_decl_has_static_storage : Error<
  "variable length array declaration cannot have 'static' storage duration">;
def err_vla_decl_has_extern_linkage : Error<
  "variable length array declaration cannot have 'extern' linkage">;
def ext_vla_folded_to_constant : Extension<
  "variable length array folded to constant array as an extension">, InGroup<GNUFoldingConstant>;
def err_vla_unsupported : Error<
  "variable length arrays are not supported for the current target">;
def note_vla_unsupported : Note<
  "variable length arrays are not supported for the current target">;

// C99 variably modified types
def err_variably_modified_template_arg : Error<
  "variably modified type %0 cannot be used as a template argument">;
def err_variably_modified_nontype_template_param : Error<
  "non-type template parameter of variably modified type %0">;
def err_variably_modified_new_type : Error<
  "'new' cannot allocate object of variably modified type %0">;

// C99 Designated Initializers
def ext_designated_init : Extension<
  "designated initializers are a C99 feature">, InGroup<C99>;
def err_array_designator_negative : Error<
  "array designator value '%0' is negative">;
def err_array_designator_empty_range : Error<
  "array designator range [%0, %1] is empty">;
def err_array_designator_non_array : Error<
  "array designator cannot initialize non-array type %0">;
def err_array_designator_too_large : Error<
  "array designator index (%0) exceeds array bounds (%1)">;
def err_field_designator_non_aggr : Error<
  "field designator cannot initialize a "
  "%select{non-struct, non-union|non-class}0 type %1">;
def err_field_designator_unknown : Error<
  "field designator %0 does not refer to any field in type %1">;
def err_field_designator_nonfield : Error<
  "field designator %0 does not refer to a non-static data member">;
def note_field_designator_found : Note<"field designator refers here">;
def err_designator_for_scalar_init : Error<
  "designator in initializer for scalar type %0">;
def warn_subobject_initializer_overrides : Warning<
  "subobject initialization overrides initialization of other fields "
  "within its enclosing subobject">, InGroup<InitializerOverrides>;
def warn_initializer_overrides : Warning<
  "initializer overrides prior initialization of this subobject">,
  InGroup<InitializerOverrides>;
def note_previous_initializer : Note<
  "previous initialization %select{|with side effects }0is here"
  "%select{| (side effects may not occur at run time)}0">;
def err_designator_into_flexible_array_member : Error<
  "designator into flexible array member subobject">;
def note_flexible_array_member : Note<
  "initialized flexible array member %0 is here">;
def ext_flexible_array_init : Extension<
  "flexible array initialization is a GNU extension">, InGroup<GNUFlexibleArrayInitializer>;

// Declarations.
def ext_plain_complex : ExtWarn<
  "plain '_Complex' requires a type specifier; assuming '_Complex double'">;
def ext_imaginary_constant : Extension<
  "imaginary constants are a GNU extension">, InGroup<GNUImaginaryConstant>;
def ext_integer_complex : Extension<
  "complex integer types are a GNU extension">, InGroup<GNUComplexInteger>;

def err_invalid_saturation_spec : Error<"'_Sat' specifier is only valid on "
  "'_Fract' or '_Accum', not '%0'">;
def err_invalid_sign_spec : Error<"'%0' cannot be signed or unsigned">;
def err_invalid_width_spec : Error<
  "'%select{|short|long|long long}0 %1' is invalid">;
def err_invalid_complex_spec : Error<"'_Complex %0' is invalid">;

def ext_auto_type_specifier : ExtWarn<
  "'auto' type specifier is a C++11 extension">, InGroup<CXX11>;
def warn_auto_storage_class : Warning<
  "'auto' storage class specifier is redundant and incompatible with C++11">,
  InGroup<CXX11Compat>, DefaultIgnore;

def warn_deprecated_register : Warning<
  "'register' storage class specifier is deprecated "
  "and incompatible with C++17">, InGroup<DeprecatedRegister>;
def ext_register_storage_class : ExtWarn<
  "ISO C++17 does not allow 'register' storage class specifier">,
  DefaultError, InGroup<Register>;

def err_invalid_decl_spec_combination : Error<
  "cannot combine with previous '%0' declaration specifier">;
def err_invalid_vector_decl_spec_combination : Error<
  "cannot combine with previous '%0' declaration specifier. "
  "'__vector' must be first">;
def err_invalid_pixel_decl_spec_combination : Error<
  "'__pixel' must be preceded by '__vector'.  "
  "'%0' declaration specifier not allowed here">;
def err_invalid_vector_bool_decl_spec : Error<
  "cannot use '%0' with '__vector bool'">;
def err_invalid_vector_long_decl_spec : Error<
  "cannot use 'long' with '__vector'">;
def err_invalid_vector_float_decl_spec : Error<
  "cannot use 'float' with '__vector'">;
def err_invalid_vector_double_decl_spec : Error <
  "use of 'double' with '__vector' requires VSX support to be enabled "
  "(available on POWER7 or later)">;
def err_invalid_vector_long_long_decl_spec : Error <
  "use of 'long long' with '__vector bool' requires VSX support (available on "
  "POWER7 or later) or extended Altivec support (available on POWER8 or later) "
  "to be enabled">;
def err_invalid_vector_long_double_decl_spec : Error<
  "cannot use 'long double' with '__vector'">;
def warn_vector_long_decl_spec_combination : Warning<
  "Use of 'long' with '__vector' is deprecated">, InGroup<Deprecated>;

def err_redeclaration_different_type : Error<
  "redeclaration of %0 with a different type%diff{: $ vs $|}1,2">;
def err_bad_variable_name : Error<
  "%0 cannot be the name of a variable or data member">;
def err_bad_parameter_name : Error<
  "%0 cannot be the name of a parameter">;
def err_parameter_name_omitted : Error<"parameter name omitted">;
def err_anyx86_interrupt_attribute : Error<
  "%select{x86|x86-64}0 'interrupt' attribute only applies to functions that "
  "have %select{a 'void' return type|"
  "only a pointer parameter optionally followed by an integer parameter|"
  "a pointer as the first parameter|a %2 type as the second parameter}1">;
def err_anyx86_interrupt_called : Error<
  "interrupt service routine cannot be called directly">;
def warn_arm_interrupt_calling_convention : Warning<
   "call to function without interrupt attribute could clobber interruptee's VFP registers">,
   InGroup<Extra>;
def warn_mips_interrupt_attribute : Warning<
   "MIPS 'interrupt' attribute only applies to functions that have "
   "%select{no parameters|a 'void' return type}0">,
   InGroup<IgnoredAttributes>;
def warn_riscv_repeated_interrupt_attribute : Warning<
  "repeated RISC-V 'interrupt' attribute">, InGroup<IgnoredAttributes>;
def note_riscv_repeated_interrupt_attribute : Note<
  "repeated RISC-V 'interrupt' attribute is here">;
def warn_riscv_interrupt_attribute : Warning<
   "RISC-V 'interrupt' attribute only applies to functions that have "
   "%select{no parameters|a 'void' return type}0">,
   InGroup<IgnoredAttributes>;
def warn_msp430_interrupt_attribute : Warning<
   "MSP430 'interrupt' attribute only applies to functions that have "
   "%select{no parameters|a 'void' return type}0">,
   InGroup<IgnoredAttributes>;
def warn_unused_parameter : Warning<"unused parameter %0">,
  InGroup<UnusedParameter>, DefaultIgnore;
def warn_unused_variable : Warning<"unused variable %0">,
  InGroup<UnusedVariable>, DefaultIgnore;
def warn_unused_local_typedef : Warning<
  "unused %select{typedef|type alias}0 %1">,
  InGroup<UnusedLocalTypedef>, DefaultIgnore;
def warn_unused_property_backing_ivar :
  Warning<"ivar %0 which backs the property is not "
  "referenced in this property's accessor">,
  InGroup<UnusedPropertyIvar>, DefaultIgnore;
def warn_unused_const_variable : Warning<"unused variable %0">,
  InGroup<UnusedConstVariable>, DefaultIgnore;
def warn_unused_exception_param : Warning<"unused exception parameter %0">,
  InGroup<UnusedExceptionParameter>, DefaultIgnore;
def warn_decl_in_param_list : Warning<
  "declaration of %0 will not be visible outside of this function">,
  InGroup<Visibility>;
def warn_redefinition_in_param_list : Warning<
  "redefinition of %0 will not be visible outside of this function">,
  InGroup<Visibility>;
def warn_empty_parens_are_function_decl : Warning<
  "empty parentheses interpreted as a function declaration">,
  InGroup<VexingParse>;
def warn_parens_disambiguated_as_function_declaration : Warning<
  "parentheses were disambiguated as a function declaration">,
  InGroup<VexingParse>;
def warn_parens_disambiguated_as_variable_declaration : Warning<
  "parentheses were disambiguated as redundant parentheses around declaration "
  "of variable named %0">, InGroup<VexingParse>;
def warn_redundant_parens_around_declarator : Warning<
  "redundant parentheses surrounding declarator">,
  InGroup<DiagGroup<"redundant-parens">>, DefaultIgnore;
def note_additional_parens_for_variable_declaration : Note<
  "add a pair of parentheses to declare a variable">;
def note_raii_guard_add_name : Note<
  "add a variable name to declare a %0 initialized with %1">;
def note_function_style_cast_add_parentheses : Note<
  "add enclosing parentheses to perform a function-style cast">;
def note_remove_parens_for_variable_declaration : Note<
  "remove parentheses to silence this warning">;
def note_empty_parens_function_call : Note<
  "change this ',' to a ';' to call %0">;
def note_empty_parens_default_ctor : Note<
  "remove parentheses to declare a variable">;
def note_empty_parens_zero_initialize : Note<
  "replace parentheses with an initializer to declare a variable">;
def warn_unused_function : Warning<"unused function %0">,
  InGroup<UnusedFunction>, DefaultIgnore;
def warn_unused_template : Warning<"unused %select{function|variable}0 template %1">,
  InGroup<UnusedTemplate>, DefaultIgnore;
def warn_unused_member_function : Warning<"unused member function %0">,
  InGroup<UnusedMemberFunction>, DefaultIgnore;
def warn_used_but_marked_unused: Warning<"%0 was marked unused but was used">,
  InGroup<UsedButMarkedUnused>, DefaultIgnore;
def warn_unneeded_internal_decl : Warning<
  "%select{function|variable}0 %1 is not needed and will not be emitted">,
  InGroup<UnneededInternalDecl>, DefaultIgnore;
def warn_unneeded_static_internal_decl : Warning<
  "'static' function %0 declared in header file "
  "should be declared 'static inline'">,
  InGroup<UnneededInternalDecl>, DefaultIgnore;
def warn_unneeded_member_function : Warning<
  "member function %0 is not needed and will not be emitted">,
  InGroup<UnneededMemberFunction>, DefaultIgnore;
def warn_unused_private_field: Warning<"private field %0 is not used">,
  InGroup<UnusedPrivateField>, DefaultIgnore;
def warn_unused_lambda_capture: Warning<"lambda capture %0 is not "
  "%select{used|required to be captured for this use}1">,
  InGroup<UnusedLambdaCapture>, DefaultIgnore;

def warn_parameter_size: Warning<
  "%0 is a large (%1 bytes) pass-by-value argument; "
  "pass it by reference instead ?">, InGroup<LargeByValueCopy>;
def warn_return_value_size: Warning<
  "return value of %0 is a large (%1 bytes) pass-by-value object; "
  "pass it by reference instead ?">, InGroup<LargeByValueCopy>;
def warn_return_value_udt: Warning<
  "%0 has C-linkage specified, but returns user-defined type %1 which is "
  "incompatible with C">, InGroup<ReturnTypeCLinkage>;
def warn_return_value_udt_incomplete: Warning<
  "%0 has C-linkage specified, but returns incomplete type %1 which could be "
  "incompatible with C">, InGroup<ReturnTypeCLinkage>;
def warn_implicit_function_decl : Warning<
  "implicit declaration of function %0">,
  InGroup<ImplicitFunctionDeclare>, DefaultIgnore;
def ext_implicit_function_decl : ExtWarn<
  "implicit declaration of function %0 is invalid in C99">,
  InGroup<ImplicitFunctionDeclare>;
def note_function_suggestion : Note<"did you mean %0?">;

def err_ellipsis_first_param : Error<
  "ISO C requires a named parameter before '...'">;
def err_declarator_need_ident : Error<"declarator requires an identifier">;
def err_language_linkage_spec_unknown : Error<"unknown linkage language">;
def err_language_linkage_spec_not_ascii : Error<
  "string literal in language linkage specifier cannot have an "
  "encoding-prefix">;
def ext_use_out_of_scope_declaration : ExtWarn<
  "use of out-of-scope declaration of %0%select{| whose type is not "
  "compatible with that of an implicit declaration}1">,
  InGroup<DiagGroup<"out-of-scope-function">>;
def err_inline_non_function : Error<
  "'inline' can only appear on functions%select{| and non-local variables}0">;
def err_noreturn_non_function : Error<
  "'_Noreturn' can only appear on functions">;
def warn_qual_return_type : Warning<
  "'%0' type qualifier%s1 on return type %plural{1:has|:have}1 no effect">,
  InGroup<IgnoredQualifiers>, DefaultIgnore;
def warn_deprecated_redundant_constexpr_static_def : Warning<
  "out-of-line definition of constexpr static data member is redundant "
  "in C++17 and is deprecated">,
  InGroup<Deprecated>, DefaultIgnore;

def warn_decl_shadow :
  Warning<"declaration shadows a %select{"
          "local variable|"
          "variable in %2|"
          "static data member of %2|"
          "field of %2|"
          "typedef in %2|"
          "type alias in %2}1">,
  InGroup<Shadow>, DefaultIgnore;
def warn_decl_shadow_uncaptured_local :
  Warning<warn_decl_shadow.Text>,
  InGroup<ShadowUncapturedLocal>, DefaultIgnore;
def warn_ctor_parm_shadows_field:
  Warning<"constructor parameter %0 shadows the field %1 of %2">,
  InGroup<ShadowFieldInConstructor>, DefaultIgnore;
def warn_modifying_shadowing_decl :
  Warning<"modifying constructor parameter %0 that shadows a "
          "field of %1">,
  InGroup<ShadowFieldInConstructorModified>, DefaultIgnore;

// C++ decomposition declarations
def err_decomp_decl_context : Error<
  "decomposition declaration not permitted in this context">;
def warn_cxx14_compat_decomp_decl : Warning<
  "decomposition declarations are incompatible with "
  "C++ standards before C++17">, DefaultIgnore, InGroup<CXXPre17Compat>;
def ext_decomp_decl : ExtWarn<
  "decomposition declarations are a C++17 extension">, InGroup<CXX17>;
def ext_decomp_decl_cond : ExtWarn<
  "ISO C++17 does not permit structured binding declaration in a condition">,
  InGroup<DiagGroup<"binding-in-condition">>;
def err_decomp_decl_spec : Error<
  "decomposition declaration cannot be declared "
  "%plural{1:'%1'|:with '%1' specifiers}0">;
def err_decomp_decl_type : Error<
  "decomposition declaration cannot be declared with type %0; "
  "declared type must be 'auto' or reference to 'auto'">;
def err_decomp_decl_parens : Error<
  "decomposition declaration cannot be declared with parentheses">;
def err_decomp_decl_template : Error<
  "decomposition declaration template not supported">;
def err_decomp_decl_not_alone : Error<
  "decomposition declaration must be the only declaration in its group">;
def err_decomp_decl_requires_init : Error<
  "decomposition declaration %0 requires an initializer">;
def err_decomp_decl_wrong_number_bindings : Error<
  "type %0 decomposes into %2 elements, but %select{only |}3%1 "
  "names were provided">;
def err_decomp_decl_unbindable_type : Error<
  "cannot decompose %select{union|non-class, non-array}1 type %2">;
def err_decomp_decl_multiple_bases_with_members : Error<
  "cannot decompose class type %1: "
  "%select{its base classes %2 and|both it and its base class}0 %3 "
  "have non-static data members">;
def err_decomp_decl_ambiguous_base : Error<
  "cannot decompose members of ambiguous base class %1 of %0:%2">;
def err_decomp_decl_inaccessible_base : Error<
  "cannot decompose members of inaccessible base class %1 of %0">,
  AccessControl;
def err_decomp_decl_inaccessible_field : Error<
  "cannot decompose %select{private|protected}0 member %1 of %3">,
  AccessControl;
def err_decomp_decl_anon_union_member : Error<
  "cannot decompose class type %0 because it has an anonymous "
  "%select{struct|union}1 member">;
def err_decomp_decl_std_tuple_element_not_specialized : Error<
  "cannot decompose this type; 'std::tuple_element<%0>::type' "
  "does not name a type">;
def err_decomp_decl_std_tuple_size_not_constant : Error<
  "cannot decompose this type; 'std::tuple_size<%0>::value' "
  "is not a valid integral constant expression">;
def note_in_binding_decl_init : Note<
  "in implicit initialization of binding declaration %0">;

def err_std_type_trait_not_class_template : Error<
  "unsupported standard library implementation: "
  "'std::%0' is not a class template">;

// C++ using declarations
def err_using_requires_qualname : Error<
  "using declaration requires a qualified name">;
def err_using_typename_non_type : Error<
  "'typename' keyword used on a non-type">;
def err_using_dependent_value_is_type : Error<
  "dependent using declaration resolved to type without 'typename'">;
def err_using_decl_nested_name_specifier_is_not_class : Error<
  "using declaration in class refers into '%0', which is not a class">;
def err_using_decl_nested_name_specifier_is_current_class : Error<
  "using declaration refers to its own class">;
def err_using_decl_nested_name_specifier_is_not_base_class : Error<
  "using declaration refers into '%0', which is not a base class of %1">;
def err_using_decl_constructor_not_in_direct_base : Error<
  "%0 is not a direct base of %1, cannot inherit constructors">;
def err_using_decl_can_not_refer_to_class_member : Error<
  "using declaration cannot refer to class member">;
def err_ambiguous_inherited_constructor : Error<
  "constructor of %0 inherited from multiple base class subobjects">;
def note_ambiguous_inherited_constructor_using : Note<
  "inherited from base class %0 here">;
def note_using_decl_class_member_workaround : Note<
  "use %select{an alias declaration|a typedef declaration|a reference|"
  "a const variable|a constexpr variable}0 instead">;
def err_using_decl_can_not_refer_to_namespace : Error<
  "using declaration cannot refer to a namespace">;
def err_using_decl_can_not_refer_to_scoped_enum : Error<
  "using declaration cannot refer to a scoped enumerator">;
def err_using_decl_constructor : Error<
  "using declaration cannot refer to a constructor">;
def warn_cxx98_compat_using_decl_constructor : Warning<
  "inheriting constructors are incompatible with C++98">,
  InGroup<CXX98Compat>, DefaultIgnore;
def err_using_decl_destructor : Error<
  "using declaration cannot refer to a destructor">;
def err_using_decl_template_id : Error<
  "using declaration cannot refer to a template specialization">;
def note_using_decl_target : Note<"target of using declaration">;
def note_using_decl_conflict : Note<"conflicting declaration">;
def err_using_decl_redeclaration : Error<"redeclaration of using declaration">;
def err_using_decl_conflict : Error<
  "target of using declaration conflicts with declaration already in scope">;
def err_using_decl_conflict_reverse : Error<
  "declaration conflicts with target of using declaration already in scope">;
def note_using_decl : Note<"%select{|previous }0using declaration">;
def err_using_decl_redeclaration_expansion : Error<
  "using declaration pack expansion at block scope produces multiple values">;

def warn_access_decl_deprecated : Warning<
  "access declarations are deprecated; use using declarations instead">,
  InGroup<Deprecated>;
def err_access_decl : Error<
  "ISO C++11 does not allow access declarations; "
  "use using declarations instead">;
def warn_deprecated_copy_operation : Warning<
  "definition of implicit copy %select{constructor|assignment operator}1 "
  "for %0 is deprecated because it has a user-declared "
  "%select{copy %select{assignment operator|constructor}1|destructor}2">,
  InGroup<Deprecated>, DefaultIgnore;
def warn_cxx17_compat_exception_spec_in_signature : Warning<
  "mangled name of %0 will change in C++17 due to non-throwing exception "
  "specification in function signature">, InGroup<CXX17CompatMangling>;

def warn_global_constructor : Warning<
  "declaration requires a global constructor">,
  InGroup<GlobalConstructors>, DefaultIgnore;
def warn_global_destructor : Warning<
  "declaration requires a global destructor">,
   InGroup<GlobalConstructors>, DefaultIgnore;
def warn_exit_time_destructor : Warning<
  "declaration requires an exit-time destructor">,
  InGroup<ExitTimeDestructors>, DefaultIgnore;

def err_invalid_thread : Error<
  "'%0' is only allowed on variable declarations">;
def err_thread_non_global : Error<
  "'%0' variables must have global storage">;
def err_thread_unsupported : Error<
  "thread-local storage is not supported for the current target">;

def warn_maybe_falloff_nonvoid_function : Warning<
  "control may reach end of non-void function">,
  InGroup<ReturnType>;
def warn_falloff_nonvoid_function : Warning<
  "control reaches end of non-void function">,
  InGroup<ReturnType>;
def err_maybe_falloff_nonvoid_block : Error<
  "control may reach end of non-void block">;
def err_falloff_nonvoid_block : Error<
  "control reaches end of non-void block">;
def warn_maybe_falloff_nonvoid_coroutine : Warning<
  "control may reach end of coroutine; which is undefined behavior because the promise type %0 does not declare 'return_void()'">,
  InGroup<ReturnType>;
def warn_falloff_nonvoid_coroutine : Warning<
  "control reaches end of coroutine; which is undefined behavior because the promise type %0 does not declare 'return_void()'">,
  InGroup<ReturnType>;
def warn_suggest_noreturn_function : Warning<
  "%select{function|method}0 %1 could be declared with attribute 'noreturn'">,
  InGroup<MissingNoreturn>, DefaultIgnore;
def warn_suggest_noreturn_block : Warning<
  "block could be declared with attribute 'noreturn'">,
  InGroup<MissingNoreturn>, DefaultIgnore;

// Unreachable code.
def warn_unreachable : Warning<
  "code will never be executed">,
  InGroup<UnreachableCode>, DefaultIgnore;
def warn_unreachable_break : Warning<
  "'break' will never be executed">,
  InGroup<UnreachableCodeBreak>, DefaultIgnore;
def warn_unreachable_return : Warning<
  "'return' will never be executed">,
  InGroup<UnreachableCodeReturn>, DefaultIgnore;
def warn_unreachable_loop_increment : Warning<
  "loop will run at most once (loop increment never executed)">,
  InGroup<UnreachableCodeLoopIncrement>, DefaultIgnore;
def note_unreachable_silence : Note<
  "silence by adding parentheses to mark code as explicitly dead">;

/// Built-in functions.
def ext_implicit_lib_function_decl : ExtWarn<
  "implicitly declaring library function '%0' with type %1">,
  InGroup<ImplicitFunctionDeclare>;
def note_include_header_or_declare : Note<
  "include the header <%0> or explicitly provide a declaration for '%1'">;
def note_previous_builtin_declaration : Note<"%0 is a builtin with type %1">;
def warn_implicit_decl_requires_sysheader : Warning<
  "declaration of built-in function '%1' requires inclusion of the header <%0>">,
  InGroup<BuiltinRequiresHeader>;
def warn_redecl_library_builtin : Warning<
  "incompatible redeclaration of library function %0">,
  InGroup<DiagGroup<"incompatible-library-redeclaration">>;
def err_builtin_definition : Error<"definition of builtin function %0">;
def err_builtin_redeclare : Error<"cannot redeclare builtin function %0">;
def err_arm_invalid_specialreg : Error<"invalid special register for builtin">;
def err_invalid_cpu_supports : Error<"invalid cpu feature string for builtin">;
def err_invalid_cpu_is : Error<"invalid cpu name for builtin">;
def err_invalid_cpu_specific_dispatch_value : Error<
"invalid option '%0' for %select{cpu_specific|cpu_dispatch}1">;
def warn_builtin_unknown : Warning<"use of unknown builtin %0">,
  InGroup<ImplicitFunctionDeclare>, DefaultError;
def warn_cstruct_memaccess : Warning<
  "%select{destination for|source of|first operand of|second operand of}0 this "
  "%1 call is a pointer to record %2 that is not trivial to "
  "%select{primitive-default-initialize|primitive-copy}3">,
  InGroup<NonTrivialMemaccess>;
def note_nontrivial_field : Note<
  "field is non-trivial to %select{copy|default-initialize}0">;
def warn_dyn_class_memaccess : Warning<
  "%select{destination for|source of|first operand of|second operand of}0 this "
  "%1 call is a pointer to %select{|class containing a }2dynamic class %3; "
  "vtable pointer will be %select{overwritten|copied|moved|compared}4">,
  InGroup<DynamicClassMemaccess>;
def note_bad_memaccess_silence : Note<
  "explicitly cast the pointer to silence this warning">;
def warn_sizeof_pointer_expr_memaccess : Warning<
  "'%0' call operates on objects of type %1 while the size is based on a "
  "different type %2">,
  InGroup<SizeofPointerMemaccess>;
def warn_sizeof_pointer_expr_memaccess_note : Note<
  "did you mean to %select{dereference the argument to 'sizeof' (and multiply "
  "it by the number of elements)|remove the addressof in the argument to "
  "'sizeof' (and multiply it by the number of elements)|provide an explicit "
  "length}0?">;
def warn_sizeof_pointer_type_memaccess : Warning<
  "argument to 'sizeof' in %0 call is the same pointer type %1 as the "
  "%select{destination|source}2; expected %3 or an explicit length">,
  InGroup<SizeofPointerMemaccess>;
def warn_strlcpycat_wrong_size : Warning<
  "size argument in %0 call appears to be size of the source; "
  "expected the size of the destination">,
  InGroup<DiagGroup<"strlcpy-strlcat-size">>;
def note_strlcpycat_wrong_size : Note<
  "change size argument to be the size of the destination">;
def warn_memsize_comparison : Warning<
  "size argument in %0 call is a comparison">,
  InGroup<DiagGroup<"memsize-comparison">>;
def note_memsize_comparison_paren : Note<
  "did you mean to compare the result of %0 instead?">;
def note_memsize_comparison_cast_silence : Note<
  "explicitly cast the argument to size_t to silence this warning">;
def warn_suspicious_sizeof_memset : Warning<
  "%select{'size' argument to memset is '0'|"
  "setting buffer to a 'sizeof' expression}0"
  "; did you mean to transpose the last two arguments?">,
  InGroup<MemsetTransposedArgs>;
def note_suspicious_sizeof_memset_silence : Note<
  "%select{parenthesize the third argument|"
  "cast the second argument to 'int'}0 to silence">;
def warn_suspicious_bzero_size : Warning<"'size' argument to bzero is '0'">,
  InGroup<SuspiciousBzero>;
def note_suspicious_bzero_size_silence : Note<
  "parenthesize the second argument to silence">;

def warn_strncat_large_size : Warning<
  "the value of the size argument in 'strncat' is too large, might lead to a "
  "buffer overflow">, InGroup<StrncatSize>;
def warn_strncat_src_size : Warning<"size argument in 'strncat' call appears "
  "to be size of the source">, InGroup<StrncatSize>;
def warn_strncat_wrong_size : Warning<
  "the value of the size argument to 'strncat' is wrong">, InGroup<StrncatSize>;
def note_strncat_wrong_size : Note<
  "change the argument to be the free space in the destination buffer minus "
  "the terminating null byte">;

def warn_assume_side_effects : Warning<
  "the argument to %0 has side effects that will be discarded">,
  InGroup<DiagGroup<"assume">>;

def warn_memcpy_chk_overflow : Warning<
  "'%0' will always overflow; destination buffer has size %1,"
  " but size argument is %2">,
  InGroup<DiagGroup<"builtin-memcpy-chk-size">>;

/// main()
// static main() is not an error in C, just in C++.
def warn_static_main : Warning<"'main' should not be declared static">,
    InGroup<Main>;
def err_static_main : Error<"'main' is not allowed to be declared static">;
def err_inline_main : Error<"'main' is not allowed to be declared inline">;
def ext_variadic_main : ExtWarn<
  "'main' is not allowed to be declared variadic">, InGroup<Main>;
def ext_noreturn_main : ExtWarn<
  "'main' is not allowed to be declared _Noreturn">, InGroup<Main>;
def note_main_remove_noreturn : Note<"remove '_Noreturn'">;
def err_constexpr_main : Error<
  "'main' is not allowed to be declared constexpr">;
def err_deleted_main : Error<"'main' is not allowed to be deleted">;
def err_mainlike_template_decl : Error<"%0 cannot be a template">;
def err_main_returns_nonint : Error<"'main' must return 'int'">;
def ext_main_returns_nonint : ExtWarn<"return type of 'main' is not 'int'">,
    InGroup<MainReturnType>;
def note_main_change_return_type : Note<"change return type to 'int'">;
def err_main_surplus_args : Error<"too many parameters (%0) for 'main': "
    "must be 0, 2, or 3">;
def warn_main_one_arg : Warning<"only one parameter on 'main' declaration">,
    InGroup<Main>;
def err_main_arg_wrong : Error<"%select{first|second|third|fourth}0 "
    "parameter of 'main' (%select{argument count|argument array|environment|"
    "platform-specific data}0) must be of type %1">;
def warn_main_returns_bool_literal : Warning<"bool literal returned from "
    "'main'">, InGroup<Main>;
def err_main_global_variable :
    Error<"main cannot be declared as global variable">;
def warn_main_redefined : Warning<"variable named 'main' with external linkage "
    "has undefined behavior">, InGroup<Main>;
def ext_main_used : Extension<
  "ISO C++ does not allow 'main' to be used by a program">, InGroup<Main>;

/// parser diagnostics
def ext_no_declarators : ExtWarn<"declaration does not declare anything">,
  InGroup<MissingDeclarations>;
def ext_typedef_without_a_name : ExtWarn<"typedef requires a name">,
  InGroup<MissingDeclarations>;
def err_typedef_not_identifier : Error<"typedef name must be an identifier">;
def err_typedef_changes_linkage : Error<"unsupported: typedef changes linkage"
  " of anonymous type, but linkage was already computed">;
def note_typedef_changes_linkage : Note<"use a tag name here to establish "
  "linkage prior to definition">;
def err_statically_allocated_object : Error<
  "interface type cannot be statically allocated">;
def err_object_cannot_be_passed_returned_by_value : Error<
  "interface type %1 cannot be %select{returned|passed}0 by value"
  "; did you forget * in %1?">;
def err_parameters_retval_cannot_have_fp16_type : Error<
  "%select{parameters|function return value}0 cannot have __fp16 type; did you forget * ?">;
def err_opencl_half_load_store : Error<
  "%select{loading directly from|assigning directly to}0 pointer to type %1 requires "
  "cl_khr_fp16. Use vector data %select{load|store}0 builtin functions instead">;
def err_opencl_cast_to_half : Error<"casting to type %0 is not allowed">;
def err_opencl_half_declaration : Error<
  "declaring variable of type %0 is not allowed">;
def err_opencl_half_param : Error<
  "declaring function parameter of type %0 is not allowed; did you forget * ?">;
def err_opencl_invalid_return : Error<
  "declaring function return value of type %0 is not allowed %select{; did you forget * ?|}1">;
def warn_enum_value_overflow : Warning<"overflow in enumeration value">;
def warn_pragma_options_align_reset_failed : Warning<
  "#pragma options align=reset failed: %0">,
  InGroup<IgnoredPragmas>;
def err_pragma_options_align_mac68k_target_unsupported : Error<
  "mac68k alignment pragma is not supported on this target">;
def warn_pragma_pack_invalid_alignment : Warning<
  "expected #pragma pack parameter to be '1', '2', '4', '8', or '16'">,
  InGroup<IgnoredPragmas>;
def warn_pragma_pack_non_default_at_include : Warning<
  "non-default #pragma pack value changes the alignment of struct or union "
  "members in the included file">, InGroup<PragmaPackSuspiciousInclude>,
  DefaultIgnore;
def warn_pragma_pack_modified_after_include : Warning<
  "the current #pragma pack alignment value is modified in the included "
  "file">, InGroup<PragmaPack>;
def warn_pragma_pack_no_pop_eof : Warning<"unterminated "
  "'#pragma pack (push, ...)' at end of file">, InGroup<PragmaPack>;
def note_pragma_pack_here : Note<
  "previous '#pragma pack' directive that modifies alignment is here">;
def note_pragma_pack_pop_instead_reset : Note<
  "did you intend to use '#pragma pack (pop)' instead of '#pragma pack()'?">;
// Follow the Microsoft implementation.
def warn_pragma_pack_show : Warning<"value of #pragma pack(show) == %0">;
def warn_pragma_pack_pop_identifier_and_alignment : Warning<
  "specifying both a name and alignment to 'pop' is undefined">;
def warn_pragma_pop_failed : Warning<"#pragma %0(pop, ...) failed: %1">,
  InGroup<IgnoredPragmas>;
def warn_cxx_ms_struct :
  Warning<"ms_struct may not produce Microsoft-compatible layouts for classes "
          "with base classes or virtual functions">,
  DefaultError, InGroup<IncompatibleMSStruct>;
def err_section_conflict : Error<"%0 causes a section type conflict with %1">;
def err_no_base_classes : Error<"invalid use of '__super', %0 has no base classes">;
def err_invalid_super_scope : Error<"invalid use of '__super', "
  "this keyword can only be used inside class or member function scope">;
def err_super_in_lambda_unsupported : Error<
  "use of '__super' inside a lambda is unsupported">;

def warn_pragma_unused_undeclared_var : Warning<
  "undeclared variable %0 used as an argument for '#pragma unused'">,
  InGroup<IgnoredPragmas>;
def warn_atl_uuid_deprecated : Warning<
  "specifying 'uuid' as an ATL attribute is deprecated; use __declspec instead">,
  InGroup<DeprecatedDeclarations>;
def warn_pragma_unused_expected_var_arg : Warning<
  "only variables can be arguments to '#pragma unused'">,
  InGroup<IgnoredPragmas>;
def err_pragma_push_visibility_mismatch : Error<
  "#pragma visibility push with no matching #pragma visibility pop">;
def note_surrounding_namespace_ends_here : Note<
  "surrounding namespace with visibility attribute ends here">;
def err_pragma_pop_visibility_mismatch : Error<
  "#pragma visibility pop with no matching #pragma visibility push">;
def note_surrounding_namespace_starts_here : Note<
  "surrounding namespace with visibility attribute starts here">;
def err_pragma_loop_invalid_argument_type : Error<
  "invalid argument of type %0; expected an integer type">;
def err_pragma_loop_invalid_argument_value : Error<
  "%select{invalid value '%0'; must be positive|value '%0' is too large}1">;
def err_pragma_loop_compatibility : Error<
  "%select{incompatible|duplicate}0 directives '%1' and '%2'">;
def err_pragma_loop_precedes_nonloop : Error<
  "expected a for, while, or do-while loop to follow '%0'">;

def err_pragma_attribute_matcher_subrule_contradicts_rule : Error<
  "redundant attribute subject matcher sub-rule '%0'; '%1' already matches "
  "those declarations">;
def err_pragma_attribute_matcher_negated_subrule_contradicts_subrule : Error<
  "negated attribute subject matcher sub-rule '%0' contradicts sub-rule '%1'">;
def err_pragma_attribute_invalid_matchers : Error<
  "attribute %0 can't be applied to %1">;
def err_pragma_attribute_stack_mismatch : Error<
  "'#pragma clang attribute %select{%1.|}0pop' with no matching"
  " '#pragma clang attribute %select{%1.|}0push'">;
def warn_pragma_attribute_unused : Warning<
  "unused attribute %0 in '#pragma clang attribute push' region">,
  InGroup<PragmaClangAttribute>;
def note_pragma_attribute_region_ends_here : Note<
  "'#pragma clang attribute push' regions ends here">;
def err_pragma_attribute_no_pop_eof : Error<"unterminated "
  "'#pragma clang attribute push' at end of file">;
def note_pragma_attribute_applied_decl_here : Note<
  "when applied to this declaration">;
def err_pragma_attr_attr_no_push : Error<
  "'#pragma clang attribute' attribute with no matching "
  "'#pragma clang attribute push'">;

/// Objective-C parser diagnostics
def err_duplicate_class_def : Error<
  "duplicate interface definition for class %0">;
def err_undef_superclass : Error<
  "cannot find interface declaration for %0, superclass of %1">;
def err_forward_superclass : Error<
  "attempting to use the forward class %0 as superclass of %1">;
def err_no_nsconstant_string_class : Error<
  "cannot find interface declaration for %0">;
def err_recursive_superclass : Error<
  "trying to recursively use %0 as superclass of %1">;
def err_conflicting_aliasing_type : Error<"conflicting types for alias %0">;
def warn_undef_interface : Warning<"cannot find interface declaration for %0">;
def warn_duplicate_protocol_def : Warning<
  "duplicate protocol definition of %0 is ignored">,
  InGroup<DiagGroup<"duplicate-protocol">>;
def err_protocol_has_circular_dependency : Error<
  "protocol has circular dependency">;
def err_undeclared_protocol : Error<"cannot find protocol declaration for %0">;
def warn_undef_protocolref : Warning<"cannot find protocol definition for %0">;
def err_atprotocol_protocol : Error<
  "@protocol is using a forward protocol declaration of %0">;
def warn_readonly_property : Warning<
  "attribute 'readonly' of property %0 restricts attribute "
  "'readwrite' of property inherited from %1">,
  InGroup<PropertyAttr>;

def warn_property_attribute : Warning<
  "'%1' attribute on property %0 does not match the property inherited from %2">,
  InGroup<PropertyAttr>;
def warn_property_types_are_incompatible : Warning<
  "property type %0 is incompatible with type %1 inherited from %2">,
  InGroup<DiagGroup<"incompatible-property-type">>;
def warn_protocol_property_mismatch : Warning<
  "property %select{of type %1|with attribute '%1'|without attribute '%1'|with "
  "getter %1|with setter %1}0 was selected for synthesis">,
  InGroup<DiagGroup<"protocol-property-synthesis-ambiguity">>;
def err_protocol_property_mismatch: Error<warn_protocol_property_mismatch.Text>;
def err_undef_interface : Error<"cannot find interface declaration for %0">;
def err_category_forward_interface : Error<
  "cannot define %select{category|class extension}0 for undefined class %1">;
def err_class_extension_after_impl : Error<
  "cannot declare class extension for %0 after class implementation">;
def note_implementation_declared : Note<
  "class implementation is declared here">;
def note_while_in_implementation : Note<
  "detected while default synthesizing properties in class implementation">;
def note_class_declared : Note<
  "class is declared here">;
def note_receiver_class_declared : Note<
  "receiver is instance of class declared here">;
def note_receiver_expr_here : Note<
  "receiver expression is here">;
def note_receiver_is_id : Note<
  "receiver is treated with 'id' type for purpose of method lookup">;
def note_suppressed_class_declare : Note<
  "class with specified objc_requires_property_definitions attribute is declared here">;
def err_objc_root_class_subclass : Error<
  "objc_root_class attribute may only be specified on a root class declaration">;
def err_restricted_superclass_mismatch : Error<
  "cannot subclass a class that was declared with the "
  "'objc_subclassing_restricted' attribute">;
def warn_objc_root_class_missing : Warning<
  "class %0 defined without specifying a base class">,
  InGroup<ObjCRootClass>;
def err_objc_runtime_visible_category : Error<
  "cannot implement a category for class %0 that is only visible via the "
  "Objective-C runtime">;
def err_objc_runtime_visible_subclass : Error<
  "cannot implement subclass %0 of a superclass %1 that is only visible via the "
  "Objective-C runtime">;
def note_objc_needs_superclass : Note<
  "add a super class to fix this problem">;
def err_conflicting_super_class : Error<"conflicting super class name %0">;
def err_dup_implementation_class : Error<"reimplementation of class %0">;
def err_dup_implementation_category : Error<
  "reimplementation of category %1 for class %0">;
def err_conflicting_ivar_type : Error<
  "instance variable %0 has conflicting type%diff{: $ vs $|}1,2">;
def err_duplicate_ivar_declaration : Error<
  "instance variable is already declared">;
def warn_on_superclass_use : Warning<
  "class implementation may not have super class">;
def err_conflicting_ivar_bitwidth : Error<
  "instance variable %0 has conflicting bit-field width">;
def err_conflicting_ivar_name : Error<
  "conflicting instance variable names: %0 vs %1">;
def err_inconsistent_ivar_count : Error<
  "inconsistent number of instance variables specified">;
def warn_undef_method_impl : Warning<"method definition for %0 not found">,
  InGroup<DiagGroup<"incomplete-implementation">>;

def warn_conflicting_overriding_ret_types : Warning<
  "conflicting return type in "
  "declaration of %0%diff{: $ vs $|}1,2">,
  InGroup<OverridingMethodMismatch>, DefaultIgnore;

def warn_conflicting_ret_types : Warning<
  "conflicting return type in "
  "implementation of %0%diff{: $ vs $|}1,2">,
  InGroup<MismatchedReturnTypes>;

def warn_conflicting_overriding_ret_type_modifiers : Warning<
  "conflicting distributed object modifiers on return type "
  "in declaration of %0">,
  InGroup<OverridingMethodMismatch>, DefaultIgnore;

def warn_conflicting_ret_type_modifiers : Warning<
  "conflicting distributed object modifiers on return type "
  "in implementation of %0">,
  InGroup<DistributedObjectModifiers>;

def warn_non_covariant_overriding_ret_types : Warning<
  "conflicting return type in "
  "declaration of %0: %1 vs %2">,
  InGroup<OverridingMethodMismatch>, DefaultIgnore;

def warn_non_covariant_ret_types : Warning<
  "conflicting return type in "
  "implementation of %0: %1 vs %2">,
  InGroup<MethodSignatures>, DefaultIgnore;

def warn_conflicting_overriding_param_types : Warning<
  "conflicting parameter types in "
  "declaration of %0%diff{: $ vs $|}1,2">,
  InGroup<OverridingMethodMismatch>, DefaultIgnore;

def warn_conflicting_param_types : Warning<
  "conflicting parameter types in "
  "implementation of %0%diff{: $ vs $|}1,2">,
  InGroup<MismatchedParameterTypes>;

def warn_conflicting_param_modifiers : Warning<
  "conflicting distributed object modifiers on parameter type "
  "in implementation of %0">,
  InGroup<DistributedObjectModifiers>;

def warn_conflicting_overriding_param_modifiers : Warning<
  "conflicting distributed object modifiers on parameter type "
  "in declaration of %0">,
  InGroup<OverridingMethodMismatch>, DefaultIgnore;

def warn_non_contravariant_overriding_param_types : Warning<
  "conflicting parameter types in "
  "declaration of %0: %1 vs %2">,
  InGroup<OverridingMethodMismatch>, DefaultIgnore;

def warn_non_contravariant_param_types : Warning<
  "conflicting parameter types in "
  "implementation of %0: %1 vs %2">,
  InGroup<MethodSignatures>, DefaultIgnore;

def warn_conflicting_overriding_variadic :Warning<
  "conflicting variadic declaration of method and its "
  "implementation">,
  InGroup<OverridingMethodMismatch>, DefaultIgnore;

def warn_conflicting_variadic :Warning<
  "conflicting variadic declaration of method and its "
  "implementation">;

def warn_category_method_impl_match:Warning<
  "category is implementing a method which will also be implemented"
  " by its primary class">, InGroup<ObjCProtocolMethodImpl>;

def warn_implements_nscopying : Warning<
"default assign attribute on property %0 which implements "
"NSCopying protocol is not appropriate with -fobjc-gc[-only]">;

def warn_multiple_method_decl : Warning<"multiple methods named %0 found">,
  InGroup<ObjCMultipleMethodNames>;
def warn_strict_multiple_method_decl : Warning<
  "multiple methods named %0 found">, InGroup<StrictSelector>, DefaultIgnore;
def warn_accessor_property_type_mismatch : Warning<
  "type of property %0 does not match type of accessor %1">;
def note_conv_function_declared_at : Note<"type conversion function declared here">;
def note_method_declared_at : Note<"method %0 declared here">;
def note_property_attribute : Note<"property %0 is declared "
  "%select{deprecated|unavailable|partial}1 here">;
def err_setter_type_void : Error<"type of setter must be void">;
def err_duplicate_method_decl : Error<"duplicate declaration of method %0">;
def warn_duplicate_method_decl :
  Warning<"multiple declarations of method %0 found and ignored">,
  InGroup<MethodDuplicate>, DefaultIgnore;
def warn_objc_cdirective_format_string :
  Warning<"using %0 directive in %select{NSString|CFString}1 "
          "which is being passed as a formatting argument to the formatting "
          "%select{method|CFfunction}2">,
  InGroup<ObjCCStringFormat>, DefaultIgnore;
def err_objc_var_decl_inclass :
    Error<"cannot declare variable inside @interface or @protocol">;
def err_missing_method_context : Error<
  "missing context for method declaration">;
def err_objc_property_attr_mutually_exclusive : Error<
  "property attributes '%0' and '%1' are mutually exclusive">;
def err_objc_property_requires_object : Error<
  "property with '%0' attribute must be of object type">;
def warn_objc_property_assign_on_object : Warning<
  "'assign' property of object type may become a dangling reference; consider using 'unsafe_unretained'">,
  InGroup<ObjCPropertyAssignOnObjectType>, DefaultIgnore;
def warn_objc_property_no_assignment_attribute : Warning<
  "no 'assign', 'retain', or 'copy' attribute is specified - "
  "'assign' is assumed">,
  InGroup<ObjCPropertyNoAttribute>;
def warn_objc_isa_use : Warning<
  "direct access to Objective-C's isa is deprecated in favor of "
  "object_getClass()">, InGroup<DeprecatedObjCIsaUsage>;
def warn_objc_isa_assign : Warning<
  "assignment to Objective-C's isa is deprecated in favor of "
  "object_setClass()">, InGroup<DeprecatedObjCIsaUsage>;
def warn_objc_pointer_masking : Warning<
  "bitmasking for introspection of Objective-C object pointers is strongly "
  "discouraged">,
  InGroup<ObjCPointerIntrospect>;
def warn_objc_pointer_masking_performSelector : Warning<warn_objc_pointer_masking.Text>,
  InGroup<ObjCPointerIntrospectPerformSelector>;
def warn_objc_property_default_assign_on_object : Warning<
  "default property attribute 'assign' not appropriate for object">,
  InGroup<ObjCPropertyNoAttribute>;
def warn_property_attr_mismatch : Warning<
  "property attribute in class extension does not match the primary class">,
  InGroup<PropertyAttr>;
def warn_property_implicitly_mismatched : Warning <
  "primary property declaration is implicitly strong while redeclaration "
  "in class extension is weak">,
  InGroup<DiagGroup<"objc-property-implicit-mismatch">>;
def warn_objc_property_copy_missing_on_block : Warning<
    "'copy' attribute must be specified for the block property "
    "when -fobjc-gc-only is specified">;
def warn_objc_property_retain_of_block : Warning<
    "retain'ed block property does not copy the block "
    "- use copy attribute instead">, InGroup<ObjCRetainBlockProperty>;
def warn_objc_readonly_property_has_setter : Warning<
    "setter cannot be specified for a readonly property">,
    InGroup<ObjCReadonlyPropertyHasSetter>;
def warn_atomic_property_rule : Warning<
  "writable atomic property %0 cannot pair a synthesized %select{getter|setter}1 "
  "with a user defined %select{getter|setter}2">,
  InGroup<DiagGroup<"atomic-property-with-user-defined-accessor">>;
def note_atomic_property_fixup_suggest : Note<"setter and getter must both be "
  "synthesized, or both be user defined,or the property must be nonatomic">;
def err_atomic_property_nontrivial_assign_op : Error<
  "atomic property of reference type %0 cannot have non-trivial assignment"
  " operator">;
def warn_cocoa_naming_owned_rule : Warning<
  "property follows Cocoa naming"
  " convention for returning 'owned' objects">,
  InGroup<DiagGroup<"objc-property-matches-cocoa-ownership-rule">>;
def err_cocoa_naming_owned_rule : Error<
  "property follows Cocoa naming"
  " convention for returning 'owned' objects">;
def note_cocoa_naming_declare_family : Note<
  "explicitly declare getter %objcinstance0 with '%1' to return an 'unowned' "
  "object">;
def warn_auto_synthesizing_protocol_property :Warning<
  "auto property synthesis will not synthesize property %0"
  " declared in protocol %1">,
  InGroup<DiagGroup<"objc-protocol-property-synthesis">>;
def note_add_synthesize_directive : Note<
  "add a '@synthesize' directive">;
def warn_no_autosynthesis_shared_ivar_property : Warning <
  "auto property synthesis will not synthesize property "
  "%0 because it cannot share an ivar with another synthesized property">,
  InGroup<ObjCNoPropertyAutoSynthesis>;
def warn_no_autosynthesis_property : Warning<
  "auto property synthesis will not synthesize property "
  "%0 because it is 'readwrite' but it will be synthesized 'readonly' "
  "via another property">,
  InGroup<ObjCNoPropertyAutoSynthesis>;
def warn_autosynthesis_property_in_superclass : Warning<
  "auto property synthesis will not synthesize property "
  "%0; it will be implemented by its superclass, use @dynamic to "
  "acknowledge intention">,
  InGroup<ObjCNoPropertyAutoSynthesis>;
def warn_autosynthesis_property_ivar_match :Warning<
  "autosynthesized property %0 will use %select{|synthesized}1 instance variable "
  "%2, not existing instance variable %3">,
  InGroup<DiagGroup<"objc-autosynthesis-property-ivar-name-match">>;
def warn_missing_explicit_synthesis : Warning <
  "auto property synthesis is synthesizing property not explicitly synthesized">,
  InGroup<DiagGroup<"objc-missing-property-synthesis">>, DefaultIgnore;
def warn_property_getter_owning_mismatch : Warning<
  "property declared as returning non-retained objects"
  "; getter returning retained objects">;
def warn_property_redecl_getter_mismatch : Warning<
  "getter name mismatch between property redeclaration (%1) and its original "
  "declaration (%0)">, InGroup<PropertyAttr>;
def err_property_setter_ambiguous_use : Error<
  "synthesized properties %0 and %1 both claim setter %2 -"
  " use of this setter will cause unexpected behavior">;
def warn_default_atomic_custom_getter_setter : Warning<
  "atomic by default property %0 has a user defined %select{getter|setter}1 "
  "(property should be marked 'atomic' if this is intended)">,
  InGroup<CustomAtomic>, DefaultIgnore;
def err_use_continuation_class : Error<
  "illegal redeclaration of property in class extension %0"
  " (attribute must be 'readwrite', while its primary must be 'readonly')">;
def err_type_mismatch_continuation_class : Error<
  "type of property %0 in class extension does not match "
  "property type in primary class">;
def err_use_continuation_class_redeclaration_readwrite : Error<
  "illegal redeclaration of 'readwrite' property in class extension %0"
  " (perhaps you intended this to be a 'readwrite' redeclaration of a "
  "'readonly' public property?)">;
def err_continuation_class : Error<"class extension has no primary class">;
def err_property_type : Error<"property cannot have array or function type %0">;
def err_missing_property_context : Error<
  "missing context for property implementation declaration">;
def err_bad_property_decl : Error<
  "property implementation must have its declaration in interface %0 or one of "
  "its extensions">;
def err_category_property : Error<
  "property declared in category %0 cannot be implemented in "
  "class implementation">;
def note_property_declare : Note<
  "property declared here">;
def note_protocol_property_declare : Note<
  "it could also be property "
  "%select{of type %1|without attribute '%1'|with attribute '%1'|with getter "
  "%1|with setter %1}0 declared here">;
def note_property_synthesize : Note<
  "property synthesized here">;
def err_synthesize_category_decl : Error<
  "@synthesize not allowed in a category's implementation">;
def err_synthesize_on_class_property : Error<
  "@synthesize not allowed on a class property %0">;
def err_missing_property_interface : Error<
  "property implementation in a category with no category declaration">;
def err_bad_category_property_decl : Error<
  "property implementation must have its declaration in the category %0">;
def err_bad_property_context : Error<
  "property implementation must be in a class or category implementation">;
def err_missing_property_ivar_decl : Error<
  "synthesized property %0 must either be named the same as a compatible"
  " instance variable or must explicitly name an instance variable">;
def err_arc_perform_selector_retains : Error<
  "performSelector names a selector which retains the object">;
def warn_arc_perform_selector_leaks : Warning<
  "performSelector may cause a leak because its selector is unknown">,
  InGroup<DiagGroup<"arc-performSelector-leaks">>;
def warn_dealloc_in_category : Warning<
"-dealloc is being overridden in a category">,
InGroup<DeallocInCategory>;
def err_gc_weak_property_strong_type : Error<
  "weak attribute declared on a __strong type property in GC mode">;
def warn_arc_repeated_use_of_weak : Warning <
  "weak %select{variable|property|implicit property|instance variable}0 %1 is "
  "accessed multiple times in this %select{function|method|block|lambda}2 "
  "but may be unpredictably set to nil; assign to a strong variable to keep "
  "the object alive">,
  InGroup<ARCRepeatedUseOfWeak>, DefaultIgnore;
def warn_implicitly_retains_self : Warning <
  "block implicitly retains 'self'; explicitly mention 'self' to indicate "
  "this is intended behavior">,
  InGroup<DiagGroup<"implicit-retain-self">>, DefaultIgnore;
def warn_arc_possible_repeated_use_of_weak : Warning <
  "weak %select{variable|property|implicit property|instance variable}0 %1 may "
  "be accessed multiple times in this %select{function|method|block|lambda}2 "
  "and may be unpredictably set to nil; assign to a strong variable to keep "
  "the object alive">,
  InGroup<ARCRepeatedUseOfWeakMaybe>, DefaultIgnore;
def note_arc_weak_also_accessed_here : Note<
  "also accessed here">;
def err_incomplete_synthesized_property : Error<
  "cannot synthesize property %0 with incomplete type %1">;

def err_property_ivar_type : Error<
  "type of property %0 (%1) does not match type of instance variable %2 (%3)">;
def err_property_accessor_type : Error<
  "type of property %0 (%1) does not match type of accessor %2 (%3)">;
def err_ivar_in_superclass_use : Error<
  "property %0 attempting to use instance variable %1 declared in super class %2">;
def err_weak_property : Error<
  "existing instance variable %1 for __weak property %0 must be __weak">;
def err_strong_property : Error<
  "existing instance variable %1 for strong property %0 may not be __weak">;
def err_dynamic_property_ivar_decl : Error<
  "dynamic property cannot have instance variable specification">;
def err_duplicate_ivar_use : Error<
  "synthesized properties %0 and %1 both claim instance variable %2">;
def err_property_implemented : Error<"property %0 is already implemented">;
def warn_objc_missing_super_call : Warning<
  "method possibly missing a [super %0] call">,
  InGroup<ObjCMissingSuperCalls>;
def err_dealloc_bad_result_type : Error<
  "dealloc return type must be correctly specified as 'void' under ARC, "
  "instead of %0">;
def warn_undeclared_selector : Warning<
  "undeclared selector %0">, InGroup<UndeclaredSelector>, DefaultIgnore;
def warn_undeclared_selector_with_typo : Warning<
  "undeclared selector %0; did you mean %1?">,
  InGroup<UndeclaredSelector>, DefaultIgnore;
def warn_implicit_atomic_property : Warning<
  "property is assumed atomic by default">, InGroup<ImplicitAtomic>, DefaultIgnore;
def note_auto_readonly_iboutlet_fixup_suggest : Note<
  "property should be changed to be readwrite">;
def warn_auto_readonly_iboutlet_property : Warning<
  "readonly IBOutlet property %0 when auto-synthesized may "
  "not work correctly with 'nib' loader">,
  InGroup<DiagGroup<"readonly-iboutlet-property">>;
def warn_auto_implicit_atomic_property : Warning<
  "property is assumed atomic when auto-synthesizing the property">,
  InGroup<ImplicitAtomic>, DefaultIgnore;
def warn_unimplemented_selector:  Warning<
  "no method with selector %0 is implemented in this translation unit">,
  InGroup<Selector>, DefaultIgnore;
def warn_unimplemented_protocol_method : Warning<
  "method %0 in protocol %1 not implemented">, InGroup<Protocol>;
def warn_multiple_selectors: Warning<
  "several methods with selector %0 of mismatched types are found "
  "for the @selector expression">,
  InGroup<SelectorTypeMismatch>, DefaultIgnore;

def err_objc_kindof_nonobject : Error<
  "'__kindof' specifier cannot be applied to non-object type %0">;
def err_objc_kindof_wrong_position : Error<
  "'__kindof' type specifier must precede the declarator">;

def err_objc_method_unsupported_param_ret_type : Error<
  "%0 %select{parameter|return}1 type is unsupported; "
  "support for vector types for this target is introduced in %2">;

def warn_messaging_unqualified_id : Warning<
  "messaging unqualified id">, DefaultIgnore,
  InGroup<DiagGroup<"objc-messaging-id">>;

// C++ declarations
def err_static_assert_expression_is_not_constant : Error<
  "static_assert expression is not an integral constant expression">;
def err_static_assert_failed : Error<"static_assert failed%select{ %1|}0">;
def err_static_assert_requirement_failed : Error<
  "static_assert failed due to requirement '%0'%select{ %2|}1">;

def ext_inline_variable : ExtWarn<
  "inline variables are a C++17 extension">, InGroup<CXX17>;
def warn_cxx14_compat_inline_variable : Warning<
  "inline variables are incompatible with C++ standards before C++17">,
  DefaultIgnore, InGroup<CXXPre17Compat>;

def warn_inline_namespace_reopened_noninline : Warning<
  "inline namespace reopened as a non-inline namespace">;
def err_inline_namespace_mismatch : Error<
  "non-inline namespace cannot be reopened as inline">;

def err_unexpected_friend : Error<
  "friends can only be classes or functions">;
def ext_enum_friend : ExtWarn<
  "befriending enumeration type %0 is a C++11 extension">, InGroup<CXX11>;
def warn_cxx98_compat_enum_friend : Warning<
  "befriending enumeration type %0 is incompatible with C++98">,
  InGroup<CXX98Compat>, DefaultIgnore;
def ext_nonclass_type_friend : ExtWarn<
  "non-class friend type %0 is a C++11 extension">, InGroup<CXX11>;
def warn_cxx98_compat_nonclass_type_friend : Warning<
  "non-class friend type %0 is incompatible with C++98">,
  InGroup<CXX98Compat>, DefaultIgnore;
def err_friend_is_member : Error<
  "friends cannot be members of the declaring class">;
def warn_cxx98_compat_friend_is_member : Warning<
  "friend declaration naming a member of the declaring class is incompatible "
  "with C++98">, InGroup<CXX98Compat>, DefaultIgnore;
def ext_unelaborated_friend_type : ExtWarn<
  "unelaborated friend declaration is a C++11 extension; specify "
  "'%select{struct|interface|union|class|enum}0' to befriend %1">,
  InGroup<CXX11>;
def warn_cxx98_compat_unelaborated_friend_type : Warning<
  "befriending %1 without '%select{struct|interface|union|class|enum}0' "
  "keyword is incompatible with C++98">, InGroup<CXX98Compat>, DefaultIgnore;
def err_qualified_friend_no_match : Error<
  "friend declaration of %0 does not match any declaration in %1">;
def err_introducing_special_friend : Error<
  "%plural{[0,2]:must use a qualified name when declaring|3:cannot declare}0"
  " a %select{constructor|destructor|conversion operator|deduction guide}0 "
  "as a friend">;
def err_tagless_friend_type_template : Error<
  "friend type templates must use an elaborated type">;
def err_no_matching_local_friend : Error<
  "no matching function found in local scope">;
def err_no_matching_local_friend_suggest : Error<
  "no matching function %0 found in local scope; did you mean %3?">;
def err_partial_specialization_friend : Error<
  "partial specialization cannot be declared as a friend">;
def err_qualified_friend_def : Error<
  "friend function definition cannot be qualified with '%0'">;
def err_friend_def_in_local_class : Error<
  "friend function cannot be defined in a local class">;
def err_friend_not_first_in_declaration : Error<
  "'friend' must appear first in a non-function declaration">;
def err_using_decl_friend : Error<
  "cannot befriend target of using declaration">;
def warn_template_qualified_friend_unsupported : Warning<
  "dependent nested name specifier '%0' for friend class declaration is "
  "not supported; turning off access control for %1">,
  InGroup<UnsupportedFriend>;
def warn_template_qualified_friend_ignored : Warning<
  "dependent nested name specifier '%0' for friend template declaration is "
  "not supported; ignoring this friend declaration">,
  InGroup<UnsupportedFriend>;
def ext_friend_tag_redecl_outside_namespace : ExtWarn<
  "unqualified friend declaration referring to type outside of the nearest "
  "enclosing namespace is a Microsoft extension; add a nested name specifier">,
  InGroup<MicrosoftUnqualifiedFriend>;
def err_pure_friend : Error<"friend declaration cannot have a pure-specifier">;

def err_invalid_base_in_interface : Error<
  "interface type cannot inherit from "
  "%select{struct|non-public interface|class}0 %1">;

def err_abstract_type_in_decl : Error<
  "%select{return|parameter|variable|field|instance variable|"
  "synthesized instance variable}0 type %1 is an abstract class">;
def err_allocation_of_abstract_type : Error<
  "allocating an object of abstract class type %0">;
def err_throw_abstract_type : Error<
  "cannot throw an object of abstract type %0">;
def err_array_of_abstract_type : Error<"array of abstract class type %0">;
def err_capture_of_abstract_type : Error<
  "by-copy capture of value of abstract type %0">;
def err_capture_of_incomplete_type : Error<
  "by-copy capture of variable %0 with incomplete type %1">;
def err_capture_default_non_local : Error<
  "non-local lambda expression cannot have a capture-default">;

def err_multiple_final_overriders : Error<
  "virtual function %q0 has more than one final overrider in %1">;
def note_final_overrider : Note<"final overrider of %q0 in %1">;

def err_type_defined_in_type_specifier : Error<
  "%0 cannot be defined in a type specifier">;
def err_type_defined_in_result_type : Error<
  "%0 cannot be defined in the result type of a function">;
def err_type_defined_in_param_type : Error<
  "%0 cannot be defined in a parameter type">;
def err_type_defined_in_alias_template : Error<
  "%0 cannot be defined in a type alias template">;
def err_type_defined_in_condition : Error<
  "%0 cannot be defined in a condition">;
def err_type_defined_in_enum : Error<
  "%0 cannot be defined in an enumeration">;

def note_pure_virtual_function : Note<
  "unimplemented pure virtual method %0 in %1">;

def note_pure_qualified_call_kext : Note<
  "qualified call to %0::%1 is treated as a virtual call to %1 due to -fapple-kext">;

def err_deleted_decl_not_first : Error<
  "deleted definition must be first declaration">;

def err_deleted_override : Error<
  "deleted function %0 cannot override a non-deleted function">;

def err_non_deleted_override : Error<
  "non-deleted function %0 cannot override a deleted function">;

def warn_weak_vtable : Warning<
  "%0 has no out-of-line virtual method definitions; its vtable will be "
  "emitted in every translation unit">,
  InGroup<DiagGroup<"weak-vtables">>, DefaultIgnore;
def warn_weak_template_vtable : Warning<
  "explicit template instantiation %0 will emit a vtable in every "
  "translation unit">,
  InGroup<DiagGroup<"weak-template-vtables">>, DefaultIgnore;

def ext_using_undefined_std : ExtWarn<
  "using directive refers to implicitly-defined namespace 'std'">;

// C++ exception specifications
def err_exception_spec_in_typedef : Error<
  "exception specifications are not allowed in %select{typedefs|type aliases}0">;
def err_distant_exception_spec : Error<
  "exception specifications are not allowed beyond a single level "
  "of indirection">;
def err_incomplete_in_exception_spec : Error<
  "%select{|pointer to |reference to }0incomplete type %1 is not allowed "
  "in exception specification">;
def ext_incomplete_in_exception_spec : ExtWarn<err_incomplete_in_exception_spec.Text>,
  InGroup<MicrosoftExceptionSpec>;
def err_rref_in_exception_spec : Error<
  "rvalue reference type %0 is not allowed in exception specification">;
def err_mismatched_exception_spec : Error<
  "exception specification in declaration does not match previous declaration">;
def ext_mismatched_exception_spec : ExtWarn<err_mismatched_exception_spec.Text>,
  InGroup<MicrosoftExceptionSpec>;
def err_override_exception_spec : Error<
  "exception specification of overriding function is more lax than "
  "base version">;
def ext_override_exception_spec : ExtWarn<err_override_exception_spec.Text>,
  InGroup<MicrosoftExceptionSpec>;
def err_incompatible_exception_specs : Error<
  "target exception specification is not superset of source">;
def warn_incompatible_exception_specs : Warning<
  err_incompatible_exception_specs.Text>, InGroup<IncompatibleExceptionSpec>;
def err_deep_exception_specs_differ : Error<
  "exception specifications of %select{return|argument}0 types differ">;
def warn_deep_exception_specs_differ : Warning<
  err_deep_exception_specs_differ.Text>, InGroup<IncompatibleExceptionSpec>;
def err_missing_exception_specification : Error<
  "%0 is missing exception specification '%1'">;
def ext_missing_exception_specification : ExtWarn<
  err_missing_exception_specification.Text>,
  InGroup<DiagGroup<"missing-exception-spec">>;
def ext_ms_missing_exception_specification : ExtWarn<
  err_missing_exception_specification.Text>,
  InGroup<MicrosoftExceptionSpec>;
def err_noexcept_needs_constant_expression : Error<
  "argument to noexcept specifier must be a constant expression">;
def err_exception_spec_not_parsed : Error<
  "exception specification is not available until end of class definition">;
def err_exception_spec_cycle : Error<
  "exception specification of %0 uses itself">;
def err_exception_spec_incomplete_type : Error<
  "exception specification needed for member of incomplete class %0">;

// C++ access checking
def err_class_redeclared_with_different_access : Error<
  "%0 redeclared with '%1' access">;
def err_access : Error<
  "%1 is a %select{private|protected}0 member of %3">, AccessControl;
def ext_ms_using_declaration_inaccessible : ExtWarn<
  "using declaration referring to inaccessible member '%0' (which refers "
  "to accessible member '%1') is a Microsoft compatibility extension">,
    AccessControl, InGroup<MicrosoftUsingDecl>;
def err_access_ctor : Error<
  "calling a %select{private|protected}0 constructor of class %2">,
  AccessControl;
def ext_rvalue_to_reference_access_ctor : Extension<
  "C++98 requires an accessible copy constructor for class %2 when binding "
  "a reference to a temporary; was %select{private|protected}0">,
  AccessControl, InGroup<BindToTemporaryCopy>;
def err_access_base_ctor : Error<
  // The ERRORs represent other special members that aren't constructors, in
  // hopes that someone will bother noticing and reporting if they appear
  "%select{base class|inherited virtual base class}0 %1 has %select{private|"
  "protected}3 %select{default |copy |move |*ERROR* |*ERROR* "
  "|*ERROR*|}2constructor">, AccessControl;
def err_access_field_ctor : Error<
  // The ERRORs represent other special members that aren't constructors, in
  // hopes that someone will bother noticing and reporting if they appear
  "field of type %0 has %select{private|protected}2 "
  "%select{default |copy |move |*ERROR* |*ERROR* |*ERROR* |}1constructor">,
  AccessControl;
def err_access_friend_function : Error<
  "friend function %1 is a %select{private|protected}0 member of %3">,
  AccessControl;

def err_access_dtor : Error<
  "calling a %select{private|protected}1 destructor of class %0">,
  AccessControl;
def err_access_dtor_base :
    Error<"base class %0 has %select{private|protected}1 destructor">,
    AccessControl;
def err_access_dtor_vbase :
    Error<"inherited virtual base class %1 has "
    "%select{private|protected}2 destructor">,
    AccessControl;
def err_access_dtor_temp :
    Error<"temporary of type %0 has %select{private|protected}1 destructor">,
    AccessControl;
def err_access_dtor_exception :
    Error<"exception object of type %0 has %select{private|protected}1 "
          "destructor">, AccessControl;
def err_access_dtor_field :
    Error<"field of type %1 has %select{private|protected}2 destructor">,
    AccessControl;
def err_access_dtor_var :
    Error<"variable of type %1 has %select{private|protected}2 destructor">,
    AccessControl;
def err_access_dtor_ivar :
    Error<"instance variable of type %0 has %select{private|protected}1 "
          "destructor">,
    AccessControl;
def note_previous_access_declaration : Note<
  "previously declared '%1' here">;
def note_access_natural : Note<
  "%select{|implicitly }1declared %select{private|protected}0 here">;
def note_access_constrained_by_path : Note<
  "constrained by %select{|implicitly }1%select{private|protected}0"
  " inheritance here">;
def note_access_protected_restricted_noobject : Note<
  "must name member using the type of the current context %0">;
def note_access_protected_restricted_ctordtor : Note<
  "protected %select{constructor|destructor}0 can only be used to "
  "%select{construct|destroy}0 a base class subobject">;
def note_access_protected_restricted_object : Note<
  "can only access this member on an object of type %0">;
def warn_cxx98_compat_sfinae_access_control : Warning<
  "substitution failure due to access control is incompatible with C++98">,
  InGroup<CXX98Compat>, DefaultIgnore, NoSFINAE;

// C++ name lookup
def err_incomplete_nested_name_spec : Error<
  "incomplete type %0 named in nested name specifier">;
def err_dependent_nested_name_spec : Error<
  "nested name specifier for a declaration cannot depend on a template "
  "parameter">;
def err_nested_name_member_ref_lookup_ambiguous : Error<
  "lookup of %0 in member access expression is ambiguous">;
def ext_nested_name_member_ref_lookup_ambiguous : ExtWarn<
  "lookup of %0 in member access expression is ambiguous; using member of %1">,
  InGroup<AmbigMemberTemplate>;
def note_ambig_member_ref_object_type : Note<
  "lookup in the object type %0 refers here">;
def note_ambig_member_ref_scope : Note<
  "lookup from the current scope refers here">;
def err_qualified_member_nonclass : Error<
  "qualified member access refers to a member in %0">;
def err_incomplete_member_access : Error<
  "member access into incomplete type %0">;
def err_incomplete_type : Error<
  "incomplete type %0 where a complete type is required">;
def warn_cxx98_compat_enum_nested_name_spec : Warning<
  "enumeration type in nested name specifier is incompatible with C++98">,
  InGroup<CXX98Compat>, DefaultIgnore;
def err_nested_name_spec_is_not_class : Error<
  "%0 cannot appear before '::' because it is not a class"
  "%select{ or namespace|, namespace, or enumeration}1; did you mean ':'?">;
def ext_nested_name_spec_is_enum : ExtWarn<
  "use of enumeration in a nested name specifier is a C++11 extension">,
  InGroup<CXX11>;
def err_out_of_line_qualified_id_type_names_constructor : Error<
  "qualified reference to %0 is a constructor name rather than a "
  "%select{template name|type}1 in this context">;
def ext_out_of_line_qualified_id_type_names_constructor : ExtWarn<
  "ISO C++ specifies that "
  "qualified reference to %0 is a constructor name rather than a "
  "%select{template name|type}1 in this context, despite preceding "
  "%select{'typename'|'template'}2 keyword">, SFINAEFailure,
  InGroup<DiagGroup<"injected-class-name">>;

// C++ class members
def err_storageclass_invalid_for_member : Error<
  "storage class specified for a member declaration">;
def err_mutable_function : Error<"'mutable' cannot be applied to functions">;
def err_mutable_reference : Error<"'mutable' cannot be applied to references">;
def ext_mutable_reference : ExtWarn<
  "'mutable' on a reference type is a Microsoft extension">,
  InGroup<MicrosoftMutableReference>;
def err_mutable_const : Error<"'mutable' and 'const' cannot be mixed">;
def err_mutable_nonmember : Error<
  "'mutable' can only be applied to member variables">;
def err_virtual_in_union : Error<
  "unions cannot have virtual functions">;
def err_virtual_non_function : Error<
  "'virtual' can only appear on non-static member functions">;
def err_virtual_out_of_class : Error<
  "'virtual' can only be specified inside the class definition">;
def err_virtual_member_function_template : Error<
  "'virtual' cannot be specified on member function templates">;
def err_static_overrides_virtual : Error<
  "'static' member function %0 overrides a virtual function in a base class">;
def err_explicit_non_function : Error<
  "'explicit' can only appear on non-static member functions">;
def err_explicit_out_of_class : Error<
  "'explicit' can only be specified inside the class definition">;
def err_explicit_non_ctor_or_conv_function : Error<
  "'explicit' can only be applied to a constructor or conversion function">;
def err_static_not_bitfield : Error<"static member %0 cannot be a bit-field">;
def err_static_out_of_line : Error<
  "'static' can only be specified inside the class definition">;
def err_storage_class_for_static_member : Error<
  "static data member definition cannot specify a storage class">;
def err_typedef_not_bitfield : Error<"typedef member %0 cannot be a bit-field">;
def err_not_integral_type_bitfield : Error<
  "bit-field %0 has non-integral type %1">;
def err_not_integral_type_anon_bitfield : Error<
  "anonymous bit-field has non-integral type %0">;
def err_anon_bitfield_qualifiers : Error<
  "anonymous bit-field cannot have qualifiers">;
def err_member_function_initialization : Error<
  "initializer on function does not look like a pure-specifier">;
def err_non_virtual_pure : Error<
  "%0 is not virtual and cannot be declared pure">;
def ext_pure_function_definition : ExtWarn<
  "function definition with pure-specifier is a Microsoft extension">,
  InGroup<MicrosoftPureDefinition>;
def err_qualified_member_of_unrelated : Error<
  "%q0 is not a member of class %1">;

def err_member_function_call_bad_cvr : Error<
  "'this' argument to member function %0 has type %1, but function is not marked "
  "%select{const|restrict|const or restrict|volatile|const or volatile|"
  "volatile or restrict|const, volatile, or restrict}2">;
def err_member_function_call_bad_ref : Error<
  "'this' argument to member function %0 is an %select{lvalue|rvalue}1, "
  "but function has %select{non-const lvalue|rvalue}2 ref-qualifier">;
def err_member_function_call_bad_type : Error<
  "cannot initialize object parameter of type %0 with an expression "
  "of type %1">;

def warn_call_to_pure_virtual_member_function_from_ctor_dtor : Warning<
  "call to pure virtual member function %0 has undefined behavior; "
  "overrides of %0 in subclasses are not available in the "
  "%select{constructor|destructor}1 of %2">, InGroup<PureVirtualCallFromCtorDtor>;

def select_special_member_kind : TextSubstitution<
  "%select{default constructor|copy constructor|move constructor|"
  "copy assignment operator|move assignment operator|destructor}0">;

def note_member_declared_at : Note<"member is declared here">;
def note_ivar_decl : Note<"instance variable is declared here">;
def note_bitfield_decl : Note<"bit-field is declared here">;
def note_implicit_param_decl : Note<"%0 is an implicit parameter">;
def note_member_synthesized_at : Note<
  "in implicit %sub{select_special_member_kind}0 for %1 "
  "first required here">;
def err_missing_default_ctor : Error<
  "%select{constructor for %1 must explicitly initialize the|"
  "implicit default constructor for %1 must explicitly initialize the|"
  "cannot use constructor inherited from base class %4;}0 "
  "%select{base class|member}2 %3 %select{which|which|of %1}0 "
  "does not have a default constructor">;
def note_due_to_dllexported_class : Note<
  "due to %0 being dllexported%select{|; try compiling in C++11 mode}1">;

def err_illegal_union_or_anon_struct_member : Error<
  "%select{anonymous struct|union}0 member %1 has a non-trivial "
  "%sub{select_special_member_kind}2">;
def warn_cxx98_compat_nontrivial_union_or_anon_struct_member : Warning<
  "%select{anonymous struct|union}0 member %1 with a non-trivial "
  "%sub{select_special_member_kind}2 is incompatible with C++98">,
  InGroup<CXX98Compat>, DefaultIgnore;

def note_nontrivial_virtual_dtor : Note<
  "destructor for %0 is not trivial because it is virtual">;
def note_nontrivial_has_virtual : Note<
  "because type %0 has a virtual %select{member function|base class}1">;
def note_nontrivial_no_def_ctor : Note<
  "because %select{base class of |field of |}0type %1 has no "
  "default constructor">;
def note_user_declared_ctor : Note<
  "implicit default constructor suppressed by user-declared constructor">;
def note_nontrivial_no_copy : Note<
  "because no %select{<<ERROR>>|constructor|constructor|assignment operator|"
  "assignment operator|<<ERROR>>}2 can be used to "
  "%select{<<ERROR>>|copy|move|copy|move|<<ERROR>>}2 "
  "%select{base class|field|an object}0 of type %3">;
def note_nontrivial_user_provided : Note<
  "because %select{base class of |field of |}0type %1 has a user-provided "
  "%sub{select_special_member_kind}2">;
def note_nontrivial_in_class_init : Note<
  "because field %0 has an initializer">;
def note_nontrivial_param_type : Note<
  "because its parameter is %diff{of type $, not $|of the wrong type}2,3">;
def note_nontrivial_default_arg : Note<"because it has a default argument">;
def note_nontrivial_variadic : Note<"because it is a variadic function">;
def note_nontrivial_subobject : Note<
  "because the function selected to %select{construct|copy|move|copy|move|"
  "destroy}2 %select{base class|field}0 of type %1 is not trivial">;
def note_nontrivial_objc_ownership : Note<
  "because type %0 has a member with %select{no|no|__strong|__weak|"
  "__autoreleasing}1 ownership">;

def err_static_data_member_not_allowed_in_anon_struct : Error<
  "static data member %0 not allowed in anonymous struct">;
def ext_static_data_member_in_union : ExtWarn<
  "static data member %0 in union is a C++11 extension">, InGroup<CXX11>;
def warn_cxx98_compat_static_data_member_in_union : Warning<
  "static data member %0 in union is incompatible with C++98">,
  InGroup<CXX98Compat>, DefaultIgnore;
def ext_union_member_of_reference_type : ExtWarn<
  "union member %0 has reference type %1, which is a Microsoft extension">,
  InGroup<MicrosoftUnionMemberReference>;
def err_union_member_of_reference_type : Error<
  "union member %0 has reference type %1">;
def ext_anonymous_struct_union_qualified : Extension<
  "anonymous %select{struct|union}0 cannot be '%1'">;
def err_different_return_type_for_overriding_virtual_function : Error<
  "virtual function %0 has a different return type "
  "%diff{($) than the function it overrides (which has return type $)|"
  "than the function it overrides}1,2">;
def note_overridden_virtual_function : Note<
  "overridden virtual function is here">;
def err_conflicting_overriding_cc_attributes : Error<
  "virtual function %0 has different calling convention attributes "
  "%diff{($) than the function it overrides (which has calling convention $)|"
  "than the function it overrides}1,2">;
def warn_overriding_method_missing_noescape : Warning<
  "parameter of overriding method should be annotated with "
  "__attribute__((noescape))">, InGroup<MissingNoEscape>;
def note_overridden_marked_noescape : Note<
  "parameter of overridden method is annotated with __attribute__((noescape))">;
def note_cat_conform_to_noescape_prot : Note<
  "%select{category|class extension}0 conforms to protocol %1 which defines method %2">;

def err_covariant_return_inaccessible_base : Error<
  "invalid covariant return for virtual function: %1 is a "
  "%select{private|protected}2 base class of %0">, AccessControl;
def err_covariant_return_ambiguous_derived_to_base_conv : Error<
  "return type of virtual function %3 is not covariant with the return type of "
  "the function it overrides (ambiguous conversion from derived class "
  "%0 to base class %1:%2)">;
def err_covariant_return_not_derived : Error<
  "return type of virtual function %0 is not covariant with the return type of "
  "the function it overrides (%1 is not derived from %2)">;
def err_covariant_return_incomplete : Error<
  "return type of virtual function %0 is not covariant with the return type of "
  "the function it overrides (%1 is incomplete)">;
def err_covariant_return_type_different_qualifications : Error<
  "return type of virtual function %0 is not covariant with the return type of "
  "the function it overrides (%1 has different qualifiers than %2)">;
def err_covariant_return_type_class_type_more_qualified : Error<
  "return type of virtual function %0 is not covariant with the return type of "
  "the function it overrides (class type %1 is more qualified than class "
  "type %2">;

// C++ implicit special member functions
def note_in_declaration_of_implicit_special_member : Note<
  "while declaring the implicit %sub{select_special_member_kind}1"
  " for %0">;

// C++ constructors
def err_constructor_cannot_be : Error<"constructor cannot be declared '%0'">;
def err_invalid_qualified_constructor : Error<
  "'%0' qualifier is not allowed on a constructor">;
def err_ref_qualifier_constructor : Error<
  "ref-qualifier '%select{&&|&}0' is not allowed on a constructor">;

def err_constructor_return_type : Error<
  "constructor cannot have a return type">;
def err_constructor_redeclared : Error<"constructor cannot be redeclared">;
def err_constructor_byvalue_arg : Error<
  "copy constructor must pass its first argument by reference">;
def warn_no_constructor_for_refconst : Warning<
  "%select{struct|interface|union|class|enum}0 %1 does not declare any "
  "constructor to initialize its non-modifiable members">;
def note_refconst_member_not_initialized : Note<
  "%select{const|reference}0 member %1 will never be initialized">;
def ext_ms_explicit_constructor_call : ExtWarn<
  "explicit constructor calls are a Microsoft extension">,
  InGroup<MicrosoftExplicitConstructorCall>;

// C++ destructors
def err_destructor_not_member : Error<
  "destructor must be a non-static member function">;
def err_destructor_cannot_be : Error<"destructor cannot be declared '%0'">;
def err_invalid_qualified_destructor : Error<
  "'%0' qualifier is not allowed on a destructor">;
def err_ref_qualifier_destructor : Error<
  "ref-qualifier '%select{&&|&}0' is not allowed on a destructor">;
def err_destructor_return_type : Error<"destructor cannot have a return type">;
def err_destructor_redeclared : Error<"destructor cannot be redeclared">;
def err_destructor_with_params : Error<"destructor cannot have any parameters">;
def err_destructor_variadic : Error<"destructor cannot be variadic">;
def err_destructor_typedef_name : Error<
  "destructor cannot be declared using a %select{typedef|type alias}1 %0 of the class name">;
def err_destructor_name : Error<
  "expected the class name after '~' to name the enclosing class">;
def err_destructor_class_name : Error<
  "expected the class name after '~' to name a destructor">;
def err_ident_in_dtor_not_a_type : Error<
  "identifier %0 in object destruction expression does not name a type">;
def err_destructor_expr_type_mismatch : Error<
  "destructor type %0 in object destruction expression does not match the "
  "type %1 of the object being destroyed">;
def note_destructor_type_here : Note<
  "type %0 is declared here">;

def err_destroy_attr_on_non_static_var : Error<
  "%select{no_destroy|always_destroy}0 attribute can only be applied to a"
  " variable with static or thread storage duration">;

def err_destructor_template : Error<
  "destructor cannot be declared as a template">;

// C++ initialization
def err_init_conversion_failed : Error<
  "cannot initialize %select{a variable|a parameter|return object|"
  "statement expression result|an "
  "exception object|a member subobject|an array element|a new value|a value|a "
  "base class|a constructor delegation|a vector element|a block element|a "
  "block element|a complex element|a lambda capture|a compound literal "
  "initializer|a related result|a parameter of CF audited function}0 "
  "%diff{of type $ with an %select{rvalue|lvalue}2 of type $|"
  "with an %select{rvalue|lvalue}2 of incompatible type}1,3"
  "%select{|: different classes%diff{ ($ vs $)|}5,6"
  "|: different number of parameters (%5 vs %6)"
  "|: type mismatch at %ordinal5 parameter%diff{ ($ vs $)|}6,7"
  "|: different return type%diff{ ($ vs $)|}5,6"
  "|: different qualifiers (%5 vs %6)"
  "|: different exception specifications}4">;

def err_lvalue_to_rvalue_ref : Error<"rvalue reference %diff{to type $ cannot "
  "bind to lvalue of type $|cannot bind to incompatible lvalue}0,1">;
def err_lvalue_reference_bind_to_initlist : Error<
  "%select{non-const|volatile}0 lvalue reference to type %1 cannot bind to an "
  "initializer list temporary">;
def err_lvalue_reference_bind_to_temporary : Error<
  "%select{non-const|volatile}0 lvalue reference %diff{to type $ cannot bind "
  "to a temporary of type $|cannot bind to incompatible temporary}1,2">;
def err_lvalue_reference_bind_to_unrelated : Error<
  "%select{non-const|volatile}0 lvalue reference "
  "%diff{to type $ cannot bind to a value of unrelated type $|"
  "cannot bind to a value of unrelated type}1,2">;
def err_reference_bind_drops_quals : Error<
  "binding value %diff{of type $ to reference to type $|to reference}0,1 "
  "drops %select{<<ERROR>>|'const'|'restrict'|'const' and 'restrict'|"
  "'volatile'|'const' and 'volatile'|'restrict' and 'volatile'|"
  "'const', 'restrict', and 'volatile'}2 qualifier%plural{1:|2:|4:|:s}2">;
def err_reference_bind_failed : Error<
  "reference %diff{to type $ could not bind to an %select{rvalue|lvalue}1 of "
  "type $|could not bind to %select{rvalue|lvalue}1 of incompatible type}0,2">;
def err_reference_bind_init_list : Error<
  "reference to type %0 cannot bind to an initializer list">;
def err_init_list_bad_dest_type : Error<
  "%select{|non-aggregate }0type %1 cannot be initialized with an initializer "
  "list">;
def warn_cxx2a_compat_aggregate_init_with_ctors : Warning<
  "aggregate initialization of type %0 with user-declared constructors "
  "is incompatible with C++2a">, DefaultIgnore, InGroup<CXX2aCompat>;

def err_reference_bind_to_bitfield : Error<
  "%select{non-const|volatile}0 reference cannot bind to "
  "bit-field%select{| %1}2">;
def err_reference_bind_to_vector_element : Error<
  "%select{non-const|volatile}0 reference cannot bind to vector element">;
def err_reference_var_requires_init : Error<
  "declaration of reference variable %0 requires an initializer">;
def err_reference_without_init : Error<
  "reference to type %0 requires an initializer">;
def note_value_initialization_here : Note<
  "in value-initialization of type %0 here">;
def err_reference_has_multiple_inits : Error<
  "reference cannot be initialized with multiple values">;
def err_init_non_aggr_init_list : Error<
  "initialization of non-aggregate type %0 with an initializer list">;
def err_init_reference_member_uninitialized : Error<
  "reference member of type %0 uninitialized">;
def note_uninit_reference_member : Note<
  "uninitialized reference member is here">;
def warn_field_is_uninit : Warning<"field %0 is uninitialized when used here">,
  InGroup<Uninitialized>;
def warn_base_class_is_uninit : Warning<
  "base class %0 is uninitialized when used here to access %q1">,
  InGroup<Uninitialized>;
def warn_reference_field_is_uninit : Warning<
  "reference %0 is not yet bound to a value when used here">,
  InGroup<Uninitialized>;
def note_uninit_in_this_constructor : Note<
  "during field initialization in %select{this|the implicit default}0 "
  "constructor">;
def warn_static_self_reference_in_init : Warning<
  "static variable %0 is suspiciously used within its own initialization">,
  InGroup<UninitializedStaticSelfInit>;
def warn_uninit_self_reference_in_init : Warning<
  "variable %0 is uninitialized when used within its own initialization">,
  InGroup<Uninitialized>;
def warn_uninit_self_reference_in_reference_init : Warning<
  "reference %0 is not yet bound to a value when used within its own"
  " initialization">,
  InGroup<Uninitialized>;
def warn_uninit_var : Warning<
  "variable %0 is uninitialized when %select{used here|captured by block}1">,
  InGroup<Uninitialized>, DefaultIgnore;
def warn_sometimes_uninit_var : Warning<
  "variable %0 is %select{used|captured}1 uninitialized whenever "
  "%select{'%3' condition is %select{true|false}4|"
  "'%3' loop %select{is entered|exits because its condition is false}4|"
  "'%3' loop %select{condition is true|exits because its condition is false}4|"
  "switch %3 is taken|"
  "its declaration is reached|"
  "%3 is called}2">,
  InGroup<UninitializedSometimes>, DefaultIgnore;
def warn_maybe_uninit_var : Warning<
  "variable %0 may be uninitialized when "
  "%select{used here|captured by block}1">,
  InGroup<UninitializedMaybe>, DefaultIgnore;
def note_var_declared_here : Note<"variable %0 is declared here">;
def note_uninit_var_use : Note<
  "%select{uninitialized use occurs|variable is captured by block}0 here">;
def warn_uninit_byref_blockvar_captured_by_block : Warning<
  "block pointer variable %0 is uninitialized when captured by block">,
  InGroup<Uninitialized>, DefaultIgnore;
def note_block_var_fixit_add_initialization : Note<
  "did you mean to use __block %0?">;
def note_in_omitted_aggregate_initializer : Note<
  "in implicit initialization of %select{"
  "array element %1 with omitted initializer|"
  "field %1 with omitted initializer|"
  "trailing array elements in runtime-sized array new}0">;
def note_in_reference_temporary_list_initializer : Note<
  "in initialization of temporary of type %0 created to "
  "list-initialize this reference">;
def note_var_fixit_add_initialization : Note<
  "initialize the variable %0 to silence this warning">;
def note_uninit_fixit_remove_cond : Note<
  "remove the %select{'%1' if its condition|condition if it}0 "
  "is always %select{false|true}2">;
def err_init_incomplete_type : Error<"initialization of incomplete type %0">;
def err_list_init_in_parens : Error<
  "cannot initialize %select{non-class|reference}0 type %1 with a "
  "parenthesized initializer list">;

def warn_unsequenced_mod_mod : Warning<
  "multiple unsequenced modifications to %0">, InGroup<Unsequenced>;
def warn_unsequenced_mod_use : Warning<
  "unsequenced modification and access to %0">, InGroup<Unsequenced>;

def select_initialized_entity_kind : TextSubstitution<
  "%select{copying variable|copying parameter|"
  "returning object|initializing statement expression result|"
  "throwing object|copying member subobject|copying array element|"
  "allocating object|copying temporary|initializing base subobject|"
  "initializing vector element|capturing value}0">;

def err_temp_copy_no_viable : Error<
  "no viable constructor %sub{select_initialized_entity_kind}0 of type %1">;
def ext_rvalue_to_reference_temp_copy_no_viable : Extension<
  "no viable constructor %sub{select_initialized_entity_kind}0 of type %1; "
  "C++98 requires a copy constructor when binding a reference to a temporary">,
  InGroup<BindToTemporaryCopy>;
def err_temp_copy_ambiguous : Error<
  "ambiguous constructor call when %sub{select_initialized_entity_kind}0 "
  "of type %1">;
def err_temp_copy_deleted : Error<
  "%sub{select_initialized_entity_kind}0 of type %1 "
  "invokes deleted constructor">;
def err_temp_copy_incomplete : Error<
  "copying a temporary object of incomplete type %0">;
def warn_cxx98_compat_temp_copy : Warning<
  "%sub{select_initialized_entity_kind}1 "
  "of type %2 when binding a reference to a temporary would %select{invoke "
  "an inaccessible constructor|find no viable constructor|find ambiguous "
  "constructors|invoke a deleted constructor}0 in C++98">,
  InGroup<CXX98CompatBindToTemporaryCopy>, DefaultIgnore;
def err_selected_explicit_constructor : Error<
  "chosen constructor is explicit in copy-initialization">;
def note_explicit_ctor_deduction_guide_here : Note<
  "explicit %select{constructor|deduction guide}0 declared here">;

// C++11 decltype
def err_decltype_in_declarator : Error<
    "'decltype' cannot be used to name a declaration">;

// C++11 auto
def warn_cxx98_compat_auto_type_specifier : Warning<
  "'auto' type specifier is incompatible with C++98">,
  InGroup<CXX98Compat>, DefaultIgnore;
def err_auto_variable_cannot_appear_in_own_initializer : Error<
  "variable %0 declared with deduced type %1 "
  "cannot appear in its own initializer">;
def err_binding_cannot_appear_in_own_initializer : Error<
  "binding %0 cannot appear in the initializer of its own "
  "decomposition declaration">;
def err_illegal_decl_array_of_auto : Error<
  "'%0' declared as array of %1">;
def err_new_array_of_auto : Error<
  "cannot allocate array of 'auto'">;
def err_auto_not_allowed : Error<
  "%select{'auto'|'decltype(auto)'|'__auto_type'|"
  "use of "
  "%select{class template|function template|variable template|alias template|"
  "template template parameter|template}2 %3 requires template arguments; "
  "argument deduction}0 not allowed "
  "%select{in function prototype"
  "|in non-static struct member|in struct member"
  "|in non-static union member|in union member"
  "|in non-static class member|in interface member"
  "|in exception declaration|in template parameter until C++17|in block literal"
  "|in template argument|in typedef|in type alias|in function return type"
  "|in conversion function type|here|in lambda parameter"
  "|in type allocated by 'new'|in K&R-style function parameter"
  "|in template parameter|in friend declaration}1">;
def err_dependent_deduced_tst : Error<
  "typename specifier refers to "
  "%select{class template|function template|variable template|alias template|"
  "template template parameter|template}0 member in %1; "
  "argument deduction not allowed here">;
def err_auto_not_allowed_var_inst : Error<
  "'auto' variable template instantiation is not allowed">;
def err_auto_var_requires_init : Error<
  "declaration of variable %0 with deduced type %1 requires an initializer">;
def err_auto_new_requires_ctor_arg : Error<
  "new expression for type %0 requires a constructor argument">;
def ext_auto_new_list_init : Extension<
  "ISO C++ standards before C++17 do not allow new expression for "
  "type %0 to use list-initialization">, InGroup<CXX17>;
def err_auto_var_init_no_expression : Error<
  "initializer for variable %0 with type %1 is empty">;
def err_auto_var_init_multiple_expressions : Error<
  "initializer for variable %0 with type %1 contains multiple expressions">;
def err_auto_var_init_paren_braces : Error<
  "cannot deduce type for variable %1 with type %2 from "
  "%select{parenthesized|nested}0 initializer list">;
def err_auto_new_ctor_multiple_expressions : Error<
  "new expression for type %0 contains multiple constructor arguments">;
def err_auto_missing_trailing_return : Error<
  "'auto' return without trailing return type; deduced return types are a "
  "C++14 extension">;
def err_deduced_return_type : Error<
  "deduced return types are a C++14 extension">;
def err_trailing_return_without_auto : Error<
  "function with trailing return type must specify return type 'auto', not %0">;
def err_trailing_return_in_parens : Error<
  "trailing return type may not be nested within parentheses">;
def err_auto_var_deduction_failure : Error<
  "variable %0 with type %1 has incompatible initializer of type %2">;
def err_auto_var_deduction_failure_from_init_list : Error<
  "cannot deduce actual type for variable %0 with type %1 from initializer list">;
def err_auto_new_deduction_failure : Error<
  "new expression for type %0 has incompatible constructor argument of type %1">;
def err_auto_inconsistent_deduction : Error<
  "deduced conflicting types %diff{($ vs $) |}0,1"
  "for initializer list element type">;
def err_auto_different_deductions : Error<
  "%select{'auto'|'decltype(auto)'|'__auto_type'|template arguments}0 "
  "deduced as %1 in declaration of %2 and "
  "deduced as %3 in declaration of %4">;
def err_auto_non_deduced_not_alone : Error<
  "%select{function with deduced return type|"
  "declaration with trailing return type}0 "
  "must be the only declaration in its group">;
def err_implied_std_initializer_list_not_found : Error<
  "cannot deduce type of initializer list because std::initializer_list was "
  "not found; include <initializer_list>">;
def err_malformed_std_initializer_list : Error<
  "std::initializer_list must be a class template with a single type parameter">;
def err_auto_init_list_from_c : Error<
  "cannot use __auto_type with initializer list in C">;
def err_auto_bitfield : Error<
  "cannot pass bit-field as __auto_type initializer in C">;

// C++1y decltype(auto) type
def err_decltype_auto_invalid : Error<
  "'decltype(auto)' not allowed here">;
def err_decltype_auto_cannot_be_combined : Error<
  "'decltype(auto)' cannot be combined with other type specifiers">;
def err_decltype_auto_function_declarator_not_declaration : Error<
  "'decltype(auto)' can only be used as a return type "
  "in a function declaration">;
def err_decltype_auto_compound_type : Error<
  "cannot form %select{pointer to|reference to|array of}0 'decltype(auto)'">;
def err_decltype_auto_initializer_list : Error<
  "cannot deduce 'decltype(auto)' from initializer list">;

// C++17 deduced class template specialization types
def err_deduced_class_template_compound_type : Error<
  "cannot %select{form pointer to|form reference to|form array of|"
  "form function returning|use parentheses when declaring variable with}0 "
  "deduced class template specialization type">;
def err_deduced_non_class_template_specialization_type : Error<
  "%select{<error>|function template|variable template|alias template|"
  "template template parameter|template}0 %1 requires template arguments; "
  "argument deduction only allowed for class templates">;
def err_deduced_class_template_ctor_ambiguous : Error<
  "ambiguous deduction for template arguments of %0">;
def err_deduced_class_template_ctor_no_viable : Error<
  "no viable constructor or deduction guide for deduction of "
  "template arguments of %0">;
def err_deduced_class_template_incomplete : Error<
  "template %0 has no definition and no %select{|viable }1deduction guides "
  "for deduction of template arguments">;
def err_deduced_class_template_deleted : Error<
  "class template argument deduction for %0 selected a deleted constructor">;
def err_deduced_class_template_explicit : Error<
  "class template argument deduction for %0 selected an explicit "
  "%select{constructor|deduction guide}1 for copy-list-initialization">;
def err_deduction_guide_no_trailing_return_type : Error<
  "deduction guide declaration without trailing return type">;
def err_deduction_guide_bad_trailing_return_type : Error<
  "deduced type %1 of deduction guide is not %select{|written as }2"
  "a specialization of template %0">;
def err_deduction_guide_with_complex_decl : Error<
  "cannot specify any part of a return type in the "
  "declaration of a deduction guide">;
def err_deduction_guide_invalid_specifier : Error<
  "deduction guide cannot be declared '%0'">;
def err_deduction_guide_name_not_class_template : Error<
  "cannot specify deduction guide for "
  "%select{<error>|function template|variable template|alias template|"
  "template template parameter|dependent template name}0 %1">;
def err_deduction_guide_wrong_scope : Error<
  "deduction guide must be declared in the same scope as template %q0">;
def err_deduction_guide_defines_function : Error<
  "deduction guide cannot have a function definition">;
def err_deduction_guide_explicit_mismatch : Error<
  "deduction guide is %select{not |}0declared 'explicit' but "
  "previous declaration was%select{ not|}0">;
def err_deduction_guide_specialized : Error<"deduction guide cannot be "
  "%select{explicitly instantiated|explicitly specialized}0">;
def err_deduction_guide_template_not_deducible : Error<
  "deduction guide template contains "
  "%select{a template parameter|template parameters}0 that cannot be "
  "deduced">;
def err_deduction_guide_wrong_access : Error<
  "deduction guide has different access from the corresponding "
  "member template">;
def note_deduction_guide_template_access : Note<
  "member template declared %0 here">;
def note_deduction_guide_access : Note<
  "deduction guide declared %0 by intervening access specifier">;
def warn_cxx14_compat_class_template_argument_deduction : Warning<
  "class template argument deduction is incompatible with C++ standards "
  "before C++17%select{|; for compatibility, use explicit type name %1}0">,
  InGroup<CXXPre17Compat>, DefaultIgnore;

// C++14 deduced return types
def err_auto_fn_deduction_failure : Error<
  "cannot deduce return type %0 from returned value of type %1">;
def err_auto_fn_different_deductions : Error<
  "'%select{auto|decltype(auto)}0' in return type deduced as %1 here but "
  "deduced as %2 in earlier return statement">;
def err_auto_fn_used_before_defined : Error<
  "function %0 with deduced return type cannot be used before it is defined">;
def err_auto_fn_no_return_but_not_auto : Error<
  "cannot deduce return type %0 for function with no return statements">;
def err_auto_fn_return_void_but_not_auto : Error<
  "cannot deduce return type %0 from omitted return expression">;
def err_auto_fn_return_init_list : Error<
  "cannot deduce return type from initializer list">;
def err_auto_fn_virtual : Error<
  "function with deduced return type cannot be virtual">;
def warn_cxx11_compat_deduced_return_type : Warning<
  "return type deduction is incompatible with C++ standards before C++14">,
  InGroup<CXXPre14Compat>, DefaultIgnore;

// C++11 override control
def override_keyword_only_allowed_on_virtual_member_functions : Error<
  "only virtual member functions can be marked '%0'">;
def override_keyword_hides_virtual_member_function : Error<
  "non-virtual member function marked '%0' hides virtual member "
  "%select{function|functions}1">;
def err_function_marked_override_not_overriding : Error<
  "%0 marked 'override' but does not override any member functions">;
def warn_destructor_marked_not_override_overriding : Warning <
  "%0 overrides a destructor but is not marked 'override'">,
  InGroup<CXX11WarnOverrideDestructor>, DefaultIgnore;
def warn_function_marked_not_override_overriding : Warning <
  "%0 overrides a member function but is not marked 'override'">,
  InGroup<CXX11WarnOverrideMethod>;
def err_class_marked_final_used_as_base : Error<
  "base %0 is marked '%select{final|sealed}1'">;
def warn_abstract_final_class : Warning<
  "abstract class is marked '%select{final|sealed}0'">, InGroup<AbstractFinalClass>;

// C++11 attributes
def err_repeat_attribute : Error<"%0 attribute cannot be repeated">;

// C++11 final
def err_final_function_overridden : Error<
  "declaration of %0 overrides a '%select{final|sealed}1' function">;

// C++11 scoped enumerations
def err_enum_invalid_underlying : Error<
  "non-integral type %0 is an invalid underlying type">;
def err_enumerator_too_large : Error<
  "enumerator value is not representable in the underlying type %0">;
def ext_enumerator_too_large : Extension<
  "enumerator value is not representable in the underlying type %0">,
  InGroup<MicrosoftEnumValue>;
def err_enumerator_wrapped : Error<
  "enumerator value %0 is not representable in the underlying type %1">;
def err_enum_redeclare_type_mismatch : Error<
  "enumeration redeclared with different underlying type %0 (was %1)">;
def err_enum_redeclare_fixed_mismatch : Error<
  "enumeration previously declared with %select{non|}0fixed underlying type">;
def err_enum_redeclare_scoped_mismatch : Error<
  "enumeration previously declared as %select{un|}0scoped">;
def err_enum_class_reference : Error<
  "reference to %select{|scoped }0enumeration must use 'enum' "
  "not 'enum class'">;
def err_only_enums_have_underlying_types : Error<
  "only enumeration types have underlying types">;
def err_underlying_type_of_incomplete_enum : Error<
  "cannot determine underlying type of incomplete enumeration type %0">;

// C++11 delegating constructors
def err_delegating_ctor : Error<
  "delegating constructors are permitted only in C++11">;
def warn_cxx98_compat_delegating_ctor : Warning<
  "delegating constructors are incompatible with C++98">,
  InGroup<CXX98Compat>, DefaultIgnore;
def err_delegating_initializer_alone : Error<
  "an initializer for a delegating constructor must appear alone">;
def warn_delegating_ctor_cycle : Warning<
  "constructor for %0 creates a delegation cycle">, DefaultError,
  InGroup<DelegatingCtorCycles>;
def note_it_delegates_to : Note<"it delegates to">;
def note_which_delegates_to : Note<"which delegates to">;

// C++11 range-based for loop
def err_for_range_decl_must_be_var : Error<
  "for range declaration must declare a variable">;
def err_for_range_storage_class : Error<
  "loop variable %0 may not be declared %select{'extern'|'static'|"
  "'__private_extern__'|'auto'|'register'|'constexpr'}1">;
def err_type_defined_in_for_range : Error<
  "types may not be defined in a for range declaration">;
def err_for_range_deduction_failure : Error<
  "cannot use type %0 as a range">;
def err_for_range_incomplete_type : Error<
  "cannot use incomplete type %0 as a range">;
def err_for_range_iter_deduction_failure : Error<
  "cannot use type %0 as an iterator">;
def ext_for_range_begin_end_types_differ : ExtWarn<
  "'begin' and 'end' returning different types (%0 and %1) is a C++17 extension">,
  InGroup<CXX17>;
def warn_for_range_begin_end_types_differ : Warning<
  "'begin' and 'end' returning different types (%0 and %1) is incompatible "
  "with C++ standards before C++17">, InGroup<CXXPre17Compat>, DefaultIgnore;
def note_in_for_range: Note<
  "when looking up '%select{begin|end}0' function for range expression "
  "of type %1">;
def err_for_range_invalid: Error<
  "invalid range expression of type %0; no viable '%select{begin|end}1' "
  "function available">;
def note_for_range_member_begin_end_ignored : Note<
  "member is not a candidate because range type %0 has no '%select{end|begin}1' member">;
def err_range_on_array_parameter : Error<
  "cannot build range expression with array function parameter %0 since "
  "parameter with array type %1 is treated as pointer type %2">;
def err_for_range_dereference : Error<
  "invalid range expression of type %0; did you mean to dereference it "
  "with '*'?">;
def note_for_range_invalid_iterator : Note <
  "in implicit call to 'operator%select{!=|*|++}0' for iterator of type %1">;
def note_for_range_begin_end : Note<
  "selected '%select{begin|end}0' %select{function|template }1%2 with iterator type %3">;
def warn_for_range_const_reference_copy : Warning<
  "loop variable %0 "
  "%diff{has type $ but is initialized with type $"
  "| is initialized with a value of a different type}1,2 resulting in a copy">,
  InGroup<RangeLoopAnalysis>, DefaultIgnore;
def note_use_type_or_non_reference : Note<
  "use non-reference type %0 to keep the copy or type %1 to prevent copying">;
def warn_for_range_variable_always_copy : Warning<
  "loop variable %0 is always a copy because the range of type %1 does not "
  "return a reference">,
  InGroup<RangeLoopAnalysis>, DefaultIgnore;
def note_use_non_reference_type : Note<"use non-reference type %0">;
def warn_for_range_copy : Warning<
  "loop variable %0 of type %1 creates a copy from type %2">,
  InGroup<RangeLoopAnalysis>, DefaultIgnore;
def note_use_reference_type : Note<"use reference type %0 to prevent copying">;
def err_objc_for_range_init_stmt : Error<
  "initialization statement is not supported when iterating over Objective-C "
  "collection">;

// C++11 constexpr
def warn_cxx98_compat_constexpr : Warning<
  "'constexpr' specifier is incompatible with C++98">,
  InGroup<CXX98Compat>, DefaultIgnore;
// FIXME: Maybe this should also go in -Wc++14-compat?
def warn_cxx14_compat_constexpr_not_const : Warning<
  "'constexpr' non-static member function will not be implicitly 'const' "
  "in C++14; add 'const' to avoid a change in behavior">,
  InGroup<DiagGroup<"constexpr-not-const">>;
def err_invalid_constexpr : Error<
  "%select{function parameter|typedef|non-static data member}0 "
  "cannot be constexpr">;
def err_invalid_constexpr_member : Error<"non-static data member cannot be "
  "constexpr%select{; did you intend to make it %select{const|static}0?|}1">;
def err_constexpr_tag : Error<
  "%select{class|struct|interface|union|enum}0 cannot be marked constexpr">;
def err_constexpr_dtor : Error<"destructor cannot be marked constexpr">;
def err_constexpr_no_declarators : Error<
  "constexpr can only be used in variable and function declarations">;
def err_invalid_constexpr_var_decl : Error<
  "constexpr variable declaration must be a definition">;
def err_constexpr_static_mem_var_requires_init : Error<
  "declaration of constexpr static data member %0 requires an initializer">;
def err_constexpr_var_non_literal : Error<
  "constexpr variable cannot have non-literal type %0">;
def err_constexpr_var_requires_const_init : Error<
  "constexpr variable %0 must be initialized by a constant expression">;
def err_constexpr_redecl_mismatch : Error<
  "%select{non-constexpr declaration of %0 follows constexpr declaration"
  "|constexpr declaration of %0 follows non-constexpr declaration}1">;
def err_constexpr_virtual : Error<"virtual function cannot be constexpr">;
def err_constexpr_virtual_base : Error<
  "constexpr %select{member function|constructor}0 not allowed in "
  "%select{struct|interface|class}1 with virtual base "
  "%plural{1:class|:classes}2">;
def note_non_literal_incomplete : Note<
  "incomplete type %0 is not a literal type">;
def note_non_literal_virtual_base : Note<"%select{struct|interface|class}0 "
  "with virtual base %plural{1:class|:classes}1 is not a literal type">;
def note_constexpr_virtual_base_here : Note<"virtual base class declared here">;
def err_constexpr_non_literal_return : Error<
  "constexpr function's return type %0 is not a literal type">;
def err_constexpr_non_literal_param : Error<
  "constexpr %select{function|constructor}1's %ordinal0 parameter type %2 is "
  "not a literal type">;
def err_constexpr_body_invalid_stmt : Error<
  "statement not allowed in constexpr %select{function|constructor}0">;
def ext_constexpr_body_invalid_stmt : ExtWarn<
  "use of this statement in a constexpr %select{function|constructor}0 "
  "is a C++14 extension">, InGroup<CXX14>;
def warn_cxx11_compat_constexpr_body_invalid_stmt : Warning<
  "use of this statement in a constexpr %select{function|constructor}0 "
  "is incompatible with C++ standards before C++14">,
  InGroup<CXXPre14Compat>, DefaultIgnore;
def ext_constexpr_body_invalid_stmt_cxx2a : ExtWarn<
  "use of this statement in a constexpr %select{function|constructor}0 "
  "is a C++2a extension">, InGroup<CXX2a>;
def warn_cxx17_compat_constexpr_body_invalid_stmt : Warning<
  "use of this statement in a constexpr %select{function|constructor}0 "
  "is incompatible with C++ standards before C++2a">,
  InGroup<CXXPre2aCompat>, DefaultIgnore;
def ext_constexpr_type_definition : ExtWarn<
  "type definition in a constexpr %select{function|constructor}0 "
  "is a C++14 extension">, InGroup<CXX14>;
def warn_cxx11_compat_constexpr_type_definition : Warning<
  "type definition in a constexpr %select{function|constructor}0 "
  "is incompatible with C++ standards before C++14">,
  InGroup<CXXPre14Compat>, DefaultIgnore;
def err_constexpr_vla : Error<
  "variably-modified type %0 cannot be used in a constexpr "
  "%select{function|constructor}1">;
def ext_constexpr_local_var : ExtWarn<
  "variable declaration in a constexpr %select{function|constructor}0 "
  "is a C++14 extension">, InGroup<CXX14>;
def warn_cxx11_compat_constexpr_local_var : Warning<
  "variable declaration in a constexpr %select{function|constructor}0 "
  "is incompatible with C++ standards before C++14">,
  InGroup<CXXPre14Compat>, DefaultIgnore;
def err_constexpr_local_var_static : Error<
  "%select{static|thread_local}1 variable not permitted in a constexpr "
  "%select{function|constructor}0">;
def err_constexpr_local_var_non_literal_type : Error<
  "variable of non-literal type %1 cannot be defined in a constexpr "
  "%select{function|constructor}0">;
def err_constexpr_local_var_no_init : Error<
  "variables defined in a constexpr %select{function|constructor}0 must be "
  "initialized">;
def ext_constexpr_function_never_constant_expr : ExtWarn<
  "constexpr %select{function|constructor}0 never produces a "
  "constant expression">, InGroup<DiagGroup<"invalid-constexpr">>, DefaultError;
def err_attr_cond_never_constant_expr : Error<
  "%0 attribute expression never produces a constant expression">;
def err_diagnose_if_invalid_diagnostic_type : Error<
  "invalid diagnostic type for 'diagnose_if'; use \"error\" or \"warning\" "
  "instead">;
def err_constexpr_body_no_return : Error<
  "no return statement in constexpr function">;
def err_constexpr_return_missing_expr : Error<
  "non-void constexpr function %0 should return a value">;
def warn_cxx11_compat_constexpr_body_no_return : Warning<
  "constexpr function with no return statements is incompatible with C++ "
  "standards before C++14">, InGroup<CXXPre14Compat>, DefaultIgnore;
def ext_constexpr_body_multiple_return : ExtWarn<
  "multiple return statements in constexpr function is a C++14 extension">,
  InGroup<CXX14>;
def warn_cxx11_compat_constexpr_body_multiple_return : Warning<
  "multiple return statements in constexpr function "
  "is incompatible with C++ standards before C++14">,
  InGroup<CXXPre14Compat>, DefaultIgnore;
def note_constexpr_body_previous_return : Note<
  "previous return statement is here">;
def err_constexpr_function_try_block : Error<
  "function try block not allowed in constexpr %select{function|constructor}0">;

// c++2a function try blocks in constexpr
def ext_constexpr_function_try_block_cxx2a : ExtWarn<
  "function try block in constexpr %select{function|constructor}0 is "
  "a C++2a extension">, InGroup<CXX2a>;
def warn_cxx17_compat_constexpr_function_try_block : Warning<
  "function try block in constexpr %select{function|constructor}0 is "
  "incompatible with C++ standards before C++2a">,
  InGroup<CXXPre2aCompat>, DefaultIgnore;

def err_constexpr_union_ctor_no_init : Error<
  "constexpr union constructor does not initialize any member">;
def err_constexpr_ctor_missing_init : Error<
  "constexpr constructor must initialize all members">;
def note_constexpr_ctor_missing_init : Note<
  "member not initialized by constructor">;
def note_non_literal_no_constexpr_ctors : Note<
  "%0 is not literal because it is not an aggregate and has no constexpr "
  "constructors other than copy or move constructors">;
def note_non_literal_base_class : Note<
  "%0 is not literal because it has base class %1 of non-literal type">;
def note_non_literal_field : Note<
  "%0 is not literal because it has data member %1 of "
  "%select{non-literal|volatile}3 type %2">;
def note_non_literal_user_provided_dtor : Note<
  "%0 is not literal because it has a user-provided destructor">;
def note_non_literal_nontrivial_dtor : Note<
  "%0 is not literal because it has a non-trivial destructor">;
def note_non_literal_lambda : Note<
  "lambda closure types are non-literal types before C++17">;
def warn_private_extern : Warning<
  "use of __private_extern__ on a declaration may not produce external symbol "
  "private to the linkage unit and is deprecated">, InGroup<PrivateExtern>;
def note_private_extern : Note<
  "use __attribute__((visibility(\"hidden\"))) attribute instead">;

// C++ Concepts TS
def err_concept_wrong_decl_kind : Error<
  "'concept' can only appear on the definition of a function template or variable template">;
def err_concept_decls_may_only_appear_in_namespace_scope : Error<
  "concept declarations may only appear in namespace scope">;
def err_function_concept_not_defined : Error<
  "function concept declaration must be a definition">;
def err_var_concept_not_initialized : Error<
  "variable concept declaration must be initialized">;
def err_function_concept_exception_spec : Error<
  "function concept cannot have exception specification">;
def err_concept_decl_invalid_specifiers : Error<
  "%select{variable|function}0 concept cannot be declared "
  "'%select{thread_local|inline|friend|constexpr}1'">;
def err_function_concept_with_params : Error<
  "function concept cannot have any parameters">;
def err_function_concept_bool_ret : Error<
  "declared return type of function concept must be 'bool'">;
def err_variable_concept_bool_decl : Error<
  "declared type of variable concept must be 'bool'">;
def err_concept_specified_specialization : Error<
  "'concept' cannot be applied on an "
  "%select{explicit instantiation|explicit specialization|partial specialization}0">;
def err_concept_specialized : Error<
  "%select{function|variable}0 concept cannot be "
  "%select{explicitly instantiated|explicitly specialized|partially specialized}1">;

def err_template_different_associated_constraints : Error<
  "associated constraints differ in template redeclaration">;

// C++11 char16_t/char32_t
def warn_cxx98_compat_unicode_type : Warning<
  "'%0' type specifier is incompatible with C++98">,
  InGroup<CXX98Compat>, DefaultIgnore;
def warn_cxx17_compat_unicode_type : Warning<
  "'char8_t' type specifier is incompatible with C++ standards before C++20">,
  InGroup<CXXPre2aCompat>, DefaultIgnore;

// __make_integer_seq
def err_integer_sequence_negative_length : Error<
  "integer sequences must have non-negative sequence length">;
def err_integer_sequence_integral_element_type : Error<
  "integer sequences must have integral element type">;

// __type_pack_element
def err_type_pack_element_out_of_bounds : Error<
  "a parameter pack may not be accessed at an out of bounds index">;

// Objective-C++
def err_objc_decls_may_only_appear_in_global_scope : Error<
  "Objective-C declarations may only appear in global scope">;
def warn_auto_var_is_id : Warning<
  "'auto' deduced as 'id' in declaration of %0">,
  InGroup<DiagGroup<"auto-var-id">>;

// Attributes
def err_nsobject_attribute : Error<
  "'NSObject' attribute is for pointer types only">;
def err_attributes_are_not_compatible : Error<
  "%0 and %1 attributes are not compatible">;
def err_attribute_wrong_number_arguments : Error<
  "%0 attribute %plural{0:takes no arguments|1:takes one argument|"
  ":requires exactly %1 arguments}1">;
def err_attribute_too_many_arguments : Error<
  "%0 attribute takes no more than %1 argument%s1">;
def err_attribute_too_few_arguments : Error<
  "%0 attribute takes at least %1 argument%s1">;
def err_attribute_invalid_vector_type : Error<"invalid vector element type %0">;
def err_attribute_bad_neon_vector_size : Error<
  "Neon vector size must be 64 or 128 bits">;
def err_attribute_requires_positive_integer : Error<
  "%0 attribute requires a %select{positive|non-negative}1 "
  "integral compile time constant expression">;
def err_attribute_requires_opencl_version : Error<
  "%0 attribute requires OpenCL version %1%select{| or above}2">;
def warn_unsupported_target_attribute
    : Warning<"%select{unsupported|duplicate}0%select{| architecture}1 '%2' in"
              " the 'target' attribute string; 'target' attribute ignored">,
      InGroup<IgnoredAttributes>;
def err_attribute_unsupported
    : Error<"%0 attribute is not supported for this target">;
// The err_*_attribute_argument_not_int are separate because they're used by
// VerifyIntegerConstantExpression.
def err_aligned_attribute_argument_not_int : Error<
  "'aligned' attribute requires integer constant">;
def err_align_value_attribute_argument_not_int : Error<
  "'align_value' attribute requires integer constant">;
def err_alignas_attribute_wrong_decl_type : Error<
  "%0 attribute cannot be applied to a %select{function parameter|"
  "variable with 'register' storage class|'catch' variable|bit-field}1">;
def err_alignas_missing_on_definition : Error<
  "%0 must be specified on definition if it is specified on any declaration">;
def note_alignas_on_declaration : Note<"declared with %0 attribute here">;
def err_alignas_mismatch : Error<
  "redeclaration has different alignment requirement (%1 vs %0)">;
def err_alignas_underaligned : Error<
  "requested alignment is less than minimum alignment of %1 for type %0">;
def err_attribute_argument_n_type : Error<
  "%0 attribute requires parameter %1 to be %select{int or bool|an integer "
  "constant|a string|an identifier}2">;
def err_attribute_argument_type : Error<
  "%0 attribute requires %select{int or bool|an integer "
  "constant|a string|an identifier}1">;
def err_attribute_argument_outof_range : Error<
  "%0 attribute requires integer constant between %1 and %2 inclusive">;
def err_init_priority_object_attr : Error<
  "can only use 'init_priority' attribute on file-scope definitions "
  "of objects of class type">;
def err_attribute_argument_vec_type_hint : Error<
  "invalid attribute argument %0 - expecting a vector or vectorizable scalar type">;
def err_attribute_argument_out_of_bounds : Error<
  "%0 attribute parameter %1 is out of bounds">;
def err_attribute_only_once_per_parameter : Error<
  "%0 attribute can only be applied once per parameter">;
def err_mismatched_uuid : Error<"uuid does not match previous declaration">;
def note_previous_uuid : Note<"previous uuid specified here">;
def warn_attribute_pointers_only : Warning<
  "%0 attribute only applies to%select{| constant}1 pointer arguments">,
  InGroup<IgnoredAttributes>;
def err_attribute_pointers_only : Error<warn_attribute_pointers_only.Text>;
def err_attribute_integers_only : Error<
  "%0 attribute argument may only refer to a function parameter of integer "
  "type">;
def warn_attribute_return_pointers_only : Warning<
  "%0 attribute only applies to return values that are pointers">,
  InGroup<IgnoredAttributes>;
def warn_attribute_return_pointers_refs_only : Warning<
  "%0 attribute only applies to return values that are pointers or references">,
  InGroup<IgnoredAttributes>;
def warn_attribute_pointer_or_reference_only : Warning<
  "%0 attribute only applies to a pointer or reference (%1 is invalid)">,
  InGroup<IgnoredAttributes>;
def err_attribute_no_member_pointers : Error<
  "%0 attribute cannot be used with pointers to members">;
def err_attribute_invalid_implicit_this_argument : Error<
  "%0 attribute is invalid for the implicit this argument">;
def err_ownership_type : Error<
  "%0 attribute only applies to %select{pointer|integer}1 arguments">;
def err_ownership_returns_index_mismatch : Error<
  "'ownership_returns' attribute index does not match; here it is %0">;
def note_ownership_returns_index_mismatch : Note<
  "declared with index %0 here">;
def err_format_strftime_third_parameter : Error<
  "strftime format attribute requires 3rd parameter to be 0">;
def err_format_attribute_requires_variadic : Error<
  "format attribute requires variadic function">;
def err_format_attribute_not : Error<"format argument not %0">;
def err_format_attribute_result_not : Error<"function does not return %0">;
def err_format_attribute_implicit_this_format_string : Error<
  "format attribute cannot specify the implicit this argument as the format "
  "string">;
def err_init_method_bad_return_type : Error<
  "init methods must return an object pointer type, not %0">;
def err_attribute_invalid_size : Error<
  "vector size not an integral multiple of component size">;
def err_attribute_zero_size : Error<"zero vector size">;
def err_attribute_size_too_large : Error<"vector size too large">;
def err_typecheck_vector_not_convertable_implict_truncation : Error<
   "cannot convert between %select{scalar|vector}0 type %1 and vector type"
   " %2 as implicit conversion would cause truncation">;
def err_typecheck_vector_not_convertable : Error<
  "cannot convert between vector values of different size (%0 and %1)">;
def err_typecheck_vector_not_convertable_non_scalar : Error<
  "cannot convert between vector and non-scalar values (%0 and %1)">;
def err_typecheck_vector_lengths_not_equal : Error<
  "vector operands do not have the same number of elements (%0 and %1)">;
def warn_typecheck_vector_element_sizes_not_equal : Warning<
  "vector operands do not have the same elements sizes (%0 and %1)">,
  InGroup<DiagGroup<"vec-elem-size">>, DefaultError;
def err_ext_vector_component_exceeds_length : Error<
  "vector component access exceeds type %0">;
def err_ext_vector_component_name_illegal : Error<
  "illegal vector component name '%0'">;
def err_attribute_address_space_negative : Error<
  "address space is negative">;
def err_attribute_address_space_too_high : Error<
  "address space is larger than the maximum supported (%0)">;
def err_attribute_address_multiple_qualifiers : Error<
  "multiple address spaces specified for type">;
def warn_attribute_address_multiple_identical_qualifiers : Warning<
  "multiple identical address spaces specified for type">,
  InGroup<DuplicateDeclSpecifier>;
def err_attribute_address_function_type : Error<
  "function type may not be qualified with an address space">;
def err_as_qualified_auto_decl : Error<
  "automatic variable qualified with an%select{| invalid}0 address space">;
def err_arg_with_address_space : Error<
  "parameter may not be qualified with an address space">;
def err_field_with_address_space : Error<
  "field may not be qualified with an address space">;
def err_compound_literal_with_address_space : Error<
  "compound literal in function scope may not be qualified with an address space">;
def err_address_space_mismatch_templ_inst : Error<
  "conflicting address space qualifiers are provided between types %0 and %1">;
def err_attr_objc_ownership_redundant : Error<
  "the type %0 is already explicitly ownership-qualified">;
def err_invalid_nsnumber_type : Error<
  "%0 is not a valid literal type for NSNumber">;
def err_objc_illegal_boxed_expression_type : Error<
  "illegal type %0 used in a boxed expression">;
def err_objc_non_trivially_copyable_boxed_expression_type : Error<
  "non-trivially copyable type %0 cannot be used in a boxed expression">;
def err_objc_incomplete_boxed_expression_type : Error<
  "incomplete type %0 used in a boxed expression">;
def err_undeclared_objc_literal_class : Error<
  "definition of class %0 must be available to use Objective-C "
  "%select{array literals|dictionary literals|numeric literals|boxed expressions|"
  "string literals}1">;
def err_undeclared_boxing_method : Error<
  "declaration of %0 is missing in %1 class">;
def err_objc_literal_method_sig : Error<
  "literal construction method %0 has incompatible signature">;
def note_objc_literal_method_param : Note<
  "%select{first|second|third}0 parameter has unexpected type %1 "
  "(should be %2)">;
def note_objc_literal_method_return : Note<
  "method returns unexpected type %0 (should be an object type)">;
def err_invalid_collection_element : Error<
  "collection element of type %0 is not an Objective-C object">;
def err_box_literal_collection : Error<
  "%select{string|character|boolean|numeric}0 literal must be prefixed by '@' "
  "in a collection">;
def warn_objc_literal_comparison : Warning<
  "direct comparison of %select{an array literal|a dictionary literal|"
  "a numeric literal|a boxed expression|}0 has undefined behavior">,
  InGroup<ObjCLiteralComparison>;
def err_missing_atsign_prefix : Error<
  "string literal must be prefixed by '@' ">;
def warn_objc_string_literal_comparison : Warning<
  "direct comparison of a string literal has undefined behavior">,
  InGroup<ObjCStringComparison>;
def warn_concatenated_nsarray_literal : Warning<
  "concatenated NSString literal for an NSArray expression - "
  "possibly missing a comma">,
  InGroup<ObjCStringConcatenation>;
def note_objc_literal_comparison_isequal : Note<
  "use 'isEqual:' instead">;
def warn_objc_collection_literal_element : Warning<
  "object of type %0 is not compatible with "
  "%select{array element type|dictionary key type|dictionary value type}1 %2">,
  InGroup<ObjCLiteralConversion>;
def err_swift_param_attr_not_swiftcall : Error<
  "'%0' parameter can only be used with swiftcall calling convention">;
def err_swift_indirect_result_not_first : Error<
  "'swift_indirect_result' parameters must be first parameters of function">;
def err_swift_error_result_not_after_swift_context : Error<
  "'swift_error_result' parameter must follow 'swift_context' parameter">;
def err_swift_abi_parameter_wrong_type : Error<
  "'%0' parameter must have pointer%select{| to unqualified pointer}1 type; "
  "type here is %2">;

def err_attribute_argument_invalid : Error<
  "%0 attribute argument is invalid: %select{max must be 0 since min is 0|"
  "min must not be greater than max}1">;
def err_attribute_argument_is_zero : Error<
  "%0 attribute must be greater than 0">;
def warn_attribute_argument_n_negative : Warning<
  "%0 attribute parameter %1 is negative and will be ignored">,
  InGroup<CudaCompat>;
def err_property_function_in_objc_container : Error<
  "use of Objective-C property in function nested in Objective-C "
  "container not supported, move function outside its container">;

let CategoryName = "Cocoa API Issue" in {
def warn_objc_redundant_literal_use : Warning<
  "using %0 with a literal is redundant">, InGroup<ObjCRedundantLiteralUse>;
}

def err_attr_tlsmodel_arg : Error<"tls_model must be \"global-dynamic\", "
  "\"local-dynamic\", \"initial-exec\" or \"local-exec\"">;

def err_tls_var_aligned_over_maximum : Error<
  "alignment (%0) of thread-local variable %1 is greater than the maximum supported "
  "alignment (%2) for a thread-local variable on this target">;

def err_only_annotate_after_access_spec : Error<
  "access specifier can only have annotation attributes">;

def err_attribute_section_invalid_for_target : Error<
  "argument to %select{'code_seg'|'section'}1 attribute is not valid for this target: %0">;
def warn_mismatched_section : Warning<
  "%select{codeseg|section}0 does not match previous declaration">, InGroup<Section>;
def warn_attribute_section_on_redeclaration : Warning<
  "section attribute is specified on redeclared variable">, InGroup<Section>;
def err_mismatched_code_seg_base : Error<
  "derived class must specify the same code segment as its base classes">;
def err_mismatched_code_seg_override : Error<
  "overriding virtual function must specify the same code segment as its overridden function">;
def err_conflicting_codeseg_attribute : Error<
  "conflicting code segment specifiers">;
def warn_duplicate_codeseg_attribute : Warning<
  "duplicate code segment specifiers">, InGroup<Section>;

def err_anonymous_property: Error<
  "anonymous property is not supported">;
def err_property_is_variably_modified : Error<
  "property %0 has a variably modified type">;
def err_no_accessor_for_property : Error<
  "no %select{getter|setter}0 defined for property %1">;
def err_cannot_find_suitable_accessor : Error<
  "cannot find suitable %select{getter|setter}0 for property %1">;

def warn_alloca_align_alignof : Warning<
  "second argument to __builtin_alloca_with_align is supposed to be in bits">,
  InGroup<DiagGroup<"alloca-with-align-alignof">>;

def err_alignment_too_small : Error<
  "requested alignment must be %0 or greater">;
def err_alignment_too_big : Error<
  "requested alignment must be %0 or smaller">;
def err_alignment_not_power_of_two : Error<
  "requested alignment is not a power of 2">;
def err_alignment_dependent_typedef_name : Error<
  "requested alignment is dependent but declaration is not dependent">;

def err_attribute_aligned_too_great : Error<
  "requested alignment must be %0 bytes or smaller">;
def warn_redeclaration_without_attribute_prev_attribute_ignored : Warning<
  "%q0 redeclared without %1 attribute: previous %1 ignored">,
  InGroup<MicrosoftInconsistentDllImport>;
def warn_redeclaration_without_import_attribute : Warning<
  "%q0 redeclared without 'dllimport' attribute: 'dllexport' attribute added">,
  InGroup<MicrosoftInconsistentDllImport>;
def warn_dllimport_dropped_from_inline_function : Warning<
  "%q0 redeclared inline; %1 attribute ignored">,
  InGroup<IgnoredAttributes>;
def warn_attribute_ignored : Warning<"%0 attribute ignored">,
  InGroup<IgnoredAttributes>;
def warn_attribute_ignored_on_inline :
  Warning<"%0 attribute ignored on inline function">,
  InGroup<IgnoredAttributes>;
def warn_nocf_check_attribute_ignored :
  Warning<"'nocf_check' attribute ignored; use -fcf-protection to enable the attribute">,
  InGroup<IgnoredAttributes>;
def warn_attribute_after_definition_ignored : Warning<
  "attribute %0 after definition is ignored">,
   InGroup<IgnoredAttributes>;
def warn_cxx11_gnu_attribute_on_type : Warning<
  "attribute %0 ignored, because it cannot be applied to a type">,
  InGroup<IgnoredAttributes>;
def warn_unhandled_ms_attribute_ignored : Warning<
  "__declspec attribute %0 is not supported">,
  InGroup<IgnoredAttributes>;
def err_decl_attribute_invalid_on_stmt : Error<
  "%0 attribute cannot be applied to a statement">;
def err_stmt_attribute_invalid_on_decl : Error<
  "%0 attribute cannot be applied to a declaration">;
def warn_declspec_attribute_ignored : Warning<
  "attribute %0 is ignored, place it after "
  "\"%select{class|struct|interface|union|enum}1\" to apply attribute to "
  "type declaration">, InGroup<IgnoredAttributes>;
def warn_attribute_precede_definition : Warning<
  "attribute declaration must precede definition">,
  InGroup<IgnoredAttributes>;
def warn_attribute_void_function_method : Warning<
  "attribute %0 cannot be applied to "
  "%select{functions|Objective-C method}1 without return value">,
  InGroup<IgnoredAttributes>;
def warn_attribute_weak_on_field : Warning<
  "__weak attribute cannot be specified on a field declaration">,
  InGroup<IgnoredAttributes>;
def warn_gc_attribute_weak_on_local : Warning<
  "Objective-C GC does not allow weak variables on the stack">,
  InGroup<IgnoredAttributes>;
def warn_nsobject_attribute : Warning<
  "'NSObject' attribute may be put on a typedef only; attribute is ignored">,
  InGroup<NSobjectAttribute>;
def warn_independentclass_attribute : Warning<
  "'objc_independent_class' attribute may be put on a typedef only; "
  "attribute is ignored">,
  InGroup<IndependentClassAttribute>;
def warn_ptr_independentclass_attribute : Warning<
  "'objc_independent_class' attribute may be put on Objective-C object "
  "pointer type only; attribute is ignored">,
  InGroup<IndependentClassAttribute>;
def warn_attribute_weak_on_local : Warning<
  "__weak attribute cannot be specified on an automatic variable when ARC "
  "is not enabled">,
  InGroup<IgnoredAttributes>;
def warn_weak_identifier_undeclared : Warning<
  "weak identifier %0 never declared">;
def err_attribute_weak_static : Error<
  "weak declaration cannot have internal linkage">;
def err_attribute_selectany_non_extern_data : Error<
  "'selectany' can only be applied to data items with external linkage">;
def err_declspec_thread_on_thread_variable : Error<
  "'__declspec(thread)' applied to variable that already has a "
  "thread-local storage specifier">;
def err_attribute_dll_not_extern : Error<
  "%q0 must have external linkage when declared %q1">;
def err_attribute_dll_thread_local : Error<
  "%q0 cannot be thread local when declared %q1">;
def err_attribute_dll_lambda : Error<
  "lambda cannot be declared %0">;
def warn_attribute_invalid_on_definition : Warning<
  "'%0' attribute cannot be specified on a definition">,
  InGroup<IgnoredAttributes>;
def err_attribute_dll_redeclaration : Error<
  "redeclaration of %q0 cannot add %q1 attribute">;
def warn_attribute_dll_redeclaration : Warning<
  "redeclaration of %q0 should not add %q1 attribute">,
  InGroup<DiagGroup<"dll-attribute-on-redeclaration">>;
def err_attribute_dllimport_function_definition : Error<
  "dllimport cannot be applied to non-inline function definition">;
def err_attribute_dll_deleted : Error<
  "attribute %q0 cannot be applied to a deleted function">;
def err_attribute_dllimport_data_definition : Error<
  "definition of dllimport data">;
def err_attribute_dllimport_static_field_definition : Error<
  "definition of dllimport static field not allowed">;
def warn_attribute_dllimport_static_field_definition : Warning<
  "definition of dllimport static field">,
  InGroup<DiagGroup<"dllimport-static-field-def">>;
def warn_attribute_dllexport_explicit_instantiation_decl : Warning<
  "explicit instantiation declaration should not be 'dllexport'">,
  InGroup<DiagGroup<"dllexport-explicit-instantiation-decl">>;
def warn_invalid_initializer_from_system_header : Warning<
  "invalid constructor form class in system header, should not be explicit">,
  InGroup<DiagGroup<"invalid-initializer-from-system-header">>;
def note_used_in_initialization_here : Note<"used in initialization here">;
def err_attribute_dll_member_of_dll_class : Error<
  "attribute %q0 cannot be applied to member of %q1 class">;
def warn_attribute_dll_instantiated_base_class : Warning<
  "propagating dll attribute to %select{already instantiated|explicitly specialized}0 "
  "base class template without dll attribute is not supported">,
  InGroup<DiagGroup<"unsupported-dll-base-class-template">>, DefaultIgnore;
def err_attribute_dll_ambiguous_default_ctor : Error<
  "'__declspec(dllexport)' cannot be applied to more than one default constructor in %0">;
def err_attribute_weakref_not_static : Error<
  "weakref declaration must have internal linkage">;
def err_attribute_weakref_not_global_context : Error<
  "weakref declaration of %0 must be in a global context">;
def err_attribute_weakref_without_alias : Error<
  "weakref declaration of %0 must also have an alias attribute">;
def err_alias_not_supported_on_darwin : Error <
  "aliases are not supported on darwin">;
def warn_attribute_wrong_decl_type_str : Warning<
  "%0 attribute only applies to %1">, InGroup<IgnoredAttributes>;
def err_attribute_wrong_decl_type_str : Error<
  warn_attribute_wrong_decl_type_str.Text>;
def warn_attribute_wrong_decl_type : Warning<
  "%0 attribute only applies to %select{"
  "functions"
  "|unions"
  "|variables and functions"
  "|functions and methods"
  "|functions, methods and blocks"
  "|functions, methods, and parameters"
  "|variables"
  "|variables and fields"
  "|variables, data members and tag types"
  "|types and namespaces"
  "|variables, functions and classes"
  "|kernel functions"
  "|non-K&R-style functions}1">,
  InGroup<IgnoredAttributes>;
def err_attribute_wrong_decl_type : Error<warn_attribute_wrong_decl_type.Text>;
def warn_type_attribute_wrong_type : Warning<
  "'%0' only applies to %select{function|pointer|"
  "Objective-C object or block pointer}1 types; type here is %2">,
  InGroup<IgnoredAttributes>;
def warn_incomplete_encoded_type : Warning<
  "encoding of %0 type is incomplete because %1 component has unknown encoding">,
  InGroup<DiagGroup<"encode-type">>;
def warn_gnu_inline_attribute_requires_inline : Warning<
  "'gnu_inline' attribute requires function to be marked 'inline',"
  " attribute ignored">,
  InGroup<IgnoredAttributes>;
def err_attribute_vecreturn_only_vector_member : Error<
  "the vecreturn attribute can only be used on a class or structure with one member, which must be a vector">;
def err_attribute_vecreturn_only_pod_record : Error<
  "the vecreturn attribute can only be used on a POD (plain old data) class or structure (i.e. no virtual functions)">;
def err_cconv_change : Error<
  "function declared '%0' here was previously declared "
  "%select{'%2'|without calling convention}1">;
def warn_cconv_ignored : Warning<
  "calling convention %0 ignored for this target">, InGroup<IgnoredAttributes>;
def err_cconv_knr : Error<
  "function with no prototype cannot use the %0 calling convention">;
def warn_cconv_knr : Warning<
  err_cconv_knr.Text>,
  InGroup<DiagGroup<"missing-prototype-for-cc">>;
def err_cconv_varargs : Error<
  "variadic function cannot use %0 calling convention">;
def warn_cconv_varargs : Warning<
  "%0 calling convention ignored on variadic function">,
  InGroup<IgnoredAttributes>;
def warn_cconv_structors : Warning<
  "%0 calling convention ignored on constructor/destructor">,
  InGroup<IgnoredAttributes>;
def err_regparm_mismatch : Error<"function declared with regparm(%0) "
  "attribute was previously declared "
  "%plural{0:without the regparm|:with the regparm(%1)}1 attribute">;
def err_function_attribute_mismatch : Error<
  "function declared with %0 attribute "
  "was previously declared without the %0 attribute">;
def err_objc_precise_lifetime_bad_type : Error<
  "objc_precise_lifetime only applies to retainable types; type here is %0">;
def warn_objc_precise_lifetime_meaningless : Error<
  "objc_precise_lifetime is not meaningful for "
  "%select{__unsafe_unretained|__autoreleasing}0 objects">;
def err_invalid_pcs : Error<"invalid PCS type">;
def warn_attribute_not_on_decl : Warning<
  "%0 attribute ignored when parsing type">, InGroup<IgnoredAttributes>;
def err_base_specifier_attribute : Error<
  "%0 attribute cannot be applied to a base specifier">;
def err_invalid_attribute_on_virtual_function : Error<
  "%0 attribute cannot be applied to virtual functions">;

def ext_cannot_use_trivial_abi : ExtWarn<
  "'trivial_abi' cannot be applied to %0">, InGroup<IgnoredAttributes>;

// Availability attribute
def warn_availability_unknown_platform : Warning<
  "unknown platform %0 in availability macro">, InGroup<Availability>;
def warn_availability_version_ordering : Warning<
  "feature cannot be %select{introduced|deprecated|obsoleted}0 in %1 version "
  "%2 before it was %select{introduced|deprecated|obsoleted}3 in version %4; "
  "attribute ignored">, InGroup<Availability>;
def warn_mismatched_availability: Warning<
  "availability does not match previous declaration">, InGroup<Availability>;
def warn_mismatched_availability_override : Warning<
  "%select{|overriding }4method %select{introduced after|"
  "deprecated before|obsoleted before}0 "
  "%select{the protocol method it implements|overridden method}4 "
  "on %1 (%2 vs. %3)">, InGroup<Availability>;
def warn_mismatched_availability_override_unavail : Warning<
  "%select{|overriding }1method cannot be unavailable on %0 when "
  "%select{the protocol method it implements|its overridden method}1 is "
  "available">,
  InGroup<Availability>;
def warn_availability_on_static_initializer : Warning<
  "ignoring availability attribute %select{on '+load' method|"
  "with constructor attribute|with destructor attribute}0">,
  InGroup<Availability>;
def note_overridden_method : Note<
  "overridden method is here">;
def warn_availability_swift_unavailable_deprecated_only : Warning<
  "only 'unavailable' and 'deprecated' are supported for Swift availability">,
  InGroup<Availability>;
def note_protocol_method : Note<
  "protocol method is here">;

def warn_unguarded_availability :
  Warning<"%0 is only available on %1 %2 or newer">,
  InGroup<UnguardedAvailability>, DefaultIgnore;
def warn_unguarded_availability_new :
  Warning<warn_unguarded_availability.Text>,
  InGroup<UnguardedAvailabilityNew>;
def note_decl_unguarded_availability_silence : Note<
  "annotate %select{%1|anonymous %1}0 with an availability attribute to silence this warning">;
def note_unguarded_available_silence : Note<
  "enclose %0 in %select{an @available|a __builtin_available}1 check to silence"
  " this warning">;
def warn_at_available_unchecked_use : Warning<
  "%select{@available|__builtin_available}0 does not guard availability here; "
  "use if (%select{@available|__builtin_available}0) instead">,
  InGroup<DiagGroup<"unsupported-availability-guard">>;

// Thread Safety Attributes
def warn_invalid_capability_name : Warning<
  "invalid capability name '%0'; capability name must be 'mutex' or 'role'">,
  InGroup<ThreadSafetyAttributes>, DefaultIgnore;
def warn_thread_attribute_ignored : Warning<
  "ignoring %0 attribute because its argument is invalid">,
  InGroup<ThreadSafetyAttributes>, DefaultIgnore;
def warn_thread_attribute_not_on_non_static_member : Warning<
  "%0 attribute without capability arguments can only be applied to non-static "
  "methods of a class">,
  InGroup<ThreadSafetyAttributes>, DefaultIgnore;
def warn_thread_attribute_not_on_capability_member : Warning<
  "%0 attribute without capability arguments refers to 'this', but %1 isn't "
  "annotated with 'capability' or 'scoped_lockable' attribute">,
  InGroup<ThreadSafetyAttributes>, DefaultIgnore;
def warn_thread_attribute_argument_not_lockable : Warning<
  "%0 attribute requires arguments whose type is annotated "
  "with 'capability' attribute; type here is %1">,
  InGroup<ThreadSafetyAttributes>, DefaultIgnore;
def warn_thread_attribute_decl_not_lockable : Warning<
  "%0 attribute can only be applied in a context annotated "
  "with 'capability(\"mutex\")' attribute">,
  InGroup<ThreadSafetyAttributes>, DefaultIgnore;
def warn_thread_attribute_decl_not_pointer : Warning<
  "%0 only applies to pointer types; type here is %1">,
  InGroup<ThreadSafetyAttributes>, DefaultIgnore;
def err_attribute_argument_out_of_range : Error<
  "%0 attribute parameter %1 is out of bounds: "
  "%plural{0:no parameters to index into|"
  "1:can only be 1, since there is one parameter|"
  ":must be between 1 and %2}2">;

// Thread Safety Analysis
def warn_unlock_but_no_lock : Warning<"releasing %0 '%1' that was not held">,
  InGroup<ThreadSafetyAnalysis>, DefaultIgnore;
def warn_unlock_kind_mismatch : Warning<
  "releasing %0 '%1' using %select{shared|exclusive}2 access, expected "
  "%select{shared|exclusive}3 access">,
  InGroup<ThreadSafetyAnalysis>, DefaultIgnore;
def warn_double_lock : Warning<"acquiring %0 '%1' that is already held">,
  InGroup<ThreadSafetyAnalysis>, DefaultIgnore;
def warn_no_unlock : Warning<
  "%0 '%1' is still held at the end of function">,
  InGroup<ThreadSafetyAnalysis>, DefaultIgnore;
def warn_expecting_locked : Warning<
  "expecting %0 '%1' to be held at the end of function">,
  InGroup<ThreadSafetyAnalysis>, DefaultIgnore;
// FIXME: improve the error message about locks not in scope
def warn_lock_some_predecessors : Warning<
  "%0 '%1' is not held on every path through here">,
  InGroup<ThreadSafetyAnalysis>, DefaultIgnore;
def warn_expecting_lock_held_on_loop : Warning<
  "expecting %0 '%1' to be held at start of each loop">,
  InGroup<ThreadSafetyAnalysis>, DefaultIgnore;
def note_locked_here : Note<"%0 acquired here">;
def warn_lock_exclusive_and_shared : Warning<
  "%0 '%1' is acquired exclusively and shared in the same scope">,
  InGroup<ThreadSafetyAnalysis>, DefaultIgnore;
def note_lock_exclusive_and_shared : Note<
  "the other acquisition of %0 '%1' is here">;
def warn_variable_requires_any_lock : Warning<
  "%select{reading|writing}1 variable %0 requires holding "
  "%select{any mutex|any mutex exclusively}1">,
  InGroup<ThreadSafetyAnalysis>, DefaultIgnore;
def warn_var_deref_requires_any_lock : Warning<
  "%select{reading|writing}1 the value pointed to by %0 requires holding "
  "%select{any mutex|any mutex exclusively}1">,
  InGroup<ThreadSafetyAnalysis>, DefaultIgnore;
def warn_fun_excludes_mutex : Warning<
  "cannot call function '%1' while %0 '%2' is held">,
  InGroup<ThreadSafetyAnalysis>, DefaultIgnore;
def warn_cannot_resolve_lock : Warning<
  "cannot resolve lock expression">,
  InGroup<ThreadSafetyAnalysis>, DefaultIgnore;
def warn_acquired_before : Warning<
  "%0 '%1' must be acquired before '%2'">,
  InGroup<ThreadSafetyAnalysis>, DefaultIgnore;
def warn_acquired_before_after_cycle : Warning<
  "Cycle in acquired_before/after dependencies, starting with '%0'">,
  InGroup<ThreadSafetyAnalysis>, DefaultIgnore;


// Thread safety warnings negative capabilities
def warn_acquire_requires_negative_cap : Warning<
  "acquiring %0 '%1' requires negative capability '%2'">,
  InGroup<ThreadSafetyNegative>, DefaultIgnore;

// Thread safety warnings on pass by reference
def warn_guarded_pass_by_reference : Warning<
  "passing variable %1 by reference requires holding %0 "
  "%select{'%2'|'%2' exclusively}3">,
  InGroup<ThreadSafetyReference>, DefaultIgnore;
def warn_pt_guarded_pass_by_reference : Warning<
  "passing the value that %1 points to by reference requires holding %0 "
  "%select{'%2'|'%2' exclusively}3">,
  InGroup<ThreadSafetyReference>, DefaultIgnore;

// Imprecise thread safety warnings
def warn_variable_requires_lock : Warning<
  "%select{reading|writing}3 variable %1 requires holding %0 "
  "%select{'%2'|'%2' exclusively}3">,
  InGroup<ThreadSafetyAnalysis>, DefaultIgnore;
def warn_var_deref_requires_lock : Warning<
  "%select{reading|writing}3 the value pointed to by %1 requires "
  "holding %0 %select{'%2'|'%2' exclusively}3">,
  InGroup<ThreadSafetyAnalysis>, DefaultIgnore;
def warn_fun_requires_lock : Warning<
  "calling function %1 requires holding %0 %select{'%2'|'%2' exclusively}3">,
  InGroup<ThreadSafetyAnalysis>, DefaultIgnore;

// Precise thread safety warnings
def warn_variable_requires_lock_precise :
  Warning<warn_variable_requires_lock.Text>,
  InGroup<ThreadSafetyPrecise>, DefaultIgnore;
def warn_var_deref_requires_lock_precise :
  Warning<warn_var_deref_requires_lock.Text>,
  InGroup<ThreadSafetyPrecise>, DefaultIgnore;
def warn_fun_requires_lock_precise :
  Warning<warn_fun_requires_lock.Text>,
  InGroup<ThreadSafetyPrecise>, DefaultIgnore;
def note_found_mutex_near_match : Note<"found near match '%0'">;

// Verbose thread safety warnings
def warn_thread_safety_verbose : Warning<"Thread safety verbose warning.">,
  InGroup<ThreadSafetyVerbose>, DefaultIgnore;
def note_thread_warning_in_fun : Note<"Thread warning in function %0">;
def note_guarded_by_declared_here : Note<"Guarded_by declared here.">;

// Dummy warning that will trigger "beta" warnings from the analysis if enabled.
def warn_thread_safety_beta : Warning<"Thread safety beta warning.">,
  InGroup<ThreadSafetyBeta>, DefaultIgnore;

// Consumed warnings
def warn_use_in_invalid_state : Warning<
  "invalid invocation of method '%0' on object '%1' while it is in the '%2' "
  "state">, InGroup<Consumed>, DefaultIgnore;
def warn_use_of_temp_in_invalid_state : Warning<
  "invalid invocation of method '%0' on a temporary object while it is in the "
  "'%1' state">, InGroup<Consumed>, DefaultIgnore;
def warn_attr_on_unconsumable_class : Warning<
  "consumed analysis attribute is attached to member of class '%0' which isn't "
  "marked as consumable">, InGroup<Consumed>, DefaultIgnore;
def warn_return_typestate_for_unconsumable_type : Warning<
  "return state set for an unconsumable type '%0'">, InGroup<Consumed>,
  DefaultIgnore;
def warn_return_typestate_mismatch : Warning<
  "return value not in expected state; expected '%0', observed '%1'">,
  InGroup<Consumed>, DefaultIgnore;
def warn_loop_state_mismatch : Warning<
  "state of variable '%0' must match at the entry and exit of loop">,
  InGroup<Consumed>, DefaultIgnore;
def warn_param_return_typestate_mismatch : Warning<
  "parameter '%0' not in expected state when the function returns: expected "
  "'%1', observed '%2'">, InGroup<Consumed>, DefaultIgnore;
def warn_param_typestate_mismatch : Warning<
  "argument not in expected state; expected '%0', observed '%1'">,
  InGroup<Consumed>, DefaultIgnore;

// no_sanitize attribute
def warn_unknown_sanitizer_ignored : Warning<
  "unknown sanitizer '%0' ignored">, InGroup<UnknownSanitizers>;

def warn_impcast_vector_scalar : Warning<
  "implicit conversion turns vector to scalar: %0 to %1">,
  InGroup<Conversion>, DefaultIgnore;
def warn_impcast_complex_scalar : Warning<
  "implicit conversion discards imaginary component: %0 to %1">,
  InGroup<Conversion>, DefaultIgnore;
def err_impcast_complex_scalar : Error<
  "implicit conversion from %0 to %1 is not permitted in C++">;
def warn_impcast_float_precision : Warning<
  "implicit conversion loses floating-point precision: %0 to %1">,
  InGroup<ImplicitFloatConversion>, DefaultIgnore;
def warn_impcast_float_result_precision : Warning<
  "implicit conversion when assigning computation result loses floating-point precision: %0 to %1">,
  InGroup<ImplicitFloatConversion>, DefaultIgnore;
def warn_impcast_double_promotion : Warning<
  "implicit conversion increases floating-point precision: %0 to %1">,
  InGroup<DoublePromotion>, DefaultIgnore;
def warn_impcast_integer_sign : Warning<
  "implicit conversion changes signedness: %0 to %1">,
  InGroup<SignConversion>, DefaultIgnore;
def warn_impcast_integer_sign_conditional : Warning<
  "operand of ? changes signedness: %0 to %1">,
  InGroup<SignConversion>, DefaultIgnore;
def warn_impcast_integer_precision : Warning<
  "implicit conversion loses integer precision: %0 to %1">,
  InGroup<ImplicitIntConversion>, DefaultIgnore;
def warn_impcast_high_order_zero_bits : Warning<
  "higher order bits are zeroes after implicit conversion">,
  InGroup<ImplicitIntConversion>, DefaultIgnore;
def warn_impcast_nonnegative_result : Warning<
  "the resulting value is always non-negative after implicit conversion">,
  InGroup<SignConversion>, DefaultIgnore;
def warn_impcast_integer_64_32 : Warning<
  "implicit conversion loses integer precision: %0 to %1">,
  InGroup<Shorten64To32>, DefaultIgnore;
def warn_impcast_integer_precision_constant : Warning<
  "implicit conversion from %2 to %3 changes value from %0 to %1">,
  InGroup<ConstantConversion>;
def warn_impcast_bitfield_precision_constant : Warning<
  "implicit truncation from %2 to bit-field changes value from %0 to %1">,
  InGroup<BitFieldConstantConversion>;

def warn_impcast_literal_float_to_integer : Warning<
  "implicit conversion from %0 to %1 changes value from %2 to %3">,
  InGroup<LiteralConversion>;
def warn_impcast_literal_float_to_integer_out_of_range : Warning<
  "implicit conversion of out of range value from %0 to %1 is undefined">,
  InGroup<LiteralConversion>;
def warn_impcast_float_integer : Warning<
  "implicit conversion turns floating-point number into integer: %0 to %1">,
  InGroup<FloatConversion>, DefaultIgnore;

def warn_impcast_float_to_integer : Warning<
  "implicit conversion from %0 to %1 changes value from %2 to %3">,
  InGroup<FloatOverflowConversion>, DefaultIgnore;
def warn_impcast_float_to_integer_out_of_range : Warning<
  "implicit conversion of out of range value from %0 to %1 is undefined">,
  InGroup<FloatOverflowConversion>, DefaultIgnore;
def warn_impcast_float_to_integer_zero : Warning<
  "implicit conversion from %0 to %1 changes non-zero value from %2 to %3">,
  InGroup<FloatZeroConversion>, DefaultIgnore;

def warn_impcast_string_literal_to_bool : Warning<
  "implicit conversion turns string literal into bool: %0 to %1">,
  InGroup<StringConversion>, DefaultIgnore;
def warn_impcast_different_enum_types : Warning<
  "implicit conversion from enumeration type %0 to different enumeration type "
  "%1">, InGroup<EnumConversion>;
def warn_impcast_bool_to_null_pointer : Warning<
    "initialization of pointer of type %0 to null from a constant boolean "
    "expression">, InGroup<BoolConversion>;
def warn_non_literal_null_pointer : Warning<
    "expression which evaluates to zero treated as a null pointer constant of "
    "type %0">, InGroup<NonLiteralNullConversion>;
def warn_impcast_null_pointer_to_integer : Warning<
    "implicit conversion of %select{NULL|nullptr}0 constant to %1">,
    InGroup<NullConversion>;
def warn_impcast_floating_point_to_bool : Warning<
    "implicit conversion turns floating-point number into bool: %0 to %1">,
    InGroup<ImplicitConversionFloatingPointToBool>;
def ext_ms_impcast_fn_obj : ExtWarn<
  "implicit conversion between pointer-to-function and pointer-to-object is a "
  "Microsoft extension">, InGroup<MicrosoftCast>;

def warn_impcast_pointer_to_bool : Warning<
    "address of%select{| function| array}0 '%1' will always evaluate to "
    "'true'">,
    InGroup<PointerBoolConversion>;
def warn_cast_nonnull_to_bool : Warning<
    "nonnull %select{function call|parameter}0 '%1' will evaluate to "
    "'true' on first encounter">,
    InGroup<PointerBoolConversion>;
def warn_this_bool_conversion : Warning<
  "'this' pointer cannot be null in well-defined C++ code; pointer may be "
  "assumed to always convert to true">, InGroup<UndefinedBoolConversion>;
def warn_address_of_reference_bool_conversion : Warning<
  "reference cannot be bound to dereferenced null pointer in well-defined C++ "
  "code; pointer may be assumed to always convert to true">,
  InGroup<UndefinedBoolConversion>;

def warn_null_pointer_compare : Warning<
    "comparison of %select{address of|function|array}0 '%1' %select{not |}2"
    "equal to a null pointer is always %select{true|false}2">,
    InGroup<TautologicalPointerCompare>;
def warn_nonnull_expr_compare : Warning<
    "comparison of nonnull %select{function call|parameter}0 '%1' "
    "%select{not |}2equal to a null pointer is '%select{true|false}2' on first "
    "encounter">,
    InGroup<TautologicalPointerCompare>;
def warn_this_null_compare : Warning<
  "'this' pointer cannot be null in well-defined C++ code; comparison may be "
  "assumed to always evaluate to %select{true|false}0">,
  InGroup<TautologicalUndefinedCompare>;
def warn_address_of_reference_null_compare : Warning<
  "reference cannot be bound to dereferenced null pointer in well-defined C++ "
  "code; comparison may be assumed to always evaluate to "
  "%select{true|false}0">,
  InGroup<TautologicalUndefinedCompare>;
def note_reference_is_return_value : Note<"%0 returns a reference">;

def warn_division_sizeof_ptr : Warning<
  "'%0' will return the size of the pointer, not the array itself">,
  InGroup<DiagGroup<"sizeof-pointer-div">>;

def note_function_warning_silence : Note<
    "prefix with the address-of operator to silence this warning">;
def note_function_to_function_call : Note<
    "suffix with parentheses to turn this into a function call">;
def warn_impcast_objective_c_literal_to_bool : Warning<
    "implicit boolean conversion of Objective-C object literal always "
    "evaluates to true">,
    InGroup<ObjCLiteralConversion>;

def warn_cast_align : Warning<
  "cast from %0 to %1 increases required alignment from %2 to %3">,
  InGroup<CastAlign>, DefaultIgnore;
def warn_old_style_cast : Warning<
  "use of old-style cast">, InGroup<OldStyleCast>, DefaultIgnore;

// Separate between casts to void* and non-void* pointers.
// Some APIs use (abuse) void* for something like a user context,
// and often that value is an integer even if it isn't a pointer itself.
// Having a separate warning flag allows users to control the warning
// for their workflow.
def warn_int_to_pointer_cast : Warning<
  "cast to %1 from smaller integer type %0">,
  InGroup<IntToPointerCast>;
def warn_int_to_void_pointer_cast : Warning<
  "cast to %1 from smaller integer type %0">,
  InGroup<IntToVoidPointerCast>;

def warn_attribute_ignored_for_field_of_type : Warning<
  "%0 attribute ignored for field of type %1">,
  InGroup<IgnoredAttributes>;
def warn_no_underlying_type_specified_for_enum_bitfield : Warning<
  "enums in the Microsoft ABI are signed integers by default; consider giving "
  "the enum %0 an unsigned underlying type to make this code portable">,
  InGroup<SignedEnumBitfield>, DefaultIgnore;
def warn_attribute_packed_for_bitfield : Warning<
  "'packed' attribute was ignored on bit-fields with single-byte alignment "
  "in older versions of GCC and Clang">,
  InGroup<DiagGroup<"attribute-packed-for-bitfield">>;
def warn_transparent_union_attribute_field_size_align : Warning<
  "%select{alignment|size}0 of field %1 (%2 bits) does not match the "
  "%select{alignment|size}0 of the first field in transparent union; "
  "transparent_union attribute ignored">,
  InGroup<IgnoredAttributes>;
def note_transparent_union_first_field_size_align : Note<
  "%select{alignment|size}0 of first field is %1 bits">;
def warn_transparent_union_attribute_not_definition : Warning<
  "transparent_union attribute can only be applied to a union definition; "
  "attribute ignored">,
  InGroup<IgnoredAttributes>;
def warn_transparent_union_attribute_floating : Warning<
  "first field of a transparent union cannot have %select{floating point|"
  "vector}0 type %1; transparent_union attribute ignored">,
  InGroup<IgnoredAttributes>;
def warn_transparent_union_attribute_zero_fields : Warning<
  "transparent union definition must contain at least one field; "
  "transparent_union attribute ignored">,
  InGroup<IgnoredAttributes>;
def warn_attribute_type_not_supported : Warning<
  "%0 attribute argument not supported: %1">,
  InGroup<IgnoredAttributes>;
def warn_attribute_unknown_visibility : Warning<"unknown visibility %0">,
  InGroup<IgnoredAttributes>;
def warn_attribute_protected_visibility :
  Warning<"target does not support 'protected' visibility; using 'default'">,
  InGroup<DiagGroup<"unsupported-visibility">>;
def err_mismatched_visibility: Error<"visibility does not match previous declaration">;
def note_previous_attribute : Note<"previous attribute is here">;
def note_conflicting_attribute : Note<"conflicting attribute is here">;
def note_attribute : Note<"attribute is here">;
def err_mismatched_ms_inheritance : Error<
  "inheritance model does not match %select{definition|previous declaration}0">;
def warn_ignored_ms_inheritance : Warning<
  "inheritance model ignored on %select{primary template|partial specialization}0">,
  InGroup<IgnoredAttributes>;
def note_previous_ms_inheritance : Note<
  "previous inheritance model specified here">;
def err_machine_mode : Error<"%select{unknown|unsupported}0 machine mode %1">;
def err_mode_not_primitive : Error<
  "mode attribute only supported for integer and floating-point types">;
def err_mode_wrong_type : Error<
  "type of machine mode does not match type of base type">;
def warn_vector_mode_deprecated : Warning<
  "specifying vector types with the 'mode' attribute is deprecated; "
  "use the 'vector_size' attribute instead">,
  InGroup<DeprecatedAttributes>;
def err_complex_mode_vector_type : Error<
  "type of machine mode does not support base vector types">;
def err_enum_mode_vector_type : Error<
  "mode %0 is not supported for enumeration types">;
def warn_attribute_nonnull_no_pointers : Warning<
  "'nonnull' attribute applied to function with no pointer arguments">,
  InGroup<IgnoredAttributes>;
def warn_attribute_nonnull_parm_no_args : Warning<
  "'nonnull' attribute when used on parameters takes no arguments">,
  InGroup<IgnoredAttributes>;
def note_declared_nonnull : Note<
  "declared %select{'returns_nonnull'|'nonnull'}0 here">;
def warn_attribute_sentinel_named_arguments : Warning<
  "'sentinel' attribute requires named arguments">,
  InGroup<IgnoredAttributes>;
def warn_attribute_sentinel_not_variadic : Warning<
  "'sentinel' attribute only supported for variadic %select{functions|blocks}0">,
  InGroup<IgnoredAttributes>;
def err_attribute_sentinel_less_than_zero : Error<
  "'sentinel' parameter 1 less than zero">;
def err_attribute_sentinel_not_zero_or_one : Error<
  "'sentinel' parameter 2 not 0 or 1">;
def warn_cleanup_ext : Warning<
  "GCC does not allow the 'cleanup' attribute argument to be anything other "
  "than a simple identifier">,
  InGroup<GccCompat>;
def err_attribute_cleanup_arg_not_function : Error<
  "'cleanup' argument %select{|%1 |%1 }0is not a %select{||single }0function">;
def err_attribute_cleanup_func_must_take_one_arg : Error<
  "'cleanup' function %0 must take 1 parameter">;
def err_attribute_cleanup_func_arg_incompatible_type : Error<
  "'cleanup' function %0 parameter has "
  "%diff{type $ which is incompatible with type $|incompatible type}1,2">;
def err_attribute_regparm_wrong_platform : Error<
  "'regparm' is not valid on this platform">;
def err_attribute_regparm_invalid_number : Error<
  "'regparm' parameter must be between 0 and %0 inclusive">;
def err_attribute_not_supported_in_lang : Error<
  "%0 attribute is not supported in %select{C|C++|Objective-C}1">;
def err_attribute_not_supported_on_arch
    : Error<"%0 attribute is not supported on '%1'">;
def warn_gcc_ignores_type_attr : Warning<
  "GCC does not allow the %0 attribute to be written on a type">,
  InGroup<GccCompat>;

// Clang-Specific Attributes
def warn_attribute_iboutlet : Warning<
  "%0 attribute can only be applied to instance variables or properties">,
  InGroup<IgnoredAttributes>;
def err_iboutletcollection_type : Error<
  "invalid type %0 as argument of iboutletcollection attribute">;
def err_iboutletcollection_builtintype : Error<
  "type argument of iboutletcollection attribute cannot be a builtin type">;
def warn_iboutlet_object_type : Warning<
  "%select{instance variable|property}2 with %0 attribute must "
  "be an object type (invalid %1)">, InGroup<ObjCInvalidIBOutletProperty>;
def warn_iboutletcollection_property_assign : Warning<
  "IBOutletCollection properties should be copy/strong and not assign">,
  InGroup<ObjCInvalidIBOutletProperty>;

def err_attribute_overloadable_mismatch : Error<
  "redeclaration of %0 must %select{not |}1have the 'overloadable' attribute">;
def note_attribute_overloadable_prev_overload : Note<
  "previous %select{unmarked |}0overload of function is here">;
def err_attribute_overloadable_no_prototype : Error<
  "'overloadable' function %0 must have a prototype">;
def err_attribute_overloadable_multiple_unmarked_overloads : Error<
  "at most one overload for a given name may lack the 'overloadable' "
  "attribute">;
def warn_ns_attribute_wrong_return_type : Warning<
  "%0 attribute only applies to %select{functions|methods|properties}1 that "
  "return %select{an Objective-C object|a pointer|a non-retainable pointer}2">,
  InGroup<IgnoredAttributes>;
def err_ns_attribute_wrong_parameter_type : Error<
  "%0 attribute only applies to "
  "%select{Objective-C object|pointer|pointer-to-CF-pointer}1 parameters">;
def warn_ns_attribute_wrong_parameter_type : Warning<
  "%0 attribute only applies to "
  "%select{Objective-C object|pointer|pointer-to-CF-pointer|pointer/reference-to-OSObject-pointer}1 parameters">,
  InGroup<IgnoredAttributes>;
def warn_objc_requires_super_protocol : Warning<
  "%0 attribute cannot be applied to %select{methods in protocols|dealloc}1">,
  InGroup<DiagGroup<"requires-super-attribute">>;
def note_protocol_decl : Note<
  "protocol is declared here">;
def note_protocol_decl_undefined : Note<
  "protocol %0 has no definition">;

// objc_designated_initializer attribute diagnostics.
def warn_objc_designated_init_missing_super_call : Warning<
  "designated initializer missing a 'super' call to a designated initializer of the super class">,
  InGroup<ObjCDesignatedInit>;
def note_objc_designated_init_marked_here : Note<
  "method marked as designated initializer of the class here">;
def warn_objc_designated_init_non_super_designated_init_call : Warning<
  "designated initializer should only invoke a designated initializer on 'super'">,
  InGroup<ObjCDesignatedInit>;
def warn_objc_designated_init_non_designated_init_call : Warning<
  "designated initializer invoked a non-designated initializer">,
  InGroup<ObjCDesignatedInit>;
def warn_objc_secondary_init_super_init_call : Warning<
  "convenience initializer should not invoke an initializer on 'super'">,
  InGroup<ObjCDesignatedInit>;
def warn_objc_secondary_init_missing_init_call : Warning<
  "convenience initializer missing a 'self' call to another initializer">,
  InGroup<ObjCDesignatedInit>;
def warn_objc_implementation_missing_designated_init_override : Warning<
  "method override for the designated initializer of the superclass %objcinstance0 not found">,
  InGroup<ObjCDesignatedInit>;
def err_designated_init_attr_non_init : Error<
  "'objc_designated_initializer' attribute only applies to init methods "
  "of interface or class extension declarations">;

// objc_bridge attribute diagnostics.
def err_objc_attr_not_id : Error<
  "parameter of %0 attribute must be a single name of an Objective-C %select{class|protocol}1">;
def err_objc_attr_typedef_not_id : Error<
  "parameter of %0 attribute must be 'id' when used on a typedef">;
def err_objc_attr_typedef_not_void_pointer : Error<
  "'objc_bridge(id)' is only allowed on structs and typedefs of void pointers">;
def err_objc_cf_bridged_not_interface : Error<
  "CF object of type %0 is bridged to %1, which is not an Objective-C class">;
def err_objc_ns_bridged_invalid_cfobject : Error<
  "ObjectiveC object of type %0 is bridged to %1, which is not valid CF object">;
def warn_objc_invalid_bridge : Warning<
  "%0 bridges to %1, not %2">, InGroup<ObjCBridge>;
def warn_objc_invalid_bridge_to_cf : Warning<
  "%0 cannot bridge to %1">, InGroup<ObjCBridge>;

// objc_bridge_related attribute diagnostics.
def err_objc_bridged_related_invalid_class : Error<
  "could not find Objective-C class %0 to convert %1 to %2">;
def err_objc_bridged_related_invalid_class_name : Error<
  "%0 must be name of an Objective-C class to be able to convert %1 to %2">;
def err_objc_bridged_related_known_method : Error<
 "%0 must be explicitly converted to %1; use %select{%objcclass2|%objcinstance2}3 "
 "method for this conversion">;

def err_objc_attr_protocol_requires_definition : Error<
  "attribute %0 can only be applied to @protocol definitions, not forward declarations">;

def warn_ignored_objc_externally_retained : Warning<
  "'objc_externally_retained' can only be applied to local variables "
  "%select{of retainable type|with strong ownership}0">,
  InGroup<IgnoredAttributes>;

// Function Parameter Semantic Analysis.
def err_param_with_void_type : Error<"argument may not have 'void' type">;
def err_void_only_param : Error<
  "'void' must be the first and only parameter if specified">;
def err_void_param_qualified : Error<
  "'void' as parameter must not have type qualifiers">;
def err_ident_list_in_fn_declaration : Error<
  "a parameter list without types is only allowed in a function definition">;
def ext_param_not_declared : Extension<
  "parameter %0 was not declared, defaulting to type 'int'">;
def err_param_default_argument : Error<
  "C does not support default arguments">;
def err_param_default_argument_redefinition : Error<
  "redefinition of default argument">;
def ext_param_default_argument_redefinition : ExtWarn<
  err_param_default_argument_redefinition.Text>,
  InGroup<MicrosoftDefaultArgRedefinition>;
def err_param_default_argument_missing : Error<
  "missing default argument on parameter">;
def err_param_default_argument_missing_name : Error<
  "missing default argument on parameter %0">;
def err_param_default_argument_references_param : Error<
  "default argument references parameter %0">;
def err_param_default_argument_references_local : Error<
  "default argument references local variable %0 of enclosing function">;
def err_param_default_argument_references_this : Error<
  "default argument references 'this'">;
def err_param_default_argument_nonfunc : Error<
  "default arguments can only be specified for parameters in a function "
  "declaration">;
def err_param_default_argument_template_redecl : Error<
  "default arguments cannot be added to a function template that has already "
  "been declared">;
def err_param_default_argument_member_template_redecl : Error<
  "default arguments cannot be added to an out-of-line definition of a member "
  "of a %select{class template|class template partial specialization|nested "
  "class in a template}0">;
def err_param_default_argument_on_parameter_pack : Error<
  "parameter pack cannot have a default argument">;
def err_uninitialized_member_for_assign : Error<
  "cannot define the implicit copy assignment operator for %0, because "
  "non-static %select{reference|const}1 member %2 cannot use copy "
  "assignment operator">;
def err_uninitialized_member_in_ctor : Error<
  "%select{constructor for %1|"
  "implicit default constructor for %1|"
  "cannot use constructor inherited from %1:}0 must explicitly "
  "initialize the %select{reference|const}2 member %3">;
def err_default_arg_makes_ctor_special : Error<
  "addition of default argument on redeclaration makes this constructor a "
  "%select{default|copy|move}0 constructor">;

def err_use_of_default_argument_to_function_declared_later : Error<
  "use of default argument to function %0 that is declared later in class %1">;
def note_default_argument_declared_here : Note<
  "default argument declared here">;
def err_recursive_default_argument : Error<"recursive evaluation of default argument">;

def ext_param_promoted_not_compatible_with_prototype : ExtWarn<
  "%diff{promoted type $ of K&R function parameter is not compatible with the "
  "parameter type $|promoted type of K&R function parameter is not compatible "
  "with parameter type}0,1 declared in a previous prototype">,
  InGroup<KNRPromotedParameter>;


// C++ Overloading Semantic Analysis.
def err_ovl_diff_return_type : Error<
  "functions that differ only in their return type cannot be overloaded">;
def err_ovl_static_nonstatic_member : Error<
  "static and non-static member functions with the same parameter types "
  "cannot be overloaded">;

def err_ovl_no_viable_function_in_call : Error<
  "no matching function for call to %0">;
def err_ovl_no_viable_member_function_in_call : Error<
  "no matching member function for call to %0">;
def err_ovl_ambiguous_call : Error<
  "call to %0 is ambiguous">;
def err_ovl_deleted_call : Error<
  "call to %select{unavailable|deleted}0 function %1%2">;
def err_ovl_ambiguous_member_call : Error<
  "call to member function %0 is ambiguous">;
def err_ovl_deleted_member_call : Error<
  "call to %select{unavailable|deleted}0 member function %1%2">;
def note_ovl_too_many_candidates : Note<
    "remaining %0 candidate%s0 omitted; "
    "pass -fshow-overloads=all to show them">;

def select_ovl_candidate_kind : TextSubstitution<
  "%select{function|function|constructor|"
    "constructor (the implicit default constructor)|"
    "constructor (the implicit copy constructor)|"
    "constructor (the implicit move constructor)|"
    "function (the implicit copy assignment operator)|"
    "function (the implicit move assignment operator)|"
    "inherited constructor}0%select{| template| %2}1">;

def note_ovl_candidate : Note<
    "candidate %sub{select_ovl_candidate_kind}0,1,3"
    "%select{| has different class%diff{ (expected $ but has $)|}5,6"
    "| has different number of parameters (expected %5 but has %6)"
    "| has type mismatch at %ordinal5 parameter"
    "%diff{ (expected $ but has $)|}6,7"
    "| has different return type%diff{ ($ expected but has $)|}5,6"
    "| has different qualifiers (expected %5 but found %6)"
    "| has different exception specification}4">;

def note_ovl_candidate_inherited_constructor : Note<
    "constructor from base class %0 inherited here">;
def note_ovl_candidate_inherited_constructor_slice : Note<
    "candidate %select{constructor|template}0 ignored: "
    "inherited constructor cannot be used to %select{copy|move}1 object">;
def note_ovl_candidate_illegal_constructor : Note<
    "candidate %select{constructor|template}0 ignored: "
    "instantiation %select{takes|would take}0 its own class type by value">;
def note_ovl_candidate_bad_deduction : Note<
    "candidate template ignored: failed template argument deduction">;
def note_ovl_candidate_incomplete_deduction : Note<"candidate template ignored: "
    "couldn't infer template argument %0">;
def note_ovl_candidate_incomplete_deduction_pack : Note<"candidate template ignored: "
    "deduced too few arguments for expanded pack %0; no argument for %ordinal1 "
    "expanded parameter in deduced argument pack %2">;
def note_ovl_candidate_inconsistent_deduction : Note<
    "candidate template ignored: deduced conflicting %select{types|values|"
    "templates}0 for parameter %1%diff{ ($ vs. $)|}2,3">;
def note_ovl_candidate_inconsistent_deduction_types : Note<
    "candidate template ignored: deduced values %diff{"
    "of conflicting types for parameter %0 (%1 of type $ vs. %3 of type $)|"
    "%1 and %3 of conflicting types for parameter %0}2,4">;
def note_ovl_candidate_explicit_arg_mismatch_named : Note<
    "candidate template ignored: invalid explicitly-specified argument "
    "for template parameter %0">;
def note_ovl_candidate_explicit_arg_mismatch_unnamed : Note<
    "candidate template ignored: invalid explicitly-specified argument "
    "for %ordinal0 template parameter">;
def note_ovl_candidate_instantiation_depth : Note<
    "candidate template ignored: substitution exceeded maximum template "
    "instantiation depth">;
def note_ovl_candidate_underqualified : Note<
    "candidate template ignored: cannot deduce a type for %0 that would "
    "make %2 equal %1">;
def note_ovl_candidate_substitution_failure : Note<
    "candidate template ignored: substitution failure%0%1">;
def note_ovl_candidate_disabled_by_enable_if : Note<
    "candidate template ignored: disabled by %0%1">;
def note_ovl_candidate_disabled_by_requirement : Note<
    "candidate template ignored: requirement '%0' was not satisfied%1">;
def note_ovl_candidate_has_pass_object_size_params: Note<
    "candidate address cannot be taken because parameter %0 has "
    "pass_object_size attribute">;
def err_diagnose_if_succeeded : Error<"%0">;
def warn_diagnose_if_succeeded : Warning<"%0">, InGroup<UserDefinedWarnings>,
    ShowInSystemHeader;
def note_ovl_candidate_disabled_by_function_cond_attr : Note<
    "candidate disabled: %0">;
def note_ovl_candidate_disabled_by_extension : Note<
    "candidate unavailable as it requires OpenCL extension '%0' to be enabled">;
def err_addrof_function_disabled_by_enable_if_attr : Error<
    "cannot take address of function %0 because it has one or more "
    "non-tautological enable_if conditions">;
def note_addrof_ovl_candidate_disabled_by_enable_if_attr : Note<
    "candidate function made ineligible by enable_if">;
def note_ovl_candidate_deduced_mismatch : Note<
    "candidate template ignored: deduced type "
    "%diff{$ of %select{|element of }4%ordinal0 parameter does not match "
    "adjusted type $ of %select{|element of }4argument"
    "|of %select{|element of }4%ordinal0 parameter does not match "
    "adjusted type of %select{|element of }4argument}1,2%3">;
def note_ovl_candidate_non_deduced_mismatch : Note<
    "candidate template ignored: could not match %diff{$ against $|types}0,1">;
// This note is needed because the above note would sometimes print two
// different types with the same name.  Remove this note when the above note
// can handle that case properly.
def note_ovl_candidate_non_deduced_mismatch_qualified : Note<
    "candidate template ignored: could not match %q0 against %q1">;

// Note that we don't treat templates differently for this diagnostic.
def note_ovl_candidate_arity : Note<"candidate "
    "%sub{select_ovl_candidate_kind}0,1,2 not viable: "
    "requires%select{ at least| at most|}3 %4 argument%s4, but %5 "
    "%plural{1:was|:were}5 provided">;

def note_ovl_candidate_arity_one : Note<"candidate "
    "%sub{select_ovl_candidate_kind}0,1,2 not viable: "
    "%select{requires at least|allows at most single|requires single}3 "
    "argument %4, but %plural{0:no|:%5}5 arguments were provided">;

def note_ovl_candidate_deleted : Note<
    "candidate %sub{select_ovl_candidate_kind}0,1,2 has been "
    "%select{explicitly made unavailable|explicitly deleted|"
    "implicitly deleted}3">;

// Giving the index of the bad argument really clutters this message, and
// it's relatively unimportant because 1) it's generally obvious which
// argument(s) are of the given object type and 2) the fix is usually
// to complete the type, which doesn't involve changes to the call line
// anyway.  If people complain, we can change it.
def note_ovl_candidate_bad_conv_incomplete : Note<
    "candidate %sub{select_ovl_candidate_kind}0,1,2 not viable: "
    "cannot convert argument of incomplete type "
    "%diff{$ to $|to parameter type}3,4 for "
    "%select{%ordinal6 argument|object argument}5"
    "%select{|; dereference the argument with *|"
    "; take the address of the argument with &|"
    "; remove *|"
    "; remove &}7">;
def note_ovl_candidate_bad_list_argument : Note<
    "candidate %sub{select_ovl_candidate_kind}0,1,2 not viable: "
    "cannot convert initializer list argument to %4">;
def note_ovl_candidate_bad_overload : Note<
    "candidate %sub{select_ovl_candidate_kind}0,1,2 not viable: "
    "no overload of %4 matching %3 for %ordinal5 argument">;
def note_ovl_candidate_bad_conv : Note<
    "candidate %sub{select_ovl_candidate_kind}0,1,2 not viable: "
    "no known conversion "
    "%diff{from $ to $|from argument type to parameter type}3,4 for "
    "%select{%ordinal6 argument|object argument}5"
    "%select{|; dereference the argument with *|"
    "; take the address of the argument with &|"
    "; remove *|"
    "; remove &}7">;
def note_ovl_candidate_bad_arc_conv : Note<
    "candidate %sub{select_ovl_candidate_kind}0,1,2 not viable: "
    "cannot implicitly convert argument "
    "%diff{of type $ to $|type to parameter type}3,4 for "
    "%select{%ordinal6 argument|object argument}5 under ARC">;
def note_ovl_candidate_bad_lvalue : Note<
    "candidate %sub{select_ovl_candidate_kind}0,1,2 not viable: "
    "expects an l-value for "
    "%select{%ordinal4 argument|object argument}3">;
def note_ovl_candidate_bad_addrspace : Note<
    "candidate %sub{select_ovl_candidate_kind}0,1,2 not viable: "
    "address space mismatch in %select{%ordinal6|'this'}5 argument (%3), "
    "parameter type must be %4">;
def note_ovl_candidate_bad_gc : Note<
    "candidate %sub{select_ovl_candidate_kind}0,1,2 not viable: "
    "%select{%ordinal7|'this'}6 argument (%3) has %select{no|__weak|__strong}4 "
    "ownership, but parameter has %select{no|__weak|__strong}5 ownership">;
def note_ovl_candidate_bad_ownership : Note<
    "candidate %sub{select_ovl_candidate_kind}0,1,2 not viable: "
    "%select{%ordinal7|'this'}6 argument (%3) has "
    "%select{no|__unsafe_unretained|__strong|__weak|__autoreleasing}4 ownership,"
    " but parameter has %select{no|__unsafe_unretained|__strong|__weak|"
    "__autoreleasing}5 ownership">;
def note_ovl_candidate_bad_cvr_this : Note<
    "candidate %sub{select_ovl_candidate_kind}0,1,2 not viable: "
    "'this' argument has type %3, but method is not marked "
    "%select{const|restrict|const or restrict|volatile|const or volatile|"
    "volatile or restrict|const, volatile, or restrict}4">;
def note_ovl_candidate_bad_cvr : Note<
    "candidate %sub{select_ovl_candidate_kind}0,1,2 not viable: "
    "%ordinal5 argument (%3) would lose "
    "%select{const|restrict|const and restrict|volatile|const and volatile|"
    "volatile and restrict|const, volatile, and restrict}4 qualifier"
    "%select{||s||s|s|s}4">;
def note_ovl_candidate_bad_unaligned : Note<
    "candidate %sub{select_ovl_candidate_kind}0,1,2 not viable: "
    "%ordinal5 argument (%3) would lose __unaligned qualifier">;
def note_ovl_candidate_bad_base_to_derived_conv : Note<
    "candidate %sub{select_ovl_candidate_kind}0,1,2 not viable: "
    "cannot %select{convert from|convert from|bind}3 "
    "%select{base class pointer|superclass|base class object of type}3 %4 to "
    "%select{derived class pointer|subclass|derived class reference}3 %5 for "
    "%ordinal6 argument">;
def note_ovl_candidate_bad_target : Note<
    "candidate %sub{select_ovl_candidate_kind}0,1,2 not viable: "
    "call to "
    "%select{__device__|__global__|__host__|__host__ __device__|invalid}3 function from"
    " %select{__device__|__global__|__host__|__host__ __device__|invalid}4 function">;
def note_implicit_member_target_infer_collision : Note<
    "implicit %sub{select_special_member_kind}0 inferred target collision: call to both "
    "%select{__device__|__global__|__host__|__host__ __device__}1 and "
    "%select{__device__|__global__|__host__|__host__ __device__}2 members">;

def note_ambiguous_type_conversion: Note<
    "because of ambiguity in conversion %diff{of $ to $|between types}0,1">;
def note_ovl_builtin_binary_candidate : Note<
    "built-in candidate %0">;
def note_ovl_builtin_unary_candidate : Note<
    "built-in candidate %0">;
def err_ovl_no_viable_function_in_init : Error<
  "no matching constructor for initialization of %0">;
def err_ovl_no_conversion_in_cast : Error<
  "cannot convert %1 to %2 without a conversion operator">;
def err_ovl_no_viable_conversion_in_cast : Error<
  "no matching conversion for %select{|static_cast|reinterpret_cast|"
  "dynamic_cast|C-style cast|functional-style cast}0 from %1 to %2">;
def err_ovl_ambiguous_conversion_in_cast : Error<
  "ambiguous conversion for %select{|static_cast|reinterpret_cast|"
  "dynamic_cast|C-style cast|functional-style cast}0 from %1 to %2">;
def err_ovl_deleted_conversion_in_cast : Error<
  "%select{|static_cast|reinterpret_cast|dynamic_cast|C-style cast|"
  "functional-style cast}0 from %1 to %2 uses deleted function">;
def err_ovl_ambiguous_init : Error<"call to constructor of %0 is ambiguous">;
def err_ref_init_ambiguous : Error<
  "reference initialization of type %0 with initializer of type %1 is ambiguous">;
def err_ovl_deleted_init : Error<
  "call to %select{unavailable|deleted}0 constructor of %1">;
def err_ovl_deleted_special_init : Error<
  "call to implicitly-deleted %select{default constructor|copy constructor|"
  "move constructor|copy assignment operator|move assignment operator|"
  "destructor|function}0 of %1">;
def err_ovl_ambiguous_oper_unary : Error<
  "use of overloaded operator '%0' is ambiguous (operand type %1)">;
def err_ovl_ambiguous_oper_binary : Error<
  "use of overloaded operator '%0' is ambiguous (with operand types %1 and %2)">;
def err_ovl_no_viable_oper : Error<"no viable overloaded '%0'">;
def note_assign_lhs_incomplete : Note<"type %0 is incomplete">;
def err_ovl_deleted_oper : Error<
  "overload resolution selected %select{unavailable|deleted}0 operator '%1'%2">;
def err_ovl_deleted_special_oper : Error<
  "object of type %0 cannot be %select{constructed|copied|moved|assigned|"
  "assigned|destroyed}1 because its %sub{select_special_member_kind}1 is implicitly deleted">;
def err_ovl_no_viable_subscript :
    Error<"no viable overloaded operator[] for type %0">;
def err_ovl_no_oper :
    Error<"type %0 does not provide a %select{subscript|call}1 operator">;
def err_ovl_unresolvable : Error<
  "reference to %select{overloaded|multiversioned}1 function could not be "
  "resolved; did you mean to call it%select{| with no arguments}0?">;
def err_bound_member_function : Error<
  "reference to non-static member function must be called"
  "%select{|; did you mean to call it with no arguments?}0">;
def note_possible_target_of_call : Note<"possible target for call">;

def err_ovl_no_viable_object_call : Error<
  "no matching function for call to object of type %0">;
def err_ovl_ambiguous_object_call : Error<
  "call to object of type %0 is ambiguous">;
def err_ovl_deleted_object_call : Error<
  "call to %select{unavailable|deleted}0 function call operator in type %1%2">;
def note_ovl_surrogate_cand : Note<"conversion candidate of type %0">;
def err_member_call_without_object : Error<
  "call to non-static member function without an object argument">;

// C++ Address of Overloaded Function
def err_addr_ovl_no_viable : Error<
  "address of overloaded function %0 does not match required type %1">;
def err_addr_ovl_ambiguous : Error<
  "address of overloaded function %0 is ambiguous">;
def err_addr_ovl_not_func_ptrref : Error<
  "address of overloaded function %0 cannot be converted to type %1">;
def err_addr_ovl_no_qualifier : Error<
  "cannot form member pointer of type %0 without '&' and class name">;

// C++11 Literal Operators
def err_ovl_no_viable_literal_operator : Error<
  "no matching literal operator for call to %0"
  "%select{| with argument of type %2| with arguments of types %2 and %3}1"
  "%select{| or 'const char *'}4"
  "%select{|, and no matching literal operator template}5">;

// C++ Template Declarations
def err_template_param_shadow : Error<
  "declaration of %0 shadows template parameter">;
def note_template_param_here : Note<"template parameter is declared here">;
def warn_template_export_unsupported : Warning<
  "exported templates are unsupported">;
def err_template_outside_namespace_or_class_scope : Error<
  "templates can only be declared in namespace or class scope">;
def err_template_inside_local_class : Error<
  "templates cannot be declared inside of a local class">;
def err_template_linkage : Error<"templates must have C++ linkage">;
def err_template_typedef : Error<"a typedef cannot be a template">;
def err_template_unnamed_class : Error<
  "cannot declare a class template with no name">;
def err_template_param_list_different_arity : Error<
  "%select{too few|too many}0 template parameters in template "
  "%select{|template parameter }1redeclaration">;
def note_template_param_list_different_arity : Note<
  "%select{too few|too many}0 template parameters in template template "
  "argument">;
def note_template_prev_declaration : Note<
  "previous template %select{declaration|template parameter}0 is here">;
def err_template_param_different_kind : Error<
  "template parameter has a different kind in template "
  "%select{|template parameter }0redeclaration">;
def note_template_param_different_kind : Note<
  "template parameter has a different kind in template argument">;

def err_invalid_decl_specifier_in_nontype_parm : Error<
  "invalid declaration specifier in template non-type parameter">;

def err_template_nontype_parm_different_type : Error<
  "template non-type parameter has a different type %0 in template "
  "%select{|template parameter }1redeclaration">;

def note_template_nontype_parm_different_type : Note<
  "template non-type parameter has a different type %0 in template argument">;
def note_template_nontype_parm_prev_declaration : Note<
  "previous non-type template parameter with type %0 is here">;
def err_template_nontype_parm_bad_type : Error<
  "a non-type template parameter cannot have type %0">;
def warn_cxx14_compat_template_nontype_parm_auto_type : Warning<
  "non-type template parameters declared with %0 are incompatible with C++ "
  "standards before C++17">,
  DefaultIgnore, InGroup<CXXPre17Compat>;
def err_template_param_default_arg_redefinition : Error<
  "template parameter redefines default argument">;
def note_template_param_prev_default_arg : Note<
  "previous default template argument defined here">;
def err_template_param_default_arg_missing : Error<
  "template parameter missing a default argument">;
def ext_template_parameter_default_in_function_template : ExtWarn<
  "default template arguments for a function template are a C++11 extension">,
  InGroup<CXX11>;
def warn_cxx98_compat_template_parameter_default_in_function_template : Warning<
  "default template arguments for a function template are incompatible with C++98">,
  InGroup<CXX98Compat>, DefaultIgnore;
def err_template_parameter_default_template_member : Error<
  "cannot add a default template argument to the definition of a member of a "
  "class template">;
def err_template_parameter_default_friend_template : Error<
  "default template argument not permitted on a friend template">;
def err_template_template_parm_no_parms : Error<
  "template template parameter must have its own template parameters">;

def ext_variable_template : ExtWarn<"variable templates are a C++14 extension">,
  InGroup<CXX14>;
def warn_cxx11_compat_variable_template : Warning<
  "variable templates are incompatible with C++ standards before C++14">,
  InGroup<CXXPre14Compat>, DefaultIgnore;
def err_template_variable_noparams : Error<
  "extraneous 'template<>' in declaration of variable %0">;
def err_template_member : Error<"member %0 declared as a template">;
def err_template_member_noparams : Error<
  "extraneous 'template<>' in declaration of member %0">;
def err_template_tag_noparams : Error<
  "extraneous 'template<>' in declaration of %0 %1">;

// C++ Template Argument Lists
def err_template_missing_args : Error<
  "use of "
  "%select{class template|function template|variable template|alias template|"
  "template template parameter|template}0 %1 requires template arguments">;
def err_template_arg_list_different_arity : Error<
  "%select{too few|too many}0 template arguments for "
  "%select{class template|function template|variable template|alias template|"
  "template template parameter|template}1 %2">;
def note_template_decl_here : Note<"template is declared here">;
def err_template_arg_must_be_type : Error<
  "template argument for template type parameter must be a type">;
def err_template_arg_must_be_type_suggest : Error<
  "template argument for template type parameter must be a type; "
  "did you forget 'typename'?">;
def ext_ms_template_type_arg_missing_typename : ExtWarn<
  "template argument for template type parameter must be a type; "
  "omitted 'typename' is a Microsoft extension">,
  InGroup<MicrosoftTemplate>;
def err_template_arg_must_be_expr : Error<
  "template argument for non-type template parameter must be an expression">;
def err_template_arg_nontype_ambig : Error<
  "template argument for non-type template parameter is treated as function type %0">;
def err_template_arg_must_be_template : Error<
  "template argument for template template parameter must be a class template%select{| or type alias template}0">;
def ext_template_arg_local_type : ExtWarn<
  "template argument uses local type %0">, InGroup<LocalTypeTemplateArgs>;
def ext_template_arg_unnamed_type : ExtWarn<
  "template argument uses unnamed type">, InGroup<UnnamedTypeTemplateArgs>;
def warn_cxx98_compat_template_arg_local_type : Warning<
  "local type %0 as template argument is incompatible with C++98">,
  InGroup<CXX98CompatLocalTypeTemplateArgs>, DefaultIgnore;
def warn_cxx98_compat_template_arg_unnamed_type : Warning<
  "unnamed type as template argument is incompatible with C++98">,
  InGroup<CXX98CompatUnnamedTypeTemplateArgs>, DefaultIgnore;
def note_template_unnamed_type_here : Note<
  "unnamed type used in template argument was declared here">;
def err_template_arg_overload_type : Error<
  "template argument is the type of an unresolved overloaded function">;
def err_template_arg_not_valid_template : Error<
  "template argument does not refer to a class or alias template, or template "
  "template parameter">;
def note_template_arg_refers_here_func : Note<
  "template argument refers to function template %0, here">;
def err_template_arg_template_params_mismatch : Error<
  "template template argument has different template parameters than its "
  "corresponding template template parameter">;
def err_template_arg_not_integral_or_enumeral : Error<
  "non-type template argument of type %0 must have an integral or enumeration"
  " type">;
def err_template_arg_not_ice : Error<
  "non-type template argument of type %0 is not an integral constant "
  "expression">;
def err_template_arg_not_address_constant : Error<
  "non-type template argument of type %0 is not a constant expression">;
def warn_cxx98_compat_template_arg_null : Warning<
  "use of null pointer as non-type template argument is incompatible with "
  "C++98">, InGroup<CXX98Compat>, DefaultIgnore;
def err_template_arg_untyped_null_constant : Error<
  "null non-type template argument must be cast to template parameter type %0">;
def err_template_arg_wrongtype_null_constant : Error<
  "null non-type template argument of type %0 does not match template parameter "
  "of type %1">;
def err_non_type_template_parm_type_deduction_failure : Error<
  "non-type template parameter %0 with type %1 has incompatible initializer of type %2">;
def err_deduced_non_type_template_arg_type_mismatch : Error<
  "deduced non-type template argument does not have the same type as the "
  "corresponding template parameter%diff{ ($ vs $)|}0,1">;
def err_non_type_template_arg_subobject : Error<
  "non-type template argument refers to subobject '%0'">;
def err_non_type_template_arg_addr_label_diff : Error<
  "template argument / label address difference / what did you expect?">;
def err_template_arg_not_convertible : Error<
  "non-type template argument of type %0 cannot be converted to a value "
  "of type %1">;
def warn_template_arg_negative : Warning<
  "non-type template argument with value '%0' converted to '%1' for unsigned "
  "template parameter of type %2">, InGroup<Conversion>, DefaultIgnore;
def warn_template_arg_too_large : Warning<
  "non-type template argument value '%0' truncated to '%1' for "
  "template parameter of type %2">, InGroup<Conversion>, DefaultIgnore;
def err_template_arg_no_ref_bind : Error<
  "non-type template parameter of reference type "
  "%diff{$ cannot bind to template argument of type $"
  "|cannot bind to template of incompatible argument type}0,1">;
def err_template_arg_ref_bind_ignores_quals : Error<
  "reference binding of non-type template parameter "
  "%diff{of type $ to template argument of type $|to template argument}0,1 "
  "ignores qualifiers">;
def err_template_arg_not_decl_ref : Error<
  "non-type template argument does not refer to any declaration">;
def err_template_arg_not_address_of : Error<
  "non-type template argument for template parameter of pointer type %0 must "
  "have its address taken">;
def err_template_arg_address_of_non_pointer : Error<
  "address taken in non-type template argument for template parameter of "
  "reference type %0">;
def err_template_arg_reference_var : Error<
  "non-type template argument of reference type %0 is not an object">;
def err_template_arg_field : Error<
  "non-type template argument refers to non-static data member %0">;
def err_template_arg_method : Error<
  "non-type template argument refers to non-static member function %0">;
def err_template_arg_object_no_linkage : Error<
  "non-type template argument refers to %select{function|object}0 %1 that "
  "does not have linkage">;
def warn_cxx98_compat_template_arg_object_internal : Warning<
  "non-type template argument referring to %select{function|object}0 %1 with "
  "internal linkage is incompatible with C++98">,
  InGroup<CXX98Compat>, DefaultIgnore;
def ext_template_arg_object_internal : ExtWarn<
  "non-type template argument referring to %select{function|object}0 %1 with "
  "internal linkage is a C++11 extension">, InGroup<CXX11>;
def err_template_arg_thread_local : Error<
  "non-type template argument refers to thread-local object">;
def note_template_arg_internal_object : Note<
  "non-type template argument refers to %select{function|object}0 here">;
def note_template_arg_refers_here : Note<
  "non-type template argument refers here">;
def err_template_arg_not_object_or_func : Error<
  "non-type template argument does not refer to an object or function">;
def err_template_arg_not_pointer_to_member_form : Error<
  "non-type template argument is not a pointer to member constant">;
def err_template_arg_member_ptr_base_derived_not_supported : Error<
  "sorry, non-type template argument of pointer-to-member type %1 that refers "
  "to member %q0 of a different class is not supported yet">;
def ext_template_arg_extra_parens : ExtWarn<
  "address non-type template argument cannot be surrounded by parentheses">;
def warn_cxx98_compat_template_arg_extra_parens : Warning<
  "redundant parentheses surrounding address non-type template argument are "
  "incompatible with C++98">, InGroup<CXX98Compat>, DefaultIgnore;
def err_pointer_to_member_type : Error<
  "invalid use of pointer to member type after %select{.*|->*}0">;
def err_pointer_to_member_call_drops_quals : Error<
  "call to pointer to member function of type %0 drops '%1' qualifier%s2">;
def err_pointer_to_member_oper_value_classify: Error<
  "pointer-to-member function type %0 can only be called on an "
  "%select{rvalue|lvalue}1">;
def ext_pointer_to_const_ref_member_on_rvalue : Extension<
  "invoking a pointer to a 'const &' member function on an rvalue is a C++2a extension">,
  InGroup<CXX2a>, SFINAEFailure;
def warn_cxx17_compat_pointer_to_const_ref_member_on_rvalue : Warning<
  "invoking a pointer to a 'const &' member function on an rvalue is "
  "incompatible with C++ standards before C++2a">,
  InGroup<CXXPre2aCompatPedantic>, DefaultIgnore;
def ext_ms_deref_template_argument: ExtWarn<
  "non-type template argument containing a dereference operation is a "
  "Microsoft extension">, InGroup<MicrosoftTemplate>;
def ext_ms_delayed_template_argument: ExtWarn<
  "using the undeclared type %0 as a default template argument is a "
  "Microsoft extension">, InGroup<MicrosoftTemplate>;
def err_template_arg_deduced_incomplete_pack : Error<
  "deduced incomplete pack %0 for template parameter %1">;

// C++ template specialization
def err_template_spec_unknown_kind : Error<
  "can only provide an explicit specialization for a class template, function "
  "template, variable template, or a member function, static data member, "
  "%select{or member class|member class, or member enumeration}0 of a "
  "class template">;
def note_specialized_entity : Note<
  "explicitly specialized declaration is here">;
def note_explicit_specialization_declared_here : Note<
  "explicit specialization declared here">;
def err_template_spec_decl_function_scope : Error<
  "explicit specialization of %0 in function scope">;
def err_template_spec_decl_friend : Error<
  "cannot declare an explicit specialization in a friend">;
def err_template_spec_redecl_out_of_scope : Error<
  "%select{class template|class template partial|variable template|"
  "variable template partial|function template|member "
  "function|static data member|member class|member enumeration}0 "
  "specialization of %1 not in %select{a namespace enclosing %2|"
  "class %2 or an enclosing namespace}3">;
def ext_ms_template_spec_redecl_out_of_scope: ExtWarn<
  "%select{class template|class template partial|variable template|"
  "variable template partial|function template|member "
  "function|static data member|member class|member enumeration}0 "
  "specialization of %1 not in %select{a namespace enclosing %2|"
  "class %2 or an enclosing namespace}3 "
  "is a Microsoft extension">, InGroup<MicrosoftTemplate>;
def err_template_spec_redecl_global_scope : Error<
  "%select{class template|class template partial|variable template|"
  "variable template partial|function template|member "
  "function|static data member|member class|member enumeration}0 "
  "specialization of %1 must occur at global scope">;
def err_spec_member_not_instantiated : Error<
  "specialization of member %q0 does not specialize an instantiated member">;
def note_specialized_decl : Note<"attempt to specialize declaration here">;
def err_specialization_after_instantiation : Error<
  "explicit specialization of %0 after instantiation">;
def note_instantiation_required_here : Note<
  "%select{implicit|explicit}0 instantiation first required here">;
def err_template_spec_friend : Error<
  "template specialization declaration cannot be a friend">;
def err_template_spec_default_arg : Error<
  "default argument not permitted on an explicit "
  "%select{instantiation|specialization}0 of function %1">;
def err_not_class_template_specialization : Error<
  "cannot specialize a %select{dependent template|template template "
  "parameter}0">;
def ext_explicit_specialization_storage_class : ExtWarn<
  "explicit specialization cannot have a storage class">;
def err_explicit_specialization_inconsistent_storage_class : Error<
  "explicit specialization has extraneous, inconsistent storage class "
  "'%select{none|extern|static|__private_extern__|auto|register}0'">;
def err_dependent_function_template_spec_no_match : Error<
  "no candidate function template was found for dependent"
  " friend function template specialization">;
def note_dependent_function_template_spec_discard_reason : Note<
  "candidate ignored: %select{not a function template"
  "|not a member of the enclosing namespace;"
  " did you mean to explicitly qualify the specialization?}0">;

// C++ class template specializations and out-of-line definitions
def err_template_spec_needs_header : Error<
  "template specialization requires 'template<>'">;
def err_template_spec_needs_template_parameters : Error<
  "template specialization or definition requires a template parameter list "
  "corresponding to the nested type %0">;
def err_template_param_list_matches_nontemplate : Error<
  "template parameter list matching the non-templated nested type %0 should "
  "be empty ('template<>')">;
def err_alias_template_extra_headers : Error<
  "extraneous template parameter list in alias template declaration">;
def err_template_spec_extra_headers : Error<
  "extraneous template parameter list in template specialization or "
  "out-of-line template definition">;
def warn_template_spec_extra_headers : Warning<
  "extraneous template parameter list in template specialization">;
def note_explicit_template_spec_does_not_need_header : Note<
  "'template<>' header not required for explicitly-specialized class %0 "
  "declared here">;
def err_template_qualified_declarator_no_match : Error<
  "nested name specifier '%0' for declaration does not refer into a class, "
  "class template or class template partial specialization">;
def err_specialize_member_of_template : Error<
  "cannot specialize %select{|(with 'template<>') }0a member of an "
  "unspecialized template">;

// C++ Class Template Partial Specialization
def err_default_arg_in_partial_spec : Error<
    "default template argument in a class template partial specialization">;
def err_dependent_non_type_arg_in_partial_spec : Error<
    "type of specialized non-type template argument depends on a template "
    "parameter of the partial specialization">;
def note_dependent_non_type_default_arg_in_partial_spec : Note<
    "template parameter is used in default argument declared here">;
def err_dependent_typed_non_type_arg_in_partial_spec : Error<
    "non-type template argument specializes a template parameter with "
    "dependent type %0">;
def err_partial_spec_args_match_primary_template : Error<
    "%select{class|variable}0 template partial specialization does not "
    "specialize any template argument; to %select{declare|define}1 the "
    "primary template, remove the template argument list">;
def ext_partial_spec_not_more_specialized_than_primary : ExtWarn<
    "%select{class|variable}0 template partial specialization is not "
    "more specialized than the primary template">, DefaultError,
    InGroup<DiagGroup<"invalid-partial-specialization">>;
def note_partial_spec_not_more_specialized_than_primary : Note<"%0">;
def ext_partial_specs_not_deducible : ExtWarn<
    "%select{class|variable}0 template partial specialization contains "
    "%select{a template parameter|template parameters}1 that cannot be "
    "deduced; this partial specialization will never be used">,
    DefaultError, InGroup<DiagGroup<"unusable-partial-specialization">>;
def note_non_deducible_parameter : Note<
    "non-deducible template parameter %0">;
def err_partial_spec_ordering_ambiguous : Error<
    "ambiguous partial specializations of %0">;
def note_partial_spec_match : Note<"partial specialization matches %0">;
def err_partial_spec_redeclared : Error<
  "class template partial specialization %0 cannot be redeclared">;
def note_partial_specialization_declared_here : Note<
  "explicit specialization declared here">;
def note_prev_partial_spec_here : Note<
  "previous declaration of class template partial specialization %0 is here">;
def err_partial_spec_fully_specialized : Error<
  "partial specialization of %0 does not use any of its template parameters">;

// C++ Variable Template Partial Specialization
def err_var_partial_spec_redeclared : Error<
  "variable template partial specialization %0 cannot be redefined">;
def note_var_prev_partial_spec_here : Note<
  "previous declaration of variable template partial specialization is here">;
def err_var_spec_no_template : Error<
  "no variable template matches%select{| partial}0 specialization">;
def err_var_spec_no_template_but_method : Error<
  "no variable template matches specialization; "
  "did you mean to use %0 as function template instead?">;

// C++ Function template specializations
def err_function_template_spec_no_match : Error<
    "no function template matches function template specialization %0">;
def err_function_template_spec_ambiguous : Error<
    "function template specialization %0 ambiguously refers to more than one "
    "function template; explicitly specify%select{| additional}1 template "
    "arguments to identify a particular function template">;
def note_function_template_spec_matched : Note<
    "function template %q0 matches specialization %1">;
def err_function_template_partial_spec : Error<
    "function template partial specialization is not allowed">;

// C++ Template Instantiation
def err_template_recursion_depth_exceeded : Error<
  "recursive template instantiation exceeded maximum depth of %0">,
  DefaultFatal, NoSFINAE;
def note_template_recursion_depth : Note<
  "use -ftemplate-depth=N to increase recursive template instantiation depth">;

def err_template_instantiate_within_definition : Error<
  "%select{implicit|explicit}0 instantiation of template %1 within its"
  " own definition">;
def err_template_instantiate_undefined : Error<
  "%select{implicit|explicit}0 instantiation of undefined template %1">;
def err_implicit_instantiate_member_undefined : Error<
  "implicit instantiation of undefined member %0">;
def note_template_class_instantiation_was_here : Note<
  "class template %0 was instantiated here">;
def note_template_class_explicit_specialization_was_here : Note<
  "class template %0 was explicitly specialized here">;
def note_template_class_instantiation_here : Note<
  "in instantiation of template class %q0 requested here">;
def note_template_member_class_here : Note<
  "in instantiation of member class %q0 requested here">;
def note_template_member_function_here : Note<
  "in instantiation of member function %q0 requested here">;
def note_function_template_spec_here : Note<
  "in instantiation of function template specialization %q0 requested here">;
def note_template_static_data_member_def_here : Note<
  "in instantiation of static data member %q0 requested here">;
def note_template_variable_def_here : Note<
  "in instantiation of variable template specialization %q0 requested here">;
def note_template_enum_def_here : Note<
  "in instantiation of enumeration %q0 requested here">;
def note_template_nsdmi_here : Note<
  "in instantiation of default member initializer %q0 requested here">;
def note_template_type_alias_instantiation_here : Note<
  "in instantiation of template type alias %0 requested here">;
def note_template_exception_spec_instantiation_here : Note<
  "in instantiation of exception specification for %0 requested here">;
def warn_var_template_missing : Warning<"instantiation of variable %q0 "
  "required here, but no definition is available">,
  InGroup<UndefinedVarTemplate>;
def warn_func_template_missing : Warning<"instantiation of function %q0 "
  "required here, but no definition is available">,
  InGroup<UndefinedFuncTemplate>, DefaultIgnore;
def note_forward_template_decl : Note<
  "forward declaration of template entity is here">;
def note_inst_declaration_hint : Note<"add an explicit instantiation "
  "declaration to suppress this warning if %q0 is explicitly instantiated in "
  "another translation unit">;
def note_evaluating_exception_spec_here : Note<
  "in evaluation of exception specification for %q0 needed here">;

def note_default_arg_instantiation_here : Note<
  "in instantiation of default argument for '%0' required here">;
def note_default_function_arg_instantiation_here : Note<
  "in instantiation of default function argument expression "
  "for '%0' required here">;
def note_explicit_template_arg_substitution_here : Note<
  "while substituting explicitly-specified template arguments into function "
  "template %0 %1">;
def note_function_template_deduction_instantiation_here : Note<
  "while substituting deduced template arguments into function template %0 "
  "%1">;
def note_deduced_template_arg_substitution_here : Note<
  "during template argument deduction for %select{class|variable}0 template "
  "%select{partial specialization |}1%2 %3">;
def note_prior_template_arg_substitution : Note<
  "while substituting prior template arguments into %select{non-type|template}0"
  " template parameter%1 %2">;
def note_template_default_arg_checking : Note<
  "while checking a default template argument used here">;
def note_instantiation_contexts_suppressed : Note<
  "(skipping %0 context%s0 in backtrace; use -ftemplate-backtrace-limit=0 to "
  "see all)">;

def err_field_instantiates_to_function : Error<
  "data member instantiated with function type %0">;
def err_variable_instantiates_to_function : Error<
  "%select{variable|static data member}0 instantiated with function type %1">;
def err_nested_name_spec_non_tag : Error<
  "type %0 cannot be used prior to '::' because it has no members">;

def err_using_pack_expansion_empty : Error<
  "%select{|member}0 using declaration %1 instantiates to an empty pack">;

// C++ Explicit Instantiation
def err_explicit_instantiation_duplicate : Error<
    "duplicate explicit instantiation of %0">;
def ext_explicit_instantiation_duplicate : ExtWarn<
    "duplicate explicit instantiation of %0 ignored as a Microsoft extension">,
    InGroup<MicrosoftTemplate>;
def note_previous_explicit_instantiation : Note<
    "previous explicit instantiation is here">;
def warn_explicit_instantiation_after_specialization : Warning<
  "explicit instantiation of %0 that occurs after an explicit "
  "specialization has no effect">,
  InGroup<DiagGroup<"instantiation-after-specialization">>;
def note_previous_template_specialization : Note<
    "previous template specialization is here">;
def err_explicit_instantiation_nontemplate_type : Error<
    "explicit instantiation of non-templated type %0">;
def note_nontemplate_decl_here : Note<
    "non-templated declaration is here">;
def err_explicit_instantiation_in_class : Error<
  "explicit instantiation of %0 in class scope">;
def err_explicit_instantiation_out_of_scope : Error<
  "explicit instantiation of %0 not in a namespace enclosing %1">;
def err_explicit_instantiation_must_be_global : Error<
  "explicit instantiation of %0 must occur at global scope">;
def warn_explicit_instantiation_out_of_scope_0x : Warning<
  "explicit instantiation of %0 not in a namespace enclosing %1">,
  InGroup<CXX11Compat>, DefaultIgnore;
def warn_explicit_instantiation_must_be_global_0x : Warning<
  "explicit instantiation of %0 must occur at global scope">,
  InGroup<CXX11Compat>, DefaultIgnore;

def err_explicit_instantiation_requires_name : Error<
  "explicit instantiation declaration requires a name">;
def err_explicit_instantiation_of_typedef : Error<
  "explicit instantiation of typedef %0">;
def err_explicit_instantiation_storage_class : Error<
  "explicit instantiation cannot have a storage class">;
def err_explicit_instantiation_not_known : Error<
  "explicit instantiation of %0 does not refer to a function template, "
  "variable template, member function, member class, or static data member">;
def note_explicit_instantiation_here : Note<
  "explicit instantiation refers here">;
def err_explicit_instantiation_data_member_not_instantiated : Error<
  "explicit instantiation refers to static data member %q0 that is not an "
  "instantiation">;
def err_explicit_instantiation_member_function_not_instantiated : Error<
  "explicit instantiation refers to member function %q0 that is not an "
  "instantiation">;
def err_explicit_instantiation_ambiguous : Error<
  "partial ordering for explicit instantiation of %0 is ambiguous">;
def note_explicit_instantiation_candidate : Note<
  "explicit instantiation candidate function %q0 template here %1">;
def err_explicit_instantiation_inline : Error<
  "explicit instantiation cannot be 'inline'">;
def warn_explicit_instantiation_inline_0x : Warning<
  "explicit instantiation cannot be 'inline'">, InGroup<CXX11Compat>,
  DefaultIgnore;
def err_explicit_instantiation_constexpr : Error<
  "explicit instantiation cannot be 'constexpr'">;
def ext_explicit_instantiation_without_qualified_id : Extension<
  "qualifier in explicit instantiation of %q0 requires a template-id "
  "(a typedef is not permitted)">;
def err_explicit_instantiation_without_template_id : Error<
  "explicit instantiation of %q0 must specify a template argument list">;
def err_explicit_instantiation_unqualified_wrong_namespace : Error<
  "explicit instantiation of %q0 must occur in namespace %1">;
def warn_explicit_instantiation_unqualified_wrong_namespace_0x : Warning<
  "explicit instantiation of %q0 must occur in namespace %1">,
  InGroup<CXX11Compat>, DefaultIgnore;
def err_explicit_instantiation_undefined_member : Error<
  "explicit instantiation of undefined %select{member class|member function|"
  "static data member}0 %1 of class template %2">;
def err_explicit_instantiation_undefined_func_template : Error<
  "explicit instantiation of undefined function template %0">;
def err_explicit_instantiation_undefined_var_template : Error<
  "explicit instantiation of undefined variable template %q0">;
def err_explicit_instantiation_declaration_after_definition : Error<
  "explicit instantiation declaration (with 'extern') follows explicit "
  "instantiation definition (without 'extern')">;
def note_explicit_instantiation_definition_here : Note<
  "explicit instantiation definition is here">;
def err_invalid_var_template_spec_type : Error<"type %2 "
  "of %select{explicit instantiation|explicit specialization|"
  "partial specialization|redeclaration}0 of %1 does not match"
  " expected type %3">;
def err_mismatched_exception_spec_explicit_instantiation : Error<
  "exception specification in explicit instantiation does not match "
  "instantiated one">;
def ext_mismatched_exception_spec_explicit_instantiation : ExtWarn<
  err_mismatched_exception_spec_explicit_instantiation.Text>,
  InGroup<MicrosoftExceptionSpec>;

// C++ typename-specifiers
def err_typename_nested_not_found : Error<"no type named %0 in %1">;
def err_typename_nested_not_found_enable_if : Error<
  "no type named 'type' in %0; 'enable_if' cannot be used to disable "
  "this declaration">;
def err_typename_nested_not_found_requirement : Error<
  "failed requirement '%0'; 'enable_if' cannot be used to disable this "
  "declaration">;
def err_typename_nested_not_type : Error<
    "typename specifier refers to non-type member %0 in %1">;
def note_typename_refers_here : Note<
    "referenced member %0 is declared here">;
def err_typename_missing : Error<
  "missing 'typename' prior to dependent type name '%0%1'">;
def err_typename_missing_template : Error<
  "missing 'typename' prior to dependent type template name '%0%1'">;
def ext_typename_missing : ExtWarn<
  "missing 'typename' prior to dependent type name '%0%1'">,
  InGroup<DiagGroup<"typename-missing">>;
def ext_typename_outside_of_template : ExtWarn<
  "'typename' occurs outside of a template">, InGroup<CXX11>;
def warn_cxx98_compat_typename_outside_of_template : Warning<
  "use of 'typename' outside of a template is incompatible with C++98">,
  InGroup<CXX98Compat>, DefaultIgnore;
def err_typename_refers_to_using_value_decl : Error<
  "typename specifier refers to a dependent using declaration for a value "
  "%0 in %1">;
def note_using_value_decl_missing_typename : Note<
  "add 'typename' to treat this using declaration as a type">;

def err_template_kw_refers_to_non_template : Error<
  "%0 following the 'template' keyword does not refer to a template">;
def note_template_kw_refers_to_non_template : Note<
  "declared as a non-template here">;
def err_template_kw_refers_to_class_template : Error<
  "'%0%1' instantiated to a class template, not a function template">;
def note_referenced_class_template : Note<
  "class template declared here">;
def err_template_kw_missing : Error<
  "missing 'template' keyword prior to dependent template name '%0%1'">;
def ext_template_outside_of_template : ExtWarn<
  "'template' keyword outside of a template">, InGroup<CXX11>;
def warn_cxx98_compat_template_outside_of_template : Warning<
  "use of 'template' keyword outside of a template is incompatible with C++98">,
  InGroup<CXX98Compat>, DefaultIgnore;

def err_non_type_template_in_nested_name_specifier : Error<
  "qualified name refers into a specialization of %select{function|variable}0 "
  "template %1">;
def err_template_id_not_a_type : Error<
  "template name refers to non-type template %0">;
def note_template_declared_here : Note<
  "%select{function template|class template|variable template"
  "|type alias template|template template parameter}0 "
  "%1 declared here">;
def err_alias_template_expansion_into_fixed_list : Error<
  "pack expansion used as argument for non-pack parameter of alias template">;
def note_parameter_type : Note<
  "parameter of type %0 is declared here">;

// C++11 Variadic Templates
def err_template_param_pack_default_arg : Error<
  "template parameter pack cannot have a default argument">;
def err_template_param_pack_must_be_last_template_parameter : Error<
  "template parameter pack must be the last template parameter">;

def err_template_parameter_pack_non_pack : Error<
  "%select{template type|non-type template|template template}0 parameter"
  "%select{| pack}1 conflicts with previous %select{template type|"
  "non-type template|template template}0 parameter%select{ pack|}1">;
def note_template_parameter_pack_non_pack : Note<
  "%select{template type|non-type template|template template}0 parameter"
  "%select{| pack}1 does not match %select{template type|non-type template"
  "|template template}0 parameter%select{ pack|}1 in template argument">;
def note_template_parameter_pack_here : Note<
  "previous %select{template type|non-type template|template template}0 "
  "parameter%select{| pack}1 declared here">;

def err_unexpanded_parameter_pack : Error<
  "%select{expression|base type|declaration type|data member type|bit-field "
  "size|static assertion|fixed underlying type|enumerator value|"
  "using declaration|friend declaration|qualifier|initializer|default argument|"
  "non-type template parameter type|exception type|partial specialization|"
  "__if_exists name|__if_not_exists name|lambda|block}0 contains"
  "%plural{0: an|:}1 unexpanded parameter pack"
  "%plural{0:|1: %2|2:s %2 and %3|:s %2, %3, ...}1">;

def err_pack_expansion_without_parameter_packs : Error<
  "pack expansion does not contain any unexpanded parameter packs">;
def err_pack_expansion_length_conflict : Error<
  "pack expansion contains parameter packs %0 and %1 that have different "
  "lengths (%2 vs. %3)">;
def err_pack_expansion_length_conflict_multilevel : Error<
  "pack expansion contains parameter pack %0 that has a different "
  "length (%1 vs. %2) from outer parameter packs">;
def err_pack_expansion_length_conflict_partial : Error<
  "pack expansion contains parameter pack %0 that has a different "
  "length (at least %1 vs. %2) from outer parameter packs">;
def err_pack_expansion_member_init : Error<
  "pack expansion for initialization of member %0">;

def err_function_parameter_pack_without_parameter_packs : Error<
  "type %0 of function parameter pack does not contain any unexpanded "
  "parameter packs">;
def err_ellipsis_in_declarator_not_parameter : Error<
  "only function and template parameters can be parameter packs">;

def err_sizeof_pack_no_pack_name : Error<
  "%0 does not refer to the name of a parameter pack">;

def err_fold_expression_packs_both_sides : Error<
  "binary fold expression has unexpanded parameter packs in both operands">;
def err_fold_expression_empty : Error<
  "unary fold expression has empty expansion for operator '%0' "
  "with no fallback value">;
def err_fold_expression_bad_operand : Error<
  "expression not permitted as operand of fold expression">;

def err_unexpected_typedef : Error<
  "unexpected type name %0: expected expression">;
def err_unexpected_namespace : Error<
  "unexpected namespace name %0: expected expression">;
def err_undeclared_var_use : Error<"use of undeclared identifier %0">;
def ext_undeclared_unqual_id_with_dependent_base : ExtWarn<
  "use of undeclared identifier %0; "
  "unqualified lookup into dependent bases of class template %1 is a Microsoft extension">,
  InGroup<MicrosoftTemplate>;
def ext_found_via_dependent_bases_lookup : ExtWarn<"use of identifier %0 "
  "found via unqualified lookup into dependent bases of class templates is a "
  "Microsoft extension">, InGroup<MicrosoftTemplate>;
def note_dependent_var_use : Note<"must qualify identifier to find this "
    "declaration in dependent base class">;
def err_not_found_by_two_phase_lookup : Error<"call to function %0 that is neither "
    "visible in the template definition nor found by argument-dependent lookup">;
def note_not_found_by_two_phase_lookup : Note<"%0 should be declared prior to the "
    "call site%select{| or in %2| or in an associated namespace of one of its arguments}1">;
def err_undeclared_use : Error<"use of undeclared %0">;
def warn_deprecated : Warning<"%0 is deprecated">,
    InGroup<DeprecatedDeclarations>;
def note_from_diagnose_if : Note<"from 'diagnose_if' attribute on %0:">;
def warn_property_method_deprecated :
    Warning<"property access is using %0 method which is deprecated">,
    InGroup<DeprecatedDeclarations>;
def warn_deprecated_message : Warning<"%0 is deprecated: %1">,
    InGroup<DeprecatedDeclarations>;
def warn_deprecated_anonymous_namespace : Warning<
  "'deprecated' attribute on anonymous namespace ignored">,
  InGroup<IgnoredAttributes>;
def warn_deprecated_fwdclass_message : Warning<
    "%0 may be deprecated because the receiver type is unknown">,
    InGroup<DeprecatedDeclarations>;
def warn_deprecated_def : Warning<
  "implementing deprecated %select{method|class|category}0">,
  InGroup<DeprecatedImplementations>, DefaultIgnore;
def warn_unavailable_def : Warning<
  "implementing unavailable method">,
  InGroup<DeprecatedImplementations>, DefaultIgnore;
def err_unavailable : Error<"%0 is unavailable">;
def err_property_method_unavailable :
    Error<"property access is using %0 method which is unavailable">;
def err_unavailable_message : Error<"%0 is unavailable: %1">;
def warn_unavailable_fwdclass_message : Warning<
    "%0 may be unavailable because the receiver type is unknown">,
    InGroup<UnavailableDeclarations>;
def note_availability_specified_here : Note<
  "%0 has been explicitly marked "
  "%select{unavailable|deleted|deprecated}1 here">;
def note_partial_availability_specified_here : Note<
  "%0 has been marked as being introduced in %1 %2 here, "
  "but the deployment target is %1 %3">;
def note_implicitly_deleted : Note<
  "explicitly defaulted function was implicitly deleted here">;
def warn_not_enough_argument : Warning<
  "not enough variable arguments in %0 declaration to fit a sentinel">,
  InGroup<Sentinel>;
def warn_missing_sentinel : Warning <
  "missing sentinel in %select{function call|method dispatch|block call}0">,
  InGroup<Sentinel>;
def note_sentinel_here : Note<
  "%select{function|method|block}0 has been explicitly marked sentinel here">;
def warn_missing_prototype : Warning<
  "no previous prototype for function %0">,
  InGroup<DiagGroup<"missing-prototypes">>, DefaultIgnore;
def note_declaration_not_a_prototype : Note<
  "this declaration is not a prototype; add 'void' to make it a prototype for a zero-parameter function">;
def warn_strict_prototypes : Warning<
  "this %select{function declaration is not|block declaration is not|"
  "old-style function definition is not preceded by}0 a prototype">,
  InGroup<DiagGroup<"strict-prototypes">>, DefaultIgnore;
def warn_missing_variable_declarations : Warning<
  "no previous extern declaration for non-static variable %0">,
  InGroup<DiagGroup<"missing-variable-declarations">>, DefaultIgnore;
def err_static_data_member_reinitialization :
  Error<"static data member %0 already has an initializer">;
def err_redefinition : Error<"redefinition of %0">;
def err_alias_after_tentative :
  Error<"alias definition of %0 after tentative definition">;
def err_alias_is_definition :
  Error<"definition %0 cannot also be an %select{alias|ifunc}1">;
def err_definition_of_implicitly_declared_member : Error<
  "definition of implicitly declared %select{default constructor|copy "
  "constructor|move constructor|copy assignment operator|move assignment "
  "operator|destructor|function}1">;
def err_definition_of_explicitly_defaulted_member : Error<
  "definition of explicitly defaulted %select{default constructor|copy "
  "constructor|move constructor|copy assignment operator|move assignment "
  "operator|destructor|function}0">;
def err_redefinition_extern_inline : Error<
  "redefinition of a 'extern inline' function %0 is not supported in "
  "%select{C99 mode|C++}1">;
def warn_attr_abi_tag_namespace : Warning<
  "'abi_tag' attribute on %select{non-inline|anonymous}0 namespace ignored">,
  InGroup<IgnoredAttributes>;
def err_abi_tag_on_redeclaration : Error<
  "cannot add 'abi_tag' attribute in a redeclaration">;
def err_new_abi_tag_on_redeclaration : Error<
  "'abi_tag' %0 missing in original declaration">;
def note_use_ifdef_guards : Note<
  "unguarded header; consider using #ifdef guards or #pragma once">;

def note_deleted_dtor_no_operator_delete : Note<
  "virtual destructor requires an unambiguous, accessible 'operator delete'">;
def note_deleted_special_member_class_subobject : Note<
  "%select{default constructor of|copy constructor of|move constructor of|"
  "copy assignment operator of|move assignment operator of|destructor of|"
  "constructor inherited by}0 "
  "%1 is implicitly deleted because "
  "%select{base class %3|%select{||||variant }4field %3}2 has "
  "%select{no|a deleted|multiple|an inaccessible|a non-trivial}4 "
  "%select{%select{default constructor|copy constructor|move constructor|copy "
  "assignment operator|move assignment operator|destructor|"
  "%select{default|corresponding|default|default|default}4 constructor}0|"
  "destructor}5"
  "%select{||s||}4">;
def note_deleted_default_ctor_uninit_field : Note<
  "%select{default constructor of|constructor inherited by}0 "
  "%1 is implicitly deleted because field %2 of "
  "%select{reference|const-qualified}4 type %3 would not be initialized">;
def note_deleted_default_ctor_all_const : Note<
  "%select{default constructor of|constructor inherited by}0 "
  "%1 is implicitly deleted because all "
  "%select{data members|data members of an anonymous union member}2"
  " are const-qualified">;
def note_deleted_copy_ctor_rvalue_reference : Note<
  "copy constructor of %0 is implicitly deleted because field %1 is of "
  "rvalue reference type %2">;
def note_deleted_copy_user_declared_move : Note<
  "copy %select{constructor|assignment operator}0 is implicitly deleted because"
  " %1 has a user-declared move %select{constructor|assignment operator}2">;
def note_deleted_assign_field : Note<
  "%select{copy|move}0 assignment operator of %1 is implicitly deleted "
  "because field %2 is of %select{reference|const-qualified}4 type %3">;

// These should be errors.
def warn_undefined_internal : Warning<
  "%select{function|variable}0 %q1 has internal linkage but is not defined">,
  InGroup<DiagGroup<"undefined-internal">>;
def err_undefined_internal_type : Error<
  "%select{function|variable}0 %q1 is used but not defined in this "
  "translation unit, and cannot be defined in any other translation unit "
  "because its type does not have linkage">;
def ext_undefined_internal_type : Extension<
  "ISO C++ requires a definition in this translation unit for "
  "%select{function|variable}0 %q1 because its type does not have linkage">,
  InGroup<DiagGroup<"undefined-internal-type">>;
def warn_undefined_inline : Warning<"inline function %q0 is not defined">,
  InGroup<DiagGroup<"undefined-inline">>;
def err_undefined_inline_var : Error<"inline variable %q0 is not defined">;
def note_used_here : Note<"used here">;

def err_internal_linkage_redeclaration : Error<
  "'internal_linkage' attribute does not appear on the first declaration of %0">;
def warn_internal_linkage_local_storage : Warning<
  "'internal_linkage' attribute on a non-static local variable is ignored">,
  InGroup<IgnoredAttributes>;

def ext_internal_in_extern_inline : ExtWarn<
  "static %select{function|variable}0 %1 is used in an inline function with "
  "external linkage">, InGroup<StaticInInline>;
def ext_internal_in_extern_inline_quiet : Extension<
  "static %select{function|variable}0 %1 is used in an inline function with "
  "external linkage">, InGroup<StaticInInline>;
def warn_static_local_in_extern_inline : Warning<
  "non-constant static local variable in inline function may be different "
  "in different files">, InGroup<StaticLocalInInline>;
def note_convert_inline_to_static : Note<
  "use 'static' to give inline function %0 internal linkage">;

def ext_redefinition_of_typedef : ExtWarn<
  "redefinition of typedef %0 is a C11 feature">,
  InGroup<DiagGroup<"typedef-redefinition"> >;
def err_redefinition_variably_modified_typedef : Error<
  "redefinition of %select{typedef|type alias}0 for variably-modified type %1">;

def err_inline_decl_follows_def : Error<
  "inline declaration of %0 follows non-inline definition">;
def err_inline_declaration_block_scope : Error<
  "inline declaration of %0 not allowed in block scope">;
def err_static_non_static : Error<
  "static declaration of %0 follows non-static declaration">;
def err_different_language_linkage : Error<
  "declaration of %0 has a different language linkage">;
def ext_retained_language_linkage : Extension<
  "friend function %0 retaining previous language linkage is an extension">,
  InGroup<DiagGroup<"retained-language-linkage">>;
def err_extern_c_global_conflict : Error<
  "declaration of %1 %select{with C language linkage|in global scope}0 "
  "conflicts with declaration %select{in global scope|with C language linkage}0">;
def note_extern_c_global_conflict : Note<
  "declared %select{in global scope|with C language linkage}0 here">;
def note_extern_c_begins_here : Note<
  "extern \"C\" language linkage specification begins here">;
def warn_weak_import : Warning <
  "an already-declared variable is made a weak_import declaration %0">;
def ext_static_non_static : Extension<
  "redeclaring non-static %0 as static is a Microsoft extension">,
  InGroup<MicrosoftRedeclareStatic>;
def err_non_static_static : Error<
  "non-static declaration of %0 follows static declaration">;
def err_extern_non_extern : Error<
  "extern declaration of %0 follows non-extern declaration">;
def err_non_extern_extern : Error<
  "non-extern declaration of %0 follows extern declaration">;
def err_non_thread_thread : Error<
  "non-thread-local declaration of %0 follows thread-local declaration">;
def err_thread_non_thread : Error<
  "thread-local declaration of %0 follows non-thread-local declaration">;
def err_thread_thread_different_kind : Error<
  "thread-local declaration of %0 with %select{static|dynamic}1 initialization "
  "follows declaration with %select{dynamic|static}1 initialization">;
def err_mismatched_owning_module : Error<
  "declaration of %0 in %select{the global module|module %2}1 follows "
  "declaration in %select{the global module|module %4}3">;
def err_redefinition_different_type : Error<
  "redefinition of %0 with a different type%diff{: $ vs $|}1,2">;
def err_redefinition_different_kind : Error<
  "redefinition of %0 as different kind of symbol">;
def err_redefinition_different_namespace_alias : Error<
  "redefinition of %0 as an alias for a different namespace">;
def note_previous_namespace_alias : Note<
  "previously defined as an alias for %0">;
def warn_forward_class_redefinition : Warning<
  "redefinition of forward class %0 of a typedef name of an object type is ignored">,
  InGroup<DiagGroup<"objc-forward-class-redefinition">>;
def err_redefinition_different_typedef : Error<
  "%select{typedef|type alias|type alias template}0 "
  "redefinition with different types%diff{ ($ vs $)|}1,2">;
def err_tag_reference_non_tag : Error<
  "%select{non-struct type|non-class type|non-union type|non-enum "
  "type|typedef|type alias|template|type alias template|template "
  "template argument}1 %0 cannot be referenced with a "
  "%select{struct|interface|union|class|enum}2 specifier">;
def err_tag_reference_conflict : Error<
  "implicit declaration introduced by elaborated type conflicts with a "
  "%select{non-struct type|non-class type|non-union type|non-enum "
  "type|typedef|type alias|template|type alias template|template "
  "template argument}0 of the same name">;
def err_dependent_tag_decl : Error<
  "%select{declaration|definition}0 of "
  "%select{struct|interface|union|class|enum}1 in a dependent scope">;
def err_tag_definition_of_typedef : Error<
  "definition of type %0 conflicts with %select{typedef|type alias}1 of the same name">;
def err_conflicting_types : Error<"conflicting types for %0">;
def err_different_pass_object_size_params : Error<
  "conflicting pass_object_size attributes on parameters">;
def err_late_asm_label_name : Error<
  "cannot apply asm label to %select{variable|function}0 after its first use">;
def err_different_asm_label : Error<"conflicting asm label">;
def err_nested_redefinition : Error<"nested redefinition of %0">;
def err_use_with_wrong_tag : Error<
  "use of %0 with tag type that does not match previous declaration">;
def warn_struct_class_tag_mismatch : Warning<
  "%select{struct|interface|class}0%select{| template}1 %2 was previously "
  "declared as a %select{struct|interface|class}3%select{| template}1; "
  "this is valid, but may result in linker errors under the Microsoft C++ ABI">,
  InGroup<MismatchedTags>, DefaultIgnore;
def warn_struct_class_previous_tag_mismatch : Warning<
  "%2 defined as %select{a struct|an interface|a class}0%select{| template}1 "
  "here but previously declared as "
  "%select{a struct|an interface|a class}3%select{| template}1; "
  "this is valid, but may result in linker errors under the Microsoft C++ ABI">,
  InGroup<MismatchedTags>, DefaultIgnore;
def note_struct_class_suggestion : Note<
  "did you mean %select{struct|interface|class}0 here?">;
def ext_forward_ref_enum : Extension<
  "ISO C forbids forward references to 'enum' types">;
def err_forward_ref_enum : Error<
  "ISO C++ forbids forward references to 'enum' types">;
def ext_ms_forward_ref_enum : ExtWarn<
  "forward references to 'enum' types are a Microsoft extension">,
  InGroup<MicrosoftEnumForwardReference>;
def ext_forward_ref_enum_def : Extension<
  "redeclaration of already-defined enum %0 is a GNU extension">,
  InGroup<GNURedeclaredEnum>;

def err_redefinition_of_enumerator : Error<"redefinition of enumerator %0">;
def err_duplicate_member : Error<"duplicate member %0">;
def err_misplaced_ivar : Error<
  "instance variables may not be placed in %select{categories|class extension}0">;
def warn_ivars_in_interface : Warning<
  "declaration of instance variables in the interface is deprecated">,
  InGroup<DiagGroup<"objc-interface-ivars">>, DefaultIgnore;
def ext_enum_value_not_int : Extension<
  "ISO C restricts enumerator values to range of 'int' (%0 is too "
  "%select{small|large}1)">;
def ext_enum_too_large : ExtWarn<
  "enumeration values exceed range of largest integer">, InGroup<EnumTooLarge>;
def ext_enumerator_increment_too_large : ExtWarn<
  "incremented enumerator value %0 is not representable in the "
  "largest integer type">, InGroup<EnumTooLarge>;
def warn_flag_enum_constant_out_of_range : Warning<
  "enumeration value %0 is out of range of flags in enumeration type %1">,
  InGroup<FlagEnum>;

def warn_illegal_constant_array_size : Extension<
  "size of static array must be an integer constant expression">;
def err_vm_decl_in_file_scope : Error<
  "variably modified type declaration not allowed at file scope">;
def err_vm_decl_has_extern_linkage : Error<
  "variably modified type declaration cannot have 'extern' linkage">;
def err_typecheck_field_variable_size : Error<
  "fields must have a constant size: 'variable length array in structure' "
  "extension will never be supported">;
def err_vm_func_decl : Error<
  "function declaration cannot have variably modified type">;
def err_array_too_large : Error<
  "array is too large (%0 elements)">;

def err_typecheck_negative_array_size : Error<"array size is negative">;
def warn_typecheck_function_qualifiers_ignored : Warning<
  "'%0' qualifier on function type %1 has no effect">,
  InGroup<IgnoredQualifiers>;
def warn_typecheck_function_qualifiers_unspecified : Warning<
  "'%0' qualifier on function type %1 has unspecified behavior">;
def warn_typecheck_reference_qualifiers : Warning<
  "'%0' qualifier on reference type %1 has no effect">,
  InGroup<IgnoredQualifiers>;
def err_typecheck_invalid_restrict_not_pointer : Error<
  "restrict requires a pointer or reference (%0 is invalid)">;
def err_typecheck_invalid_restrict_not_pointer_noarg : Error<
  "restrict requires a pointer or reference">;
def err_typecheck_invalid_restrict_invalid_pointee : Error<
  "pointer to function type %0 may not be 'restrict' qualified">;
def ext_typecheck_zero_array_size : Extension<
  "zero size arrays are an extension">, InGroup<ZeroLengthArray>;
def err_typecheck_zero_array_size : Error<
  "zero-length arrays are not permitted in C++">;
def warn_typecheck_zero_static_array_size : Warning<
  "'static' has no effect on zero-length arrays">,
  InGroup<ArrayBounds>;
def err_array_size_non_int : Error<"size of array has non-integer type %0">;
def err_init_element_not_constant : Error<
  "initializer element is not a compile-time constant">;
def ext_aggregate_init_not_constant : Extension<
  "initializer for aggregate is not a compile-time constant">, InGroup<C99>;
def err_local_cant_init : Error<
  "'__local' variable cannot have an initializer">;
def err_block_extern_cant_init : Error<
  "'extern' variable cannot have an initializer">;
def warn_extern_init : Warning<"'extern' variable has an initializer">,
  InGroup<DiagGroup<"extern-initializer">>;
def err_variable_object_no_init : Error<
  "variable-sized object may not be initialized">;
def err_excess_initializers : Error<
  "excess elements in %select{array|vector|scalar|union|struct}0 initializer">;
def ext_excess_initializers : ExtWarn<
  "excess elements in %select{array|vector|scalar|union|struct}0 initializer">;
def err_excess_initializers_in_char_array_initializer : Error<
  "excess elements in char array initializer">;
def ext_excess_initializers_in_char_array_initializer : ExtWarn<
  "excess elements in char array initializer">;
def err_initializer_string_for_char_array_too_long : Error<
  "initializer-string for char array is too long">;
def ext_initializer_string_for_char_array_too_long : ExtWarn<
  "initializer-string for char array is too long">;
def warn_missing_field_initializers : Warning<
  "missing field %0 initializer">,
  InGroup<MissingFieldInitializers>, DefaultIgnore;
def warn_braces_around_scalar_init : Warning<
  "braces around scalar initializer">, InGroup<DiagGroup<"braced-scalar-init">>;
def ext_many_braces_around_scalar_init : ExtWarn<
  "too many braces around scalar initializer">,
  InGroup<DiagGroup<"many-braces-around-scalar-init">>, SFINAEFailure;
def ext_complex_component_init : Extension<
  "complex initialization specifying real and imaginary components "
  "is an extension">, InGroup<DiagGroup<"complex-component-init">>;
def err_empty_scalar_initializer : Error<"scalar initializer cannot be empty">;
def warn_cxx98_compat_empty_scalar_initializer : Warning<
  "scalar initialized from empty initializer list is incompatible with C++98">,
  InGroup<CXX98Compat>, DefaultIgnore;
def warn_cxx98_compat_reference_list_init : Warning<
  "reference initialized from initializer list is incompatible with C++98">,
  InGroup<CXX98Compat>, DefaultIgnore;
def warn_cxx98_compat_initializer_list_init : Warning<
  "initialization of initializer_list object is incompatible with C++98">,
  InGroup<CXX98Compat>, DefaultIgnore;
def warn_cxx98_compat_ctor_list_init : Warning<
  "constructor call from initializer list is incompatible with C++98">,
  InGroup<CXX98Compat>, DefaultIgnore;
def err_illegal_initializer : Error<
  "illegal initializer (only variables can be initialized)">;
def err_illegal_initializer_type : Error<"illegal initializer type %0">;
def ext_init_list_type_narrowing : ExtWarn<
  "type %0 cannot be narrowed to %1 in initializer list">,
  InGroup<CXX11Narrowing>, DefaultError, SFINAEFailure;
def ext_init_list_variable_narrowing : ExtWarn<
  "non-constant-expression cannot be narrowed from type %0 to %1 in "
  "initializer list">, InGroup<CXX11Narrowing>, DefaultError, SFINAEFailure;
def ext_init_list_constant_narrowing : ExtWarn<
  "constant expression evaluates to %0 which cannot be narrowed to type %1">,
  InGroup<CXX11Narrowing>, DefaultError, SFINAEFailure;
def warn_init_list_type_narrowing : Warning<
  "type %0 cannot be narrowed to %1 in initializer list in C++11">,
  InGroup<CXX11Narrowing>, DefaultIgnore;
def warn_init_list_variable_narrowing : Warning<
  "non-constant-expression cannot be narrowed from type %0 to %1 in "
  "initializer list in C++11">,
  InGroup<CXX11Narrowing>, DefaultIgnore;
def warn_init_list_constant_narrowing : Warning<
  "constant expression evaluates to %0 which cannot be narrowed to type %1 in "
  "C++11">,
  InGroup<CXX11Narrowing>, DefaultIgnore;
def note_init_list_narrowing_silence : Note<
  "insert an explicit cast to silence this issue">;
def err_init_objc_class : Error<
  "cannot initialize Objective-C class type %0">;
def err_implicit_empty_initializer : Error<
  "initializer for aggregate with no elements requires explicit braces">;
def err_bitfield_has_negative_width : Error<
  "bit-field %0 has negative width (%1)">;
def err_anon_bitfield_has_negative_width : Error<
  "anonymous bit-field has negative width (%0)">;
def err_bitfield_has_zero_width : Error<"named bit-field %0 has zero width">;
def err_bitfield_width_exceeds_type_width : Error<
  "width of bit-field %0 (%1 bits) exceeds %select{width|size}2 "
  "of its type (%3 bit%s3)">;
def err_anon_bitfield_width_exceeds_type_width : Error<
  "width of anonymous bit-field (%0 bits) exceeds %select{width|size}1 "
  "of its type (%2 bit%s2)">;
def err_incorrect_number_of_vector_initializers : Error<
  "number of elements must be either one or match the size of the vector">;

// Used by C++ which allows bit-fields that are wider than the type.
def warn_bitfield_width_exceeds_type_width: Warning<
  "width of bit-field %0 (%1 bits) exceeds the width of its type; value will "
  "be truncated to %2 bit%s2">, InGroup<BitFieldWidth>;
def warn_anon_bitfield_width_exceeds_type_width : Warning<
  "width of anonymous bit-field (%0 bits) exceeds width of its type; value "
  "will be truncated to %1 bit%s1">, InGroup<BitFieldWidth>;
def warn_bitfield_too_small_for_enum : Warning<
  "bit-field %0 is not wide enough to store all enumerators of %1">,
  InGroup<BitFieldEnumConversion>, DefaultIgnore;
def note_widen_bitfield : Note<
  "widen this field to %0 bits to store all values of %1">;
def warn_unsigned_bitfield_assigned_signed_enum : Warning<
  "assigning value of signed enum type %1 to unsigned bit-field %0; "
  "negative enumerators of enum %1 will be converted to positive values">,
  InGroup<BitFieldEnumConversion>, DefaultIgnore;
def warn_signed_bitfield_enum_conversion : Warning<
  "signed bit-field %0 needs an extra bit to represent the largest positive "
  "enumerators of %1">,
  InGroup<BitFieldEnumConversion>, DefaultIgnore;
def note_change_bitfield_sign : Note<
  "consider making the bitfield type %select{unsigned|signed}0">;

def warn_missing_braces : Warning<
  "suggest braces around initialization of subobject">,
  InGroup<MissingBraces>, DefaultIgnore;

def err_redefinition_of_label : Error<"redefinition of label %0">;
def err_undeclared_label_use : Error<"use of undeclared label %0">;
def err_goto_ms_asm_label : Error<
  "cannot jump from this goto statement to label %0 inside an inline assembly block">;
def note_goto_ms_asm_label : Note<
  "inline assembly label %0 declared here">;
def warn_unused_label : Warning<"unused label %0">,
  InGroup<UnusedLabel>, DefaultIgnore;

def err_goto_into_protected_scope : Error<
  "cannot jump from this goto statement to its label">;
def ext_goto_into_protected_scope : ExtWarn<
  "jump from this goto statement to its label is a Microsoft extension">,
  InGroup<MicrosoftGoto>;
def warn_cxx98_compat_goto_into_protected_scope : Warning<
  "jump from this goto statement to its label is incompatible with C++98">,
  InGroup<CXX98Compat>, DefaultIgnore;
def err_switch_into_protected_scope : Error<
  "cannot jump from switch statement to this case label">;
def warn_cxx98_compat_switch_into_protected_scope : Warning<
  "jump from switch statement to this case label is incompatible with C++98">,
  InGroup<CXX98Compat>, DefaultIgnore;
def err_indirect_goto_without_addrlabel : Error<
  "indirect goto in function with no address-of-label expressions">;
def err_indirect_goto_in_protected_scope : Error<
  "cannot jump from this indirect goto statement to one of its possible targets">;
def warn_cxx98_compat_indirect_goto_in_protected_scope : Warning<
  "jump from this indirect goto statement to one of its possible targets "
  "is incompatible with C++98">, InGroup<CXX98Compat>, DefaultIgnore;
def note_indirect_goto_target : Note<
  "possible target of indirect goto statement">;
def note_protected_by_variable_init : Note<
  "jump bypasses variable initialization">;
def note_protected_by_variable_nontriv_destructor : Note<
  "jump bypasses variable with a non-trivial destructor">;
def note_protected_by_variable_non_pod : Note<
  "jump bypasses initialization of non-POD variable">;
def note_protected_by_cleanup : Note<
  "jump bypasses initialization of variable with __attribute__((cleanup))">;
def note_protected_by_vla_typedef : Note<
  "jump bypasses initialization of VLA typedef">;
def note_protected_by_vla_type_alias : Note<
  "jump bypasses initialization of VLA type alias">;
def note_protected_by_constexpr_if : Note<
  "jump enters controlled statement of constexpr if">;
def note_protected_by_if_available : Note<
  "jump enters controlled statement of if available">;
def note_protected_by_vla : Note<
  "jump bypasses initialization of variable length array">;
def note_protected_by_objc_fast_enumeration : Note<
  "jump enters Objective-C fast enumeration loop">;
def note_protected_by_objc_try : Note<
  "jump bypasses initialization of @try block">;
def note_protected_by_objc_catch : Note<
  "jump bypasses initialization of @catch block">;
def note_protected_by_objc_finally : Note<
  "jump bypasses initialization of @finally block">;
def note_protected_by_objc_synchronized : Note<
  "jump bypasses initialization of @synchronized block">;
def note_protected_by_objc_autoreleasepool : Note<
  "jump bypasses auto release push of @autoreleasepool block">;
def note_protected_by_cxx_try : Note<
  "jump bypasses initialization of try block">;
def note_protected_by_cxx_catch : Note<
  "jump bypasses initialization of catch block">;
def note_protected_by_seh_try : Note<
  "jump bypasses initialization of __try block">;
def note_protected_by_seh_except : Note<
  "jump bypasses initialization of __except block">;
def note_protected_by_seh_finally : Note<
  "jump bypasses initialization of __finally block">;
def note_protected_by___block : Note<
  "jump bypasses setup of __block variable">;
def note_protected_by_objc_strong_init : Note<
  "jump bypasses initialization of __strong variable">;
def note_protected_by_objc_weak_init : Note<
  "jump bypasses initialization of __weak variable">;
def note_protected_by_non_trivial_c_struct_init : Note<
  "jump bypasses initialization of variable of non-trivial C struct type">;
def note_enters_block_captures_cxx_obj : Note<
  "jump enters lifetime of block which captures a destructible C++ object">;
def note_enters_block_captures_strong : Note<
  "jump enters lifetime of block which strongly captures a variable">;
def note_enters_block_captures_weak : Note<
  "jump enters lifetime of block which weakly captures a variable">;
def note_enters_block_captures_non_trivial_c_struct : Note<
  "jump enters lifetime of block which captures a C struct that is non-trivial "
  "to destroy">;

def note_exits_cleanup : Note<
  "jump exits scope of variable with __attribute__((cleanup))">;
def note_exits_dtor : Note<
  "jump exits scope of variable with non-trivial destructor">;
def note_exits_temporary_dtor : Note<
  "jump exits scope of lifetime-extended temporary with non-trivial "
  "destructor">;
def note_exits___block : Note<
  "jump exits scope of __block variable">;
def note_exits_objc_try : Note<
  "jump exits @try block">;
def note_exits_objc_catch : Note<
  "jump exits @catch block">;
def note_exits_objc_finally : Note<
  "jump exits @finally block">;
def note_exits_objc_synchronized : Note<
  "jump exits @synchronized block">;
def note_exits_cxx_try : Note<
  "jump exits try block">;
def note_exits_cxx_catch : Note<
  "jump exits catch block">;
def note_exits_seh_try : Note<
  "jump exits __try block">;
def note_exits_seh_except : Note<
  "jump exits __except block">;
def note_exits_seh_finally : Note<
  "jump exits __finally block">;
def note_exits_objc_autoreleasepool : Note<
  "jump exits autoreleasepool block">;
def note_exits_objc_strong : Note<
  "jump exits scope of __strong variable">;
def note_exits_objc_weak : Note<
  "jump exits scope of __weak variable">;
def note_exits_block_captures_cxx_obj : Note<
  "jump exits lifetime of block which captures a destructible C++ object">;
def note_exits_block_captures_strong : Note<
  "jump exits lifetime of block which strongly captures a variable">;
def note_exits_block_captures_weak : Note<
  "jump exits lifetime of block which weakly captures a variable">;
def note_exits_block_captures_non_trivial_c_struct : Note<
  "jump exits lifetime of block which captures a C struct that is non-trivial "
  "to destroy">;

def err_func_returning_qualified_void : ExtWarn<
  "function cannot return qualified void type %0">,
  InGroup<DiagGroup<"qualified-void-return-type">>;
def err_func_returning_array_function : Error<
  "function cannot return %select{array|function}0 type %1">;
def err_field_declared_as_function : Error<"field %0 declared as a function">;
def err_field_incomplete : Error<"field has incomplete type %0">;
def ext_variable_sized_type_in_struct : ExtWarn<
  "field %0 with variable sized type %1 not at the end of a struct or class is"
  " a GNU extension">, InGroup<GNUVariableSizedTypeNotAtEnd>;

def ext_c99_flexible_array_member : Extension<
  "flexible array members are a C99 feature">, InGroup<C99>;
def err_flexible_array_virtual_base : Error<
  "flexible array member %0 not allowed in "
  "%select{struct|interface|union|class|enum}1 which has a virtual base class">;
def err_flexible_array_empty_aggregate : Error<
  "flexible array member %0 not allowed in otherwise empty "
  "%select{struct|interface|union|class|enum}1">;
def err_flexible_array_has_nontrivial_dtor : Error<
  "flexible array member %0 of type %1 with non-trivial destruction">;
def ext_flexible_array_in_struct : Extension<
  "%0 may not be nested in a struct due to flexible array member">,
  InGroup<FlexibleArrayExtensions>;
def ext_flexible_array_in_array : Extension<
  "%0 may not be used as an array element due to flexible array member">,
  InGroup<FlexibleArrayExtensions>;
def err_flexible_array_init : Error<
  "initialization of flexible array member is not allowed">;
def ext_flexible_array_empty_aggregate_ms : Extension<
  "flexible array member %0 in otherwise empty "
  "%select{struct|interface|union|class|enum}1 is a Microsoft extension">,
  InGroup<MicrosoftFlexibleArray>;
def err_flexible_array_union : Error<
  "flexible array member %0 in a union is not allowed">;
def ext_flexible_array_union_ms : Extension<
  "flexible array member %0 in a union is a Microsoft extension">,
  InGroup<MicrosoftFlexibleArray>;
def ext_flexible_array_empty_aggregate_gnu : Extension<
  "flexible array member %0 in otherwise empty "
  "%select{struct|interface|union|class|enum}1 is a GNU extension">,
  InGroup<GNUEmptyStruct>;
def ext_flexible_array_union_gnu : Extension<
  "flexible array member %0 in a union is a GNU extension">, InGroup<GNUFlexibleArrayUnionMember>;

def err_flexible_array_not_at_end : Error<
  "flexible array member %0 with type %1 is not at the end of"
  " %select{struct|interface|union|class|enum}2">;
def err_objc_variable_sized_type_not_at_end : Error<
  "field %0 with variable sized type %1 is not at the end of class">;
def note_next_field_declaration : Note<
  "next field declaration is here">;
def note_next_ivar_declaration : Note<
  "next %select{instance variable declaration|synthesized instance variable}0"
  " is here">;
def err_synthesize_variable_sized_ivar : Error<
  "synthesized property with variable size type %0"
  " requires an existing instance variable">;
def err_flexible_array_arc_retainable : Error<
  "ARC forbids flexible array members with retainable object type">;
def warn_variable_sized_ivar_visibility : Warning<
  "field %0 with variable sized type %1 is not visible to subclasses and"
  " can conflict with their instance variables">, InGroup<ObjCFlexibleArray>;
def warn_superclass_variable_sized_type_not_at_end : Warning<
  "field %0 can overwrite instance variable %1 with variable sized type %2"
  " in superclass %3">, InGroup<ObjCFlexibleArray>;

let CategoryName = "ARC Semantic Issue" in {

// ARC-mode diagnostics.

let CategoryName = "ARC Weak References" in {

def err_arc_weak_no_runtime : Error<
  "cannot create __weak reference because the current deployment target "
  "does not support weak references">;
def err_arc_weak_disabled : Error<
  "cannot create __weak reference in file using manual reference counting">;
def err_synthesizing_arc_weak_property_disabled : Error<
  "cannot synthesize weak property in file using manual reference counting">;
def err_synthesizing_arc_weak_property_no_runtime : Error<
  "cannot synthesize weak property because the current deployment target "
  "does not support weak references">;
def err_arc_unsupported_weak_class : Error<
  "class is incompatible with __weak references">;
def err_arc_weak_unavailable_assign : Error<
  "assignment of a weak-unavailable object to a __weak object">;
def err_arc_weak_unavailable_property : Error<
  "synthesizing __weak instance variable of type %0, which does not "
  "support weak references">;
def note_implemented_by_class : Note<
  "when implemented by class %0">;
def err_arc_convesion_of_weak_unavailable : Error<
  "%select{implicit conversion|cast}0 of weak-unavailable object of type %1 to"
  " a __weak object of type %2">;

} // end "ARC Weak References" category

let CategoryName = "ARC Restrictions" in {

def err_unavailable_in_arc : Error<
  "%0 is unavailable in ARC">;
def note_arc_forbidden_type : Note<
  "declaration uses type that is ill-formed in ARC">;
def note_performs_forbidden_arc_conversion : Note<
  "inline function performs a conversion which is forbidden in ARC">;
def note_arc_init_returns_unrelated : Note<
  "init method must return a type related to its receiver type">;
def note_arc_weak_disabled : Note<
  "declaration uses __weak, but ARC is disabled">;
def note_arc_weak_no_runtime : Note<"declaration uses __weak, which "
  "the current deployment target does not support">;
def note_arc_field_with_ownership : Note<
  "field has non-trivial ownership qualification">;

def err_arc_illegal_explicit_message : Error<
  "ARC forbids explicit message send of %0">;
def err_arc_unused_init_message : Error<
  "the result of a delegate init call must be immediately returned "
  "or assigned to 'self'">;
def err_arc_mismatched_cast : Error<
  "%select{implicit conversion|cast}0 of "
  "%select{%2|a non-Objective-C pointer type %2|a block pointer|"
  "an Objective-C pointer|an indirect pointer to an Objective-C pointer}1"
  " to %3 is disallowed with ARC">;
def err_arc_nolifetime_behavior : Error<
  "explicit ownership qualifier on cast result has no effect">;
def err_arc_objc_object_in_tag : Error<
  "ARC forbids %select{Objective-C objects|blocks}0 in "
  "%select{struct|interface|union|<<ERROR>>|enum}1">;
def err_arc_objc_property_default_assign_on_object : Error<
  "ARC forbids synthesizing a property of an Objective-C object "
  "with unspecified ownership or storage attribute">;
def err_arc_illegal_selector : Error<
  "ARC forbids use of %0 in a @selector">;
def err_arc_illegal_method_def : Error<
  "ARC forbids %select{implementation|synthesis}0 of %1">;
def warn_arc_strong_pointer_objc_pointer : Warning<
  "method parameter of type %0 with no explicit ownership">,
  InGroup<DiagGroup<"explicit-ownership-type">>, DefaultIgnore;

} // end "ARC Restrictions" category

def err_arc_lost_method_convention : Error<
  "method was declared as %select{an 'alloc'|a 'copy'|an 'init'|a 'new'}0 "
  "method, but its implementation doesn't match because %select{"
  "its result type is not an object pointer|"
  "its result type is unrelated to its receiver type}1">;
def note_arc_lost_method_convention : Note<"declaration in interface">;
def err_arc_gained_method_convention : Error<
  "method implementation does not match its declaration">;
def note_arc_gained_method_convention : Note<
  "declaration in interface is not in the '%select{alloc|copy|init|new}0' "
  "family because %select{its result type is not an object pointer|"
  "its result type is unrelated to its receiver type}1">;
def err_typecheck_arc_assign_self : Error<
  "cannot assign to 'self' outside of a method in the init family">;
def err_typecheck_arc_assign_self_class_method : Error<
  "cannot assign to 'self' in a class method">;
def err_typecheck_arr_assign_enumeration : Error<
  "fast enumeration variables cannot be modified in ARC by default; "
  "declare the variable __strong to allow this">;
def err_typecheck_arc_assign_externally_retained : Error<
  "variable declared with 'objc_externally_retained' "
  "cannot be modified in ARC">;
def warn_arc_retained_assign : Warning<
  "assigning retained object to %select{weak|unsafe_unretained}0 "
  "%select{property|variable}1"
  "; object will be released after assignment">,
  InGroup<ARCUnsafeRetainedAssign>;
def warn_arc_retained_property_assign : Warning<
  "assigning retained object to unsafe property"
  "; object will be released after assignment">,
  InGroup<ARCUnsafeRetainedAssign>;
def warn_arc_literal_assign : Warning<
  "assigning %select{array literal|dictionary literal|numeric literal|boxed expression|<should not happen>|block literal}0"
  " to a weak %select{property|variable}1"
  "; object will be released after assignment">,
  InGroup<ARCUnsafeRetainedAssign>;
def err_arc_new_array_without_ownership : Error<
  "'new' cannot allocate an array of %0 with no explicit ownership">;
def err_arc_autoreleasing_var : Error<
  "%select{__block variables|global variables|fields|instance variables}0 cannot have "
  "__autoreleasing ownership">;
def err_arc_autoreleasing_capture : Error<
  "cannot capture __autoreleasing variable in a "
  "%select{block|lambda by copy}0">;
def err_arc_thread_ownership : Error<
  "thread-local variable has non-trivial ownership: type is %0">;
def err_arc_indirect_no_ownership : Error<
  "%select{pointer|reference}1 to non-const type %0 with no explicit ownership">;
def err_arc_array_param_no_ownership : Error<
  "must explicitly describe intended ownership of an object array parameter">;
def err_arc_pseudo_dtor_inconstant_quals : Error<
  "pseudo-destructor destroys object of type %0 with inconsistently-qualified "
  "type %1">;
def err_arc_init_method_unrelated_result_type : Error<
  "init methods must return a type related to the receiver type">;
def err_arc_nonlocal_writeback : Error<
  "passing address of %select{non-local|non-scalar}0 object to "
  "__autoreleasing parameter for write-back">;
def err_arc_method_not_found : Error<
  "no known %select{instance|class}1 method for selector %0">;
def err_arc_receiver_forward_class : Error<
  "receiver %0 for class message is a forward declaration">;
def err_arc_may_not_respond : Error<
  "no visible @interface for %0 declares the selector %1">;
def err_arc_receiver_forward_instance : Error<
  "receiver type %0 for instance message is a forward declaration">;
def warn_receiver_forward_instance : Warning<
  "receiver type %0 for instance message is a forward declaration">,
  InGroup<ForwardClassReceiver>, DefaultIgnore;
def err_arc_collection_forward : Error<
  "collection expression type %0 is a forward declaration">;
def err_arc_multiple_method_decl : Error<
  "multiple methods named %0 found with mismatched result, "
  "parameter type or attributes">;
def warn_arc_lifetime_result_type : Warning<
  "ARC %select{unused|__unsafe_unretained|__strong|__weak|__autoreleasing}0 "
  "lifetime qualifier on return type is ignored">,
  InGroup<IgnoredQualifiers>;

let CategoryName = "ARC Retain Cycle" in {

def warn_arc_retain_cycle : Warning<
  "capturing %0 strongly in this block is likely to lead to a retain cycle">,
  InGroup<ARCRetainCycles>;
def note_arc_retain_cycle_owner : Note<
  "block will be retained by %select{the captured object|an object strongly "
  "retained by the captured object}0">;

} // end "ARC Retain Cycle" category

def warn_arc_object_memaccess : Warning<
  "%select{destination for|source of}0 this %1 call is a pointer to "
  "ownership-qualified type %2">, InGroup<ARCNonPodMemAccess>;

let CategoryName = "ARC and @properties" in {

def err_arc_strong_property_ownership : Error<
  "existing instance variable %1 for strong property %0 may not be "
  "%select{|__unsafe_unretained||__weak}2">;
def err_arc_assign_property_ownership : Error<
  "existing instance variable %1 for property %0 with %select{unsafe_unretained|assign}2 "
  "attribute must be __unsafe_unretained">;
def err_arc_inconsistent_property_ownership : Error<
  "%select{|unsafe_unretained|strong|weak}1 property %0 may not also be "
  "declared %select{|__unsafe_unretained|__strong|__weak|__autoreleasing}2">;

} // end "ARC and @properties" category

def warn_block_capture_autoreleasing : Warning<
  "block captures an autoreleasing out-parameter, which may result in "
  "use-after-free bugs">,
  InGroup<BlockCaptureAutoReleasing>;
def note_declare_parameter_strong : Note<
  "declare the parameter __strong or capture a __block __strong variable to "
  "keep values alive across autorelease pools">;

def err_arc_atomic_ownership : Error<
  "cannot perform atomic operation on a pointer to type %0: type has "
  "non-trivial ownership">;

let CategoryName = "ARC Casting Rules" in {

def err_arc_bridge_cast_incompatible : Error<
  "incompatible types casting %0 to %1 with a %select{__bridge|"
  "__bridge_transfer|__bridge_retained}2 cast">;
def err_arc_bridge_cast_wrong_kind : Error<
  "cast of %select{Objective-C|block|C}0 pointer type %1 to "
  "%select{Objective-C|block|C}2 pointer type %3 cannot use %select{__bridge|"
  "__bridge_transfer|__bridge_retained}4">;
def err_arc_cast_requires_bridge : Error<
  "%select{cast|implicit conversion}0 of %select{Objective-C|block|C}1 "
  "pointer type %2 to %select{Objective-C|block|C}3 pointer type %4 "
  "requires a bridged cast">;
def note_arc_bridge : Note<
  "use __bridge to convert directly (no change in ownership)">;
def note_arc_cstyle_bridge : Note<
  "use __bridge with C-style cast to convert directly (no change in ownership)">;
def note_arc_bridge_transfer : Note<
  "use %select{__bridge_transfer|CFBridgingRelease call}1 to transfer "
  "ownership of a +1 %0 into ARC">;
def note_arc_cstyle_bridge_transfer : Note<
  "use __bridge_transfer with C-style cast to transfer "
  "ownership of a +1 %0 into ARC">;
def note_arc_bridge_retained : Note<
  "use %select{__bridge_retained|CFBridgingRetain call}1 to make an "
  "ARC object available as a +1 %0">;
def note_arc_cstyle_bridge_retained : Note<
  "use __bridge_retained with C-style cast to make an "
  "ARC object available as a +1 %0">;

} // ARC Casting category

} // ARC category name

def err_flexible_array_init_needs_braces : Error<
  "flexible array requires brace-enclosed initializer">;
def err_illegal_decl_array_of_functions : Error<
  "'%0' declared as array of functions of type %1">;
def err_illegal_decl_array_incomplete_type : Error<
  "array has incomplete element type %0">;
def err_illegal_message_expr_incomplete_type : Error<
  "Objective-C message has incomplete result type %0">;
def err_illegal_decl_array_of_references : Error<
  "'%0' declared as array of references of type %1">;
def err_decl_negative_array_size : Error<
  "'%0' declared as an array with a negative size">;
def err_array_static_outside_prototype : Error<
  "%0 used in array declarator outside of function prototype">;
def err_array_static_not_outermost : Error<
  "%0 used in non-outermost array type derivation">;
def err_array_star_outside_prototype : Error<
  "star modifier used outside of function prototype">;
def err_illegal_decl_pointer_to_reference : Error<
  "'%0' declared as a pointer to a reference of type %1">;
def err_illegal_decl_mempointer_to_reference : Error<
  "'%0' declared as a member pointer to a reference of type %1">;
def err_illegal_decl_mempointer_to_void : Error<
  "'%0' declared as a member pointer to void">;
def err_illegal_decl_mempointer_in_nonclass : Error<
  "'%0' does not point into a class">;
def err_mempointer_in_nonclass_type : Error<
  "member pointer refers into non-class type %0">;
def err_reference_to_void : Error<"cannot form a reference to 'void'">;
def err_nonfunction_block_type : Error<
  "block pointer to non-function type is invalid">;
def err_return_block_has_expr : Error<"void block should not return a value">;
def err_block_return_missing_expr : Error<
  "non-void block should return a value">;
def err_func_def_incomplete_result : Error<
  "incomplete result type %0 in function definition">;
def err_atomic_specifier_bad_type : Error<
  "_Atomic cannot be applied to "
  "%select{incomplete |array |function |reference |atomic |qualified |}0type "
  "%1 %select{||||||which is not trivially copyable}0">;

// Expressions.
def select_unary_expr_or_type_trait_kind : TextSubstitution<
  "%select{sizeof|alignof|vec_step|__builtin_omp_required_simd_align|"
  "__alignof}0">;
def ext_sizeof_alignof_function_type : Extension<
  "invalid application of '%sub{select_unary_expr_or_type_trait_kind}0' "
  "to a function type">, InGroup<PointerArith>;
def ext_sizeof_alignof_void_type : Extension<
  "invalid application of '%sub{select_unary_expr_or_type_trait_kind}0' "
  "to a void type">, InGroup<PointerArith>;
def err_opencl_sizeof_alignof_type : Error<
  "invalid application of '%sub{select_unary_expr_or_type_trait_kind}0' "
  "to a void type">;
def err_sizeof_alignof_incomplete_type : Error<
  "invalid application of '%sub{select_unary_expr_or_type_trait_kind}0' "
  "to an incomplete type %1">;
def err_sizeof_alignof_function_type : Error<
  "invalid application of '%sub{select_unary_expr_or_type_trait_kind}0' "
  "to a function type">;
def err_openmp_default_simd_align_expr : Error<
  "invalid application of '__builtin_omp_required_simd_align' to an expression, only type is allowed">;
def err_sizeof_alignof_typeof_bitfield : Error<
  "invalid application of '%select{sizeof|alignof|typeof}0' to bit-field">;
def err_alignof_member_of_incomplete_type : Error<
  "invalid application of 'alignof' to a field of a class still being defined">;
def err_vecstep_non_scalar_vector_type : Error<
  "'vec_step' requires built-in scalar or vector type, %0 invalid">;
def err_offsetof_incomplete_type : Error<
  "offsetof of incomplete type %0">;
def err_offsetof_record_type : Error<
  "offsetof requires struct, union, or class type, %0 invalid">;
def err_offsetof_array_type : Error<"offsetof requires array type, %0 invalid">;
def ext_offsetof_non_pod_type : ExtWarn<"offset of on non-POD type %0">,
  InGroup<InvalidOffsetof>;
def ext_offsetof_non_standardlayout_type : ExtWarn<
  "offset of on non-standard-layout type %0">, InGroup<InvalidOffsetof>;
def err_offsetof_bitfield : Error<"cannot compute offset of bit-field %0">;
def err_offsetof_field_of_virtual_base : Error<
  "invalid application of 'offsetof' to a field of a virtual base">;
def warn_sub_ptr_zero_size_types : Warning<
  "subtraction of pointers to type %0 of zero size has undefined behavior">,
  InGroup<PointerArith>;
def warn_pointer_arith_null_ptr : Warning<
  "performing pointer arithmetic on a null pointer has undefined behavior%select{| if the offset is nonzero}0">,
  InGroup<NullPointerArithmetic>, DefaultIgnore;
def warn_gnu_null_ptr_arith : Warning<
  "arithmetic on a null pointer treated as a cast from integer to pointer is a GNU extension">,
  InGroup<NullPointerArithmetic>, DefaultIgnore;

def warn_floatingpoint_eq : Warning<
  "comparing floating point with == or != is unsafe">,
  InGroup<DiagGroup<"float-equal">>, DefaultIgnore;

def warn_remainder_division_by_zero : Warning<
  "%select{remainder|division}0 by zero is undefined">,
  InGroup<DivZero>;
def warn_shift_lhs_negative : Warning<"shifting a negative signed value is undefined">,
  InGroup<DiagGroup<"shift-negative-value">>;
def warn_shift_negative : Warning<"shift count is negative">,
  InGroup<DiagGroup<"shift-count-negative">>;
def warn_shift_gt_typewidth : Warning<"shift count >= width of type">,
  InGroup<DiagGroup<"shift-count-overflow">>;
def warn_shift_result_gt_typewidth : Warning<
  "signed shift result (%0) requires %1 bits to represent, but %2 only has "
  "%3 bits">, InGroup<DiagGroup<"shift-overflow">>;
def warn_shift_result_sets_sign_bit : Warning<
  "signed shift result (%0) sets the sign bit of the shift expression's "
  "type (%1) and becomes negative">,
  InGroup<DiagGroup<"shift-sign-overflow">>, DefaultIgnore;

def warn_precedence_bitwise_rel : Warning<
  "%0 has lower precedence than %1; %1 will be evaluated first">,
  InGroup<Parentheses>;
def note_precedence_bitwise_first : Note<
  "place parentheses around the %0 expression to evaluate it first">;
def note_precedence_silence : Note<
  "place parentheses around the '%0' expression to silence this warning">;

def warn_precedence_conditional : Warning<
  "operator '?:' has lower precedence than '%0'; '%0' will be evaluated first">,
  InGroup<Parentheses>;
def note_precedence_conditional_first : Note<
  "place parentheses around the '?:' expression to evaluate it first">;

def warn_logical_instead_of_bitwise : Warning<
  "use of logical '%0' with constant operand">,
  InGroup<DiagGroup<"constant-logical-operand">>;
def note_logical_instead_of_bitwise_change_operator : Note<
  "use '%0' for a bitwise operation">;
def note_logical_instead_of_bitwise_remove_constant : Note<
  "remove constant to silence this warning">;

def warn_bitwise_op_in_bitwise_op : Warning<
  "'%0' within '%1'">, InGroup<BitwiseOpParentheses>;

def warn_logical_and_in_logical_or : Warning<
  "'&&' within '||'">, InGroup<LogicalOpParentheses>;

def warn_overloaded_shift_in_comparison :Warning<
  "overloaded operator %select{>>|<<}0 has higher precedence than "
  "comparison operator">,
  InGroup<OverloadedShiftOpParentheses>;
def note_evaluate_comparison_first :Note<
  "place parentheses around comparison expression to evaluate it first">;

def warn_addition_in_bitshift : Warning<
  "operator '%0' has lower precedence than '%1'; "
  "'%1' will be evaluated first">, InGroup<ShiftOpParentheses>;

def warn_self_assignment_builtin : Warning<
  "explicitly assigning value of variable of type %0 to itself">,
  InGroup<SelfAssignment>, DefaultIgnore;
def warn_self_assignment_overloaded : Warning<
  "explicitly assigning value of variable of type %0 to itself">,
  InGroup<SelfAssignmentOverloaded>, DefaultIgnore;
def warn_self_move : Warning<
  "explicitly moving variable of type %0 to itself">,
  InGroup<SelfMove>, DefaultIgnore;

def warn_redundant_move_on_return : Warning<
  "redundant move in return statement">,
  InGroup<RedundantMove>, DefaultIgnore;
def warn_pessimizing_move_on_return : Warning<
  "moving a local object in a return statement prevents copy elision">,
  InGroup<PessimizingMove>, DefaultIgnore;
def warn_pessimizing_move_on_initialization : Warning<
  "moving a temporary object prevents copy elision">,
  InGroup<PessimizingMove>, DefaultIgnore;
def note_remove_move : Note<"remove std::move call here">;

def warn_return_std_move : Warning<
  "local variable %0 will be copied despite being %select{returned|thrown}1 by name">,
  InGroup<ReturnStdMove>, DefaultIgnore;
def note_add_std_move : Note<
  "call 'std::move' explicitly to avoid copying">;
def warn_return_std_move_in_cxx11 : Warning<
  "prior to the resolution of a defect report against ISO C++11, "
  "local variable %0 would have been copied despite being returned by name, "
  "due to its not matching the function return type%diff{ ($ vs $)|}1,2">,
  InGroup<ReturnStdMoveInCXX11>, DefaultIgnore;
def note_add_std_move_in_cxx11 : Note<
  "call 'std::move' explicitly to avoid copying on older compilers">;

def warn_string_plus_int : Warning<
  "adding %0 to a string does not append to the string">,
  InGroup<StringPlusInt>;
def warn_string_plus_char : Warning<
  "adding %0 to a string pointer does not append to the string">,
  InGroup<StringPlusChar>;
def note_string_plus_scalar_silence : Note<
  "use array indexing to silence this warning">;

def warn_sizeof_array_param : Warning<
  "sizeof on array function parameter will return size of %0 instead of %1">,
  InGroup<SizeofArrayArgument>;

def warn_sizeof_array_decay : Warning<
  "sizeof on pointer operation will return size of %0 instead of %1">,
  InGroup<SizeofArrayDecay>;

def err_sizeof_nonfragile_interface : Error<
  "application of '%select{alignof|sizeof}1' to interface %0 is "
  "not supported on this architecture and platform">;
def err_atdef_nonfragile_interface : Error<
  "use of @defs is not supported on this architecture and platform">;
def err_subscript_nonfragile_interface : Error<
  "subscript requires size of interface %0, which is not constant for "
  "this architecture and platform">;

def err_arithmetic_nonfragile_interface : Error<
  "arithmetic on pointer to interface %0, which is not a constant size for "
  "this architecture and platform">;


def ext_subscript_non_lvalue : Extension<
  "ISO C90 does not allow subscripting non-lvalue array">;
def err_typecheck_subscript_value : Error<
  "subscripted value is not an array, pointer, or vector">;
def err_typecheck_subscript_not_integer : Error<
  "array subscript is not an integer">;
def err_subscript_function_type : Error<
  "subscript of pointer to function type %0">;
def err_subscript_incomplete_type : Error<
  "subscript of pointer to incomplete type %0">;
def err_dereference_incomplete_type : Error<
  "dereference of pointer to incomplete type %0">;
def ext_gnu_subscript_void_type : Extension<
  "subscript of a pointer to void is a GNU extension">, InGroup<PointerArith>;
def err_typecheck_member_reference_struct_union : Error<
  "member reference base type %0 is not a structure or union">;
def err_typecheck_member_reference_ivar : Error<
  "%0 does not have a member named %1">;
def err_arc_weak_ivar_access : Error<
  "dereferencing a __weak pointer is not allowed due to possible "
  "null value caused by race condition, assign it to strong variable first">;
def err_typecheck_member_reference_arrow : Error<
  "member reference type %0 is not a pointer">;
def err_typecheck_member_reference_suggestion : Error<
  "member reference type %0 is %select{a|not a}1 pointer; did you mean to use '%select{->|.}1'?">;
def note_typecheck_member_reference_suggestion : Note<
  "did you mean to use '.' instead?">;
def note_member_reference_arrow_from_operator_arrow : Note<
  "'->' applied to return value of the operator->() declared here">;
def err_typecheck_member_reference_type : Error<
  "cannot refer to type member %0 in %1 with '%select{.|->}2'">;
def err_typecheck_member_reference_unknown : Error<
  "cannot refer to member %0 in %1 with '%select{.|->}2'">;
def err_member_reference_needs_call : Error<
  "base of member reference is a function; perhaps you meant to call "
  "it%select{| with no arguments}0?">;
def warn_subscript_is_char : Warning<"array subscript is of type 'char'">,
  InGroup<CharSubscript>, DefaultIgnore;

def err_typecheck_incomplete_tag : Error<"incomplete definition of type %0">;
def err_no_member : Error<"no member named %0 in %1">;
def err_no_member_overloaded_arrow : Error<
  "no member named %0 in %1; did you mean to use '->' instead of '.'?">;

def err_member_not_yet_instantiated : Error<
  "no member %0 in %1; it has not yet been instantiated">;
def note_non_instantiated_member_here : Note<
  "not-yet-instantiated member is declared here">;

def err_enumerator_does_not_exist : Error<
  "enumerator %0 does not exist in instantiation of %1">;
def note_enum_specialized_here : Note<
  "enum %0 was explicitly specialized here">;

def err_specialization_not_primary_template : Error<
  "cannot reference member of primary template because deduced class "
  "template specialization %0 is %select{instantiated from a partial|"
  "an explicit}1 specialization">;

def err_member_redeclared : Error<"class member cannot be redeclared">;
def ext_member_redeclared : ExtWarn<"class member cannot be redeclared">,
  InGroup<RedeclaredClassMember>;
def err_member_redeclared_in_instantiation : Error<
  "multiple overloads of %0 instantiate to the same signature %1">;
def err_member_name_of_class : Error<"member %0 has the same name as its class">;
def err_member_def_undefined_record : Error<
  "out-of-line definition of %0 from class %1 without definition">;
def err_member_decl_does_not_match : Error<
  "out-of-line %select{declaration|definition}2 of %0 "
  "does not match any declaration in %1">;
def err_friend_decl_with_def_arg_must_be_def : Error<
  "friend declaration specifying a default argument must be a definition">;
def err_friend_decl_with_def_arg_redeclared : Error<
  "friend declaration specifying a default argument must be the only declaration">;
def err_friend_decl_does_not_match : Error<
  "friend declaration of %0 does not match any declaration in %1">;
def err_member_decl_does_not_match_suggest : Error<
  "out-of-line %select{declaration|definition}2 of %0 "
  "does not match any declaration in %1; did you mean %3?">;
def err_member_def_does_not_match_ret_type : Error<
  "return type of out-of-line definition of %q0 differs from "
  "that in the declaration">;
def err_nonstatic_member_out_of_line : Error<
  "non-static data member defined out-of-line">;
def err_qualified_typedef_declarator : Error<
  "typedef declarator cannot be qualified">;
def err_qualified_param_declarator : Error<
  "parameter declarator cannot be qualified">;
def ext_out_of_line_declaration : ExtWarn<
  "out-of-line declaration of a member must be a definition">,
  InGroup<OutOfLineDeclaration>, DefaultError;
def err_member_extra_qualification : Error<
  "extra qualification on member %0">;
def warn_member_extra_qualification : Warning<
  err_member_extra_qualification.Text>, InGroup<MicrosoftExtraQualification>;
def warn_namespace_member_extra_qualification : Warning<
  "extra qualification on member %0">,
  InGroup<DiagGroup<"extra-qualification">>;
def err_member_qualification : Error<
  "non-friend class member %0 cannot have a qualified name">;
def note_member_def_close_match : Note<"member declaration nearly matches">;
def note_member_def_close_const_match : Note<
  "member declaration does not match because "
  "it %select{is|is not}0 const qualified">;
def note_member_def_close_param_match : Note<
  "type of %ordinal0 parameter of member declaration does not match definition"
  "%diff{ ($ vs $)|}1,2">;
def note_local_decl_close_match : Note<"local declaration nearly matches">;
def note_local_decl_close_param_match : Note<
  "type of %ordinal0 parameter of local declaration does not match definition"
  "%diff{ ($ vs $)|}1,2">;
def err_typecheck_ivar_variable_size : Error<
  "instance variables must have a constant size">;
def err_ivar_reference_type : Error<
  "instance variables cannot be of reference type">;
def err_typecheck_illegal_increment_decrement : Error<
  "cannot %select{decrement|increment}1 value of type %0">;
def err_typecheck_expect_int : Error<
  "used type %0 where integer is required">;
def err_typecheck_arithmetic_incomplete_type : Error<
  "arithmetic on a pointer to an incomplete type %0">;
def err_typecheck_pointer_arith_function_type : Error<
  "arithmetic on%select{ a|}0 pointer%select{|s}0 to%select{ the|}2 "
  "function type%select{|s}2 %1%select{| and %3}2">;
def err_typecheck_pointer_arith_void_type : Error<
  "arithmetic on%select{ a|}0 pointer%select{|s}0 to void">;
def err_typecheck_decl_incomplete_type : Error<
  "variable has incomplete type %0">;
def ext_typecheck_decl_incomplete_type : ExtWarn<
  "tentative definition of variable with internal linkage has incomplete non-array type %0">,
  InGroup<DiagGroup<"tentative-definition-incomplete-type">>;
def err_tentative_def_incomplete_type : Error<
  "tentative definition has type %0 that is never completed">;
def warn_tentative_incomplete_array : Warning<
  "tentative array definition assumed to have one element">;
def err_typecheck_incomplete_array_needs_initializer : Error<
  "definition of variable with array type needs an explicit size "
  "or an initializer">;
def err_array_init_not_init_list : Error<
  "array initializer must be an initializer "
  "list%select{| or string literal| or wide string literal}0">;
def err_array_init_narrow_string_into_wchar : Error<
  "initializing wide char array with non-wide string literal">;
def err_array_init_wide_string_into_char : Error<
  "initializing char array with wide string literal">;
def err_array_init_incompat_wide_string_into_wchar : Error<
  "initializing wide char array with incompatible wide string literal">;
def err_array_init_plain_string_into_char8_t : Error<
  "initializing 'char8_t' array with plain string literal">;
def note_array_init_plain_string_into_char8_t : Note<
  "add 'u8' prefix to form a 'char8_t' string literal">;
def err_array_init_utf8_string_into_char : Error<
  "%select{|ISO C++20 does not permit }0initialization of char array with "
  "UTF-8 string literal%select{ is not permitted by '-fchar8_t'|}0">;
def warn_cxx2a_compat_utf8_string : Warning<
  "type of UTF-8 string literal will change from array of const char to "
  "array of const char8_t in C++2a">, InGroup<CXX2aCompat>, DefaultIgnore;
def note_cxx2a_compat_utf8_string_remove_u8 : Note<
  "remove 'u8' prefix to avoid a change of behavior; "
  "Clang encodes unprefixed narrow string literals as UTF-8">;
def err_array_init_different_type : Error<
  "cannot initialize array %diff{of type $ with array of type $|"
  "with different type of array}0,1">;
def err_array_init_non_constant_array : Error<
  "cannot initialize array %diff{of type $ with non-constant array of type $|"
  "with different type of array}0,1">;
def ext_array_init_copy : Extension<
  "initialization of an array "
  "%diff{of type $ from a compound literal of type $|"
  "from a compound literal}0,1 is a GNU extension">, InGroup<GNUCompoundLiteralInitializer>;
// This is intentionally not disabled by -Wno-gnu.
def ext_array_init_parens : ExtWarn<
  "parenthesized initialization of a member array is a GNU extension">,
  InGroup<DiagGroup<"gnu-array-member-paren-init">>, DefaultError;
def warn_deprecated_string_literal_conversion : Warning<
  "conversion from string literal to %0 is deprecated">,
  InGroup<CXX11CompatDeprecatedWritableStr>;
def ext_deprecated_string_literal_conversion : ExtWarn<
  "ISO C++11 does not allow conversion from string literal to %0">,
  InGroup<WritableStrings>, SFINAEFailure;
def err_realimag_invalid_type : Error<"invalid type %0 to %1 operator">;
def err_typecheck_sclass_fscope : Error<
  "illegal storage class on file-scoped variable">;
def warn_standalone_specifier : Warning<"'%0' ignored on this declaration">,
  InGroup<MissingDeclarations>;
def ext_standalone_specifier : ExtWarn<"'%0' is not permitted on a declaration "
  "of a type">, InGroup<MissingDeclarations>;
def err_standalone_class_nested_name_specifier : Error<
  "forward declaration of %select{class|struct|interface|union|enum}0 cannot "
  "have a nested name specifier">;
def err_typecheck_sclass_func : Error<"illegal storage class on function">;
def err_static_block_func : Error<
  "function declared in block scope cannot have 'static' storage class">;
def err_typecheck_address_of : Error<"address of %select{bit-field"
  "|vector element|property expression|register variable}0 requested">;
def ext_typecheck_addrof_void : Extension<
  "ISO C forbids taking the address of an expression of type 'void'">;
def err_unqualified_pointer_member_function : Error<
  "must explicitly qualify name of member function when taking its address">;
def err_invalid_form_pointer_member_function : Error<
  "cannot create a non-constant pointer to member function">;
def err_address_of_function_with_pass_object_size_params: Error<
  "cannot take address of function %0 because parameter %1 has "
  "pass_object_size attribute">;
def err_parens_pointer_member_function : Error<
  "cannot parenthesize the name of a method when forming a member pointer">;
def err_typecheck_invalid_lvalue_addrof_addrof_function : Error<
  "extra '&' taking address of overloaded function">;
def err_typecheck_invalid_lvalue_addrof : Error<
  "cannot take the address of an rvalue of type %0">;
def ext_typecheck_addrof_temporary : ExtWarn<
  "taking the address of a temporary object of type %0">,
  InGroup<AddressOfTemporary>, DefaultError;
def err_typecheck_addrof_temporary : Error<
  "taking the address of a temporary object of type %0">;
def err_typecheck_addrof_dtor : Error<
  "taking the address of a destructor">;
def err_typecheck_unary_expr : Error<
  "invalid argument type %0 to unary expression">;
def err_typecheck_indirection_requires_pointer : Error<
  "indirection requires pointer operand (%0 invalid)">;
def ext_typecheck_indirection_through_void_pointer : ExtWarn<
  "ISO C++ does not allow indirection on operand of type %0">,
  InGroup<DiagGroup<"void-ptr-dereference">>;
def warn_indirection_through_null : Warning<
  "indirection of non-volatile null pointer will be deleted, not trap">,
  InGroup<NullDereference>;
def warn_binding_null_to_reference : Warning<
  "binding dereferenced null pointer to reference has undefined behavior">,
  InGroup<NullDereference>;
def note_indirection_through_null : Note<
  "consider using __builtin_trap() or qualifying pointer with 'volatile'">;
def warn_pointer_indirection_from_incompatible_type : Warning<
  "dereference of type %1 that was reinterpret_cast from type %0 has undefined "
  "behavior">,
  InGroup<UndefinedReinterpretCast>, DefaultIgnore;
def warn_taking_address_of_packed_member : Warning<
  "taking address of packed member %0 of class or structure %q1 may result in an unaligned pointer value">,
  InGroup<DiagGroup<"address-of-packed-member">>;

def err_objc_object_assignment : Error<
  "cannot assign to class object (%0 invalid)">;
def err_typecheck_invalid_operands : Error<
  "invalid operands to binary expression (%0 and %1)">;
def note_typecheck_invalid_operands_converted : Note<
  "%select{first|second}0 operand was implicitly converted to type %1">;
def err_typecheck_logical_vector_expr_gnu_cpp_restrict : Error<
  "logical expression with vector %select{type %1 and non-vector type %2|types"
  " %1 and %2}0 is only supported in C++">;
def err_typecheck_sub_ptr_compatible : Error<
  "%diff{$ and $ are not pointers to compatible types|"
  "pointers to incompatible types}0,1">;
def ext_typecheck_ordered_comparison_of_pointer_integer : ExtWarn<
  "ordered comparison between pointer and integer (%0 and %1)">;
def ext_typecheck_ordered_comparison_of_pointer_and_zero : Extension<
  "ordered comparison between pointer and zero (%0 and %1) is an extension">;
def err_typecheck_ordered_comparison_of_pointer_and_zero : Error<
  "ordered comparison between pointer and zero (%0 and %1)">;
def ext_typecheck_ordered_comparison_of_function_pointers : ExtWarn<
  "ordered comparison of function pointers (%0 and %1)">,
  InGroup<DiagGroup<"ordered-compare-function-pointers">>;
def ext_typecheck_comparison_of_fptr_to_void : Extension<
  "equality comparison between function pointer and void pointer (%0 and %1)">;
def err_typecheck_comparison_of_fptr_to_void : Error<
  "equality comparison between function pointer and void pointer (%0 and %1)">;
def ext_typecheck_comparison_of_pointer_integer : ExtWarn<
  "comparison between pointer and integer (%0 and %1)">,
  InGroup<DiagGroup<"pointer-integer-compare">>;
def err_typecheck_comparison_of_pointer_integer : Error<
  "comparison between pointer and integer (%0 and %1)">;
def ext_typecheck_comparison_of_distinct_pointers : ExtWarn<
  "comparison of distinct pointer types%diff{ ($ and $)|}0,1">,
  InGroup<CompareDistinctPointerType>;
def ext_typecheck_cond_incompatible_operands : ExtWarn<
  "incompatible operand types (%0 and %1)">;
def err_cond_voidptr_arc : Error <
  "operands to conditional of types%diff{ $ and $|}0,1 are incompatible "
  "in ARC mode">;
def err_typecheck_comparison_of_distinct_pointers : Error<
  "comparison of distinct pointer types%diff{ ($ and $)|}0,1">;
def err_typecheck_op_on_nonoverlapping_address_space_pointers : Error<
  "%select{comparison between %diff{ ($ and $)|}0,1"
  "|arithmetic operation with operands of type %diff{ ($ and $)|}0,1"
  "|conditional operator with the second and third operands of type "
  "%diff{ ($ and $)|}0,1}2"
  " which are pointers to non-overlapping address spaces">;

def err_typecheck_assign_const : Error<
  "%select{"
  "cannot assign to return value because function %1 returns a const value|"
  "cannot assign to variable %1 with const-qualified type %2|"
  "cannot assign to %select{non-|}1static data member %2 "
  "with const-qualified type %3|"
  "cannot assign to non-static data member within const member function %1|"
  "cannot assign to %select{variable %2|non-static data member %2|lvalue}1 "
  "with %select{|nested }3const-qualified data member %4|"
  "read-only variable is not assignable}0">;

def note_typecheck_assign_const : Note<
  "%select{"
  "function %1 which returns const-qualified type %2 declared here|"
  "variable %1 declared const here|"
  "%select{non-|}1static data member %2 declared const here|"
  "member function %q1 is declared const here|"
  "%select{|nested }1data member %2 declared const here}0">;

def warn_unsigned_always_true_comparison : Warning<
  "result of comparison of %select{%3|unsigned expression}0 %2 "
  "%select{unsigned expression|%3}0 is always %4">,
  InGroup<TautologicalUnsignedZeroCompare>, DefaultIgnore;
def warn_unsigned_enum_always_true_comparison : Warning<
  "result of comparison of %select{%3|unsigned enum expression}0 %2 "
  "%select{unsigned enum expression|%3}0 is always %4">,
  InGroup<TautologicalUnsignedEnumZeroCompare>, DefaultIgnore;
def warn_tautological_constant_compare : Warning<
  "result of comparison %select{%3|%1}0 %2 "
  "%select{%1|%3}0 is always %4">,
  InGroup<TautologicalTypeLimitCompare>, DefaultIgnore;

def warn_mixed_sign_comparison : Warning<
  "comparison of integers of different signs: %0 and %1">,
  InGroup<SignCompare>, DefaultIgnore;
def warn_out_of_range_compare : Warning<
  "result of comparison of %select{constant %0|true|false}1 with "
  "%select{expression of type %2|boolean expression}3 is always %4">,
  InGroup<TautologicalOutOfRangeCompare>;
def warn_tautological_bool_compare : Warning<warn_out_of_range_compare.Text>,
  InGroup<TautologicalConstantCompare>;
def warn_comparison_of_mixed_enum_types : Warning<
  "comparison of two values with different enumeration types"
  "%diff{ ($ and $)|}0,1">,
  InGroup<EnumCompare>;
def warn_comparison_of_mixed_enum_types_switch : Warning<
  "comparison of two values with different enumeration types in switch statement"
  "%diff{ ($ and $)|}0,1">,
  InGroup<EnumCompareSwitch>;
def warn_null_in_arithmetic_operation : Warning<
  "use of NULL in arithmetic operation">,
  InGroup<NullArithmetic>;
def warn_null_in_comparison_operation : Warning<
  "comparison between NULL and non-pointer "
  "%select{(%1 and NULL)|(NULL and %1)}0">,
  InGroup<NullArithmetic>;
def err_shift_rhs_only_vector : Error<
  "requested shift is a vector of type %0 but the first operand is not a "
  "vector (%1)">;

def warn_logical_not_on_lhs_of_check : Warning<
  "logical not is only applied to the left hand side of this "
  "%select{comparison|bitwise operator}0">,
  InGroup<LogicalNotParentheses>;
def note_logical_not_fix : Note<
  "add parentheses after the '!' to evaluate the "
  "%select{comparison|bitwise operator}0 first">;
def note_logical_not_silence_with_parens : Note<
  "add parentheses around left hand side expression to silence this warning">;

def err_invalid_this_use : Error<
  "invalid use of 'this' outside of a non-static member function">;
def err_this_static_member_func : Error<
  "'this' cannot be%select{| implicitly}0 used in a static member function "
  "declaration">;
def err_invalid_member_use_in_static_method : Error<
  "invalid use of member %0 in static member function">;
def err_invalid_qualified_function_type : Error<
  "%select{non-member function|static member function|deduction guide}0 "
  "%select{of type %2 |}1cannot have '%3' qualifier">;
def err_compound_qualified_function_type : Error<
  "%select{block pointer|pointer|reference}0 to function type %select{%2 |}1"
  "cannot have '%3' qualifier">;

def err_ref_qualifier_overload : Error<
  "cannot overload a member function %select{without a ref-qualifier|with "
  "ref-qualifier '&'|with ref-qualifier '&&'}0 with a member function %select{"
  "without a ref-qualifier|with ref-qualifier '&'|with ref-qualifier '&&'}1">;

def err_invalid_non_static_member_use : Error<
  "invalid use of non-static data member %0">;
def err_nested_non_static_member_use : Error<
  "%select{call to non-static member function|use of non-static data member}0 "
  "%2 of %1 from nested type %3">;
def warn_cxx98_compat_non_static_member_use : Warning<
  "use of non-static data member %0 in an unevaluated context is "
  "incompatible with C++98">, InGroup<CXX98Compat>, DefaultIgnore;
def err_invalid_incomplete_type_use : Error<
  "invalid use of incomplete type %0">;
def err_builtin_func_cast_more_than_one_arg : Error<
  "function-style cast to a builtin type can only take one argument">;
def err_value_init_for_array_type : Error<
  "array types cannot be value-initialized">;
def err_init_for_function_type : Error<
  "cannot create object of function type %0">;
def warn_format_nonliteral_noargs : Warning<
  "format string is not a string literal (potentially insecure)">,
  InGroup<FormatSecurity>;
def warn_format_nonliteral : Warning<
  "format string is not a string literal">,
  InGroup<FormatNonLiteral>, DefaultIgnore;

def err_unexpected_interface : Error<
  "unexpected interface name %0: expected expression">;
def err_ref_non_value : Error<"%0 does not refer to a value">;
def err_ref_vm_type : Error<
  "cannot refer to declaration with a variably modified type inside block">;
def err_ref_flexarray_type : Error<
  "cannot refer to declaration of structure variable with flexible array member "
  "inside block">;
def err_ref_array_type : Error<
  "cannot refer to declaration with an array type inside block">;
def err_property_not_found : Error<
  "property %0 not found on object of type %1">;
def err_invalid_property_name : Error<
  "%0 is not a valid property name (accessing an object of type %1)">;
def err_getter_not_found : Error<
  "no getter method for read from property">;
def err_objc_subscript_method_not_found : Error<
  "expected method to %select{read|write}1 %select{dictionary|array}2 element not "
  "found on object of type %0">;
def err_objc_subscript_index_type : Error<
  "method index parameter type %0 is not integral type">;
def err_objc_subscript_key_type : Error<
  "method key parameter type %0 is not object type">;
def err_objc_subscript_dic_object_type : Error<
  "method object parameter type %0 is not object type">;
def err_objc_subscript_object_type : Error<
  "cannot assign to this %select{dictionary|array}1 because assigning method's "
  "2nd parameter of type %0 is not an Objective-C pointer type">;
def err_objc_subscript_base_type : Error<
  "%select{dictionary|array}1 subscript base type %0 is not an Objective-C object">;
def err_objc_multiple_subscript_type_conversion : Error<
  "indexing expression is invalid because subscript type %0 has "
  "multiple type conversion functions">;
def err_objc_subscript_type_conversion : Error<
  "indexing expression is invalid because subscript type %0 is not an integral"
  " or Objective-C pointer type">;
def err_objc_subscript_pointer : Error<
  "indexing expression is invalid because subscript type %0 is not an"
  " Objective-C pointer">;
def err_objc_indexing_method_result_type : Error<
  "method for accessing %select{dictionary|array}1 element must have Objective-C"
  " object return type instead of %0">;
def err_objc_index_incomplete_class_type : Error<
  "Objective-C index expression has incomplete class type %0">;
def err_illegal_container_subscripting_op : Error<
  "illegal operation on Objective-C container subscripting">;
def err_property_not_found_forward_class : Error<
  "property %0 cannot be found in forward class object %1">;
def err_property_not_as_forward_class : Error<
  "property %0 refers to an incomplete Objective-C class %1 "
  "(with no @interface available)">;
def note_forward_class : Note<
  "forward declaration of class here">;
def err_duplicate_property : Error<
  "property has a previous declaration">;
def ext_gnu_void_ptr : Extension<
  "arithmetic on%select{ a|}0 pointer%select{|s}0 to void is a GNU extension">,
  InGroup<PointerArith>;
def ext_gnu_ptr_func_arith : Extension<
  "arithmetic on%select{ a|}0 pointer%select{|s}0 to%select{ the|}2 function "
  "type%select{|s}2 %1%select{| and %3}2 is a GNU extension">,
  InGroup<PointerArith>;
def err_readonly_message_assignment : Error<
  "assigning to 'readonly' return result of an Objective-C message not allowed">;
def ext_integer_increment_complex : Extension<
  "ISO C does not support '++'/'--' on complex integer type %0">;
def ext_integer_complement_complex : Extension<
  "ISO C does not support '~' for complex conjugation of %0">;
def err_nosetter_property_assignment : Error<
  "%select{assignment to readonly property|"
  "no setter method %1 for assignment to property}0">;
def err_nosetter_property_incdec : Error<
  "%select{%select{increment|decrement}1 of readonly property|"
  "no setter method %2 for %select{increment|decrement}1 of property}0">;
def err_nogetter_property_compound_assignment : Error<
  "a getter method is needed to perform a compound assignment on a property">;
def err_nogetter_property_incdec : Error<
  "no getter method %1 for %select{increment|decrement}0 of property">;
def err_no_subobject_property_setting : Error<
  "expression is not assignable">;
def err_qualified_objc_access : Error<
  "%select{property|instance variable}0 access cannot be qualified with '%1'">;

def ext_freestanding_complex : Extension<
  "complex numbers are an extension in a freestanding C99 implementation">;

// FIXME: Remove when we support imaginary.
def err_imaginary_not_supported : Error<"imaginary types are not supported">;

// Obj-c expressions
def warn_root_inst_method_not_found : Warning<
  "instance method %0 is being used on 'Class' which is not in the root class">,
  InGroup<MethodAccess>;
def warn_class_method_not_found : Warning<
  "class method %objcclass0 not found (return type defaults to 'id')">,
  InGroup<MethodAccess>;
def warn_instance_method_on_class_found : Warning<
  "instance method %0 found instead of class method %1">,
  InGroup<MethodAccess>;
def warn_inst_method_not_found : Warning<
  "instance method %objcinstance0 not found (return type defaults to 'id')">,
  InGroup<MethodAccess>;
def warn_instance_method_not_found_with_typo : Warning<
  "instance method %objcinstance0 not found (return type defaults to 'id')"
  "; did you mean %objcinstance2?">, InGroup<MethodAccess>;
def warn_class_method_not_found_with_typo : Warning<
  "class method %objcclass0 not found (return type defaults to 'id')"
  "; did you mean %objcclass2?">, InGroup<MethodAccess>;
def err_method_not_found_with_typo : Error<
  "%select{instance|class}1 method %0 not found "
  "; did you mean %2?">;
def err_no_super_class_message : Error<
  "no @interface declaration found in class messaging of %0">;
def err_root_class_cannot_use_super : Error<
  "%0 cannot use 'super' because it is a root class">;
def err_invalid_receiver_to_message_super : Error<
  "'super' is only valid in a method body">;
def err_invalid_receiver_class_message : Error<
  "receiver type %0 is not an Objective-C class">;
def err_missing_open_square_message_send : Error<
  "missing '[' at start of message send expression">;
def warn_bad_receiver_type : Warning<
  "receiver type %0 is not 'id' or interface pointer, consider "
  "casting it to 'id'">,InGroup<ObjCReceiver>;
def err_bad_receiver_type : Error<"bad receiver type %0">;
def err_incomplete_receiver_type : Error<"incomplete receiver type %0">;
def err_unknown_receiver_suggest : Error<
  "unknown receiver %0; did you mean %1?">;
def err_objc_throw_expects_object : Error<
  "@throw requires an Objective-C object type (%0 invalid)">;
def err_objc_synchronized_expects_object : Error<
  "@synchronized requires an Objective-C object type (%0 invalid)">;
def err_rethrow_used_outside_catch : Error<
  "@throw (rethrow) used outside of a @catch block">;
def err_attribute_multiple_objc_gc : Error<
  "multiple garbage collection attributes specified for type">;
def err_catch_param_not_objc_type : Error<
  "@catch parameter is not a pointer to an interface type">;
def err_illegal_qualifiers_on_catch_parm : Error<
  "illegal qualifiers on @catch parameter">;
def err_storage_spec_on_catch_parm : Error<
  "@catch parameter cannot have storage specifier '%0'">;
def warn_register_objc_catch_parm : Warning<
  "'register' storage specifier on @catch parameter will be ignored">;
def err_qualified_objc_catch_parm : Error<
  "@catch parameter declarator cannot be qualified">;
def warn_objc_pointer_cxx_catch_fragile : Warning<
  "cannot catch an exception thrown with @throw in C++ in the non-unified "
  "exception model">, InGroup<ObjCNonUnifiedException>;
def err_objc_object_catch : Error<
  "cannot catch an Objective-C object by value">;
def err_incomplete_type_objc_at_encode : Error<
  "'@encode' of incomplete type %0">;
def warn_objc_circular_container : Warning<
  "adding %0 to %1 might cause circular dependency in container">,
  InGroup<DiagGroup<"objc-circular-container">>;
def note_objc_circular_container_declared_here : Note<"%0 declared here">;
def warn_objc_unsafe_perform_selector : Warning<
  "%0 is incompatible with selectors that return a "
  "%select{struct|union|vector}1 type">,
  InGroup<DiagGroup<"objc-unsafe-perform-selector">>;
def note_objc_unsafe_perform_selector_method_declared_here :  Note<
  "method %0 that returns %1 declared here">;

def warn_setter_getter_impl_required : Warning<
  "property %0 requires method %1 to be defined - "
  "use @synthesize, @dynamic or provide a method implementation "
  "in this class implementation">,
  InGroup<ObjCPropertyImpl>;
def warn_setter_getter_impl_required_in_category : Warning<
  "property %0 requires method %1 to be defined - "
  "use @dynamic or provide a method implementation in this category">,
  InGroup<ObjCPropertyImpl>;
def note_parameter_named_here : Note<
  "passing argument to parameter %0 here">;
def note_parameter_here : Note<
  "passing argument to parameter here">;
def note_method_return_type_change : Note<
  "compiler has implicitly changed method %0 return type">;

def warn_impl_required_for_class_property : Warning<
  "class property %0 requires method %1 to be defined - "
  "use @dynamic or provide a method implementation "
  "in this class implementation">,
  InGroup<ObjCPropertyImpl>;
def warn_impl_required_in_category_for_class_property : Warning<
  "class property %0 requires method %1 to be defined - "
  "use @dynamic or provide a method implementation in this category">,
  InGroup<ObjCPropertyImpl>;

// C++ casts
// These messages adhere to the TryCast pattern: %0 is an int specifying the
// cast type, %1 is the source type, %2 is the destination type.
def err_bad_reinterpret_cast_overload : Error<
  "reinterpret_cast cannot resolve overloaded function %0 to type %1">;

def warn_reinterpret_different_from_static : Warning<
  "'reinterpret_cast' %select{from|to}3 class %0 %select{to|from}3 its "
  "%select{virtual base|base at non-zero offset}2 %1 behaves differently from "
  "'static_cast'">, InGroup<ReinterpretBaseClass>;
def note_reinterpret_updowncast_use_static: Note<
  "use 'static_cast' to adjust the pointer correctly while "
  "%select{upcasting|downcasting}0">;

def err_bad_static_cast_overload : Error<
  "address of overloaded function %0 cannot be static_cast to type %1">;

def err_bad_cstyle_cast_overload : Error<
  "address of overloaded function %0 cannot be cast to type %1">;


def err_bad_cxx_cast_generic : Error<
  "%select{const_cast|static_cast|reinterpret_cast|dynamic_cast|C-style cast|"
  "functional-style cast}0 from %1 to %2 is not allowed">;
def err_bad_cxx_cast_unrelated_class : Error<
  "%select{const_cast|static_cast|reinterpret_cast|dynamic_cast|C-style cast|"
  "functional-style cast}0 from %1 to %2, which are not related by "
  "inheritance, is not allowed">;
def note_type_incomplete : Note<"%0 is incomplete">;
def err_bad_cxx_cast_rvalue : Error<
  "%select{const_cast|static_cast|reinterpret_cast|dynamic_cast|C-style cast|"
  "functional-style cast}0 from rvalue to reference type %2">;
def err_bad_cxx_cast_bitfield : Error<
  "%select{const_cast|static_cast|reinterpret_cast|dynamic_cast|C-style cast|"
  "functional-style cast}0 from bit-field lvalue to reference type %2">;
def err_bad_cxx_cast_qualifiers_away : Error<
  "%select{const_cast|static_cast|reinterpret_cast|dynamic_cast|C-style cast|"
  "functional-style cast}0 from %1 to %2 casts away qualifiers">;
def ext_bad_cxx_cast_qualifiers_away_incoherent : ExtWarn<
  "ISO C++ does not allow "
  "%select{const_cast|static_cast|reinterpret_cast|dynamic_cast|C-style cast|"
  "functional-style cast}0 from %1 to %2 because it casts away qualifiers, "
  "even though the source and destination types are unrelated">,
  SFINAEFailure, InGroup<DiagGroup<"cast-qual-unrelated">>;
def err_bad_const_cast_dest : Error<
  "%select{const_cast||||C-style cast|functional-style cast}0 to %2, "
  "which is not a reference, pointer-to-object, or pointer-to-data-member">;
def ext_cast_fn_obj : Extension<
  "cast between pointer-to-function and pointer-to-object is an extension">;
def ext_ms_cast_fn_obj : ExtWarn<
  "static_cast between pointer-to-function and pointer-to-object is a "
  "Microsoft extension">, InGroup<MicrosoftCast>;
def warn_cxx98_compat_cast_fn_obj : Warning<
  "cast between pointer-to-function and pointer-to-object is incompatible with C++98">,
  InGroup<CXX98CompatPedantic>, DefaultIgnore;
def err_bad_reinterpret_cast_small_int : Error<
  "cast from pointer to smaller type %2 loses information">;
def err_bad_cxx_cast_vector_to_scalar_different_size : Error<
  "%select{||reinterpret_cast||C-style cast|}0 from vector %1 "
  "to scalar %2 of different size">;
def err_bad_cxx_cast_scalar_to_vector_different_size : Error<
  "%select{||reinterpret_cast||C-style cast|}0 from scalar %1 "
  "to vector %2 of different size">;
def err_bad_cxx_cast_vector_to_vector_different_size : Error<
  "%select{||reinterpret_cast||C-style cast|}0 from vector %1 "
  "to vector %2 of different size">;
def err_bad_lvalue_to_rvalue_cast : Error<
  "cannot cast from lvalue of type %1 to rvalue reference type %2; types are "
  "not compatible">;
def err_bad_rvalue_to_rvalue_cast : Error<
  "cannot cast from rvalue of type %1 to rvalue reference type %2; types are "
  "not compatible">;
def err_bad_static_cast_pointer_nonpointer : Error<
  "cannot cast from type %1 to pointer type %2">;
def err_bad_static_cast_member_pointer_nonmp : Error<
  "cannot cast from type %1 to member pointer type %2">;
def err_bad_cxx_cast_member_pointer_size : Error<
  "cannot %select{||reinterpret_cast||C-style cast|}0 from member pointer "
  "type %1 to member pointer type %2 of different size">;
def err_bad_reinterpret_cast_reference : Error<
  "reinterpret_cast of a %0 to %1 needs its address, which is not allowed">;
def warn_undefined_reinterpret_cast : Warning<
  "reinterpret_cast from %0 to %1 has undefined behavior">,
  InGroup<UndefinedReinterpretCast>, DefaultIgnore;

// These messages don't adhere to the pattern.
// FIXME: Display the path somehow better.
def err_ambiguous_base_to_derived_cast : Error<
  "ambiguous cast from base %0 to derived %1:%2">;
def err_static_downcast_via_virtual : Error<
  "cannot cast %0 to %1 via virtual base %2">;
def err_downcast_from_inaccessible_base : Error<
  "cannot cast %select{private|protected}2 base class %1 to %0">;
def err_upcast_to_inaccessible_base : Error<
  "cannot cast %0 to its %select{private|protected}2 base class %1">;
def err_bad_dynamic_cast_not_ref_or_ptr : Error<
  "%0 is not a reference or pointer">;
def err_bad_dynamic_cast_not_class : Error<"%0 is not a class">;
def err_bad_dynamic_cast_incomplete : Error<"%0 is an incomplete type">;
def err_bad_dynamic_cast_not_ptr : Error<"%0 is not a pointer">;
def err_bad_dynamic_cast_not_polymorphic : Error<"%0 is not polymorphic">;

// Other C++ expressions
def err_need_header_before_typeid : Error<
  "you need to include <typeinfo> before using the 'typeid' operator">;
def err_need_header_before_ms_uuidof : Error<
  "you need to include <guiddef.h> before using the '__uuidof' operator">;
def err_ms___leave_not_in___try : Error<
  "'__leave' statement not in __try block">;
def err_uuidof_without_guid : Error<
  "cannot call operator __uuidof on a type with no GUID">;
def err_uuidof_with_multiple_guids : Error<
  "cannot call operator __uuidof on a type with multiple GUIDs">;
def err_incomplete_typeid : Error<"'typeid' of incomplete type %0">;
def err_variably_modified_typeid : Error<"'typeid' of variably modified type %0">;
def err_static_illegal_in_new : Error<
  "the 'static' modifier for the array size is not legal in new expressions">;
def err_array_new_needs_size : Error<
  "array size must be specified in new expressions">;
def err_bad_new_type : Error<
  "cannot allocate %select{function|reference}1 type %0 with new">;
def err_new_incomplete_type : Error<
  "allocation of incomplete type %0">;
def err_new_array_nonconst : Error<
  "only the first dimension of an allocated array may have dynamic size">;
def err_new_array_init_args : Error<
  "array 'new' cannot have initialization arguments">;
def ext_new_paren_array_nonconst : ExtWarn<
  "when type is in parentheses, array cannot have dynamic size">;
def err_placement_new_non_placement_delete : Error<
  "'new' expression with placement arguments refers to non-placement "
  "'operator delete'">;
def err_array_size_not_integral : Error<
  "array size expression must have integral or %select{|unscoped }0"
  "enumeration type, not %1">;
def err_array_size_incomplete_type : Error<
  "array size expression has incomplete class type %0">;
def err_array_size_explicit_conversion : Error<
  "array size expression of type %0 requires explicit conversion to type %1">;
def note_array_size_conversion : Note<
  "conversion to %select{integral|enumeration}0 type %1 declared here">;
def err_array_size_ambiguous_conversion : Error<
  "ambiguous conversion of array size expression of type %0 to an integral or "
  "enumeration type">;
def ext_array_size_conversion : Extension<
  "implicit conversion from array size expression of type %0 to "
  "%select{integral|enumeration}1 type %2 is a C++11 extension">,
  InGroup<CXX11>;
def warn_cxx98_compat_array_size_conversion : Warning<
  "implicit conversion from array size expression of type %0 to "
  "%select{integral|enumeration}1 type %2 is incompatible with C++98">,
  InGroup<CXX98CompatPedantic>, DefaultIgnore;
def err_address_space_qualified_new : Error<
  "'new' cannot allocate objects of type %0 in address space '%1'">;
def err_address_space_qualified_delete : Error<
  "'delete' cannot delete objects of type %0 in address space '%1'">;

def err_default_init_const : Error<
  "default initialization of an object of const type %0"
  "%select{| without a user-provided default constructor}1">;
def ext_default_init_const : ExtWarn<
  "default initialization of an object of const type %0"
  "%select{| without a user-provided default constructor}1 "
  "is a Microsoft extension">,
  InGroup<MicrosoftConstInit>;
def err_delete_operand : Error<"cannot delete expression of type %0">;
def ext_delete_void_ptr_operand : ExtWarn<
  "cannot delete expression with pointer-to-'void' type %0">,
  InGroup<DeleteIncomplete>;
def err_ambiguous_delete_operand : Error<
  "ambiguous conversion of delete expression of type %0 to a pointer">;
def warn_delete_incomplete : Warning<
  "deleting pointer to incomplete type %0 may cause undefined behavior">,
  InGroup<DeleteIncomplete>;
def err_delete_incomplete_class_type : Error<
  "deleting incomplete class type %0; no conversions to pointer type">;
def err_delete_explicit_conversion : Error<
  "converting delete expression from type %0 to type %1 invokes an explicit "
  "conversion function">;
def note_delete_conversion : Note<"conversion to pointer type %0">;
def warn_delete_array_type : Warning<
  "'delete' applied to a pointer-to-array type %0 treated as 'delete[]'">;
def warn_mismatched_delete_new : Warning<
  "'delete%select{|[]}0' applied to a pointer that was allocated with "
  "'new%select{[]|}0'; did you mean 'delete%select{[]|}0'?">,
  InGroup<DiagGroup<"mismatched-new-delete">>;
def note_allocated_here : Note<"allocated with 'new%select{[]|}0' here">;
def err_no_suitable_delete_member_function_found : Error<
  "no suitable member %0 in %1">;
def err_ambiguous_suitable_delete_member_function_found : Error<
  "multiple suitable %0 functions in %1">;
def warn_ambiguous_suitable_delete_function_found : Warning<
  "multiple suitable %0 functions for %1; no 'operator delete' function "
  "will be invoked if initialization throws an exception">,
  InGroup<DiagGroup<"ambiguous-delete">>;
def note_member_declared_here : Note<
  "member %0 declared here">;
def note_member_first_declared_here : Note<
  "member %0 first declared here">;
def err_decrement_bool : Error<"cannot decrement expression of type bool">;
def warn_increment_bool : Warning<
  "incrementing expression of type bool is deprecated and "
  "incompatible with C++17">, InGroup<DeprecatedIncrementBool>;
def ext_increment_bool : ExtWarn<
  "ISO C++17 does not allow incrementing expression of type bool">,
  DefaultError, InGroup<IncrementBool>;
def err_increment_decrement_enum : Error<
  "cannot %select{decrement|increment}0 expression of enum type %1">;
def err_catch_incomplete_ptr : Error<
  "cannot catch pointer to incomplete type %0">;
def err_catch_incomplete_ref : Error<
  "cannot catch reference to incomplete type %0">;
def err_catch_incomplete : Error<"cannot catch incomplete type %0">;
def err_catch_rvalue_ref : Error<"cannot catch exceptions by rvalue reference">;
def err_catch_variably_modified : Error<
  "cannot catch variably modified type %0">;
def err_qualified_catch_declarator : Error<
  "exception declarator cannot be qualified">;
def err_early_catch_all : Error<"catch-all handler must come last">;
def err_bad_memptr_rhs : Error<
  "right hand operand to %0 has non-pointer-to-member type %1">;
def err_bad_memptr_lhs : Error<
  "left hand operand to %0 must be a %select{|pointer to }1class "
  "compatible with the right hand operand, but is %2">;
def err_memptr_incomplete : Error<
  "member pointer has incomplete base type %0">;
def warn_exception_caught_by_earlier_handler : Warning<
  "exception of type %0 will be caught by earlier handler">,
  InGroup<Exceptions>;
def note_previous_exception_handler : Note<"for type %0">;
def err_exceptions_disabled : Error<
  "cannot use '%0' with exceptions disabled">;
def err_objc_exceptions_disabled : Error<
  "cannot use '%0' with Objective-C exceptions disabled">;
def warn_throw_in_noexcept_func : Warning<
  "%0 has a non-throwing exception specification but can still throw">,
  InGroup<Exceptions>;
def note_throw_in_dtor : Note<
  "%select{destructor|deallocator}0 has a %select{non-throwing|implicit "
  "non-throwing}1 exception specification">;
def note_throw_in_function : Note<"function declared non-throwing here">;
def err_seh_try_outside_functions : Error<
  "cannot use SEH '__try' in blocks, captured regions, or Obj-C method decls">;
def err_mixing_cxx_try_seh_try : Error<
  "cannot use C++ 'try' in the same function as SEH '__try'">;
def err_seh_try_unsupported : Error<
  "SEH '__try' is not supported on this target">;
def note_conflicting_try_here : Note<
  "conflicting %0 here">;
def warn_jump_out_of_seh_finally : Warning<
  "jump out of __finally block has undefined behavior">,
  InGroup<DiagGroup<"jump-seh-finally">>;
def warn_non_virtual_dtor : Warning<
  "%0 has virtual functions but non-virtual destructor">,
  InGroup<NonVirtualDtor>, DefaultIgnore;
def warn_delete_non_virtual_dtor : Warning<
  "%select{delete|destructor}0 called on non-final %1 that has "
  "virtual functions but non-virtual destructor">,
  InGroup<DeleteNonAbstractNonVirtualDtor>, DefaultIgnore, ShowInSystemHeader;
def note_delete_non_virtual : Note<
  "qualify call to silence this warning">;
def warn_delete_abstract_non_virtual_dtor : Warning<
  "%select{delete|destructor}0 called on %1 that is abstract but has "
  "non-virtual destructor">, InGroup<DeleteAbstractNonVirtualDtor>, ShowInSystemHeader;
def warn_overloaded_virtual : Warning<
  "%q0 hides overloaded virtual %select{function|functions}1">,
  InGroup<OverloadedVirtual>, DefaultIgnore;
def note_hidden_overloaded_virtual_declared_here : Note<
  "hidden overloaded virtual function %q0 declared here"
  "%select{|: different classes%diff{ ($ vs $)|}2,3"
  "|: different number of parameters (%2 vs %3)"
  "|: type mismatch at %ordinal2 parameter%diff{ ($ vs $)|}3,4"
  "|: different return type%diff{ ($ vs $)|}2,3"
  "|: different qualifiers (%2 vs %3)"
  "|: different exception specifications}1">;
def warn_using_directive_in_header : Warning<
  "using namespace directive in global context in header">,
  InGroup<HeaderHygiene>, DefaultIgnore;
def warn_overaligned_type : Warning<
  "type %0 requires %1 bytes of alignment and the default allocator only "
  "guarantees %2 bytes">,
  InGroup<OveralignedType>, DefaultIgnore;
def err_aligned_allocation_unavailable : Error<
  "aligned %select{allocation|deallocation}0 function of type '%1' is only "
  "available on %2 %3 or newer">;
def note_silence_aligned_allocation_unavailable : Note<
  "if you supply your own aligned allocation functions, use "
  "-faligned-allocation to silence this diagnostic">;

def err_conditional_void_nonvoid : Error<
  "%select{left|right}1 operand to ? is void, but %select{right|left}1 operand "
  "is of type %0">;
def err_conditional_ambiguous : Error<
  "conditional expression is ambiguous; "
  "%diff{$ can be converted to $ and vice versa|"
  "types can be convert to each other}0,1">;
def err_conditional_ambiguous_ovl : Error<
  "conditional expression is ambiguous; %diff{$ and $|types}0,1 "
  "can be converted to several common types">;
def err_conditional_vector_size : Error<
  "vector condition type %0 and result type %1 do not have the same number "
  "of elements">;
def err_conditional_vector_element_size : Error<
  "vector condition type %0 and result type %1 do not have elements of the "
  "same size">;

def err_throw_incomplete : Error<
  "cannot throw object of incomplete type %0">;
def err_throw_incomplete_ptr : Error<
  "cannot throw pointer to object of incomplete type %0">;
def err_return_in_constructor_handler : Error<
  "return in the catch of a function try block of a constructor is illegal">;
def warn_cdtor_function_try_handler_mem_expr : Warning<
  "cannot refer to a non-static member from the handler of a "
  "%select{constructor|destructor}0 function try block">, InGroup<Exceptions>;

let CategoryName = "Lambda Issue" in {
  def err_capture_more_than_once : Error<
    "%0 can appear only once in a capture list">;
  def err_reference_capture_with_reference_default : Error<
    "'&' cannot precede a capture when the capture default is '&'">;
  def err_copy_capture_with_copy_default : Error<
    "'&' must precede a capture when the capture default is '='">;
  def err_capture_does_not_name_variable : Error<
    "%0 in capture list does not name a variable">;
  def err_capture_non_automatic_variable : Error<
    "%0 cannot be captured because it does not have automatic storage "
    "duration">;
  def err_this_capture : Error<
    "'this' cannot be %select{implicitly |}0captured in this context">;
  def err_lambda_capture_anonymous_var : Error<
    "unnamed variable cannot be implicitly captured in a lambda expression">;
  def err_lambda_capture_flexarray_type : Error<
    "variable %0 with flexible array member cannot be captured in "
    "a lambda expression">;
  def err_lambda_impcap : Error<
    "variable %0 cannot be implicitly captured in a lambda with no "
    "capture-default specified">;
  def note_lambda_decl : Note<"lambda expression begins here">;
  def err_lambda_unevaluated_operand : Error<
    "lambda expression in an unevaluated operand">;
  def err_lambda_in_constant_expression : Error<
    "a lambda expression may not appear inside of a constant expression">;
  def err_lambda_in_invalid_context : Error<
    "a lambda expression cannot appear in this context">;
  def err_lambda_return_init_list : Error<
    "cannot deduce lambda return type from initializer list">;
  def err_lambda_capture_default_arg : Error<
    "lambda expression in default argument cannot capture any entity">;
  def err_lambda_incomplete_result : Error<
    "incomplete result type %0 in lambda expression">;
  def err_noreturn_lambda_has_return_expr : Error<
    "lambda declared 'noreturn' should not return">;
  def warn_maybe_falloff_nonvoid_lambda : Warning<
    "control may reach end of non-void lambda">,
    InGroup<ReturnType>;
  def warn_falloff_nonvoid_lambda : Warning<
    "control reaches end of non-void lambda">,
    InGroup<ReturnType>;
  def err_access_lambda_capture : Error<
    // The ERRORs represent other special members that aren't constructors, in
    // hopes that someone will bother noticing and reporting if they appear
    "capture of variable '%0' as type %1 calls %select{private|protected}3 "
    "%select{default |copy |move |*ERROR* |*ERROR* |*ERROR* |}2constructor">,
    AccessControl;
  def note_lambda_to_block_conv : Note<
    "implicit capture of lambda object due to conversion to block pointer "
    "here">;
  def note_var_explicitly_captured_here : Note<"variable %0 is"
    "%select{| explicitly}1 captured here">;

  // C++14 lambda init-captures.
  def warn_cxx11_compat_init_capture : Warning<
    "initialized lambda captures are incompatible with C++ standards "
    "before C++14">, InGroup<CXXPre14Compat>, DefaultIgnore;
  def ext_init_capture : ExtWarn<
    "initialized lambda captures are a C++14 extension">, InGroup<CXX14>;
  def err_init_capture_no_expression : Error<
    "initializer missing for lambda capture %0">;
  def err_init_capture_multiple_expressions : Error<
    "initializer for lambda capture %0 contains multiple expressions">;
  def err_init_capture_paren_braces : Error<
    "cannot deduce type for lambda capture %1 from "
    "%select{parenthesized|nested}0 initializer list">;
  def err_init_capture_deduction_failure : Error<
    "cannot deduce type for lambda capture %0 from initializer of type %2">;
  def err_init_capture_deduction_failure_from_init_list : Error<
    "cannot deduce type for lambda capture %0 from initializer list">;

  // C++14 generic lambdas.
  def warn_cxx11_compat_generic_lambda : Warning<
    "generic lambdas are incompatible with C++11">,
    InGroup<CXXPre14Compat>, DefaultIgnore;

  // C++17 '*this' captures.
  def warn_cxx14_compat_star_this_lambda_capture : Warning<
    "by value capture of '*this' is incompatible with C++ standards before C++17">,
     InGroup<CXXPre17Compat>, DefaultIgnore;
  def ext_star_this_lambda_capture_cxx17 : ExtWarn<
    "capture of '*this' by copy is a C++17 extension">, InGroup<CXX17>;

  // C++17 parameter shadows capture
  def err_parameter_shadow_capture : Error<
    "a lambda parameter cannot shadow an explicitly captured entity">;

  // C++2a [=, this] captures.
  def warn_cxx17_compat_equals_this_lambda_capture : Warning<
    "explicit capture of 'this' with a capture default of '=' is incompatible "
    "with C++ standards before C++2a">, InGroup<CXXPre2aCompat>, DefaultIgnore;
  def ext_equals_this_lambda_capture_cxx2a : ExtWarn<
    "explicit capture of 'this' with a capture default of '=' "
    "is a C++2a extension">, InGroup<CXX2a>;
  def warn_deprecated_this_capture : Warning<
    "implicit capture of 'this' with a capture default of '=' is deprecated">,
    InGroup<DeprecatedThisCapture>, DefaultIgnore;
  def note_deprecated_this_capture : Note<
    "add an explicit capture of 'this' to capture '*this' by reference">;

  // C++2a default constructible / assignable lambdas.
  def warn_cxx17_compat_lambda_def_ctor_assign : Warning<
    "%select{default construction|assignment}0 of lambda is incompatible with "
    "C++ standards before C++2a">, InGroup<CXXPre2aCompat>, DefaultIgnore;
}

def err_return_in_captured_stmt : Error<
  "cannot return from %0">;
def err_capture_block_variable : Error<
  "__block variable %0 cannot be captured in a "
  "%select{lambda expression|captured statement}1">;

def err_operator_arrow_circular : Error<
  "circular pointer delegation detected">;
def err_operator_arrow_depth_exceeded : Error<
  "use of 'operator->' on type %0 would invoke a sequence of more than %1 "
  "'operator->' calls">;
def note_operator_arrow_here : Note<
  "'operator->' declared here produces an object of type %0">;
def note_operator_arrows_suppressed : Note<
  "(skipping %0 'operator->'%s0 in backtrace)">;
def note_operator_arrow_depth : Note<
  "use -foperator-arrow-depth=N to increase 'operator->' limit">;

def err_pseudo_dtor_base_not_scalar : Error<
  "object expression of non-scalar type %0 cannot be used in a "
  "pseudo-destructor expression">;
def ext_pseudo_dtor_on_void : ExtWarn<
  "pseudo-destructors on type void are a Microsoft extension">,
  InGroup<MicrosoftVoidPseudoDtor>;
def err_pseudo_dtor_type_mismatch : Error<
  "the type of object expression "
  "%diff{($) does not match the type being destroyed ($)|"
  "does not match the type being destroyed}0,1 "
  "in pseudo-destructor expression">;
def err_pseudo_dtor_call_with_args : Error<
  "call to pseudo-destructor cannot have any arguments">;
def err_dtor_expr_without_call : Error<
  "reference to %select{destructor|pseudo-destructor}0 must be called"
  "%select{|; did you mean to call it with no arguments?}1">;
def err_pseudo_dtor_destructor_non_type : Error<
  "%0 does not refer to a type name in pseudo-destructor expression; expected "
  "the name of type %1">;
def err_invalid_use_of_function_type : Error<
  "a function type is not allowed here">;
def err_invalid_use_of_array_type : Error<"an array type is not allowed here">;
def err_typecheck_bool_condition : Error<
  "value of type %0 is not contextually convertible to 'bool'">;
def err_typecheck_ambiguous_condition : Error<
  "conversion %diff{from $ to $|between types}0,1 is ambiguous">;
def err_typecheck_nonviable_condition : Error<
  "no viable conversion%select{%diff{ from $ to $|}1,2|"
  "%diff{ from returned value of type $ to function return type $|}1,2}0">;
def err_typecheck_nonviable_condition_incomplete : Error<
  "no viable conversion%diff{ from $ to incomplete type $|}0,1">;
def err_typecheck_deleted_function : Error<
  "conversion function %diff{from $ to $|between types}0,1 "
  "invokes a deleted function">;

def err_expected_class_or_namespace : Error<"%0 is not a class"
  "%select{ or namespace|, namespace, or enumeration}1">;
def err_invalid_declarator_scope : Error<"cannot define or redeclare %0 here "
  "because namespace %1 does not enclose namespace %2">;
def err_invalid_declarator_global_scope : Error<
  "definition or redeclaration of %0 cannot name the global scope">;
def err_invalid_declarator_in_function : Error<
  "definition or redeclaration of %0 not allowed inside a function">;
def err_invalid_declarator_in_block : Error<
  "definition or redeclaration of %0 not allowed inside a block">;
def err_not_tag_in_scope : Error<
  "no %select{struct|interface|union|class|enum}0 named %1 in %2">;

def err_no_typeid_with_fno_rtti : Error<
  "use of typeid requires -frtti">;
def err_no_dynamic_cast_with_fno_rtti : Error<
  "use of dynamic_cast requires -frtti">;

def err_cannot_form_pointer_to_member_of_reference_type : Error<
  "cannot form a pointer-to-member to member %0 of reference type %1">;
def err_incomplete_object_call : Error<
  "incomplete type in call to object of type %0">;

def warn_condition_is_assignment : Warning<"using the result of an "
  "assignment as a condition without parentheses">,
  InGroup<Parentheses>;
// Completely identical except off by default.
def warn_condition_is_idiomatic_assignment : Warning<"using the result "
  "of an assignment as a condition without parentheses">,
  InGroup<DiagGroup<"idiomatic-parentheses">>, DefaultIgnore;
def note_condition_assign_to_comparison : Note<
  "use '==' to turn this assignment into an equality comparison">;
def note_condition_or_assign_to_comparison : Note<
  "use '!=' to turn this compound assignment into an inequality comparison">;
def note_condition_assign_silence : Note<
  "place parentheses around the assignment to silence this warning">;

def warn_equality_with_extra_parens : Warning<"equality comparison with "
  "extraneous parentheses">, InGroup<ParenthesesOnEquality>;
def note_equality_comparison_to_assign : Note<
  "use '=' to turn this equality comparison into an assignment">;
def note_equality_comparison_silence : Note<
  "remove extraneous parentheses around the comparison to silence this warning">;

// assignment related diagnostics (also for argument passing, returning, etc).
// In most of these diagnostics the %2 is a value from the
// Sema::AssignmentAction enumeration
def err_typecheck_convert_incompatible : Error<
  "%select{%diff{assigning to $ from incompatible type $|"
  "assigning to type from incompatible type}0,1"
  "|%diff{passing $ to parameter of incompatible type $|"
  "passing type to parameter of incompatible type}0,1"
  "|%diff{returning $ from a function with incompatible result type $|"
  "returning type from a function with incompatible result type}0,1"
  "|%diff{converting $ to incompatible type $|"
  "converting type to incompatible type}0,1"
  "|%diff{initializing $ with an expression of incompatible type $|"
  "initializing type with an expression of incompatible type}0,1"
  "|%diff{sending $ to parameter of incompatible type $|"
  "sending type to parameter of incompatible type}0,1"
  "|%diff{casting $ to incompatible type $|"
  "casting type to incompatible type}0,1}2"
  "%select{|; dereference with *|"
  "; take the address with &|"
  "; remove *|"
  "; remove &}3"
  "%select{|: different classes%diff{ ($ vs $)|}5,6"
  "|: different number of parameters (%5 vs %6)"
  "|: type mismatch at %ordinal5 parameter%diff{ ($ vs $)|}6,7"
  "|: different return type%diff{ ($ vs $)|}5,6"
  "|: different qualifiers (%5 vs %6)"
  "|: different exception specifications}4">;
def err_typecheck_missing_return_type_incompatible : Error<
  "%diff{return type $ must match previous return type $|"
  "return type must match previous return type}0,1 when %select{block "
  "literal|lambda expression}2 has unspecified explicit return type">;

def note_incomplete_class_and_qualified_id : Note<
  "conformance of forward class %0 to protocol %1 can not be confirmed">;
def warn_incompatible_qualified_id : Warning<
  "%select{%diff{assigning to $ from incompatible type $|"
  "assigning to type from incompatible type}0,1"
  "|%diff{passing $ to parameter of incompatible type $|"
  "passing type to parameter of incompatible type}0,1"
  "|%diff{returning $ from a function with incompatible result type $|"
  "returning type from a function with incompatible result type}0,1"
  "|%diff{converting $ to incompatible type $|"
  "converting type to incompatible type}0,1"
  "|%diff{initializing $ with an expression of incompatible type $|"
  "initializing type with an expression of incompatible type}0,1"
  "|%diff{sending $ to parameter of incompatible type $|"
  "sending type to parameter of incompatible type}0,1"
  "|%diff{casting $ to incompatible type $|"
  "casting type to incompatible type}0,1}2">;
def ext_typecheck_convert_pointer_int : ExtWarn<
  "incompatible pointer to integer conversion "
  "%select{%diff{assigning to $ from $|assigning to different types}0,1"
  "|%diff{passing $ to parameter of type $|"
  "passing to parameter of different type}0,1"
  "|%diff{returning $ from a function with result type $|"
  "returning from function with different return type}0,1"
  "|%diff{converting $ to type $|converting between types}0,1"
  "|%diff{initializing $ with an expression of type $|"
  "initializing with expression of different type}0,1"
  "|%diff{sending $ to parameter of type $|"
  "sending to parameter of different type}0,1"
  "|%diff{casting $ to type $|casting between types}0,1}2"
  "%select{|; dereference with *|"
  "; take the address with &|"
  "; remove *|"
  "; remove &}3">,
  InGroup<IntConversion>;
def ext_typecheck_convert_int_pointer : ExtWarn<
  "incompatible integer to pointer conversion "
  "%select{%diff{assigning to $ from $|assigning to different types}0,1"
  "|%diff{passing $ to parameter of type $|"
  "passing to parameter of different type}0,1"
  "|%diff{returning $ from a function with result type $|"
  "returning from function with different return type}0,1"
  "|%diff{converting $ to type $|converting between types}0,1"
  "|%diff{initializing $ with an expression of type $|"
  "initializing with expression of different type}0,1"
  "|%diff{sending $ to parameter of type $|"
  "sending to parameter of different type}0,1"
  "|%diff{casting $ to type $|casting between types}0,1}2"
  "%select{|; dereference with *|"
  "; take the address with &|"
  "; remove *|"
  "; remove &}3">,
  InGroup<IntConversion>;
def ext_typecheck_convert_pointer_void_func : Extension<
  "%select{%diff{assigning to $ from $|assigning to different types}0,1"
  "|%diff{passing $ to parameter of type $|"
  "passing to parameter of different type}0,1"
  "|%diff{returning $ from a function with result type $|"
  "returning from function with different return type}0,1"
  "|%diff{converting $ to type $|converting between types}0,1"
  "|%diff{initializing $ with an expression of type $|"
  "initializing with expression of different type}0,1"
  "|%diff{sending $ to parameter of type $|"
  "sending to parameter of different type}0,1"
  "|%diff{casting $ to type $|casting between types}0,1}2"
  " converts between void pointer and function pointer">;
def ext_typecheck_convert_incompatible_pointer_sign : ExtWarn<
  "%select{%diff{assigning to $ from $|assigning to different types}0,1"
  "|%diff{passing $ to parameter of type $|"
  "passing to parameter of different type}0,1"
  "|%diff{returning $ from a function with result type $|"
  "returning from function with different return type}0,1"
  "|%diff{converting $ to type $|converting between types}0,1"
  "|%diff{initializing $ with an expression of type $|"
  "initializing with expression of different type}0,1"
  "|%diff{sending $ to parameter of type $|"
  "sending to parameter of different type}0,1"
  "|%diff{casting $ to type $|casting between types}0,1}2"
  " converts between pointers to integer types with different sign">,
  InGroup<DiagGroup<"pointer-sign">>;
def ext_typecheck_convert_incompatible_pointer : ExtWarn<
  "incompatible pointer types "
  "%select{%diff{assigning to $ from $|assigning to different types}0,1"
  "|%diff{passing $ to parameter of type $|"
  "passing to parameter of different type}0,1"
  "|%diff{returning $ from a function with result type $|"
  "returning from function with different return type}0,1"
  "|%diff{converting $ to type $|converting between types}0,1"
  "|%diff{initializing $ with an expression of type $|"
  "initializing with expression of different type}0,1"
  "|%diff{sending $ to parameter of type $|"
  "sending to parameter of different type}0,1"
  "|%diff{casting $ to type $|casting between types}0,1}2"
  "%select{|; dereference with *|"
  "; take the address with &|"
  "; remove *|"
  "; remove &}3">,
  InGroup<IncompatiblePointerTypes>;
def ext_typecheck_convert_incompatible_function_pointer : ExtWarn<
  "incompatible function pointer types "
  "%select{%diff{assigning to $ from $|assigning to different types}0,1"
  "|%diff{passing $ to parameter of type $|"
  "passing to parameter of different type}0,1"
  "|%diff{returning $ from a function with result type $|"
  "returning from function with different return type}0,1"
  "|%diff{converting $ to type $|converting between types}0,1"
  "|%diff{initializing $ with an expression of type $|"
  "initializing with expression of different type}0,1"
  "|%diff{sending $ to parameter of type $|"
  "sending to parameter of different type}0,1"
  "|%diff{casting $ to type $|casting between types}0,1}2"
  "%select{|; dereference with *|"
  "; take the address with &|"
  "; remove *|"
  "; remove &}3">,
  InGroup<IncompatibleFunctionPointerTypes>;
def ext_typecheck_convert_discards_qualifiers : ExtWarn<
  "%select{%diff{assigning to $ from $|assigning to different types}0,1"
  "|%diff{passing $ to parameter of type $|"
  "passing to parameter of different type}0,1"
  "|%diff{returning $ from a function with result type $|"
  "returning from function with different return type}0,1"
  "|%diff{converting $ to type $|converting between types}0,1"
  "|%diff{initializing $ with an expression of type $|"
  "initializing with expression of different type}0,1"
  "|%diff{sending $ to parameter of type $|"
  "sending to parameter of different type}0,1"
  "|%diff{casting $ to type $|casting between types}0,1}2"
  " discards qualifiers">,
  InGroup<IncompatiblePointerTypesDiscardsQualifiers>;
def ext_nested_pointer_qualifier_mismatch : ExtWarn<
  "%select{%diff{assigning to $ from $|assigning to different types}0,1"
  "|%diff{passing $ to parameter of type $|"
  "passing to parameter of different type}0,1"
  "|%diff{returning $ from a function with result type $|"
  "returning from function with different return type}0,1"
  "|%diff{converting $ to type $|converting between types}0,1"
  "|%diff{initializing $ with an expression of type $|"
  "initializing with expression of different type}0,1"
  "|%diff{sending $ to parameter of type $|"
  "sending to parameter of different type}0,1"
  "|%diff{casting $ to type $|casting between types}0,1}2"
  " discards qualifiers in nested pointer types">,
  InGroup<IncompatiblePointerTypesDiscardsQualifiers>;
def warn_incompatible_vectors : Warning<
  "incompatible vector types "
  "%select{%diff{assigning to $ from $|assigning to different types}0,1"
  "|%diff{passing $ to parameter of type $|"
  "passing to parameter of different type}0,1"
  "|%diff{returning $ from a function with result type $|"
  "returning from function with different return type}0,1"
  "|%diff{converting $ to type $|converting between types}0,1"
  "|%diff{initializing $ with an expression of type $|"
  "initializing with expression of different type}0,1"
  "|%diff{sending $ to parameter of type $|"
  "sending to parameter of different type}0,1"
  "|%diff{casting $ to type $|casting between types}0,1}2">,
  InGroup<VectorConversion>, DefaultIgnore;
def err_int_to_block_pointer : Error<
  "invalid block pointer conversion "
  "%select{%diff{assigning to $ from $|assigning to different types}0,1"
  "|%diff{passing $ to parameter of type $|"
  "passing to parameter of different type}0,1"
  "|%diff{returning $ from a function with result type $|"
  "returning from function with different return type}0,1"
  "|%diff{converting $ to type $|converting between types}0,1"
  "|%diff{initializing $ with an expression of type $|"
  "initializing with expression of different type}0,1"
  "|%diff{sending $ to parameter of type $|"
  "sending to parameter of different type}0,1"
  "|%diff{casting $ to type $|casting between types}0,1}2">;
def err_typecheck_convert_incompatible_block_pointer : Error<
  "incompatible block pointer types "
  "%select{%diff{assigning to $ from $|assigning to different types}0,1"
  "|%diff{passing $ to parameter of type $|"
  "passing to parameter of different type}0,1"
  "|%diff{returning $ from a function with result type $|"
  "returning from function with different return type}0,1"
  "|%diff{converting $ to type $|converting between types}0,1"
  "|%diff{initializing $ with an expression of type $|"
  "initializing with expression of different type}0,1"
  "|%diff{sending $ to parameter of type $|"
  "sending to parameter of different type}0,1"
  "|%diff{casting $ to type $|casting between types}0,1}2">;
def err_typecheck_incompatible_address_space : Error<
  "%select{%diff{assigning $ to $|assigning to different types}1,0"
  "|%diff{passing $ to parameter of type $|"
  "passing to parameter of different type}0,1"
  "|%diff{returning $ from a function with result type $|"
  "returning from function with different return type}0,1"
  "|%diff{converting $ to type $|converting between types}0,1"
  "|%diff{initializing $ with an expression of type $|"
  "initializing with expression of different type}0,1"
  "|%diff{sending $ to parameter of type $|"
  "sending to parameter of different type}0,1"
  "|%diff{casting $ to type $|casting between types}0,1}2"
  " changes address space of pointer">;
def err_typecheck_incompatible_ownership : Error<
  "%select{%diff{assigning $ to $|assigning to different types}1,0"
  "|%diff{passing $ to parameter of type $|"
  "passing to parameter of different type}0,1"
  "|%diff{returning $ from a function with result type $|"
  "returning from function with different return type}0,1"
  "|%diff{converting $ to type $|converting between types}0,1"
  "|%diff{initializing $ with an expression of type $|"
  "initializing with expression of different type}0,1"
  "|%diff{sending $ to parameter of type $|"
  "sending to parameter of different type}0,1"
  "|%diff{casting $ to type $|casting between types}0,1}2"
  " changes retain/release properties of pointer">;
def err_typecheck_comparison_of_distinct_blocks : Error<
  "comparison of distinct block types%diff{ ($ and $)|}0,1">;

def err_typecheck_array_not_modifiable_lvalue : Error<
  "array type %0 is not assignable">;
def err_typecheck_non_object_not_modifiable_lvalue : Error<
  "non-object type %0 is not assignable">;
def err_typecheck_expression_not_modifiable_lvalue : Error<
  "expression is not assignable">;
def err_typecheck_incomplete_type_not_modifiable_lvalue : Error<
  "incomplete type %0 is not assignable">;
def err_typecheck_lvalue_casts_not_supported : Error<
  "assignment to cast is illegal, lvalue casts are not supported">;

def err_typecheck_duplicate_vector_components_not_mlvalue : Error<
  "vector is not assignable (contains duplicate components)">;
def err_block_decl_ref_not_modifiable_lvalue : Error<
  "variable is not assignable (missing __block type specifier)">;
def err_lambda_decl_ref_not_modifiable_lvalue : Error<
  "cannot assign to a variable captured by copy in a non-mutable lambda">;
def err_typecheck_call_not_function : Error<
  "called object type %0 is not a function or function pointer">;
def err_call_incomplete_return : Error<
  "calling function with incomplete return type %0">;
def err_call_function_incomplete_return : Error<
  "calling %0 with incomplete return type %1">;
def err_call_incomplete_argument : Error<
  "argument type %0 is incomplete">;
def err_typecheck_call_too_few_args : Error<
  "too few %select{|||execution configuration }0arguments to "
  "%select{function|block|method|kernel function}0 call, "
  "expected %1, have %2">;
def err_typecheck_call_too_few_args_one : Error<
  "too few %select{|||execution configuration }0arguments to "
  "%select{function|block|method|kernel function}0 call, "
  "single argument %1 was not specified">;
def err_typecheck_call_too_few_args_at_least : Error<
  "too few %select{|||execution configuration }0arguments to "
  "%select{function|block|method|kernel function}0 call, "
  "expected at least %1, have %2">;
def err_typecheck_call_too_few_args_at_least_one : Error<
  "too few %select{|||execution configuration }0arguments to "
  "%select{function|block|method|kernel function}0 call, "
  "at least argument %1 must be specified">;
def err_typecheck_call_too_few_args_suggest : Error<
  "too few %select{|||execution configuration }0arguments to "
  "%select{function|block|method|kernel function}0 call, "
  "expected %1, have %2; did you mean %3?">;
def err_typecheck_call_too_few_args_at_least_suggest : Error<
  "too few %select{|||execution configuration }0arguments to "
  "%select{function|block|method|kernel function}0 call, "
  "expected at least %1, have %2; did you mean %3?">;
def err_typecheck_call_too_many_args : Error<
  "too many %select{|||execution configuration }0arguments to "
  "%select{function|block|method|kernel function}0 call, "
  "expected %1, have %2">;
def err_typecheck_call_too_many_args_one : Error<
  "too many %select{|||execution configuration }0arguments to "
  "%select{function|block|method|kernel function}0 call, "
  "expected single argument %1, have %2 arguments">;
def err_typecheck_call_too_many_args_at_most : Error<
  "too many %select{|||execution configuration }0arguments to "
  "%select{function|block|method|kernel function}0 call, "
  "expected at most %1, have %2">;
def err_typecheck_call_too_many_args_at_most_one : Error<
  "too many %select{|||execution configuration }0arguments to "
  "%select{function|block|method|kernel function}0 call, "
  "expected at most single argument %1, have %2 arguments">;
def err_typecheck_call_too_many_args_suggest : Error<
  "too many %select{|||execution configuration }0arguments to "
  "%select{function|block|method|kernel function}0 call, "
  "expected %1, have %2; did you mean %3?">;
def err_typecheck_call_too_many_args_at_most_suggest : Error<
  "too many %select{|||execution configuration }0arguments to "
  "%select{function|block|method|kernel function}0 call, "
  "expected at most %1, have %2; did you mean %3?">;

def err_arc_typecheck_convert_incompatible_pointer : Error<
  "incompatible pointer types passing retainable parameter of type %0"
  "to a CF function expecting %1 type">;

def err_builtin_fn_use : Error<"builtin functions must be directly called">;

def warn_call_wrong_number_of_arguments : Warning<
  "too %select{few|many}0 arguments in call to %1">;
def err_atomic_builtin_must_be_pointer : Error<
  "address argument to atomic builtin must be a pointer (%0 invalid)">;
def err_atomic_builtin_must_be_pointer_intptr : Error<
  "address argument to atomic builtin must be a pointer to integer or pointer"
  " (%0 invalid)">;
def err_atomic_builtin_cannot_be_const : Error<
  "address argument to atomic builtin cannot be const-qualified (%0 invalid)">;
def err_atomic_builtin_must_be_pointer_intfltptr : Error<
  "address argument to atomic builtin must be a pointer to integer,"
  " floating-point or pointer (%0 invalid)">;
def err_atomic_builtin_pointer_size : Error<
  "address argument to atomic builtin must be a pointer to 1,2,4,8 or 16 byte "
  "type (%0 invalid)">;
def err_atomic_exclusive_builtin_pointer_size : Error<
  "address argument to load or store exclusive builtin must be a pointer to"
  " 1,2,4 or 8 byte type (%0 invalid)">;
def err_atomic_op_needs_atomic : Error<
  "address argument to atomic operation must be a pointer to _Atomic "
  "type (%0 invalid)">;
def err_atomic_op_needs_non_const_atomic : Error<
  "address argument to atomic operation must be a pointer to non-%select{const|constant}0 _Atomic "
  "type (%1 invalid)">;
def err_atomic_op_needs_non_const_pointer : Error<
  "address argument to atomic operation must be a pointer to non-const "
  "type (%0 invalid)">;
def err_atomic_op_needs_trivial_copy : Error<
  "address argument to atomic operation must be a pointer to a "
  "trivially-copyable type (%0 invalid)">;
def err_atomic_op_needs_atomic_int_or_ptr : Error<
  "address argument to atomic operation must be a pointer to %select{|atomic }0"
  "integer or pointer (%1 invalid)">;
def err_atomic_op_needs_int32_or_ptr : Error<
  "address argument to atomic operation must be a pointer to signed or unsigned 32-bit integer">;
def err_atomic_op_bitwise_needs_atomic_int : Error<
  "address argument to bitwise atomic operation must be a pointer to "
  "%select{|atomic }0integer (%1 invalid)">;
def warn_atomic_op_has_invalid_memory_order : Warning<
  "memory order argument to atomic operation is invalid">,
  InGroup<DiagGroup<"atomic-memory-ordering">>;
def err_atomic_op_has_invalid_synch_scope : Error<
  "synchronization scope argument to atomic operation is invalid">;
def warn_atomic_implicit_seq_cst : Warning<
  "implicit use of sequentially-consistent atomic may incur stronger memory barriers than necessary">,
  InGroup<DiagGroup<"atomic-implicit-seq-cst">>, DefaultIgnore;

def err_overflow_builtin_must_be_int : Error<
  "operand argument to overflow builtin must be an integer (%0 invalid)">;
def err_overflow_builtin_must_be_ptr_int : Error<
  "result argument to overflow builtin must be a pointer "
  "to a non-const integer (%0 invalid)">;

def err_atomic_load_store_uses_lib : Error<
  "atomic %select{load|store}0 requires runtime support that is not "
  "available for this target">;

def err_nontemporal_builtin_must_be_pointer : Error<
  "address argument to nontemporal builtin must be a pointer (%0 invalid)">;
def err_nontemporal_builtin_must_be_pointer_intfltptr_or_vector : Error<
  "address argument to nontemporal builtin must be a pointer to integer, float, "
  "pointer, or a vector of such types (%0 invalid)">;

def err_deleted_function_use : Error<"attempt to use a deleted function">;
def err_deleted_inherited_ctor_use : Error<
  "constructor inherited by %0 from base class %1 is implicitly deleted">;

def note_called_by : Note<"called by %0">;
def err_kern_type_not_void_return : Error<
  "kernel function type %0 must have void return type">;
def err_kern_is_nonstatic_method : Error<
  "kernel function %0 must be a free function or static member function">;
def err_config_scalar_return : Error<
  "CUDA special function 'cudaConfigureCall' must have scalar return type">;
def err_kern_call_not_global_function : Error<
  "kernel call to non-global function %0">;
def err_global_call_not_config : Error<
  "call to global function %0 not configured">;
def err_ref_bad_target : Error<
  "reference to %select{__device__|__global__|__host__|__host__ __device__}0 "
  "function %1 in %select{__device__|__global__|__host__|__host__ __device__}2 function">;
def err_ref_bad_target_global_initializer : Error<
  "reference to %select{__device__|__global__|__host__|__host__ __device__}0 "
  "function %1 in global initializer">;
def warn_kern_is_method : Extension<
  "kernel function %0 is a member function; this may not be accepted by nvcc">,
  InGroup<CudaCompat>;
def warn_kern_is_inline : Warning<
  "ignored 'inline' attribute on kernel function %0">,
  InGroup<CudaCompat>;
def err_variadic_device_fn : Error<
  "CUDA device code does not support variadic functions">;
def err_va_arg_in_device : Error<
  "CUDA device code does not support va_arg">;
def err_alias_not_supported_on_nvptx : Error<"CUDA does not support aliases">;
def err_cuda_unattributed_constexpr_cannot_overload_device : Error<
  "constexpr function %0 without __host__ or __device__ attributes cannot "
  "overload __device__ function with same signature.  Add a __host__ "
  "attribute, or build with -fno-cuda-host-device-constexpr.">;
def note_cuda_conflicting_device_function_declared_here : Note<
  "conflicting __device__ function declared here">;
def err_cuda_device_exceptions : Error<
  "cannot use '%0' in "
  "%select{__device__|__global__|__host__|__host__ __device__}1 function">;
def err_dynamic_var_init : Error<
    "dynamic initialization is not supported for "
    "__device__, __constant__, and __shared__ variables.">;
def err_shared_var_init : Error<
    "initialization is not supported for __shared__ variables.">;
def err_device_static_local_var : Error<
    "within a %select{__device__|__global__|__host__|__host__ __device__}0 "
    "function, only __shared__ variables or const variables without device "
    "memory qualifier may be marked 'static'">;
def err_cuda_vla : Error<
    "cannot use variable-length arrays in "
    "%select{__device__|__global__|__host__|__host__ __device__}0 functions">;
def err_cuda_extern_shared : Error<"__shared__ variable %0 cannot be 'extern'">;
def err_cuda_host_shared : Error<
    "__shared__ local variables not allowed in "
    "%select{__device__|__global__|__host__|__host__ __device__}0 functions">;
def err_cuda_nonglobal_constant : Error<"__constant__ variables must be global">;
def err_cuda_ovl_target : Error<
  "%select{__device__|__global__|__host__|__host__ __device__}0 function %1 "
  "cannot overload %select{__device__|__global__|__host__|__host__ __device__}2 function %3">;
def note_cuda_ovl_candidate_target_mismatch : Note<
    "candidate template ignored: target attributes do not match">;

def warn_non_pod_vararg_with_format_string : Warning<
  "cannot pass %select{non-POD|non-trivial}0 object of type %1 to variadic "
  "%select{function|block|method|constructor}2; expected type from format "
  "string was %3">, InGroup<NonPODVarargs>, DefaultError;
// The arguments to this diagnostic should match the warning above.
def err_cannot_pass_objc_interface_to_vararg_format : Error<
  "cannot pass object with interface type %1 by value to variadic "
  "%select{function|block|method|constructor}2; expected type from format "
  "string was %3">;
def err_cannot_pass_non_trivial_c_struct_to_vararg : Error<
  "cannot pass non-trivial C object of type %0 by value to variadic "
  "%select{function|block|method|constructor}1">;


def err_cannot_pass_objc_interface_to_vararg : Error<
  "cannot pass object with interface type %0 by value through variadic "
  "%select{function|block|method|constructor}1">;
def warn_cannot_pass_non_pod_arg_to_vararg : Warning<
  "cannot pass object of %select{non-POD|non-trivial}0 type %1 through variadic"
  " %select{function|block|method|constructor}2; call will abort at runtime">,
  InGroup<NonPODVarargs>, DefaultError;
def warn_cxx98_compat_pass_non_pod_arg_to_vararg : Warning<
  "passing object of trivial but non-POD type %0 through variadic"
  " %select{function|block|method|constructor}1 is incompatible with C++98">,
  InGroup<CXX98Compat>, DefaultIgnore;
def warn_pass_class_arg_to_vararg : Warning<
  "passing object of class type %0 through variadic "
  "%select{function|block|method|constructor}1"
  "%select{|; did you mean to call '%3'?}2">,
  InGroup<ClassVarargs>, DefaultIgnore;
def err_cannot_pass_to_vararg : Error<
  "cannot pass %select{expression of type %1|initializer list}0 to variadic "
  "%select{function|block|method|constructor}2">;
def err_cannot_pass_to_vararg_format : Error<
  "cannot pass %select{expression of type %1|initializer list}0 to variadic "
  "%select{function|block|method|constructor}2; expected type from format "
  "string was %3">;

def err_typecheck_call_invalid_ordered_compare : Error<
  "ordered compare requires two args of floating point type"
  "%diff{ ($ and $)|}0,1">;
def err_typecheck_call_invalid_unary_fp : Error<
  "floating point classification requires argument of floating point type "
  "(passed in %0)">;
def err_typecheck_cond_expect_int_float : Error<
  "used type %0 where integer or floating point type is required">;
def err_typecheck_cond_expect_scalar : Error<
  "used type %0 where arithmetic or pointer type is required">;
def err_typecheck_cond_expect_nonfloat : Error<
  "used type %0 where floating point type is not allowed">;
def ext_typecheck_cond_one_void : Extension<
  "C99 forbids conditional expressions with only one void side">;
def err_typecheck_cast_to_incomplete : Error<
  "cast to incomplete type %0">;
def ext_typecheck_cast_nonscalar : Extension<
  "C99 forbids casting nonscalar type %0 to the same type">;
def ext_typecheck_cast_to_union : Extension<
  "cast to union type is a GNU extension">,
  InGroup<GNUUnionCast>;
def err_typecheck_cast_to_union_no_type : Error<
  "cast to union type from type %0 not present in union">;
def err_cast_pointer_from_non_pointer_int : Error<
  "operand of type %0 cannot be cast to a pointer type">;
def warn_cast_pointer_from_sel : Warning<
  "cast of type %0 to %1 is deprecated; use sel_getName instead">,
  InGroup<SelTypeCast>;
def warn_function_def_in_objc_container : Warning<
  "function definition inside an Objective-C container is deprecated">,
  InGroup<FunctionDefInObjCContainer>;

def warn_cast_calling_conv : Warning<
  "cast between incompatible calling conventions '%0' and '%1'; "
  "calls through this pointer may abort at runtime">,
  InGroup<DiagGroup<"cast-calling-convention">>;
def note_change_calling_conv_fixit : Note<
  "consider defining %0 with the '%1' calling convention">;
def warn_bad_function_cast : Warning<
  "cast from function call of type %0 to non-matching type %1">,
  InGroup<BadFunctionCast>, DefaultIgnore;
def err_cast_pointer_to_non_pointer_int : Error<
  "pointer cannot be cast to type %0">;
def err_typecheck_expect_scalar_operand : Error<
  "operand of type %0 where arithmetic or pointer type is required">;
def err_typecheck_cond_incompatible_operands : Error<
  "incompatible operand types%diff{ ($ and $)|}0,1">;
def err_cast_selector_expr : Error<
  "cannot type cast @selector expression">;
def ext_typecheck_cond_incompatible_pointers : ExtWarn<
  "pointer type mismatch%diff{ ($ and $)|}0,1">,
  InGroup<DiagGroup<"pointer-type-mismatch">>;
def ext_typecheck_cond_pointer_integer_mismatch : ExtWarn<
  "pointer/integer type mismatch in conditional expression"
  "%diff{ ($ and $)|}0,1">,
  InGroup<DiagGroup<"conditional-type-mismatch">>;
def err_typecheck_choose_expr_requires_constant : Error<
  "'__builtin_choose_expr' requires a constant expression">;
def warn_unused_expr : Warning<"expression result unused">,
  InGroup<UnusedValue>;
def warn_unused_voidptr : Warning<
  "expression result unused; should this cast be to 'void'?">,
  InGroup<UnusedValue>;
def warn_unused_property_expr : Warning<
 "property access result unused - getters should not be used for side effects">,
  InGroup<UnusedGetterReturnValue>;
def warn_unused_container_subscript_expr : Warning<
 "container access result unused - container access should not be used for side effects">,
  InGroup<UnusedValue>;
def warn_unused_call : Warning<
  "ignoring return value of function declared with %0 attribute">,
  InGroup<UnusedValue>;
def warn_side_effects_unevaluated_context : Warning<
  "expression with side effects has no effect in an unevaluated context">,
  InGroup<UnevaluatedExpression>;
def warn_side_effects_typeid : Warning<
  "expression with side effects will be evaluated despite being used as an "
  "operand to 'typeid'">, InGroup<PotentiallyEvaluatedExpression>;
def warn_unused_result : Warning<
  "ignoring return value of function declared with %0 attribute">,
  InGroup<UnusedResult>;
def warn_unused_volatile : Warning<
  "expression result unused; assign into a variable to force a volatile load">,
  InGroup<DiagGroup<"unused-volatile-lvalue">>;

def ext_cxx14_attr : Extension<
  "use of the %0 attribute is a C++14 extension">, InGroup<CXX14>;
def ext_cxx17_attr : Extension<
  "use of the %0 attribute is a C++17 extension">, InGroup<CXX17>;

def warn_unused_comparison : Warning<
  "%select{equality|inequality|relational|three-way}0 comparison result unused">,
  InGroup<UnusedComparison>;
def note_inequality_comparison_to_or_assign : Note<
  "use '|=' to turn this inequality comparison into an or-assignment">;

def err_incomplete_type_used_in_type_trait_expr : Error<
  "incomplete type %0 used in type trait expression">;

def err_require_constant_init_failed : Error<
  "variable does not have a constant initializer">;
def note_declared_required_constant_init_here : Note<
  "required by 'require_constant_initialization' attribute here">;

def err_dimension_expr_not_constant_integer : Error<
  "dimension expression does not evaluate to a constant unsigned int">;

def err_typecheck_cond_incompatible_operands_null : Error<
  "non-pointer operand type %0 incompatible with %select{NULL|nullptr}1">;
def ext_empty_struct_union : Extension<
  "empty %select{struct|union}0 is a GNU extension">, InGroup<GNUEmptyStruct>;
def ext_no_named_members_in_struct_union : Extension<
  "%select{struct|union}0 without named members is a GNU extension">, InGroup<GNUEmptyStruct>;
def warn_zero_size_struct_union_compat : Warning<"%select{|empty }0"
  "%select{struct|union}1 has size 0 in C, %select{size 1|non-zero size}2 in C++">,
  InGroup<CXXCompat>, DefaultIgnore;
def warn_zero_size_struct_union_in_extern_c : Warning<"%select{|empty }0"
  "%select{struct|union}1 has size 0 in C, %select{size 1|non-zero size}2 in C++">,
  InGroup<ExternCCompat>;
def warn_cast_qual : Warning<"cast from %0 to %1 drops %select{const and "
  "volatile qualifiers|const qualifier|volatile qualifier}2">,
  InGroup<CastQual>, DefaultIgnore;
def warn_cast_qual2 : Warning<"cast from %0 to %1 must have all intermediate "
  "pointers const qualified to be safe">, InGroup<CastQual>, DefaultIgnore;
def warn_redefine_extname_not_applied : Warning<
  "#pragma redefine_extname is applicable to external C declarations only; "
  "not applied to %select{function|variable}0 %1">,
  InGroup<Pragmas>;
} // End of general sema category.

// inline asm.
let CategoryName = "Inline Assembly Issue" in {
  def err_asm_invalid_lvalue_in_output : Error<"invalid lvalue in asm output">;
  def err_asm_invalid_output_constraint : Error<
    "invalid output constraint '%0' in asm">;
  def err_asm_invalid_lvalue_in_input : Error<
    "invalid lvalue in asm input for constraint '%0'">;
  def err_asm_invalid_input_constraint : Error<
    "invalid input constraint '%0' in asm">;
  def err_asm_immediate_expected : Error<"constraint '%0' expects "
    "an integer constant expression">;
  def err_asm_tying_incompatible_types : Error<
    "unsupported inline asm: input with type "
    "%diff{$ matching output with type $|}0,1">;
  def err_asm_unexpected_constraint_alternatives : Error<
    "asm constraint has an unexpected number of alternatives: %0 vs %1">;
  def err_asm_incomplete_type : Error<"asm operand has incomplete type %0">;
  def err_asm_unknown_register_name : Error<"unknown register name '%0' in asm">;
  def err_asm_invalid_global_var_reg : Error<"register '%0' unsuitable for "
    "global register variables on this target">;
  def err_asm_register_size_mismatch : Error<"size of register '%0' does not "
    "match variable size">;
  def err_asm_bad_register_type : Error<"bad type for named register variable">;
  def err_asm_invalid_input_size : Error<
    "invalid input size for constraint '%0'">;
  def err_asm_invalid_output_size : Error<
    "invalid output size for constraint '%0'">;
  def err_invalid_asm_cast_lvalue : Error<
    "invalid use of a cast in a inline asm context requiring an l-value: "
    "remove the cast or build with -fheinous-gnu-extensions">;
  def err_invalid_asm_value_for_constraint
      : Error <"value '%0' out of range for constraint '%1'">;
  def err_asm_non_addr_value_in_memory_constraint : Error <
    "reference to a %select{bit-field|vector element|global register variable}0"
    " in asm %select{input|output}1 with a memory constraint '%2'">;
  def err_asm_input_duplicate_match : Error<
    "more than one input constraint matches the same output '%0'">;

  def warn_asm_label_on_auto_decl : Warning<
    "ignored asm label '%0' on automatic variable">;
  def warn_invalid_asm_cast_lvalue : Warning<
    "invalid use of a cast in an inline asm context requiring an l-value: "
    "accepted due to -fheinous-gnu-extensions, but clang may remove support "
    "for this in the future">;
  def warn_asm_mismatched_size_modifier : Warning<
    "value size does not match register size specified by the constraint "
    "and modifier">,
    InGroup<ASMOperandWidths>;

  def note_asm_missing_constraint_modifier : Note<
    "use constraint modifier \"%0\"">;
  def note_asm_input_duplicate_first : Note<
    "constraint '%0' is already present here">;
}

  def error_inoutput_conflict_with_clobber : Error<
    "asm-specifier for input or output variable conflicts with asm"
    " clobber list">;

let CategoryName = "Semantic Issue" in {

def err_invalid_conversion_between_vectors : Error<
  "invalid conversion between vector type%diff{ $ and $|}0,1 of different "
  "size">;
def err_invalid_conversion_between_vector_and_integer : Error<
  "invalid conversion between vector type %0 and integer type %1 "
  "of different size">;

def err_opencl_function_pointer : Error<
  "pointers to functions are not allowed">;

def err_opencl_taking_address_capture : Error<
  "taking address of a capture is not allowed">;

def err_invalid_conversion_between_vector_and_scalar : Error<
  "invalid conversion between vector type %0 and scalar type %1">;

// C++ member initializers.
def err_only_constructors_take_base_inits : Error<
  "only constructors take base initializers">;

def err_multiple_mem_initialization : Error <
  "multiple initializations given for non-static member %0">;
def err_multiple_mem_union_initialization : Error <
  "initializing multiple members of union">;
def err_multiple_base_initialization : Error <
  "multiple initializations given for base %0">;

def err_mem_init_not_member_or_class : Error<
  "member initializer %0 does not name a non-static data member or base "
  "class">;

def warn_initializer_out_of_order : Warning<
  "%select{field|base class}0 %1 will be initialized after "
  "%select{field|base}2 %3">,
  InGroup<Reorder>, DefaultIgnore;
def warn_abstract_vbase_init_ignored : Warning<
  "initializer for virtual base class %0 of abstract class %1 "
  "will never be used">,
  InGroup<DiagGroup<"abstract-vbase-init">>, DefaultIgnore;

def err_base_init_does_not_name_class : Error<
  "constructor initializer %0 does not name a class">;
def err_base_init_direct_and_virtual : Error<
  "base class initializer %0 names both a direct base class and an "
  "inherited virtual base class">;
def err_not_direct_base_or_virtual : Error<
  "type %0 is not a direct or virtual base of %1">;

def err_in_class_initializer_non_const : Error<
  "non-const static data member must be initialized out of line">;
def err_in_class_initializer_volatile : Error<
  "static const volatile data member must be initialized out of line">;
def err_in_class_initializer_bad_type : Error<
  "static data member of type %0 must be initialized out of line">;
def ext_in_class_initializer_float_type : ExtWarn<
  "in-class initializer for static data member of type %0 is a GNU extension">,
  InGroup<GNUStaticFloatInit>;
def ext_in_class_initializer_float_type_cxx11 : ExtWarn<
  "in-class initializer for static data member of type %0 requires "
  "'constexpr' specifier">, InGroup<StaticFloatInit>, DefaultError;
def note_in_class_initializer_float_type_cxx11 : Note<"add 'constexpr'">;
def err_in_class_initializer_literal_type : Error<
  "in-class initializer for static data member of type %0 requires "
  "'constexpr' specifier">;
def err_in_class_initializer_non_constant : Error<
  "in-class initializer for static data member is not a constant expression">;
def err_in_class_initializer_not_yet_parsed : Error<
  "default member initializer for %1 needed within definition of enclosing "
  "class %0 outside of member functions">;
def note_in_class_initializer_not_yet_parsed : Note<
  "default member initializer declared here">;
def err_in_class_initializer_cycle
    : Error<"default member initializer for %0 uses itself">;

def ext_in_class_initializer_non_constant : Extension<
  "in-class initializer for static data member is not a constant expression; "
  "folding it to a constant is a GNU extension">, InGroup<GNUFoldingConstant>;

def err_thread_dynamic_init : Error<
  "initializer for thread-local variable must be a constant expression">;
def err_thread_nontrivial_dtor : Error<
  "type of thread-local variable has non-trivial destruction">;
def note_use_thread_local : Note<
  "use 'thread_local' to allow this">;

// C++ anonymous unions and GNU anonymous structs/unions
def ext_anonymous_union : Extension<
  "anonymous unions are a C11 extension">, InGroup<C11>;
def ext_gnu_anonymous_struct : Extension<
  "anonymous structs are a GNU extension">, InGroup<GNUAnonymousStruct>;
def ext_c11_anonymous_struct : Extension<
  "anonymous structs are a C11 extension">, InGroup<C11>;
def err_anonymous_union_not_static : Error<
  "anonymous unions at namespace or global scope must be declared 'static'">;
def err_anonymous_union_with_storage_spec : Error<
  "anonymous union at class scope must not have a storage specifier">;
def err_anonymous_struct_not_member : Error<
  "anonymous %select{structs|structs and classes}0 must be "
  "%select{struct or union|class}0 members">;
def err_anonymous_record_member_redecl : Error<
  "member of anonymous %select{struct|union}0 redeclares %1">;
def err_anonymous_record_with_type : Error<
  "types cannot be declared in an anonymous %select{struct|union}0">;
def ext_anonymous_record_with_type : Extension<
  "types declared in an anonymous %select{struct|union}0 are a Microsoft "
  "extension">, InGroup<MicrosoftAnonTag>;
def ext_anonymous_record_with_anonymous_type : Extension<
  "anonymous types declared in an anonymous %select{struct|union}0 "
  "are an extension">, InGroup<DiagGroup<"nested-anon-types">>;
def err_anonymous_record_with_function : Error<
  "functions cannot be declared in an anonymous %select{struct|union}0">;
def err_anonymous_record_with_static : Error<
  "static members cannot be declared in an anonymous %select{struct|union}0">;
def err_anonymous_record_bad_member : Error<
  "anonymous %select{struct|union}0 can only contain non-static data members">;
def err_anonymous_record_nonpublic_member : Error<
  "anonymous %select{struct|union}0 cannot contain a "
  "%select{private|protected}1 data member">;
def ext_ms_anonymous_record : ExtWarn<
  "anonymous %select{structs|unions}0 are a Microsoft extension">,
  InGroup<MicrosoftAnonTag>;

// C++ local classes
def err_reference_to_local_in_enclosing_context : Error<
  "reference to local %select{variable|binding}1 %0 declared in enclosing "
  "%select{%3|block literal|lambda expression|context}2">;

def err_static_data_member_not_allowed_in_local_class : Error<
  "static data member %0 not allowed in local class %1">;

// C++ derived classes
def err_base_clause_on_union : Error<"unions cannot have base classes">;
def err_base_must_be_class : Error<"base specifier must name a class">;
def err_union_as_base_class : Error<"unions cannot be base classes">;
def err_circular_inheritance : Error<
  "circular inheritance between %0 and %1">;
def err_base_class_has_flexible_array_member : Error<
  "base class %0 has a flexible array member">;
def err_incomplete_base_class : Error<"base class has incomplete type">;
def err_duplicate_base_class : Error<
  "base class %0 specified more than once as a direct base class">;
def warn_inaccessible_base_class : Warning<
  "direct base %0 is inaccessible due to ambiguity:%1">,
  InGroup<DiagGroup<"inaccessible-base">>;
// FIXME: better way to display derivation?  Pass entire thing into diagclient?
def err_ambiguous_derived_to_base_conv : Error<
  "ambiguous conversion from derived class %0 to base class %1:%2">;
def err_ambiguous_memptr_conv : Error<
  "ambiguous conversion from pointer to member of %select{base|derived}0 "
  "class %1 to pointer to member of %select{derived|base}0 class %2:%3">;
def ext_ms_ambiguous_direct_base : ExtWarn<
  "accessing inaccessible direct base %0 of %1 is a Microsoft extension">,
  InGroup<MicrosoftInaccessibleBase>;

def err_memptr_conv_via_virtual : Error<
  "conversion from pointer to member of class %0 to pointer to member "
  "of class %1 via virtual base %2 is not allowed">;

// C++ member name lookup
def err_ambiguous_member_multiple_subobjects : Error<
  "non-static member %0 found in multiple base-class subobjects of type %1:%2">;
def err_ambiguous_member_multiple_subobject_types : Error<
  "member %0 found in multiple base classes of different types">;
def note_ambiguous_member_found : Note<"member found by ambiguous name lookup">;
def err_ambiguous_reference : Error<"reference to %0 is ambiguous">;
def note_ambiguous_candidate : Note<"candidate found by name lookup is %q0">;
def err_ambiguous_tag_hiding : Error<"a type named %0 is hidden by a "
  "declaration in a different namespace">;
def note_hidden_tag : Note<"type declaration hidden">;
def note_hiding_object : Note<"declaration hides type">;

// C++ operator overloading
def err_operator_overload_needs_class_or_enum : Error<
  "overloaded %0 must have at least one parameter of class "
  "or enumeration type">;

def err_operator_overload_variadic : Error<"overloaded %0 cannot be variadic">;
def err_operator_overload_static : Error<
  "overloaded %0 cannot be a static member function">;
def err_operator_overload_default_arg : Error<
  "parameter of overloaded %0 cannot have a default argument">;
def err_operator_overload_must_be : Error<
  "overloaded %0 must be a %select{unary|binary|unary or binary}2 operator "
  "(has %1 parameter%s1)">;

def err_operator_overload_must_be_member : Error<
  "overloaded %0 must be a non-static member function">;
def err_operator_overload_post_incdec_must_be_int : Error<
  "parameter of overloaded post-%select{increment|decrement}1 operator must "
  "have type 'int' (not %0)">;

// C++ allocation and deallocation functions.
def err_operator_new_delete_declared_in_namespace : Error<
  "%0 cannot be declared inside a namespace">;
def err_operator_new_delete_declared_static : Error<
  "%0 cannot be declared static in global scope">;
def ext_operator_new_delete_declared_inline : ExtWarn<
  "replacement function %0 cannot be declared 'inline'">,
  InGroup<DiagGroup<"inline-new-delete">>;
def err_operator_new_delete_invalid_result_type : Error<
  "%0 must return type %1">;
def err_operator_new_delete_dependent_result_type : Error<
  "%0 cannot have a dependent return type; use %1 instead">;
def err_operator_new_delete_too_few_parameters : Error<
  "%0 must have at least one parameter">;
def err_operator_new_delete_template_too_few_parameters : Error<
  "%0 template must have at least two parameters">;
def warn_operator_new_returns_null : Warning<
  "%0 should not return a null pointer unless it is declared 'throw()'"
  "%select{| or 'noexcept'}1">, InGroup<OperatorNewReturnsNull>;

def err_operator_new_dependent_param_type : Error<
  "%0 cannot take a dependent type as first parameter; "
  "use size_t (%1) instead">;
def err_operator_new_param_type : Error<
  "%0 takes type size_t (%1) as first parameter">;
def err_operator_new_default_arg: Error<
  "parameter of %0 cannot have a default argument">;
def err_operator_delete_dependent_param_type : Error<
  "%0 cannot take a dependent type as first parameter; use %1 instead">;
def err_operator_delete_param_type : Error<
  "first parameter of %0 must have type %1">;
def err_destroying_operator_delete_not_usual : Error<
  "destroying operator delete can have only an optional size and optional "
  "alignment parameter">;
def note_implicit_delete_this_in_destructor_here : Note<
  "while checking implicit 'delete this' for virtual destructor">;
def err_builtin_operator_new_delete_not_usual : Error<
  "call to '%select{__builtin_operator_new|__builtin_operator_delete}0' "
  "selects non-usual %select{allocation|deallocation}0 function">;
def note_non_usual_function_declared_here : Note<
  "non-usual %0 declared here">;

// C++ literal operators
def err_literal_operator_outside_namespace : Error<
  "literal operator %0 must be in a namespace or global scope">;
def err_literal_operator_id_outside_namespace : Error<
  "non-namespace scope '%0' cannot have a literal operator member">;
def err_literal_operator_default_argument : Error<
  "literal operator cannot have a default argument">;
def err_literal_operator_bad_param_count : Error<
  "non-template literal operator must have one or two parameters">;
def err_literal_operator_invalid_param : Error<
  "parameter of literal operator must have type 'unsigned long long', 'long double', 'char', 'wchar_t', 'char16_t', 'char32_t', or 'const char *'">;
def err_literal_operator_param : Error<
  "invalid literal operator parameter type %0, did you mean %1?">;
def err_literal_operator_template_with_params : Error<
  "literal operator template cannot have any parameters">;
def err_literal_operator_template : Error<
  "template parameter list for literal operator must be either 'char...' or 'typename T, T...'">;
def err_literal_operator_extern_c : Error<
  "literal operator must have C++ linkage">;
def ext_string_literal_operator_template : ExtWarn<
  "string literal operator templates are a GNU extension">,
  InGroup<GNUStringLiteralOperatorTemplate>;
def warn_user_literal_reserved : Warning<
  "user-defined literal suffixes not starting with '_' are reserved"
  "%select{; no literal will invoke this operator|}0">,
  InGroup<UserDefinedLiterals>;

// C++ conversion functions
def err_conv_function_not_member : Error<
  "conversion function must be a non-static member function">;
def err_conv_function_return_type : Error<
  "conversion function cannot have a return type">;
def err_conv_function_with_params : Error<
  "conversion function cannot have any parameters">;
def err_conv_function_variadic : Error<
  "conversion function cannot be variadic">;
def err_conv_function_to_array : Error<
  "conversion function cannot convert to an array type">;
def err_conv_function_to_function : Error<
  "conversion function cannot convert to a function type">;
def err_conv_function_with_complex_decl : Error<
  "cannot specify any part of a return type in the "
  "declaration of a conversion function"
  "%select{"
  "; put the complete type after 'operator'|"
  "; use a typedef to declare a conversion to %1|"
  "; use an alias template to declare a conversion to %1|"
  "}0">;
def err_conv_function_redeclared : Error<
  "conversion function cannot be redeclared">;
def warn_conv_to_self_not_used : Warning<
  "conversion function converting %0 to itself will never be used">;
def warn_conv_to_base_not_used : Warning<
  "conversion function converting %0 to its base class %1 will never be used">;
def warn_conv_to_void_not_used : Warning<
  "conversion function converting %0 to %1 will never be used">;

def warn_not_compound_assign : Warning<
  "use of unary operator that may be intended as compound assignment (%0=)">;

// C++11 explicit conversion operators
def ext_explicit_conversion_functions : ExtWarn<
  "explicit conversion functions are a C++11 extension">, InGroup<CXX11>;
def warn_cxx98_compat_explicit_conversion_functions : Warning<
  "explicit conversion functions are incompatible with C++98">,
  InGroup<CXX98Compat>, DefaultIgnore;

// C++11 defaulted functions
def err_defaulted_special_member_params : Error<
  "an explicitly-defaulted %select{|copy |move }0constructor cannot "
  "have default arguments">;
def err_defaulted_special_member_variadic : Error<
  "an explicitly-defaulted %select{|copy |move }0constructor cannot "
  "be variadic">;
def err_defaulted_special_member_return_type : Error<
  "explicitly-defaulted %select{copy|move}0 assignment operator must "
  "return %1">;
def err_defaulted_special_member_quals : Error<
  "an explicitly-defaulted %select{copy|move}0 assignment operator may not "
  "have 'const'%select{, 'constexpr'|}1 or 'volatile' qualifiers">;
def err_defaulted_special_member_volatile_param : Error<
  "the parameter for an explicitly-defaulted %sub{select_special_member_kind}0 "
  "may not be volatile">;
def err_defaulted_special_member_move_const_param : Error<
  "the parameter for an explicitly-defaulted move "
  "%select{constructor|assignment operator}0 may not be const">;
def err_defaulted_special_member_copy_const_param : Error<
  "the parameter for this explicitly-defaulted copy "
  "%select{constructor|assignment operator}0 is const, but a member or base "
  "requires it to be non-const">;
def err_defaulted_copy_assign_not_ref : Error<
  "the parameter for an explicitly-defaulted copy assignment operator must be an "
  "lvalue reference type">;
def err_incorrect_defaulted_exception_spec : Error<
  "exception specification of explicitly defaulted "
  "%sub{select_special_member_kind}0 does not match the calculated one">;
def err_incorrect_defaulted_constexpr : Error<
  "defaulted definition of %sub{select_special_member_kind}0 "
  "is not constexpr">;
def warn_defaulted_method_deleted : Warning<
  "explicitly defaulted %sub{select_special_member_kind}0 is implicitly "
  "deleted">, InGroup<DiagGroup<"defaulted-function-deleted">>;
def err_out_of_line_default_deletes : Error<
  "defaulting this %sub{select_special_member_kind}0 "
  "would delete it after its first declaration">;
def note_deleted_type_mismatch : Note<
  "function is implicitly deleted because its declared type does not match "
  "the type of an implicit %sub{select_special_member_kind}0">;
def warn_cxx17_compat_defaulted_method_type_mismatch : Warning<
  "explicitly defaulting this %sub{select_special_member_kind}0 with a type "
  "different from the implicit type is incompatible with C++ standards before "
  "C++2a">, InGroup<CXXPre2aCompat>, DefaultIgnore;
def warn_vbase_moved_multiple_times : Warning<
  "defaulted move assignment operator of %0 will move assign virtual base "
  "class %1 multiple times">, InGroup<DiagGroup<"multiple-move-vbase">>;
def note_vbase_moved_here : Note<
  "%select{%1 is a virtual base class of base class %2 declared here|"
  "virtual base class %1 declared here}0">;

def ext_implicit_exception_spec_mismatch : ExtWarn<
  "function previously declared with an %select{explicit|implicit}0 exception "
  "specification redeclared with an %select{implicit|explicit}0 exception "
  "specification">, InGroup<DiagGroup<"implicit-exception-spec-mismatch">>;

def warn_ptr_arith_precedes_bounds : Warning<
  "the pointer decremented by %0 refers before the beginning of the array">,
  InGroup<ArrayBoundsPointerArithmetic>, DefaultIgnore;
def warn_ptr_arith_exceeds_bounds : Warning<
  "the pointer incremented by %0 refers past the end of the array (that "
  "contains %1 element%s2)">,
  InGroup<ArrayBoundsPointerArithmetic>, DefaultIgnore;
def warn_array_index_precedes_bounds : Warning<
  "array index %0 is before the beginning of the array">,
  InGroup<ArrayBounds>;
def warn_array_index_exceeds_bounds : Warning<
  "array index %0 is past the end of the array (which contains %1 "
  "element%s2)">, InGroup<ArrayBounds>;
def note_array_index_out_of_bounds : Note<
  "array %0 declared here">;

def warn_printf_insufficient_data_args : Warning<
  "more '%%' conversions than data arguments">, InGroup<Format>;
def warn_printf_data_arg_not_used : Warning<
  "data argument not used by format string">, InGroup<FormatExtraArgs>;
def warn_format_invalid_conversion : Warning<
  "invalid conversion specifier '%0'">, InGroup<FormatInvalidSpecifier>;
def warn_printf_incomplete_specifier : Warning<
  "incomplete format specifier">, InGroup<Format>;
def warn_missing_format_string : Warning<
  "format string missing">, InGroup<Format>;
def warn_scanf_nonzero_width : Warning<
  "zero field width in scanf format string is unused">,
  InGroup<Format>;
def warn_format_conversion_argument_type_mismatch : Warning<
  "format specifies type %0 but the argument has "
  "%select{type|underlying type}2 %1">,
  InGroup<Format>;
def warn_format_conversion_argument_type_mismatch_pedantic : Extension<
  "format specifies type %0 but the argument has "
  "%select{type|underlying type}2 %1">,
  InGroup<FormatPedantic>;
def warn_format_argument_needs_cast : Warning<
  "%select{values of type|enum values with underlying type}2 '%0' should not "
  "be used as format arguments; add an explicit cast to %1 instead">,
  InGroup<Format>;
def warn_format_argument_needs_cast_pedantic : Warning<
  "%select{values of type|enum values with underlying type}2 '%0' should not "
  "be used as format arguments; add an explicit cast to %1 instead">,
  InGroup<FormatPedantic>, DefaultIgnore;
def warn_printf_positional_arg_exceeds_data_args : Warning <
  "data argument position '%0' exceeds the number of data arguments (%1)">,
  InGroup<Format>;
def warn_format_zero_positional_specifier : Warning<
  "position arguments in format strings start counting at 1 (not 0)">,
  InGroup<Format>;
def warn_format_invalid_positional_specifier : Warning<
  "invalid position specified for %select{field width|field precision}0">,
  InGroup<Format>;
def warn_format_mix_positional_nonpositional_args : Warning<
  "cannot mix positional and non-positional arguments in format string">,
  InGroup<Format>;
def warn_static_array_too_small : Warning<
  "array argument is too small; contains %0 elements, callee requires at least %1">,
  InGroup<ArrayBounds>;
def note_callee_static_array : Note<
  "callee declares array parameter as static here">;
def warn_empty_format_string : Warning<
  "format string is empty">, InGroup<FormatZeroLength>;
def warn_format_string_is_wide_literal : Warning<
  "format string should not be a wide string">, InGroup<Format>;
def warn_printf_format_string_contains_null_char : Warning<
  "format string contains '\\0' within the string body">, InGroup<Format>;
def warn_printf_format_string_not_null_terminated : Warning<
  "format string is not null-terminated">, InGroup<Format>;
def warn_printf_asterisk_missing_arg : Warning<
  "'%select{*|.*}0' specified field %select{width|precision}0 is missing a matching 'int' argument">,
  InGroup<Format>;
def warn_printf_asterisk_wrong_type : Warning<
  "field %select{width|precision}0 should have type %1, but argument has type %2">,
  InGroup<Format>;
def warn_printf_nonsensical_optional_amount: Warning<
  "%select{field width|precision}0 used with '%1' conversion specifier, resulting in undefined behavior">,
  InGroup<Format>;
def warn_printf_nonsensical_flag: Warning<
  "flag '%0' results in undefined behavior with '%1' conversion specifier">,
  InGroup<Format>;
def warn_format_nonsensical_length: Warning<
  "length modifier '%0' results in undefined behavior or no effect with '%1' conversion specifier">,
  InGroup<Format>;
def warn_format_non_standard_positional_arg: Warning<
  "positional arguments are not supported by ISO C">, InGroup<FormatNonStandard>, DefaultIgnore;
def warn_format_non_standard: Warning<
  "'%0' %select{length modifier|conversion specifier}1 is not supported by ISO C">,
  InGroup<FormatNonStandard>, DefaultIgnore;
def warn_format_non_standard_conversion_spec: Warning<
  "using length modifier '%0' with conversion specifier '%1' is not supported by ISO C">,
  InGroup<FormatNonStandard>, DefaultIgnore;
def err_invalid_mask_type_size : Error<
  "mask type size must be between 1-byte and 8-bytes">;
def warn_format_invalid_annotation : Warning<
  "using '%0' format specifier annotation outside of os_log()/os_trace()">,
  InGroup<Format>;
def warn_format_P_no_precision : Warning<
  "using '%%P' format specifier without precision">,
  InGroup<Format>;
def warn_printf_ignored_flag: Warning<
  "flag '%0' is ignored when flag '%1' is present">,
  InGroup<Format>;
def warn_printf_empty_objc_flag: Warning<
  "missing object format flag">,
  InGroup<Format>;
def warn_printf_ObjCflags_without_ObjCConversion: Warning<
  "object format flags cannot be used with '%0' conversion specifier">,
  InGroup<Format>;
def warn_printf_invalid_objc_flag: Warning<
    "'%0' is not a valid object format flag">,
    InGroup<Format>;
def warn_scanf_scanlist_incomplete : Warning<
  "no closing ']' for '%%[' in scanf format string">,
  InGroup<Format>;
def note_format_string_defined : Note<"format string is defined here">;
def note_format_fix_specifier : Note<"did you mean to use '%0'?">;
def note_printf_c_str: Note<"did you mean to call the %0 method?">;
def note_format_security_fixit: Note<
  "treat the string as an argument to avoid this">;

def warn_null_arg : Warning<
  "null passed to a callee that requires a non-null argument">,
  InGroup<NonNull>;
def warn_null_ret : Warning<
  "null returned from %select{function|method}0 that requires a non-null return value">,
  InGroup<NonNull>;

def err_lifetimebound_no_object_param : Error<
  "'lifetimebound' attribute cannot be applied; %select{static |non-}0member "
  "function has no implicit object parameter">;
def err_lifetimebound_ctor_dtor : Error<
  "'lifetimebound' attribute cannot be applied to a "
  "%select{constructor|destructor}0">;

// CHECK: returning address/reference of stack memory
def warn_ret_stack_addr_ref : Warning<
  "%select{address of|reference to}0 stack memory associated with "
  "%select{local variable|parameter}2 %1 returned">,
  InGroup<ReturnStackAddress>;
def warn_ret_local_temp_addr_ref : Warning<
  "returning %select{address of|reference to}0 local temporary object">,
  InGroup<ReturnStackAddress>;
def warn_ret_addr_label : Warning<
  "returning address of label, which is local">,
  InGroup<ReturnStackAddress>;
def err_ret_local_block : Error<
  "returning block that lives on the local stack">;
def note_local_var_initializer : Note<
  "%select{via initialization of|binding reference}0 variable "
  "%select{%2 |}1here">;
def note_init_with_default_member_initalizer : Note<
  "initializing field %0 with default member initializer">;

// Check for initializing a member variable with the address or a reference to
// a constructor parameter.
def warn_bind_ref_member_to_parameter : Warning<
  "binding reference member %0 to stack allocated "
  "%select{variable|parameter}2 %1">, InGroup<DanglingField>;
def warn_init_ptr_member_to_parameter_addr : Warning<
  "initializing pointer member %0 with the stack address of "
  "%select{variable|parameter}2 %1">, InGroup<DanglingField>;
def note_ref_or_ptr_member_declared_here : Note<
  "%select{reference|pointer}0 member declared here">;

def err_dangling_member : Error<
  "%select{reference|backing array for 'std::initializer_list'}2 "
  "%select{|subobject of }1member %0 "
  "%select{binds to|is}2 a temporary object "
  "whose lifetime would be shorter than the lifetime of "
  "the constructed object">;
def warn_dangling_member : Warning<
  "%select{reference|backing array for 'std::initializer_list'}2 "
  "%select{|subobject of }1member %0 "
  "%select{binds to|is}2 a temporary object "
  "whose lifetime is shorter than the lifetime of the constructed object">,
  InGroup<DanglingField>;
def note_lifetime_extending_member_declared_here : Note<
  "%select{%select{reference|'std::initializer_list'}0 member|"
  "member with %select{reference|'std::initializer_list'}0 subobject}1 "
  "declared here">;
def warn_dangling_variable : Warning<
  "%select{temporary %select{whose address is used as value of|"
  "%select{|implicitly }2bound to}4 "
  "%select{%select{|reference }4member of local variable|"
  "local %select{variable|reference}4}1|"
  "array backing "
  "%select{initializer list subobject of local variable|"
  "local initializer list}1}0 "
  "%select{%3 |}2will be destroyed at the end of the full-expression">,
  InGroup<Dangling>;
def warn_new_dangling_reference : Warning<
  "temporary bound to reference member of allocated object "
  "will be destroyed at the end of the full-expression">,
  InGroup<DanglingField>;
def warn_new_dangling_initializer_list : Warning<
  "array backing "
  "%select{initializer list subobject of the allocated object|"
  "the allocated initializer list}0 "
  "will be destroyed at the end of the full-expression">,
  InGroup<DanglingInitializerList>;
def warn_unsupported_lifetime_extension : Warning<
  "sorry, lifetime extension of "
  "%select{temporary|backing array of initializer list}0 created "
  "by aggregate initialization using default member initializer "
  "is not supported; lifetime of %select{temporary|backing array}0 "
  "will end at the end of the full-expression">, InGroup<Dangling>;

// For non-floating point, expressions of the form x == x or x != x
// should result in a warning, since these always evaluate to a constant.
// Array comparisons have similar warnings
def warn_comparison_always : Warning<
  "%select{self-|array }0comparison always evaluates to %select{a constant|%2}1">,
  InGroup<TautologicalCompare>;
def warn_comparison_bitwise_always : Warning<
  "bitwise comparison always evaluates to %select{false|true}0">,
  InGroup<TautologicalCompare>;
def warn_tautological_overlap_comparison : Warning<
  "overlapping comparisons always evaluate to %select{false|true}0">,
  InGroup<TautologicalOverlapCompare>, DefaultIgnore;

def warn_stringcompare : Warning<
  "result of comparison against %select{a string literal|@encode}0 is "
  "unspecified (use strncmp instead)">,
  InGroup<StringCompare>;

def warn_identity_field_assign : Warning<
  "assigning %select{field|instance variable}0 to itself">,
  InGroup<SelfAssignmentField>;

// Type safety attributes
def err_type_tag_for_datatype_not_ice : Error<
  "'type_tag_for_datatype' attribute requires the initializer to be "
  "an %select{integer|integral}0 constant expression">;
def err_type_tag_for_datatype_too_large : Error<
  "'type_tag_for_datatype' attribute requires the initializer to be "
  "an %select{integer|integral}0 constant expression "
  "that can be represented by a 64 bit integer">;
def err_tag_index_out_of_range : Error<
  "%select{type tag|argument}0 index %1 is greater than the number of arguments specified">;
def warn_type_tag_for_datatype_wrong_kind : Warning<
  "this type tag was not designed to be used with this function">,
  InGroup<TypeSafety>;
def warn_type_safety_type_mismatch : Warning<
  "argument type %0 doesn't match specified %1 type tag "
  "%select{that requires %3|}2">, InGroup<TypeSafety>;
def warn_type_safety_null_pointer_required : Warning<
  "specified %0 type tag requires a null pointer">, InGroup<TypeSafety>;

// Generic selections.
def err_assoc_type_incomplete : Error<
  "type %0 in generic association incomplete">;
def err_assoc_type_nonobject : Error<
  "type %0 in generic association not an object type">;
def err_assoc_type_variably_modified : Error<
  "type %0 in generic association is a variably modified type">;
def err_assoc_compatible_types : Error<
  "type %0 in generic association compatible with previously specified type %1">;
def note_compat_assoc : Note<
  "compatible type %0 specified here">;
def err_generic_sel_no_match : Error<
  "controlling expression type %0 not compatible with any generic association type">;
def err_generic_sel_multi_match : Error<
  "controlling expression type %0 compatible with %1 generic association types">;


// Blocks
def err_blocks_disable : Error<"blocks support disabled - compile with -fblocks"
  " or %select{pick a deployment target that supports them|for OpenCL 2.0}0">;
def err_block_returning_array_function : Error<
  "block cannot return %select{array|function}0 type %1">;

// Builtin annotation
def err_builtin_annotation_first_arg : Error<
  "first argument to __builtin_annotation must be an integer">;
def err_builtin_annotation_second_arg : Error<
  "second argument to __builtin_annotation must be a non-wide string constant">;
def err_msvc_annotation_wide_str : Error<
  "arguments to __annotation must be wide string constants">;

// CFString checking
def err_cfstring_literal_not_string_constant : Error<
  "CFString literal is not a string constant">;
def warn_cfstring_truncated : Warning<
  "input conversion stopped due to an input byte that does not "
  "belong to the input codeset UTF-8">,
  InGroup<DiagGroup<"CFString-literal">>;

// os_log checking
// TODO: separate diagnostic for os_trace()
def err_os_log_format_not_string_constant : Error<
  "os_log() format argument is not a string constant">;
def err_os_log_argument_too_big : Error<
  "os_log() argument %0 is too big (%1 bytes, max %2)">;
def warn_os_log_format_narg : Error<
 "os_log() '%%n' format specifier is not allowed">, DefaultError;

// Statements.
def err_continue_not_in_loop : Error<
  "'continue' statement not in loop statement">;
def err_break_not_in_loop_or_switch : Error<
  "'break' statement not in loop or switch statement">;
def warn_loop_ctrl_binds_to_inner : Warning<
  "'%0' is bound to current loop, GCC binds it to the enclosing loop">,
  InGroup<GccCompat>;
def warn_break_binds_to_switch : Warning<
  "'break' is bound to loop, GCC binds it to switch">,
  InGroup<GccCompat>;
def err_default_not_in_switch : Error<
  "'default' statement not in switch statement">;
def err_case_not_in_switch : Error<"'case' statement not in switch statement">;
def warn_bool_switch_condition : Warning<
  "switch condition has boolean value">, InGroup<SwitchBool>;
def warn_case_value_overflow : Warning<
  "overflow converting case value to switch condition type (%0 to %1)">,
  InGroup<Switch>;
def err_duplicate_case : Error<"duplicate case value '%0'">;
def err_duplicate_case_differing_expr : Error<
  "duplicate case value: '%0' and '%1' both equal '%2'">;
def warn_case_empty_range : Warning<"empty case range specified">;
def warn_missing_case_for_condition :
  Warning<"no case matching constant switch condition '%0'">;

def warn_def_missing_case : Warning<"%plural{"
  "1:enumeration value %1 not explicitly handled in switch|"
  "2:enumeration values %1 and %2 not explicitly handled in switch|"
  "3:enumeration values %1, %2, and %3 not explicitly handled in switch|"
  ":%0 enumeration values not explicitly handled in switch: %1, %2, %3...}0">,
  InGroup<SwitchEnum>, DefaultIgnore;

def warn_missing_case : Warning<"%plural{"
  "1:enumeration value %1 not handled in switch|"
  "2:enumeration values %1 and %2 not handled in switch|"
  "3:enumeration values %1, %2, and %3 not handled in switch|"
  ":%0 enumeration values not handled in switch: %1, %2, %3...}0">,
  InGroup<Switch>;

def warn_unannotated_fallthrough : Warning<
  "unannotated fall-through between switch labels">,
  InGroup<ImplicitFallthrough>, DefaultIgnore;
def warn_unannotated_fallthrough_per_function : Warning<
  "unannotated fall-through between switch labels in partly-annotated "
  "function">, InGroup<ImplicitFallthroughPerFunction>, DefaultIgnore;
def note_insert_fallthrough_fixit : Note<
  "insert '%0;' to silence this warning">;
def note_insert_break_fixit : Note<
  "insert 'break;' to avoid fall-through">;
def err_fallthrough_attr_wrong_target : Error<
  "%0 attribute is only allowed on empty statements">;
def note_fallthrough_insert_semi_fixit : Note<"did you forget ';'?">;
def err_fallthrough_attr_outside_switch : Error<
  "fallthrough annotation is outside switch statement">;
def err_fallthrough_attr_invalid_placement : Error<
  "fallthrough annotation does not directly precede switch label">;
def warn_fallthrough_attr_unreachable : Warning<
  "fallthrough annotation in unreachable code">,
  InGroup<ImplicitFallthrough>, DefaultIgnore;

def warn_unreachable_default : Warning<
  "default label in switch which covers all enumeration values">,
  InGroup<CoveredSwitchDefault>, DefaultIgnore;
def warn_not_in_enum : Warning<"case value not in enumerated type %0">,
  InGroup<Switch>;
def warn_not_in_enum_assignment : Warning<"integer constant not in range "
  "of enumerated type %0">, InGroup<DiagGroup<"assign-enum">>, DefaultIgnore;
def err_typecheck_statement_requires_scalar : Error<
  "statement requires expression of scalar type (%0 invalid)">;
def err_typecheck_statement_requires_integer : Error<
  "statement requires expression of integer type (%0 invalid)">;
def err_multiple_default_labels_defined : Error<
  "multiple default labels in one switch">;
def err_switch_multiple_conversions : Error<
  "multiple conversions from switch condition type %0 to an integral or "
  "enumeration type">;
def note_switch_conversion : Note<
  "conversion to %select{integral|enumeration}0 type %1">;
def err_switch_explicit_conversion : Error<
  "switch condition type %0 requires explicit conversion to %1">;
def err_switch_incomplete_class_type : Error<
  "switch condition has incomplete class type %0">;

def warn_empty_if_body : Warning<
  "if statement has empty body">, InGroup<EmptyBody>;
def warn_empty_for_body : Warning<
  "for loop has empty body">, InGroup<EmptyBody>;
def warn_empty_range_based_for_body : Warning<
  "range-based for loop has empty body">, InGroup<EmptyBody>;
def warn_empty_while_body : Warning<
  "while loop has empty body">, InGroup<EmptyBody>;
def warn_empty_switch_body : Warning<
  "switch statement has empty body">, InGroup<EmptyBody>;
def note_empty_body_on_separate_line : Note<
  "put the semicolon on a separate line to silence this warning">;

def err_va_start_captured_stmt : Error<
  "'va_start' cannot be used in a captured statement">;
def err_va_start_outside_function : Error<
  "'va_start' cannot be used outside a function">;
def err_va_start_fixed_function : Error<
  "'va_start' used in function with fixed args">;
def err_va_start_used_in_wrong_abi_function : Error<
  "'va_start' used in %select{System V|Win64}0 ABI function">;
def err_ms_va_start_used_in_sysv_function : Error<
  "'__builtin_ms_va_start' used in System V ABI function">;
def warn_second_arg_of_va_start_not_last_named_param : Warning<
  "second argument to 'va_start' is not the last named parameter">,
  InGroup<Varargs>;
def warn_va_start_type_is_undefined : Warning<
  "passing %select{an object that undergoes default argument promotion|"
  "an object of reference type|a parameter declared with the 'register' "
  "keyword}0 to 'va_start' has undefined behavior">, InGroup<Varargs>;
def err_first_argument_to_va_arg_not_of_type_va_list : Error<
  "first argument to 'va_arg' is of type %0 and not 'va_list'">;
def err_second_parameter_to_va_arg_incomplete: Error<
  "second argument to 'va_arg' is of incomplete type %0">;
def err_second_parameter_to_va_arg_abstract: Error<
  "second argument to 'va_arg' is of abstract type %0">;
def warn_second_parameter_to_va_arg_not_pod : Warning<
  "second argument to 'va_arg' is of non-POD type %0">,
  InGroup<NonPODVarargs>, DefaultError;
def warn_second_parameter_to_va_arg_ownership_qualified : Warning<
  "second argument to 'va_arg' is of ARC ownership-qualified type %0">,
  InGroup<NonPODVarargs>, DefaultError;
def warn_second_parameter_to_va_arg_never_compatible : Warning<
  "second argument to 'va_arg' is of promotable type %0; this va_arg has "
  "undefined behavior because arguments will be promoted to %1">, InGroup<Varargs>;

def warn_return_missing_expr : Warning<
  "non-void %select{function|method}1 %0 should return a value">, DefaultError,
  InGroup<ReturnType>;
def ext_return_missing_expr : ExtWarn<
  "non-void %select{function|method}1 %0 should return a value">, DefaultError,
  InGroup<ReturnType>;
def ext_return_has_expr : ExtWarn<
  "%select{void function|void method|constructor|destructor}1 %0 "
  "should not return a value">,
  DefaultError, InGroup<ReturnType>;
def ext_return_has_void_expr : Extension<
  "void %select{function|method|block}1 %0 should not return void expression">;
def err_return_init_list : Error<
  "%select{void function|void method|constructor|destructor}1 %0 "
  "must not return a value">;
def err_ctor_dtor_returns_void : Error<
  "%select{constructor|destructor}1 %0 must not return void expression">;
def warn_noreturn_function_has_return_expr : Warning<
  "function %0 declared 'noreturn' should not return">,
  InGroup<InvalidNoreturn>;
def warn_falloff_noreturn_function : Warning<
  "function declared 'noreturn' should not return">,
  InGroup<InvalidNoreturn>;
def err_noreturn_block_has_return_expr : Error<
  "block declared 'noreturn' should not return">;
def err_noreturn_missing_on_first_decl : Error<
  "function declared '[[noreturn]]' after its first declaration">;
def note_noreturn_missing_first_decl : Note<
  "declaration missing '[[noreturn]]' attribute is here">;
def err_carries_dependency_missing_on_first_decl : Error<
  "%select{function|parameter}0 declared '[[carries_dependency]]' "
  "after its first declaration">;
def note_carries_dependency_missing_first_decl : Note<
  "declaration missing '[[carries_dependency]]' attribute is here">;
def err_carries_dependency_param_not_function_decl : Error<
  "'[[carries_dependency]]' attribute only allowed on parameter in a function "
  "declaration or lambda">;
def err_block_on_nonlocal : Error<
  "__block attribute not allowed, only allowed on local variables">;
def err_block_on_vm : Error<
  "__block attribute not allowed on declaration with a variably modified type">;

def err_vec_builtin_non_vector : Error<
 "first two arguments to %0 must be vectors">;
def err_vec_builtin_incompatible_vector : Error<
  "first two arguments to %0 must have the same type">;
def err_vsx_builtin_nonconstant_argument : Error<
  "argument %0 to %1 must be a 2-bit unsigned literal (i.e. 0, 1, 2 or 3)">;

def err_shufflevector_nonconstant_argument : Error<
  "index for __builtin_shufflevector must be a constant integer">;
def err_shufflevector_argument_too_large : Error<
  "index for __builtin_shufflevector must be less than the total number "
  "of vector elements">;

def err_convertvector_non_vector : Error<
  "first argument to __builtin_convertvector must be a vector">;
def err_convertvector_non_vector_type : Error<
  "second argument to __builtin_convertvector must be a vector type">;
def err_convertvector_incompatible_vector : Error<
  "first two arguments to __builtin_convertvector must have the same number of elements">;

def err_first_argument_to_cwsc_not_call : Error<
  "first argument to __builtin_call_with_static_chain must be a non-member call expression">;
def err_first_argument_to_cwsc_block_call : Error<
  "first argument to __builtin_call_with_static_chain must not be a block call">;
def err_first_argument_to_cwsc_builtin_call : Error<
  "first argument to __builtin_call_with_static_chain must not be a builtin call">;
def err_first_argument_to_cwsc_pdtor_call : Error<
  "first argument to __builtin_call_with_static_chain must not be a pseudo-destructor call">;
def err_second_argument_to_cwsc_not_pointer : Error<
  "second argument to __builtin_call_with_static_chain must be of pointer type">;

def err_vector_incorrect_num_initializers : Error<
  "%select{too many|too few}0 elements in vector initialization (expected %1 elements, have %2)">;
def err_altivec_empty_initializer : Error<"expected initializer">;

def err_invalid_neon_type_code : Error<
  "incompatible constant for this __builtin_neon function">;
def err_argument_invalid_range : Error<
  "argument value %0 is outside the valid range [%1, %2]">;
def warn_argument_invalid_range : Warning<
  "argument value %0 is outside the valid range [%1, %2]">, DefaultError,
  InGroup<DiagGroup<"argument-outside-range">>;
def err_argument_not_multiple : Error<
  "argument should be a multiple of %0">;
def warn_neon_vector_initializer_non_portable : Warning<
  "vector initializers are not compatible with NEON intrinsics in big endian "
  "mode">, InGroup<DiagGroup<"nonportable-vector-initialization">>;
def note_neon_vector_initializer_non_portable : Note<
  "consider using vld1_%0%1() to initialize a vector from memory, or "
  "vcreate_%0%1() to initialize from an integer constant">;
def note_neon_vector_initializer_non_portable_q : Note<
  "consider using vld1q_%0%1() to initialize a vector from memory, or "
  "vcombine_%0%1(vcreate_%0%1(), vcreate_%0%1()) to initialize from integer "
  "constants">;
def err_systemz_invalid_tabort_code : Error<
  "invalid transaction abort code">;
def err_64_bit_builtin_32_bit_tgt : Error<
  "this builtin is only available on 64-bit targets">;
def err_32_bit_builtin_64_bit_tgt : Error<
  "this builtin is only available on 32-bit targets">;
def err_builtin_x64_aarch64_only : Error<
  "this builtin is only available on x86-64 and aarch64 targets">;
def err_ppc_builtin_only_on_pwr7 : Error<
  "this builtin is only valid on POWER7 or later CPUs">;
def err_x86_builtin_invalid_rounding : Error<
  "invalid rounding argument">;
def err_x86_builtin_invalid_scale : Error<
  "scale argument must be 1, 2, 4, or 8">;
def err_hexagon_builtin_unsupported_cpu : Error<
  "builtin is not supported on this CPU">;
def err_hexagon_builtin_requires_hvx : Error<
  "builtin requires HVX">;
def err_hexagon_builtin_unsupported_hvx : Error<
  "builtin is not supported on this version of HVX">;

def err_builtin_target_unsupported : Error<
  "builtin is not supported on this target">;
def err_builtin_longjmp_unsupported : Error<
  "__builtin_longjmp is not supported for the current target">;
def err_builtin_setjmp_unsupported : Error<
  "__builtin_setjmp is not supported for the current target">;

def err_builtin_longjmp_invalid_val : Error<
  "argument to __builtin_longjmp must be a constant 1">;
def err_builtin_requires_language : Error<"'%0' is only available in %1">;

def err_constant_integer_arg_type : Error<
  "argument to %0 must be a constant integer">;

def ext_mixed_decls_code : Extension<
  "ISO C90 forbids mixing declarations and code">,
  InGroup<DiagGroup<"declaration-after-statement">>;

def err_non_local_variable_decl_in_for : Error<
  "declaration of non-local variable in 'for' loop">;
def err_non_variable_decl_in_for : Error<
  "non-variable declaration in 'for' loop">;
def err_toomany_element_decls : Error<
  "only one element declaration is allowed">;
def err_selector_element_not_lvalue : Error<
  "selector element is not a valid lvalue">;
def err_selector_element_type : Error<
  "selector element type %0 is not a valid object">;
def err_selector_element_const_type : Error<
  "selector element of type %0 cannot be a constant l-value expression">;
def err_collection_expr_type : Error<
  "the type %0 is not a pointer to a fast-enumerable object">;
def warn_collection_expr_type : Warning<
  "collection expression type %0 may not respond to %1">;

def err_invalid_conversion_between_ext_vectors : Error<
  "invalid conversion between ext-vector type %0 and %1">;

def warn_duplicate_attribute_exact : Warning<
  "attribute %0 is already applied">, InGroup<IgnoredAttributes>;

def warn_duplicate_attribute : Warning<
  "attribute %0 is already applied with different parameters">,
  InGroup<IgnoredAttributes>;

def warn_sync_fetch_and_nand_semantics_change : Warning<
  "the semantics of this intrinsic changed with GCC "
  "version 4.4 - the newer semantics are provided here">,
  InGroup<DiagGroup<"sync-fetch-and-nand-semantics-changed">>;

// Type
def ext_invalid_sign_spec : Extension<"'%0' cannot be signed or unsigned">;
def warn_receiver_forward_class : Warning<
    "receiver %0 is a forward class and corresponding @interface may not exist">,
    InGroup<ForwardClassReceiver>;
def note_method_sent_forward_class : Note<"method %0 is used for the forward class">;
def ext_missing_declspec : ExtWarn<
  "declaration specifier missing, defaulting to 'int'">;
def ext_missing_type_specifier : ExtWarn<
  "type specifier missing, defaults to 'int'">,
  InGroup<ImplicitInt>;
def err_decimal_unsupported : Error<
  "GNU decimal type extension not supported">;
def err_missing_type_specifier : Error<
  "C++ requires a type specifier for all declarations">;
def err_objc_array_of_interfaces : Error<
  "array of interface %0 is invalid (probably should be an array of pointers)">;
def ext_c99_array_usage : Extension<
  "%select{qualifier in |static |}0array size %select{||'[*] '}0is a C99 "
  "feature">, InGroup<C99>;
def err_c99_array_usage_cxx : Error<
  "%select{qualifier in |static |}0array size %select{||'[*] '}0is a C99 "
  "feature, not permitted in C++">;
def err_type_unsupported : Error<
  "%0 is not supported on this target">;
def err_nsconsumed_attribute_mismatch : Error<
  "overriding method has mismatched ns_consumed attribute on its"
  " parameter">;
def err_nsreturns_retained_attribute_mismatch : Error<
  "overriding method has mismatched ns_returns_%select{not_retained|retained}0"
  " attributes">;
def warn_nsconsumed_attribute_mismatch : Warning<
  err_nsconsumed_attribute_mismatch.Text>, InGroup<NSConsumedMismatch>;
def warn_nsreturns_retained_attribute_mismatch : Warning<
  err_nsreturns_retained_attribute_mismatch.Text>, InGroup<NSReturnsMismatch>;

def note_getter_unavailable : Note<
  "or because setter is declared here, but no getter method %0 is found">;
def err_invalid_protocol_qualifiers : Error<
  "invalid protocol qualifiers on non-ObjC type">;
def warn_ivar_use_hidden : Warning<
  "local declaration of %0 hides instance variable">,
   InGroup<ShadowIvar>;
def warn_direct_initialize_call : Warning<
  "explicit call to +initialize results in duplicate call to +initialize">,
   InGroup<ExplicitInitializeCall>;
def warn_direct_super_initialize_call : Warning<
  "explicit call to [super initialize] should only be in implementation "
  "of +initialize">,
   InGroup<ExplicitInitializeCall>;
def err_ivar_use_in_class_method : Error<
  "instance variable %0 accessed in class method">;
def err_private_ivar_access : Error<"instance variable %0 is private">,
  AccessControl;
def err_protected_ivar_access : Error<"instance variable %0 is protected">,
  AccessControl;
def warn_maynot_respond : Warning<"%0 may not respond to %1">;
def ext_typecheck_base_super : Warning<
  "method parameter type "
  "%diff{$ does not match super class method parameter type $|"
  "does not match super class method parameter type}0,1">,
   InGroup<SuperSubClassMismatch>, DefaultIgnore;
def warn_missing_method_return_type : Warning<
  "method has no return type specified; defaults to 'id'">,
  InGroup<MissingMethodReturnType>, DefaultIgnore;
def warn_direct_ivar_access : Warning<"instance variable %0 is being "
  "directly accessed">, InGroup<DiagGroup<"direct-ivar-access">>, DefaultIgnore;

// Spell-checking diagnostics
def err_unknown_typename : Error<
  "unknown type name %0">;
def err_unknown_type_or_class_name_suggest : Error<
  "unknown %select{type|class}1 name %0; did you mean %2?">;
def err_unknown_typename_suggest : Error<
  "unknown type name %0; did you mean %1?">;
def err_unknown_nested_typename_suggest : Error<
  "no type named %0 in %1; did you mean %select{|simply }2%3?">;
def err_no_member_suggest : Error<"no member named %0 in %1; did you mean %select{|simply }2%3?">;
def err_undeclared_use_suggest : Error<
  "use of undeclared %0; did you mean %1?">;
def err_undeclared_var_use_suggest : Error<
  "use of undeclared identifier %0; did you mean %1?">;
def err_no_template : Error<"no template named %0">;
def err_no_template_suggest : Error<"no template named %0; did you mean %1?">;
def err_no_member_template : Error<"no template named %0 in %1">;
def err_no_member_template_suggest : Error<
  "no template named %0 in %1; did you mean %select{|simply }2%3?">;
def err_non_template_in_template_id : Error<
  "%0 does not name a template but is followed by template arguments">;
def err_non_template_in_template_id_suggest : Error<
  "%0 does not name a template but is followed by template arguments; "
  "did you mean %1?">;
def err_non_template_in_member_template_id_suggest : Error<
  "member %0 of %1 is not a template; did you mean %select{|simply }2%3?">;
def note_non_template_in_template_id_found : Note<
  "non-template declaration found by name lookup">;
def err_mem_init_not_member_or_class_suggest : Error<
  "initializer %0 does not name a non-static data member or base "
  "class; did you mean the %select{base class|member}1 %2?">;
def err_field_designator_unknown_suggest : Error<
  "field designator %0 does not refer to any field in type %1; did you mean "
  "%2?">;
def err_typecheck_member_reference_ivar_suggest : Error<
  "%0 does not have a member named %1; did you mean %2?">;
def err_property_not_found_suggest : Error<
  "property %0 not found on object of type %1; did you mean %2?">;
def err_class_property_found : Error<
  "property %0 is a class property; did you mean to access it with class '%1'?">;
def err_ivar_access_using_property_syntax_suggest : Error<
  "property %0 not found on object of type %1; did you mean to access instance variable %2?">;
def warn_property_access_suggest : Warning<
"property %0 not found on object of type %1; did you mean to access property %2?">,
InGroup<PropertyAccessDotSyntax>;
def err_property_found_suggest : Error<
  "property %0 found on object of type %1; did you mean to access "
  "it with the \".\" operator?">;
def err_undef_interface_suggest : Error<
  "cannot find interface declaration for %0; did you mean %1?">;
def warn_undef_interface_suggest : Warning<
  "cannot find interface declaration for %0; did you mean %1?">;
def err_undef_superclass_suggest : Error<
  "cannot find interface declaration for %0, superclass of %1; did you mean "
  "%2?">;
def err_undeclared_protocol_suggest : Error<
  "cannot find protocol declaration for %0; did you mean %1?">;
def note_base_class_specified_here : Note<
  "base class %0 specified here">;
def err_using_directive_suggest : Error<
  "no namespace named %0; did you mean %1?">;
def err_using_directive_member_suggest : Error<
  "no namespace named %0 in %1; did you mean %select{|simply }2%3?">;
def note_namespace_defined_here : Note<"namespace %0 defined here">;
def err_sizeof_pack_no_pack_name_suggest : Error<
  "%0 does not refer to the name of a parameter pack; did you mean %1?">;
def note_parameter_pack_here : Note<"parameter pack %0 declared here">;

def err_uncasted_use_of_unknown_any : Error<
  "%0 has unknown type; cast it to its declared type to use it">;
def err_uncasted_call_of_unknown_any : Error<
  "%0 has unknown return type; cast the call to its declared return type">;
def err_uncasted_send_to_unknown_any_method : Error<
  "no known method %select{%objcinstance1|%objcclass1}0; cast the "
  "message send to the method's return type">;
def err_unsupported_unknown_any_decl : Error<
  "%0 has unknown type, which is not supported for this kind of declaration">;
def err_unsupported_unknown_any_expr : Error<
  "unsupported expression with unknown type">;
def err_unsupported_unknown_any_call : Error<
  "call to unsupported expression with unknown type">;
def err_unknown_any_addrof : Error<
  "the address of a declaration with unknown type "
  "can only be cast to a pointer type">;
def err_unknown_any_addrof_call : Error<
  "address-of operator cannot be applied to a call to a function with "
  "unknown return type">;
def err_unknown_any_var_function_type : Error<
  "variable %0 with unknown type cannot be given a function type">;
def err_unknown_any_function : Error<
  "function %0 with unknown type must be given a function type">;

def err_filter_expression_integral : Error<
  "filter expression type should be an integral value not %0">;

def err_non_asm_stmt_in_naked_function : Error<
  "non-ASM statement in naked function is not supported">;
def err_asm_naked_this_ref : Error<
  "'this' pointer references not allowed in naked functions">;
def err_asm_naked_parm_ref : Error<
  "parameter references not allowed in naked functions">;

// OpenCL warnings and errors.
def err_invalid_astype_of_different_size : Error<
  "invalid reinterpretation: sizes of %0 and %1 must match">;
def err_static_kernel : Error<
  "kernel functions cannot be declared static">;
def err_opencl_ptrptr_kernel_param : Error<
  "kernel parameter cannot be declared as a pointer to a pointer">;
def err_kernel_arg_address_space : Error<
  "pointer arguments to kernel functions must reside in '__global', "
  "'__constant' or '__local' address space">;
def err_opencl_ext_vector_component_invalid_length : Error<
  "vector component access has invalid length %0.  Supported: 1,2,3,4,8,16.">;
def err_opencl_function_variable : Error<
  "%select{non-kernel function|function scope}0 variable cannot be declared in %1 address space">;
def err_opencl_addrspace_scope : Error<
  "variables in the %0 address space can only be declared in the outermost "
  "scope of a kernel function">;
def err_static_function_scope : Error<
  "variables in function scope cannot be declared static">;
def err_opencl_bitfields : Error<
  "bit-fields are not supported in OpenCL">;
def err_opencl_vla : Error<
  "variable length arrays are not supported in OpenCL">;
def err_opencl_scalar_type_rank_greater_than_vector_type : Error<
    "scalar operand type has greater rank than the type of the vector "
    "element. (%0 and %1)">;
def err_bad_kernel_param_type : Error<
  "%0 cannot be used as the type of a kernel parameter">;
def err_opencl_implicit_function_decl : Error<
  "implicit declaration of function %0 is invalid in OpenCL">;
def err_record_with_pointers_kernel_param : Error<
  "%select{struct|union}0 kernel parameters may not contain pointers">;
def note_within_field_of_type : Note<
  "within field of type %0 declared here">;
def note_illegal_field_declared_here : Note<
  "field of illegal %select{type|pointer type}0 %1 declared here">;
def err_opencl_type_struct_or_union_field : Error<
  "the %0 type cannot be used to declare a structure or union field">;
def err_event_t_addr_space_qual : Error<
  "the event_t type can only be used with __private address space qualifier">;
def err_expected_kernel_void_return_type : Error<
  "kernel must have void return type">;
def err_sampler_initializer_not_integer : Error<
  "sampler_t initialization requires 32-bit integer, not %0">;
def warn_sampler_initializer_invalid_bits : Warning<
  "sampler initializer has invalid %0 bits">, InGroup<SpirCompat>, DefaultIgnore;
def err_sampler_argument_required : Error<
  "sampler_t variable required - got %0">;
def err_wrong_sampler_addressspace: Error<
  "sampler type cannot be used with the __local and __global address space qualifiers">;
def err_opencl_nonconst_global_sampler : Error<
  "global sampler requires a const or constant address space qualifier">;
def err_opencl_cast_non_zero_to_event_t : Error<
  "cannot cast non-zero value '%0' to 'event_t'">;
def err_opencl_global_invalid_addr_space : Error<
  "%select{program scope|static local|extern}0 variable must reside in %1 address space">;
def err_missing_actual_pipe_type : Error<
  "missing actual type specifier for pipe">;
def err_reference_pipe_type : Error <
  "pipes packet types cannot be of reference type">;
def err_opencl_no_main : Error<"%select{function|kernel}0 cannot be called 'main'">;
def err_opencl_kernel_attr :
  Error<"attribute %0 can only be applied to an OpenCL kernel function">;
def err_opencl_return_value_with_address_space : Error<
  "return value cannot be qualified with address space">;
def err_opencl_constant_no_init : Error<
  "variable in constant address space must be initialized">;
def err_opencl_atomic_init: Error<
  "atomic variable can be %select{assigned|initialized}0 to a variable only "
  "in global address space">;
def err_opencl_implicit_vector_conversion : Error<
  "implicit conversions between vector types (%0 and %1) are not permitted">;
def err_opencl_invalid_type_array : Error<
  "array of %0 type is invalid in OpenCL">;
def err_opencl_ternary_with_block : Error<
  "block type cannot be used as expression in ternary expression in OpenCL">;
def err_opencl_pointer_to_type : Error<
  "pointer to type %0 is invalid in OpenCL">;
def err_opencl_type_can_only_be_used_as_function_parameter : Error <
  "type %0 can only be used as a function parameter in OpenCL">;
def warn_opencl_attr_deprecated_ignored : Warning <
  "%0 attribute is deprecated and ignored in OpenCL version %1">,
  InGroup<IgnoredAttributes>;
def err_opencl_variadic_function : Error<
  "invalid prototype, variadic arguments are not allowed in OpenCL">;
def err_opencl_requires_extension : Error<
  "use of %select{type|declaration}0 %1 requires %2 extension to be enabled">;
def warn_opencl_generic_address_space_arg : Warning<
  "passing non-generic address space pointer to %0"
  " may cause dynamic conversion affecting performance">,
  InGroup<Conversion>, DefaultIgnore;

// OpenCL v2.0 s6.13.6 -- Builtin Pipe Functions
def err_opencl_builtin_pipe_first_arg : Error<
  "first argument to %0 must be a pipe type">;
def err_opencl_builtin_pipe_arg_num : Error<
  "invalid number of arguments to function: %0">;
def err_opencl_builtin_pipe_invalid_arg : Error<
  "invalid argument type to function %0 (expecting %1 having %2)">;
def err_opencl_builtin_pipe_invalid_access_modifier : Error<
  "invalid pipe access modifier (expecting %0)">;

// OpenCL access qualifier
def err_opencl_invalid_access_qualifier : Error<
  "access qualifier can only be used for pipe and image type">;
def err_opencl_invalid_read_write : Error<
  "access qualifier %0 can not be used for %1 %select{|prior to OpenCL version 2.0}2">;
def err_opencl_multiple_access_qualifiers : Error<
  "multiple access qualifiers">;
def note_opencl_typedef_access_qualifier : Note<
  "previously declared '%0' here">;

// OpenCL v2.0 s6.12.5 Blocks restrictions
def err_opencl_block_storage_type : Error<
  "the __block storage type is not permitted">;
def err_opencl_invalid_block_declaration : Error<
  "invalid block variable declaration - must be %select{const qualified|initialized}0">;
def err_opencl_extern_block_declaration : Error<
  "invalid block variable declaration - using 'extern' storage class is disallowed">;
def err_opencl_block_ref_block : Error<
  "cannot refer to a block inside block">;

// OpenCL v2.0 s6.13.9 - Address space qualifier functions.
def err_opencl_builtin_to_addr_arg_num : Error<
  "invalid number of arguments to function: %0">;
def err_opencl_builtin_to_addr_invalid_arg : Error<
  "invalid argument %0 to function: %1, expecting a generic pointer argument">;

// OpenCL v2.0 s6.13.17 Enqueue kernel restrictions.
def err_opencl_enqueue_kernel_incorrect_args : Error<
  "illegal call to enqueue_kernel, incorrect argument types">;
def err_opencl_enqueue_kernel_local_size_args : Error<
  "mismatch in number of block parameters and local size arguments passed">;
def err_opencl_enqueue_kernel_invalid_local_size_type : Error<
  "illegal call to enqueue_kernel, parameter needs to be specified as integer type">;
def err_opencl_enqueue_kernel_blocks_non_local_void_args : Error<
  "blocks used in enqueue_kernel call are expected to have parameters of type 'local void*'">;
def err_opencl_enqueue_kernel_blocks_no_args : Error<
  "blocks with parameters are not accepted in this prototype of enqueue_kernel call">;

def err_opencl_builtin_expected_type : Error<
  "illegal call to %0, expected %1 argument type">;

// OpenCL v2.2 s2.1.2.3 - Vector Component Access
def ext_opencl_ext_vector_type_rgba_selector: ExtWarn<
  "vector component name '%0' is an OpenCL version 2.2 feature">,
  InGroup<OpenCLUnsupportedRGBA>;
} // end of sema category

let CategoryName = "OpenMP Issue" in {
// OpenMP support.
def err_omp_expected_var_arg : Error<
  "%0 is not a global variable, static local variable or static data member">;
def err_omp_expected_var_arg_suggest : Error<
  "%0 is not a global variable, static local variable or static data member; "
  "did you mean %1">;
def err_omp_global_var_arg : Error<
  "arguments of '#pragma omp %0' must have %select{global storage|static storage duration}1">;
def err_omp_ref_type_arg : Error<
  "arguments of '#pragma omp %0' cannot be of reference type %1">;
def err_omp_region_not_file_context : Error<
  "directive must be at file or namespace scope">;
def err_omp_var_scope : Error<
  "'#pragma omp %0' must appear in the scope of the %q1 variable declaration">;
def err_omp_var_used : Error<
  "'#pragma omp %0' must precede all references to variable %q1">;
def err_omp_var_thread_local : Error<
  "variable %0 cannot be threadprivate because it is %select{thread-local|a global named register variable}1">;
def err_omp_private_incomplete_type : Error<
  "a private variable with incomplete type %0">;
def err_omp_firstprivate_incomplete_type : Error<
  "a firstprivate variable with incomplete type %0">;
def err_omp_lastprivate_incomplete_type : Error<
  "a lastprivate variable with incomplete type %0">;
def err_omp_reduction_incomplete_type : Error<
  "a reduction list item with incomplete type %0">;
def err_omp_unexpected_clause_value : Error<
  "expected %0 in OpenMP clause '%1'">;
def err_omp_expected_var_name_member_expr : Error<
  "expected variable name%select{| or data member of current class}0">;
def err_omp_expected_var_name_member_expr_or_array_item : Error<
  "expected variable name%select{|, data member of current class}0, array element or array section">;
def err_omp_expected_addressable_lvalue_or_array_item : Error<
  "expected addressable lvalue expression, array element or array section">;
def err_omp_expected_named_var_member_or_array_expression: Error<
  "expected expression containing only member accesses and/or array sections based on named variables">;
def err_omp_bit_fields_forbidden_in_clause : Error<
  "bit fields cannot be used to specify storage in a '%0' clause">;
def err_array_section_does_not_specify_contiguous_storage : Error<
  "array section does not specify contiguous storage">;
def err_omp_union_type_not_allowed : Error<
  "mapping of union members is not allowed">;
def err_omp_expected_access_to_data_field : Error<
  "expected access to data field">;
def err_omp_multiple_array_items_in_map_clause : Error<
  "multiple array elements associated with the same variable are not allowed in map clauses of the same construct">;
def err_omp_duplicate_map_type_modifier : Error<
  "same map type modifier has been specified more than once">;
def err_omp_pointer_mapped_along_with_derived_section : Error<
  "pointer cannot be mapped along with a section derived from itself">;
def err_omp_original_storage_is_shared_and_does_not_contain : Error<
  "original storage of expression in data environment is shared but data environment do not fully contain mapped expression storage">;
def err_omp_same_pointer_dereferenced : Error<
  "same pointer dereferenced in multiple different ways in map clause expressions">;
def note_omp_task_predetermined_firstprivate_here : Note<
  "predetermined as a firstprivate in a task construct here">;
def err_omp_threadprivate_incomplete_type : Error<
  "threadprivate variable with incomplete type %0">;
def err_omp_no_dsa_for_variable : Error<
  "variable %0 must have explicitly specified data sharing attributes">;
def err_omp_wrong_dsa : Error<
  "%0 variable cannot be %1">;
def err_omp_variably_modified_type_not_supported : Error<
  "arguments of OpenMP clause '%0' in '#pragma omp %2' directive cannot be of variably-modified type %1">;
def note_omp_explicit_dsa : Note<
  "defined as %0">;
def note_omp_predetermined_dsa : Note<
  "%select{static data member is predetermined as shared|"
  "variable with static storage duration is predetermined as shared|"
  "loop iteration variable is predetermined as private|"
  "loop iteration variable is predetermined as linear|"
  "loop iteration variable is predetermined as lastprivate|"
  "constant variable is predetermined as shared|"
  "global variable is predetermined as shared|"
  "non-shared variable in a task construct is predetermined as firstprivate|"
  "variable with automatic storage duration is predetermined as private}0"
  "%select{|; perhaps you forget to enclose 'omp %2' directive into a parallel or another task region?}1">;
def note_omp_implicit_dsa : Note<
  "implicitly determined as %0">;
def err_omp_loop_var_dsa : Error<
  "loop iteration variable in the associated loop of 'omp %1' directive may not be %0, predetermined as %2">;
def err_omp_not_for : Error<
  "%select{statement after '#pragma omp %1' must be a for loop|"
  "expected %2 for loops after '#pragma omp %1'%select{|, but found only %4}3}0">;
def note_omp_collapse_ordered_expr : Note<
  "as specified in %select{'collapse'|'ordered'|'collapse' and 'ordered'}0 clause%select{||s}0">;
def err_omp_negative_expression_in_clause : Error<
  "argument to '%0' clause must be a %select{non-negative|strictly positive}1 integer value">;
def err_omp_not_integral : Error<
  "expression must have integral or unscoped enumeration "
  "type, not %0">;
def err_omp_threadprivate_in_target : Error<
  "threadprivate variables cannot be used in target constructs">;
def err_omp_incomplete_type : Error<
  "expression has incomplete class type %0">;
def err_omp_explicit_conversion : Error<
  "expression requires explicit conversion from %0 to %1">;
def note_omp_conversion_here : Note<
  "conversion to %select{integral|enumeration}0 type %1 declared here">;
def err_omp_ambiguous_conversion : Error<
  "ambiguous conversion from type %0 to an integral or unscoped "
  "enumeration type">;
def err_omp_required_access : Error<
  "%0 variable must be %1">;
def err_omp_const_variable : Error<
  "const-qualified variable cannot be %0">;
def err_omp_const_not_mutable_variable : Error<
  "const-qualified variable without mutable fields cannot be %0">;
def err_omp_const_list_item : Error<
  "const-qualified list item cannot be %0">;
def err_omp_linear_incomplete_type : Error<
  "a linear variable with incomplete type %0">;
def err_omp_linear_expected_int_or_ptr : Error<
  "argument of a linear clause should be of integral or pointer "
  "type, not %0">;
def warn_omp_linear_step_zero : Warning<
  "zero linear step (%0 %select{|and other variables in clause }1should probably be const)">,
  InGroup<OpenMPClauses>;
def warn_omp_alignment_not_power_of_two : Warning<
  "aligned clause will be ignored because the requested alignment is not a power of 2">,
  InGroup<OpenMPClauses>;
def err_omp_invalid_target_decl : Error<
  "%0 used in declare target directive is not a variable or a function name">;
def err_omp_declare_target_multiple : Error<
  "%0 appears multiple times in clauses on the same declare target directive">;
def err_omp_declare_target_to_and_link : Error<
  "%0 must not appear in both clauses 'to' and 'link'">;
def warn_omp_not_in_target_context : Warning<
  "declaration is not declared in any declare target region">,
  InGroup<OpenMPTarget>;
def err_omp_function_in_link_clause : Error<
  "function name is not allowed in 'link' clause">;
def err_omp_aligned_expected_array_or_ptr : Error<
  "argument of aligned clause should be array"
  "%select{ or pointer|, pointer, reference to array or reference to pointer}1"
  ", not %0">;
def err_omp_aligned_twice : Error<
  "%select{a variable|a parameter|'this'}0 cannot appear in more than one aligned clause">;
def err_omp_local_var_in_threadprivate_init : Error<
  "variable with local storage in initial value of threadprivate variable">;
def err_omp_loop_not_canonical_init : Error<
  "initialization clause of OpenMP for loop is not in canonical form "
  "('var = init' or 'T var = init')">;
def ext_omp_loop_not_canonical_init : ExtWarn<
  "initialization clause of OpenMP for loop is not in canonical form "
  "('var = init' or 'T var = init')">, InGroup<OpenMPLoopForm>;
def err_omp_loop_not_canonical_cond : Error<
  "condition of OpenMP for loop must be a relational comparison "
  "('<', '<=', '>', or '>=') of loop variable %0">;
def err_omp_loop_not_canonical_incr : Error<
  "increment clause of OpenMP for loop must perform simple addition "
  "or subtraction on loop variable %0">;
def err_omp_loop_variable_type : Error<
  "variable must be of integer or %select{pointer|random access iterator}0 type">;
def err_omp_loop_incr_not_compatible : Error<
  "increment expression must cause %0 to %select{decrease|increase}1 "
  "on each iteration of OpenMP for loop">;
def note_omp_loop_cond_requres_compatible_incr : Note<
  "loop step is expected to be %select{negative|positive}0 due to this condition">;
def err_omp_loop_diff_cxx : Error<
  "could not calculate number of iterations calling 'operator-' with "
  "upper and lower loop bounds">;
def err_omp_loop_cannot_use_stmt : Error<
  "'%0' statement cannot be used in OpenMP for loop">;
def err_omp_simd_region_cannot_use_stmt : Error<
  "'%0' statement cannot be used in OpenMP simd region">;
def warn_omp_loop_64_bit_var : Warning<
  "OpenMP loop iteration variable cannot have more than 64 bits size and will be narrowed">,
  InGroup<OpenMPLoopForm>;
def err_omp_unknown_reduction_identifier : Error<
  "incorrect reduction identifier, expected one of '+', '-', '*', '&', '|', '^', "
  "'&&', '||', 'min' or 'max' or declare reduction for type %0">;
def err_omp_not_resolved_reduction_identifier : Error<
  "unable to resolve declare reduction construct for type %0">;
def err_omp_reduction_ref_type_arg : Error<
  "argument of OpenMP clause '%0' must reference the same object in all threads">;
def err_omp_clause_not_arithmetic_type_arg : Error<
  "arguments of OpenMP clause '%0' for 'min' or 'max' must be of %select{scalar|arithmetic}1 type">;
def err_omp_clause_floating_type_arg : Error<
  "arguments of OpenMP clause '%0' with bitwise operators cannot be of floating type">;
def err_omp_once_referenced : Error<
  "variable can appear only once in OpenMP '%0' clause">;
def err_omp_once_referenced_in_target_update : Error<
  "variable can appear only once in OpenMP 'target update' construct">;
def note_omp_referenced : Note<
  "previously referenced here">;
def err_omp_reduction_in_task : Error<
  "reduction variables may not be accessed in an explicit task">;
def err_omp_reduction_id_not_compatible : Error<
  "list item of type %0 is not valid for specified reduction operation: unable to provide default initialization value">;
def err_omp_in_reduction_not_task_reduction : Error<
  "in_reduction variable must appear in a task_reduction clause">;
def err_omp_reduction_identifier_mismatch : Error<
  "in_reduction variable must have the same reduction operation as in a task_reduction clause">;
def note_omp_previous_reduction_identifier : Note<
  "previously marked as task_reduction with different reduction operation">;
def err_omp_prohibited_region : Error<
  "region cannot be%select{| closely}0 nested inside '%1' region"
  "%select{|; perhaps you forget to enclose 'omp %3' directive into a parallel region?|"
  "; perhaps you forget to enclose 'omp %3' directive into a for or a parallel for region with 'ordered' clause?|"
  "; perhaps you forget to enclose 'omp %3' directive into a target region?|"
  "; perhaps you forget to enclose 'omp %3' directive into a teams region?}2">;
def err_omp_prohibited_region_simd : Error<
  "OpenMP constructs may not be nested inside a simd region">;
def err_omp_prohibited_region_atomic : Error<
  "OpenMP constructs may not be nested inside an atomic region">;
def err_omp_prohibited_region_critical_same_name : Error<
  "cannot nest 'critical' regions having the same name %0">;
def note_omp_previous_critical_region : Note<
  "previous 'critical' region starts here">;
def err_omp_sections_not_compound_stmt : Error<
  "the statement for '#pragma omp sections' must be a compound statement">;
def err_omp_parallel_sections_not_compound_stmt : Error<
  "the statement for '#pragma omp parallel sections' must be a compound statement">;
def err_omp_orphaned_section_directive : Error<
  "%select{orphaned 'omp section' directives are prohibited, it|'omp section' directive}0"
  " must be closely nested to a sections region%select{|, not a %1 region}0">;
def err_omp_sections_substmt_not_section : Error<
  "statement in 'omp sections' directive must be enclosed into a section region">;
def err_omp_parallel_sections_substmt_not_section : Error<
  "statement in 'omp parallel sections' directive must be enclosed into a section region">;
def err_omp_parallel_reduction_in_task_firstprivate : Error<
  "argument of a reduction clause of a %0 construct must not appear in a firstprivate clause on a task construct">;
def err_omp_atomic_read_not_expression_statement : Error<
  "the statement for 'atomic read' must be an expression statement of form 'v = x;',"
  " where v and x are both lvalue expressions with scalar type">;
def note_omp_atomic_read_write: Note<
  "%select{expected an expression statement|expected built-in assignment operator|expected expression of scalar type|expected lvalue expression}0">;
def err_omp_atomic_write_not_expression_statement : Error<
  "the statement for 'atomic write' must be an expression statement of form 'x = expr;',"
  " where x is a lvalue expression with scalar type">;
def err_omp_atomic_update_not_expression_statement : Error<
  "the statement for 'atomic update' must be an expression statement of form '++x;', '--x;', 'x++;', 'x--;', 'x binop= expr;', 'x = x binop expr' or 'x = expr binop x',"
  " where x is an l-value expression with scalar type">;
def err_omp_atomic_not_expression_statement : Error<
  "the statement for 'atomic' must be an expression statement of form '++x;', '--x;', 'x++;', 'x--;', 'x binop= expr;', 'x = x binop expr' or 'x = expr binop x',"
  " where x is an l-value expression with scalar type">;
def note_omp_atomic_update: Note<
  "%select{expected an expression statement|expected built-in binary or unary operator|expected unary decrement/increment operation|"
  "expected expression of scalar type|expected assignment expression|expected built-in binary operator|"
  "expected one of '+', '*', '-', '/', '&', '^', '%|', '<<', or '>>' built-in operations|expected in right hand side of expression}0">;
def err_omp_atomic_capture_not_expression_statement : Error<
  "the statement for 'atomic capture' must be an expression statement of form 'v = ++x;', 'v = --x;', 'v = x++;', 'v = x--;', 'v = x binop= expr;', 'v = x = x binop expr' or 'v = x = expr binop x',"
  " where x and v are both l-value expressions with scalar type">;
def err_omp_atomic_capture_not_compound_statement : Error<
  "the statement for 'atomic capture' must be a compound statement of form '{v = x; x binop= expr;}', '{x binop= expr; v = x;}',"
  " '{v = x; x = x binop expr;}', '{v = x; x = expr binop x;}', '{x = x binop expr; v = x;}', '{x = expr binop x; v = x;}' or '{v = x; x = expr;}',"
  " '{v = x; x++;}', '{v = x; ++x;}', '{++x; v = x;}', '{x++; v = x;}', '{v = x; x--;}', '{v = x; --x;}', '{--x; v = x;}', '{x--; v = x;}'"
  " where x is an l-value expression with scalar type">;
def note_omp_atomic_capture: Note<
  "%select{expected assignment expression|expected compound statement|expected exactly two expression statements|expected in right hand side of the first expression}0">;
def err_omp_atomic_several_clauses : Error<
  "directive '#pragma omp atomic' cannot contain more than one 'read', 'write', 'update' or 'capture' clause">;
def note_omp_atomic_previous_clause : Note<
  "'%0' clause used here">;
def err_omp_target_contains_not_only_teams : Error<
  "target construct with nested teams region contains statements outside of the teams construct">;
def note_omp_nested_teams_construct_here : Note<
  "nested teams construct here">;
def note_omp_nested_statement_here : Note<
  "%select{statement|directive}0 outside teams construct here">;
def err_omp_single_copyprivate_with_nowait : Error<
  "the 'copyprivate' clause must not be used with the 'nowait' clause">;
def note_omp_nowait_clause_here : Note<
  "'nowait' clause is here">;
def err_omp_single_decl_in_declare_simd : Error<
  "single declaration is expected after 'declare simd' directive">;
def err_omp_function_expected : Error<
  "'#pragma omp declare simd' can only be applied to functions">;
def err_omp_wrong_cancel_region : Error<
  "one of 'for', 'parallel', 'sections' or 'taskgroup' is expected">;
def err_omp_parent_cancel_region_nowait : Error<
  "parent region for 'omp %select{cancellation point|cancel}0' construct cannot be nowait">;
def err_omp_parent_cancel_region_ordered : Error<
  "parent region for 'omp %select{cancellation point|cancel}0' construct cannot be ordered">;
def err_omp_reduction_wrong_type : Error<"reduction type cannot be %select{qualified with 'const', 'volatile' or 'restrict'|a function|a reference|an array}0 type">;
def err_omp_wrong_var_in_declare_reduction : Error<"only %select{'omp_priv' or 'omp_orig'|'omp_in' or 'omp_out'}0 variables are allowed in %select{initializer|combiner}0 expression">;
def err_omp_declare_reduction_redefinition : Error<"redefinition of user-defined reduction for type %0">;
def err_omp_array_section_use : Error<"OpenMP array section is not allowed here">;
def err_omp_typecheck_section_value : Error<
  "subscripted value is not an array or pointer">;
def err_omp_typecheck_section_not_integer : Error<
  "array section %select{lower bound|length}0 is not an integer">;
def err_omp_section_function_type : Error<
  "section of pointer to function type %0">;
def warn_omp_section_is_char : Warning<"array section %select{lower bound|length}0 is of type 'char'">,
  InGroup<CharSubscript>, DefaultIgnore;
def err_omp_section_incomplete_type : Error<
  "section of pointer to incomplete type %0">;
def err_omp_section_not_subset_of_array : Error<
  "array section must be a subset of the original array">;
def err_omp_section_length_negative : Error<
  "section length is evaluated to a negative value %0">;
def err_omp_section_length_undefined : Error<
  "section length is unspecified and cannot be inferred because subscripted value is %select{not an array|an array of unknown bound}0">;
def err_omp_wrong_linear_modifier : Error<
  "expected %select{'val' modifier|one of 'ref', val' or 'uval' modifiers}0">;
def err_omp_wrong_linear_modifier_non_reference : Error<
  "variable of non-reference type %0 can be used only with 'val' modifier, but used with '%1'">;
def err_omp_wrong_simdlen_safelen_values : Error<
  "the value of 'simdlen' parameter must be less than or equal to the value of the 'safelen' parameter">;
def err_omp_wrong_if_directive_name_modifier : Error<
  "directive name modifier '%0' is not allowed for '#pragma omp %1'">;
def err_omp_no_more_if_clause : Error<
  "no more 'if' clause is allowed">;
def err_omp_unnamed_if_clause : Error<
  "expected %select{|one of}0 %1 directive name modifier%select{|s}0">;
def note_omp_previous_named_if_clause : Note<
  "previous clause with directive name modifier specified here">;
def err_omp_ordered_directive_with_param : Error<
  "'ordered' directive %select{without any clauses|with 'threads' clause}0 cannot be closely nested inside ordered region with specified parameter">;
def err_omp_ordered_directive_without_param : Error<
  "'ordered' directive with 'depend' clause cannot be closely nested inside ordered region without specified parameter">;
def note_omp_ordered_param : Note<
  "'ordered' clause with specified parameter">;
def err_omp_expected_base_var_name : Error<
  "expected variable name as a base of the array %select{subscript|section}0">;
def err_omp_map_shared_storage : Error<
  "variable already marked as mapped in current construct">;
def err_omp_invalid_map_type_for_directive : Error<
  "%select{map type '%1' is not allowed|map type must be specified}0 for '#pragma omp %2'">;
def err_omp_no_clause_for_directive : Error<
  "expected at least one %0 clause for '#pragma omp %1'">;
def err_omp_threadprivate_in_clause : Error<
  "threadprivate variables are not allowed in '%0' clause">;
def err_omp_wrong_ordered_loop_count : Error<
  "the parameter of the 'ordered' clause must be greater than or equal to the parameter of the 'collapse' clause">;
def note_collapse_loop_count : Note<
  "parameter of the 'collapse' clause">;
def err_omp_grainsize_num_tasks_mutually_exclusive : Error<
  "'%0' and '%1' clause are mutually exclusive and may not appear on the same directive">;
def note_omp_previous_grainsize_num_tasks : Note<
  "'%0' clause is specified here">;
def err_omp_hint_clause_no_name : Error<
  "the name of the construct must be specified in presence of 'hint' clause">;
def err_omp_critical_with_hint : Error<
  "constructs with the same name must have a 'hint' clause with the same value">;
def note_omp_critical_hint_here : Note<
  "%select{|previous }0'hint' clause with value '%1'">;
def note_omp_critical_no_hint : Note<
  "%select{|previous }0directive with no 'hint' clause specified">;
def err_omp_depend_clause_thread_simd : Error<
  "'depend' clauses cannot be mixed with '%0' clause">;
def err_omp_depend_sink_expected_loop_iteration : Error<
  "expected%select{| %1}0 loop iteration variable">;
def err_omp_depend_sink_unexpected_expr : Error<
  "unexpected expression: number of expressions is larger than the number of associated loops">;
def err_omp_depend_sink_expected_plus_minus : Error<
  "expected '+' or '-' operation">;
def err_omp_depend_sink_source_not_allowed : Error<
  "'depend(%select{source|sink:vec}0)' clause%select{|s}0 cannot be mixed with 'depend(%select{sink:vec|source}0)' clause%select{s|}0">;
def err_omp_linear_ordered : Error<
  "'linear' clause cannot be specified along with 'ordered' clause with a parameter">;
def err_omp_unexpected_schedule_modifier : Error<
  "modifier '%0' cannot be used along with modifier '%1'">;
def err_omp_schedule_nonmonotonic_static : Error<
  "'nonmonotonic' modifier can only be specified with 'dynamic' or 'guided' schedule kind">;
def err_omp_schedule_nonmonotonic_ordered : Error<
  "'schedule' clause with 'nonmonotonic' modifier cannot be specified if an 'ordered' clause is specified">;
def err_omp_ordered_simd : Error<
  "'ordered' clause with a parameter can not be specified in '#pragma omp %0' directive">;
def err_omp_variable_in_given_clause_and_dsa : Error<
  "%0 variable cannot be in a %1 clause in '#pragma omp %2' directive">;
def err_omp_param_or_this_in_clause : Error<
  "expected reference to one of the parameters of function %0%select{| or 'this'}1">;
def err_omp_expected_uniform_param : Error<
  "expected a reference to a parameter specified in a 'uniform' clause">;
def err_omp_expected_int_param : Error<
  "expected a reference to an integer-typed parameter">;
def err_omp_at_least_one_motion_clause_required : Error<
  "expected at least one 'to' clause or 'from' clause specified to '#pragma omp target update'">;
def err_omp_usedeviceptr_not_a_pointer : Error<
  "expected pointer or reference to pointer in 'use_device_ptr' clause">;
def err_omp_argument_type_isdeviceptr : Error <
  "expected pointer, array, reference to pointer, or reference to array in 'is_device_ptr clause'">;
def warn_omp_nesting_simd : Warning<
  "OpenMP only allows an ordered construct with the simd clause nested in a simd construct">,
  InGroup<SourceUsesOpenMP>;
def err_omp_orphaned_device_directive : Error<
  "orphaned 'omp %0' directives are prohibited"
  "; perhaps you forget to enclose the directive into a %select{|||target |teams }1region?">;
def err_omp_reduction_non_addressable_expression : Error<
  "expected addressable reduction item for the task-based directives">;
def err_omp_reduction_with_nogroup : Error<
  "'reduction' clause cannot be used with 'nogroup' clause">;
def err_omp_reduction_vla_unsupported : Error<
  "cannot generate code for reduction on %select{|array section, which requires a }0variable length array">;
def err_omp_linear_distribute_var_non_loop_iteration : Error<
  "only loop iteration variables are allowed in 'linear' clause in distribute directives">;
def warn_omp_non_trivial_type_mapped : Warning<
  "Non-trivial type %0 is mapped, only trivial types are guaranteed to be mapped correctly">,
  InGroup<OpenMPTarget>;
def err_omp_requires_clause_redeclaration : Error <
  "Only one %0 clause can appear on a requires directive in a single translation unit">;
def note_omp_requires_previous_clause : Note <
  "%0 clause previously used here">;
def err_omp_invalid_scope : Error <
  "'#pragma omp %0' directive must appear only in file scope">;
def note_omp_invalid_length_on_this_ptr_mapping : Note <
  "expected length on mapping of 'this' array section expression to be '1'">;
def note_omp_invalid_lower_bound_on_this_ptr_mapping : Note <
  "expected lower bound on mapping of 'this' array section expression to be '0' or not specified">;
def note_omp_invalid_subscript_on_this_ptr_map : Note <
  "expected 'this' subscript expression on map clause to be 'this[0]'">;
def err_omp_invalid_map_this_expr : Error <
  "invalid 'this' expression on 'map' clause">;
} // end of OpenMP category

let CategoryName = "Related Result Type Issue" in {
// Objective-C related result type compatibility
def warn_related_result_type_compatibility_class : Warning<
  "method is expected to return an instance of its class type "
  "%diff{$, but is declared to return $|"
  ", but is declared to return different type}0,1">;
def warn_related_result_type_compatibility_protocol : Warning<
  "protocol method is expected to return an instance of the implementing "
  "class, but is declared to return %0">;
def note_related_result_type_family : Note<
  "%select{overridden|current}0 method is part of the '%select{|alloc|copy|init|"
  "mutableCopy|new|autorelease|dealloc|finalize|release|retain|retainCount|"
  "self}1' method family%select{| and is expected to return an instance of its "
  "class type}0">;
def note_related_result_type_overridden : Note<
  "overridden method returns an instance of its class type">;
def note_related_result_type_inferred : Note<
  "%select{class|instance}0 method %1 is assumed to return an instance of "
  "its receiver type (%2)">;
def note_related_result_type_explicit : Note<
  "%select{overridden|current}0 method is explicitly declared 'instancetype'"
  "%select{| and is expected to return an instance of its class type}0">;
def err_invalid_type_for_program_scope_var : Error<
  "the %0 type cannot be used to declare a program scope variable">;

}

let CategoryName = "Modules Issue" in {
def err_module_decl_in_module_map_module : Error<
  "'module' declaration found while building module from module map">;
def err_module_decl_in_header_module : Error<
  "'module' declaration found while building header module">;
def err_module_interface_implementation_mismatch : Error<
  "missing 'export' specifier in module declaration while "
  "building module interface">;
def err_current_module_name_mismatch : Error<
  "module name '%0' specified on command line does not match name of module">;
def err_module_redefinition : Error<
  "redefinition of module '%0'">;
def note_prev_module_definition : Note<"previously defined here">;
def note_prev_module_definition_from_ast_file : Note<"module loaded from '%0'">;
def err_module_not_defined : Error<
  "definition of module '%0' is not available; use -fmodule-file= to specify "
  "path to precompiled module interface">;
def err_module_redeclaration : Error<
  "translation unit contains multiple module declarations">;
def note_prev_module_declaration : Note<"previous module declaration is here">;
def err_module_declaration_missing : Error<
  "missing 'export module' declaration in module interface unit">;
def err_module_private_specialization : Error<
  "%select{template|partial|member}0 specialization cannot be "
  "declared __module_private__">;
def err_module_private_local : Error<
  "%select{local variable|parameter|typedef}0 %1 cannot be declared "
  "__module_private__">;
def err_module_private_local_class : Error<
  "local %select{struct|interface|union|class|enum}0 cannot be declared "
  "__module_private__">;
def err_module_unimported_use : Error<
  "%select{declaration|definition|default argument|"
  "explicit specialization|partial specialization}0 of %1 must be imported "
  "from module '%2' before it is required">;
def err_module_unimported_use_header : Error<
  "missing '#include %3'; "
  "%select{declaration|definition|default argument|"
  "explicit specialization|partial specialization}0 of %1 must be imported "
  "from module '%2' before it is required">;
def err_module_unimported_use_multiple : Error<
  "%select{declaration|definition|default argument|"
  "explicit specialization|partial specialization}0 of %1 must be imported "
  "from one of the following modules before it is required:%2">;
def ext_module_import_in_extern_c : ExtWarn<
  "import of C++ module '%0' appears within extern \"C\" language linkage "
  "specification">, DefaultError,
  InGroup<DiagGroup<"module-import-in-extern-c">>;
def err_module_import_not_at_top_level_fatal : Error<
  "import of module '%0' appears within %1">, DefaultFatal;
def ext_module_import_not_at_top_level_noop : ExtWarn<
  "redundant #include of module '%0' appears within %1">, DefaultError,
  InGroup<DiagGroup<"modules-import-nested-redundant">>;
def note_module_import_not_at_top_level : Note<"%0 begins here">;
def err_module_self_import : Error<
  "import of module '%0' appears within same top-level module '%1'">;
def err_module_import_in_implementation : Error<
  "@import of module '%0' in implementation of '%1'; use #import">;

// C++ Modules TS
def err_export_within_export : Error<
  "export declaration appears within another export declaration">;
def err_export_not_in_module_interface : Error<
  "export declaration can only be used within a module interface unit after "
  "the module declaration">;

def ext_equivalent_internal_linkage_decl_in_modules : ExtWarn<
  "ambiguous use of internal linkage declaration %0 defined in multiple modules">,
  InGroup<DiagGroup<"modules-ambiguous-internal-linkage">>;
def note_equivalent_internal_linkage_decl : Note<
  "declared here%select{ in module '%1'|}0">;

def note_redefinition_modules_same_file : Note<
  "'%0' included multiple times, additional include site in header from module '%1'">;
def note_redefinition_include_same_file : Note<
  "'%0' included multiple times, additional include site here">;
}

let CategoryName = "Coroutines Issue" in {
def err_return_in_coroutine : Error<
  "return statement not allowed in coroutine; did you mean 'co_return'?">;
def note_declared_coroutine_here : Note<
  "function is a coroutine due to use of '%0' here">;
def err_coroutine_objc_method : Error<
  "Objective-C methods as coroutines are not yet supported">;
def err_coroutine_unevaluated_context : Error<
  "'%0' cannot be used in an unevaluated context">;
def err_coroutine_outside_function : Error<
  "'%0' cannot be used outside a function">;
def err_coroutine_invalid_func_context : Error<
  "'%1' cannot be used in %select{a constructor|a destructor"
  "|a copy assignment operator|a move assignment operator|the 'main' function"
  "|a constexpr function|a function with a deduced return type"
  "|a varargs function}0">;
def err_implied_coroutine_type_not_found : Error<
  "%0 type was not found; include <experimental/coroutine> before defining "
  "a coroutine">;
def err_implicit_coroutine_std_nothrow_type_not_found : Error<
  "std::nothrow was not found; include <new> before defining a coroutine which "
  "uses get_return_object_on_allocation_failure()">;
def err_malformed_std_nothrow : Error<
  "std::nothrow must be a valid variable declaration">;
def err_malformed_std_coroutine_handle : Error<
  "std::experimental::coroutine_handle must be a class template">;
def err_coroutine_handle_missing_member : Error<
  "std::experimental::coroutine_handle missing a member named '%0'">;
def err_malformed_std_coroutine_traits : Error<
  "'std::experimental::coroutine_traits' must be a class template">;
def err_implied_std_coroutine_traits_promise_type_not_found : Error<
  "this function cannot be a coroutine: %q0 has no member named 'promise_type'">;
def err_implied_std_coroutine_traits_promise_type_not_class : Error<
  "this function cannot be a coroutine: %0 is not a class">;
def err_coroutine_promise_type_incomplete : Error<
  "this function cannot be a coroutine: %0 is an incomplete type">;
def err_coroutine_type_missing_specialization : Error<
  "this function cannot be a coroutine: missing definition of "
  "specialization %0">;
def err_coroutine_promise_incompatible_return_functions : Error<
  "the coroutine promise type %0 declares both 'return_value' and 'return_void'">;
def err_coroutine_promise_requires_return_function : Error<
  "the coroutine promise type %0 must declare either 'return_value' or 'return_void'">;
def note_coroutine_promise_implicit_await_transform_required_here : Note<
  "call to 'await_transform' implicitly required by 'co_await' here">;
def note_coroutine_promise_suspend_implicitly_required : Note<
  "call to '%select{initial_suspend|final_suspend}0' implicitly "
  "required by the %select{initial suspend point|final suspend point}0">;
def err_coroutine_promise_unhandled_exception_required : Error<
  "%0 is required to declare the member 'unhandled_exception()'">;
def warn_coroutine_promise_unhandled_exception_required_with_exceptions : Warning<
  "%0 is required to declare the member 'unhandled_exception()' when exceptions are enabled">,
  InGroup<CoroutineMissingUnhandledException>;
def err_coroutine_promise_get_return_object_on_allocation_failure : Error<
  "%0: 'get_return_object_on_allocation_failure()' must be a static member function">;
def err_seh_in_a_coroutine_with_cxx_exceptions : Error<
  "cannot use SEH '__try' in a coroutine when C++ exceptions are enabled">;
def err_coroutine_promise_new_requires_nothrow : Error<
  "%0 is required to have a non-throwing noexcept specification when the promise "
   "type declares 'get_return_object_on_allocation_failure()'">;
def note_coroutine_promise_call_implicitly_required : Note<
  "call to %0 implicitly required by coroutine function here">;
def err_await_suspend_invalid_return_type : Error<
  "return type of 'await_suspend' is required to be 'void' or 'bool' (have %0)"
>;
def note_await_ready_no_bool_conversion : Note<
  "return type of 'await_ready' is required to be contextually convertible to 'bool'"
>;
}

let CategoryName = "Documentation Issue" in {
def warn_not_a_doxygen_trailing_member_comment : Warning<
  "not a Doxygen trailing comment">, InGroup<Documentation>, DefaultIgnore;
} // end of documentation issue category

let CategoryName = "Nullability Issue" in {

def warn_mismatched_nullability_attr : Warning<
  "nullability specifier %0 conflicts with existing specifier %1">,
  InGroup<Nullability>;

def warn_nullability_declspec : Warning<
  "nullability specifier %0 cannot be applied "
  "to non-pointer type %1; did you mean to apply the specifier to the "
  "%select{pointer|block pointer|member pointer|function pointer|"
  "member function pointer}2?">,
  InGroup<NullabilityDeclSpec>,
  DefaultError;

def note_nullability_here : Note<"%0 specified here">;

def err_nullability_nonpointer : Error<
  "nullability specifier %0 cannot be applied to non-pointer type %1">;

def warn_nullability_lost : Warning<
  "implicit conversion from nullable pointer %0 to non-nullable pointer "
  "type %1">,
  InGroup<NullableToNonNullConversion>, DefaultIgnore;
def warn_zero_as_null_pointer_constant : Warning<
  "zero as null pointer constant">,
  InGroup<DiagGroup<"zero-as-null-pointer-constant">>, DefaultIgnore;

def err_nullability_cs_multilevel : Error<
  "nullability keyword %0 cannot be applied to multi-level pointer type %1">;
def note_nullability_type_specifier : Note<
  "use nullability type specifier %0 to affect the innermost "
  "pointer type of %1">;

def warn_null_resettable_setter : Warning<
  "synthesized setter %0 for null_resettable property %1 does not handle nil">,
  InGroup<Nullability>;

def warn_nullability_missing : Warning<
  "%select{pointer|block pointer|member pointer}0 is missing a nullability "
  "type specifier (_Nonnull, _Nullable, or _Null_unspecified)">,
  InGroup<NullabilityCompleteness>;
def warn_nullability_missing_array : Warning<
  "array parameter is missing a nullability type specifier (_Nonnull, "
  "_Nullable, or _Null_unspecified)">,
  InGroup<NullabilityCompletenessOnArrays>;
def note_nullability_fix_it : Note<
  "insert '%select{_Nonnull|_Nullable|_Null_unspecified}0' if the "
  "%select{pointer|block pointer|member pointer|array parameter}1 "
  "%select{should never be null|may be null|should not declare nullability}0">;

def warn_nullability_inferred_on_nested_type : Warning<
  "inferring '_Nonnull' for pointer type within %select{array|reference}0 is "
  "deprecated">,
  InGroup<NullabilityInferredOnNestedType>;

def err_objc_type_arg_explicit_nullability : Error<
  "type argument %0 cannot explicitly specify nullability">;

def err_objc_type_param_bound_explicit_nullability : Error<
  "type parameter %0 bound %1 cannot explicitly specify nullability">;

}

let CategoryName = "Generics Issue" in {

def err_objc_type_param_bound_nonobject : Error<
  "type bound %0 for type parameter %1 is not an Objective-C pointer type">;

def err_objc_type_param_bound_missing_pointer : Error<
  "missing '*' in type bound %0 for type parameter %1">;
def err_objc_type_param_bound_qualified : Error<
  "type bound %1 for type parameter %0 cannot be qualified with '%2'">;

def err_objc_type_param_redecl : Error<
  "redeclaration of type parameter %0">;

def err_objc_type_param_arity_mismatch : Error<
  "%select{forward class declaration|class definition|category|extension}0 has "
  "too %select{few|many}1 type parameters (expected %2, have %3)">;

def err_objc_type_param_bound_conflict : Error<
  "type bound %0 for type parameter %1 conflicts with "
  "%select{implicit|previous}2 bound %3%select{for type parameter %5|}4">;

def err_objc_type_param_variance_conflict : Error<
  "%select{in|co|contra}0variant type parameter %1 conflicts with previous "
  "%select{in|co|contra}2variant type parameter %3">;

def note_objc_type_param_here : Note<"type parameter %0 declared here">;

def err_objc_type_param_bound_missing : Error<
  "missing type bound %0 for type parameter %1 in %select{@interface|@class}2">;

def err_objc_parameterized_category_nonclass : Error<
  "%select{extension|category}0 of non-parameterized class %1 cannot have type "
  "parameters">;

def err_objc_parameterized_forward_class : Error<
  "forward declaration of non-parameterized class %0 cannot have type "
  "parameters">;

def err_objc_parameterized_forward_class_first : Error<
  "class %0 previously declared with type parameters">;

def err_objc_type_arg_missing_star : Error<
  "type argument %0 must be a pointer (requires a '*')">;
def err_objc_type_arg_qualified : Error<
  "type argument %0 cannot be qualified with '%1'">;

def err_objc_type_arg_missing : Error<
  "no type or protocol named %0">;

def err_objc_type_args_and_protocols : Error<
  "angle brackets contain both a %select{type|protocol}0 (%1) and a "
  "%select{protocol|type}0 (%2)">;

def err_objc_type_args_non_class : Error<
  "type arguments cannot be applied to non-class type %0">;

def err_objc_type_args_non_parameterized_class : Error<
  "type arguments cannot be applied to non-parameterized class %0">;

def err_objc_type_args_specialized_class : Error<
  "type arguments cannot be applied to already-specialized class type %0">;

def err_objc_type_args_wrong_arity : Error<
  "too %select{many|few}0 type arguments for class %1 (have %2, expected %3)">;
}

def err_objc_type_arg_not_id_compatible : Error<
  "type argument %0 is neither an Objective-C object nor a block type">;

def err_objc_type_arg_does_not_match_bound : Error<
  "type argument %0 does not satisfy the bound (%1) of type parameter %2">;

def warn_objc_redundant_qualified_class_type : Warning<
  "parameterized class %0 already conforms to the protocols listed; did you "
  "forget a '*'?">, InGroup<ObjCProtocolQualifiers>;

def warn_block_literal_attributes_on_omitted_return_type : Warning<
  "attribute %0 ignored, because it cannot be applied to omitted return type">,
  InGroup<IgnoredAttributes>;

def warn_block_literal_qualifiers_on_omitted_return_type : Warning<
  "'%0' qualifier on omitted return type %1 has no effect">,
  InGroup<IgnoredQualifiers>;

def warn_shadow_field : Warning<
  "%select{parameter|non-static data member}3 %0 %select{|of %1 }3shadows "
  "member inherited from type %2">, InGroup<ShadowField>, DefaultIgnore;
def note_shadow_field : Note<"declared here">;

def err_multiversion_required_in_redecl : Error<
  "function declaration is missing %select{'target'|'cpu_specific' or "
  "'cpu_dispatch'}0 attribute in a multiversioned function">;
def note_multiversioning_caused_here : Note<
  "function multiversioning caused by this declaration">;
def err_multiversion_after_used : Error<
  "function declaration cannot become a multiversioned function after first "
  "usage">;
def err_bad_multiversion_option : Error<
  "function multiversioning doesn't support %select{feature|architecture}0 "
  "'%1'">;
def err_multiversion_duplicate : Error<
  "multiversioned function redeclarations require identical target attributes">;
def err_multiversion_noproto : Error<
  "multiversioned function must have a prototype">;
def err_multiversion_no_other_attrs : Error<
  "attribute '%select{target|cpu_specific|cpu_dispatch}0' multiversioning cannot be combined"
  " with other attributes">;
def err_multiversion_diff : Error<
  "multiversioned function declaration has a different %select{calling convention"
  "|return type|constexpr specification|inline specification|storage class|"
  "linkage}0">;
def err_multiversion_doesnt_support : Error<
  "attribute '%select{target|cpu_specific|cpu_dispatch}0' multiversioned functions do not "
  "yet support %select{function templates|virtual functions|"
  "deduced return types|constructors|destructors|deleted functions|"
  "defaulted functions|constexpr functions}1">;
def err_multiversion_not_allowed_on_main : Error<
  "'main' cannot be a multiversioned function">;
def err_multiversion_not_supported : Error<
 "function multiversioning is not supported on the current target">;
def err_multiversion_types_mixed : Error<
  "multiversioning attributes cannot be combined">;
def err_cpu_dispatch_mismatch : Error<
 "'cpu_dispatch' function redeclared with different CPUs">;
def err_cpu_specific_multiple_defs : Error<
 "multiple 'cpu_specific' functions cannot specify the same CPU: %0">;
def warn_multiversion_duplicate_entries : Warning<
 "CPU list contains duplicate entries; attribute ignored">,
  InGroup<FunctionMultiVersioning>;
def warn_dispatch_body_ignored : Warning<
  "body of cpu_dispatch function will be ignored">,
  InGroup<FunctionMultiVersioning>;

// three-way comparison operator diagnostics
def err_implied_comparison_category_type_not_found : Error<
  "cannot deduce return type of 'operator<=>' because type '%0' was not found; "
  "include <compare>">;
def err_spaceship_argument_narrowing : Error<
  "argument to 'operator<=>' "
  "%select{cannot be narrowed from type %1 to %2|"
  "evaluates to %1, which cannot be narrowed to type %2}0">;
def err_std_compare_type_not_supported : Error<
  "standard library implementation of %0 is not supported; "
   "%select{member '%2' does not have expected form|"
   "member '%2' is missing|"
   "the type is not trivially copyable|"
   "the type does not have the expected form}1">;

def warn_dereference_of_noderef_type : Warning<
  "dereferencing %0; was declared with a 'noderef' type">, InGroup<NoDeref>;
def warn_dereference_of_noderef_type_no_decl : Warning<
  "dereferencing expression marked as 'noderef'">, InGroup<NoDeref>;
def warn_noderef_on_non_pointer_or_array : Warning<
  "'noderef' can only be used on an array or pointer type">, InGroup<IgnoredAttributes>;
def warn_noderef_to_dereferenceable_pointer : Warning<
  "casting to dereferenceable pointer removes 'noderef' attribute">, InGroup<NoDeref>;

def err_builtin_launder_invalid_arg : Error<
  "%select{non-pointer|function pointer|void pointer}0 argument to "
  "'__builtin_launder' is not allowed">;

def err_invalid_field_operation : Error<
  "Incorrect field operation.">;

def err_invalid_table_name : Error<
  "Table '%0' was not found in the catalog.">;
def err_invalid_field_type : Error<
  "Field '%0' has incorrect type.">;
def err_no_ruleset_for_rule : Error<
<<<<<<< HEAD
    "No ruleset was detected for rule.">;
def err_ambiguous_field_reference : Error<
    "Ambiguous reference to field '%0'.">;
def note_table_reference : Note<
    "Table: '%0'.">;
def note_field_reference : Note<
    "Field: '%0.%1'.">;
def note_link_reference : Note<
    "Link: '%0.%1'.">;
def err_duplicate_field : Error<
    "Duplicate field '%0'.">;
def err_duplicate_link : Error<
    "Duplicate link '%0'.">;
=======
  "No ruleset was detected for rule.">;
def err_duplicate_field : Error<
  "Duplicate field '%0'.">;
>>>>>>> ecd58a1a
def err_unknown_field : Error<
  "Field '%0' was not found in the catalog.">;
def err_catalog_exception : Error<
  "Exception occured while fetching data from catalog: '%0'.">;
def err_invalid_table_field : Error<
  "Field '%0' has no table in the catalog.">;
def warn_table_referenced_not_in_table_attribute : Warning<
  "Table '%0' is not referenced in table attribute.">;
def err_invalid_rule_context_internal_error : Error<
  "Internal error while generating 'rule_context'.">;
def err_invalid_rule_attribute : Error<
<<<<<<< HEAD
    "Invalid Gaia rule attribute.">;
=======
  "Invalid Gaia rule attribute.">;
def err_ambiguous_field_name : Error<
  "'%0' is ambiguous because both a table and a field with this name exist in the catalog.">;
>>>>>>> ecd58a1a
def err_invalid_explicit_path : Error<
  "Invalid explicit path.">;
def err_invalid_child_table : Error<
  "Incorrect child table in the relationship '%0'.">;
def err_invalid_parent_table : Error<
  "Incorrect parent table in the relationship '%0'.">;
def err_no_relations_table_in_path : Error<
  "'%0' table in the explicit path has no relationship to '%1'.">;
def err_invalid_tag_defined: Error<
  "Tag refers to an invalid table '%0'.">;
def err_ambiguous_tag_defined: Error<
  "Tag '%0' cannot have the same name as a table or a field.">;
def err_tag_redefined : Error<
  "Tag '%0' is already defined.">;
def err_incorrect_tag_use_in_path : Error<
  "Tag '%0' cannot be used in this context.">;
def err_parameter_names_numbers_different_from_parameter: Error<
  "%0 parameter names are specified and %1 parameters passed.">;
def err_unknown_parameter_name : Error<
  "Parameter name '%0' is not found in the catalog.">;
def err_duplicate_parameter_name : Error<
  "Parameter name '%0' has already been used.">;
def err_argument_type_mismatch : Error<
  "Cannot convert from '%0' to '%1' for parameter '%2'.">;
def err_argument_type_not_supported : Error<
  "Type '%0' is not supported.">;
} // end of sema component.<|MERGE_RESOLUTION|>--- conflicted
+++ resolved
@@ -9503,8 +9503,7 @@
 def err_invalid_field_type : Error<
   "Field '%0' has incorrect type.">;
 def err_no_ruleset_for_rule : Error<
-<<<<<<< HEAD
-    "No ruleset was detected for rule.">;
+  "No ruleset was detected for rule.">;
 def err_ambiguous_field_reference : Error<
     "Ambiguous reference to field '%0'.">;
 def note_table_reference : Note<
@@ -9514,14 +9513,9 @@
 def note_link_reference : Note<
     "Link: '%0.%1'.">;
 def err_duplicate_field : Error<
-    "Duplicate field '%0'.">;
+  "Duplicate field '%0'.">;
 def err_duplicate_link : Error<
     "Duplicate link '%0'.">;
-=======
-  "No ruleset was detected for rule.">;
-def err_duplicate_field : Error<
-  "Duplicate field '%0'.">;
->>>>>>> ecd58a1a
 def err_unknown_field : Error<
   "Field '%0' was not found in the catalog.">;
 def err_catalog_exception : Error<
@@ -9533,13 +9527,7 @@
 def err_invalid_rule_context_internal_error : Error<
   "Internal error while generating 'rule_context'.">;
 def err_invalid_rule_attribute : Error<
-<<<<<<< HEAD
     "Invalid Gaia rule attribute.">;
-=======
-  "Invalid Gaia rule attribute.">;
-def err_ambiguous_field_name : Error<
-  "'%0' is ambiguous because both a table and a field with this name exist in the catalog.">;
->>>>>>> ecd58a1a
 def err_invalid_explicit_path : Error<
   "Invalid explicit path.">;
 def err_invalid_child_table : Error<
