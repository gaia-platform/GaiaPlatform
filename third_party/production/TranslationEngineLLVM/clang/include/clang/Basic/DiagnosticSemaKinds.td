--- conflicted
+++ resolved
@@ -9535,17 +9535,13 @@
 def err_tag_redefined : Error<
   "Tag '%0' is already defined.">;
 def err_incorrect_tag_use_in_path : Error<
-<<<<<<< HEAD
-    "Tag '%0' cannot be used in this context.">;
+  "Tag '%0' cannot be used in this context.">;
 def err_declarative_label_does_not_exist : Error<
-    "Declarative label does not exist.">;
-def err_declarative_label_statment_is_invalid : Error<
-    "The statement of the declarative label is invalid.">;
+  "Declarative label does not exist.">;
+def err_declarative_label_statement_is_invalid : Error<
+  "The statement of the declarative label is invalid.">;
 def err_declarative_label_wrong_statement : Error<
-    "The statement of the declarative label is not declarative if or for.">;
-
-=======
-  "Tag '%0' cannot be used in this context.">;
+  "The statement of the declarative label is not declarative if or for.">;
 def err_parameter_names_numbers_different_from_parameter: Error<
   "%0 parameter names are specified and %1 parameters passed.">;
 def err_unknown_parameter_name : Error<
@@ -9556,5 +9552,4 @@
   "Cannot convert from '%0' to '%1' for parameter '%2'.">;
 def err_argument_type_not_supported : Error<
   "Type '%0' is not supported.">;
->>>>>>> 1b3dc74d
 } // end of sema component.