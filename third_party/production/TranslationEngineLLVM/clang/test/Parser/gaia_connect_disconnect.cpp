--- conflicted
+++ resolved
@@ -6,15 +6,14 @@
     {
         for (/r : raised)
         {
-            farmer.Connect(r);
+            farmer.connect(r);
             // CHECK:    CXXMemberCallExpr 0x{{[^ ]*}} <{{.*}}> 'bool'
-            // CHECK-NEXT:    MemberExpr 0x{{[^ ]*}} <{{.*}}> '<bound member function type>' .Connect 0x{{[^ ]*}}
+            // CHECK-NEXT:    MemberExpr 0x{{[^ ]*}} <{{.*}}> '<bound member function type>' .connect 0x{{[^ ]*}}
             // CHECK-NEXT:    DeclRefExpr 0x{{[^ ]*}} <{{.*}}> 'farmer__type' lvalue Var 0x{{[^ ]*}} 'farmer' 'farmer__type'
 
-<<<<<<< HEAD
-            farmer.Disconnect(r);
+            farmer.disconnect(r);
             // CHECK:    CXXMemberCallExpr 0x{{[^ ]*}} <{{.*}}> 'bool'
-            // CHECK-NEXT:    MemberExpr 0x{{[^ ]*}} <{{.*}}> '<bound member function type>' .Disconnect 0x{{[^ ]*}}
+            // CHECK-NEXT:    MemberExpr 0x{{[^ ]*}} <{{.*}}> '<bound member function type>' .disconnect 0x{{[^ ]*}}
             // CHECK-NEXT:    DeclRefExpr 0x{{[^ ]*}} <{{.*}}> 'farmer__type' lvalue Var 0x{{[^ ]*}} 'farmer' 'farmer__type'
         }
     }
@@ -22,107 +21,62 @@
 
 ruleset test_connect_disconnect_on_link
 {
-    OnInsert(farmer)
+    on_insert(farmer)
     {
         for (/i : incubator)
         {
-            farmer.incubators.Connect(i);
+            farmer.incubators.connect(i);
             // CHECK:    CXXMemberCallExpr 0x{{[^ ]*}} <{{.*}}> 'bool'
-            // CHECK-NEXT:    MemberExpr 0x{{[^ ]*}} <{{.*}}> '<bound member function type>' .Connect 0x{{[^ ]*}}
+            // CHECK-NEXT:    MemberExpr 0x{{[^ ]*}} <{{.*}}> '<bound member function type>' .connect 0x{{[^ ]*}}
             // CHECK-NEXT:    MemberExpr 0x{{[^ ]*}} <{{.*}}> 'farmer_incubators__type' lvalue .incubators 0x{{[^ ]*}}
             // CHECK-NEXT:    DeclRefExpr 0x{{[^ ]*}} <{{.*}}> 'farmer__type' lvalue Var 0x{{[^ ]*}} 'farmer' 'farmer__type'
 
-            farmer.incubators.Disconnect(i);
+            farmer.incubators.disconnect(i);
             // CHECK:    CXXMemberCallExpr 0x{{[^ ]*}} <{{.*}}> 'bool'
-            // CHECK-NEXT:    MemberExpr 0x{{[^ ]*}} <{{.*}}> '<bound member function type>' .Disconnect 0x{{[^ ]*}}
+            // CHECK-NEXT:    MemberExpr 0x{{[^ ]*}} <{{.*}}> '<bound member function type>' .disconnect 0x{{[^ ]*}}
             // CHECK-NEXT:    MemberExpr 0x{{[^ ]*}} <{{.*}}> 'farmer_incubators__type' lvalue .incubators 0x{{[^ ]*}}
             // CHECK-NEXT:    DeclRefExpr 0x{{[^ ]*}} <{{.*}}> 'farmer__type' lvalue Var 0x{{[^ ]*}} 'farmer' 'farmer__type'
 
             // This is not possible ATM because of this bug: https://gaiaplatform.atlassian.net/browse/GAIAPLAT-1037
             // In order to correctly tell apart tables from links we need to improve the parsing logic.
-  //        incubators.Connect(i);
-  //        incubators.Disconnect(i);
+  //        incubators.connect(i);
+  //        incubators.disconnect(i);
         }
     }
 }
 
 ruleset test_connect_disconnect_fail_in_isolated_table
 {
-    OnInsert(isolated)
+    on_insert(isolated)
     {
         int i = 1;
-        isolated.Connect(i); // expected-error {{no member named 'Connect' in 'isolated__type'}}
-        isolated.Disconnect(i); // expected-error {{no member named 'Disconnect' in 'isolated__type'}}
+        isolated.connect(i); // expected-error {{no member named 'connect' in 'isolated__type'}}
+        isolated.disconnect(i); // expected-error {{no member named 'disconnect' in 'isolated__type'}}
     }
 };
 
 ruleset test_connect_disconnect_invalid_syntax_1
 {
-    OnInsert(crop)
+    on_insert(crop)
     {
-       crop.Connect(); // expected-error {{no matching member function for call to 'Connect'}}
-       crop.Disconnect(); // expected-error {{no matching member function for call to 'Disconnect'}}
-       crop.yield.Connect(); // expected-error {{too few arguments to function call, single argument 'param_1' was not specified}}
-       crop.yield.Disconnect(); // expected-error {{too few arguments to function call, single argument 'param_1' was not specified}}
-       crop.yield.Connect("aaaaa"); // expected-error {{non-const lvalue reference to type 'yield__type' cannot bind to a value of unrelated type 'const char [6]'}}
-       crop.yield.Disconnect(1); // expected-error {{non-const lvalue reference to type 'yield__type' cannot bind to a temporary of type 'int'}}
-=======
-        farmer.connect(i);
-        // CHECK:    CXXMemberCallExpr 0x{{[^ ]*}} <{{.*}}> 'bool'
-        // CHECK-NEXT:    MemberExpr 0x{{[^ ]*}} <{{.*}}> '<bound member function type>' .connect 0x{{[^ ]*}}
-        // CHECK-NEXT:    DeclRefExpr 0x{{[^ ]*}} <{{.*}}> 'farmer__type' lvalue Var 0x{{[^ ]*}} 'farmer' 'farmer__type'
-
-        farmer.disconnect(i);
-        // CHECK:    CXXMemberCallExpr 0x{{[^ ]*}} <{{.*}}> 'bool'
-        // CHECK-NEXT:    MemberExpr 0x{{[^ ]*}} <{{.*}}> '<bound member function type>' .disconnect 0x{{[^ ]*}}
-        // CHECK-NEXT:    DeclRefExpr 0x{{[^ ]*}} <{{.*}}> 'farmer__type' lvalue Var 0x{{[^ ]*}} 'farmer' 'farmer__type'
-
-        farmer.incubators.connect(i);
-        // CHECK:    CXXMemberCallExpr 0x{{[^ ]*}} <{{.*}}> 'bool'
-        // CHECK-NEXT:    MemberExpr 0x{{[^ ]*}} <{{.*}}> '<bound member function type>' .connect 0x{{[^ ]*}}
-        // CHECK-NEXT:    MemberExpr 0x{{[^ ]*}} <{{.*}}> 'farmer_incubators__type' lvalue .incubators 0x{{[^ ]*}}
-        // CHECK-NEXT:    DeclRefExpr 0x{{[^ ]*}} <{{.*}}> 'farmer__type' lvalue Var 0x{{[^ ]*}} 'farmer' 'farmer__type'
-
-        farmer.incubators.disconnect(i);
-        // CHECK:    CXXMemberCallExpr 0x{{[^ ]*}} <{{.*}}> 'bool'
-        // CHECK-NEXT:    MemberExpr 0x{{[^ ]*}} <{{.*}}> '<bound member function type>' .disconnect 0x{{[^ ]*}}
-        // CHECK-NEXT:    MemberExpr 0x{{[^ ]*}} <{{.*}}> 'farmer_incubators__type' lvalue .incubators 0x{{[^ ]*}}
-        // CHECK-NEXT:    DeclRefExpr 0x{{[^ ]*}} <{{.*}}> 'farmer__type' lvalue Var 0x{{[^ ]*}} 'farmer' 'farmer__type'
-
-        // This is not possible ATM because of this bug: https://gaiaplatform.atlassian.net/browse/GAIAPLAT-1037
-        // In order to correctly tell apart tables from links we need to improve the parsing logic.
-//        incubators.connect(i);
-//        incubators.disconnect(i);
->>>>>>> dfc60f66
+       crop.connect(); // expected-error {{no matching member function for call to 'connect'}}
+       crop.disconnect(); // expected-error {{no matching member function for call to 'disconnect'}}
+       crop.yield.connect(); // expected-error {{too few arguments to function call, single argument 'param_1' was not specified}}
+       crop.yield.disconnect(); // expected-error {{too few arguments to function call, single argument 'param_1' was not specified}}
+       crop.yield.connect("aaaaa"); // expected-error {{non-const lvalue reference to type 'yield__type' cannot bind to a value of unrelated type 'const char [6]'}}
+       crop.yield.disconnect(1); // expected-error {{non-const lvalue reference to type 'yield__type' cannot bind to a temporary of type 'int'}}
     }
 }
 
 
 ruleset test_connect_disconnect_invalid_syntax_2
 {
-<<<<<<< HEAD
-    OnInsert(farmer)
-    {
-        farmer.Connect; // expected-error {{reference to non-static member function must be called}}
-        farmer.Disconnect; // expected-error {{reference to non-static member function must be called}}
-        farmer.incubators.Connect;  // expected-error {{reference to non-static member function must be called}}
-        farmer.incubators.Disconnect; // expected-error {{reference to non-static member function must be called}}
-=======
-    // This is an invalid syntax. Connect()/Disconnect() are supposed to
-    // take EDC instances as parameters. We can't enforce this constraint
-    // in clang because we don't have access to the EDC types. The check
-    // will likely happen inside gaiat.
-    //
-    // This test just shows an "incorrect" behavior.
-    // Greg mentioned there are ways to make the check within SemaGaia.cpp
-    // if/when this will happen we can change this test to look for errors.
     on_insert(farmer)
     {
-        farmer.connect();
-        farmer.disconnect();
-        farmer.incubators.connect();
-        farmer.incubators.disconnect(1, 2, 3);
->>>>>>> dfc60f66
+        farmer.connect; // expected-error {{reference to non-static member function must be called}}
+        farmer.disconnect; // expected-error {{reference to non-static member function must be called}}
+        farmer.incubators.connect;  // expected-error {{reference to non-static member function must be called}}
+        farmer.incubators.disconnect; // expected-error {{reference to non-static member function must be called}}
     }
 }
 
@@ -130,17 +84,12 @@
 {
     on_insert(farmer)
     {
-<<<<<<< HEAD
         for (/i : incubator)
         {
-            // Connect/Disconnect accept one parameter.
-            farmer.Connect(i, i); // expected-error {{no matching member function for call to 'Connect'}}
-            farmer.Disconnect(i, i); // expected-error {{no matching member function for call to 'Disconnect'}}
+            // connect/disconnect accept one parameter.
+            farmer.connect(i, i); // expected-error {{no matching member function for call to 'connect'}}
+            farmer.disconnect(i, i); // expected-error {{no matching member function for call to 'disconnect'}}
         }
-=======
-        farmer.name.connect(); // expected-error {{member reference base type 'const char *' is not a structure or union}}
-        farmer.name.disconnect(); // expected-error {{member reference base type 'const char *' is not a structure or union}}
->>>>>>> dfc60f66
     }
 }
 
@@ -148,15 +97,8 @@
 {
     on_insert(farmer)
     {
-<<<<<<< HEAD
         // name is a non-link field (const char *) hence should not expose the connect method.
-        farmer.name.Connect(); // expected-error {{member reference base type 'const char *' is not a structure or union}}
-        farmer.name.Disconnect(); // expected-error {{member reference base type 'const char *' is not a structure or union}}
-=======
-        farmer.connect; // expected-error {{reference to non-static member function must be called; did you mean to call it with no arguments?}}
-        farmer.disconnect; // expected-error {{reference to non-static member function must be called; did you mean to call it with no arguments?}}
-        farmer.incubators.connect;  // expected-error {{reference to non-static member function must be called; did you mean to call it with no arguments?}}
-        farmer.incubators.disconnect; // expected-error {{reference to non-static member function must be called; did you mean to call it with no arguments?}}
->>>>>>> dfc60f66
+        farmer.name.connect(); // expected-error {{member reference base type 'const char *' is not a structure or union}}
+        farmer.name.disconnect(); // expected-error {{member reference base type 'const char *' is not a structure or union}}
     }
 }