//===--- SemaGaia.cpp - Gaia Extensions Parser -----------------------===//
//
//                     The LLVM Compiler Infrastructure
//
// This file is distributed under the University of Illinois Open Source
// License. See LICENSE.TXT for details.
//
//===----------------------------------------------------------------------===//
//
// This file implements the Gaia Extensions semantic checks for Sema
// interface.
//
//===----------------------------------------------------------------------===//
/////////////////////////////////////////////
// Modifications Copyright (c) Gaia Platform LLC
// All rights reserved.
/////////////////////////////////////////////

#include <iostream>
#include <string>
#include <unordered_map>
#include <vector>

#include "clang/AST/PrettyDeclStackTrace.h"
#include "clang/Basic/DiagnosticSema.h"
#include "clang/Sema/DeclSpec.h"
#include "clang/Sema/GaiaCatalogFacade.hpp"
#include "clang/Sema/Scope.h"
#include "clang/Sema/Sema.h"

#include "gaia_internal/catalog/catalog.hpp"
#include "gaia_internal/catalog/gaia_catalog.h"

using namespace gaia;
using namespace std;
using namespace clang;
using namespace clang::gaia_catalog;

static string fieldTableName;

<<<<<<< HEAD
// A little ugly to put this here.
static gaia_catalog::gaia_catalog_context_t get_gaia_context()
{
    static gaia_catalog::gaia_catalog_context_t gaia_context;
    return gaia_context;
}

static const char ruleContextTypeName[] = "rule_context__type";
=======
static constexpr char ruleContextTypeName[] = "rule_context__type";
>>>>>>> 3aea0c86

void printAmbiguousFieldReferenceDiagnostic(
    Sema& sema,
    SourceLocation loc,
    const std::string& fieldName,
    std::optional<table_facade_t> table,
    std::vector<field_facade_t> fields,
    std::vector<link_facade_t> links)
{
    sema.Diag(loc, diag::err_ambiguous_field_reference) << fieldName;

    if (table)
    {
        sema.Diag(loc, diag::note_table_reference) << table->table_name();
    }

    for (auto& field : fields)
    {
        sema.Diag(loc, diag::note_field_reference) << field.table_name() << field.field_name();
    }

    for (auto& link : links)
    {
        sema.Diag(loc, diag::note_link_reference) << link.from_table() << link.field_name();
    }
}

static string get_table_from_expression(const string& expression)
{
    size_t dot_position = expression.find('.');
    if (dot_position != string::npos)
    {
        return expression.substr(0, dot_position);
    }
    else
    {
        return expression;
    }
}

static QualType mapFieldType(catalog::data_type_t dbType, ASTContext* context)
{
    // Clang complains if we add a default clause to a switch that covers all values of an enum,
    // so this code is written to avoid that.
    QualType returnType = context->VoidTy;

    switch (dbType)
    {
    case catalog::data_type_t::e_bool:
        returnType = context->BoolTy;
        break;
    case catalog::data_type_t::e_int8:
        returnType = context->SignedCharTy;
        break;
    case catalog::data_type_t::e_uint8:
        returnType = context->UnsignedCharTy;
        break;
    case catalog::data_type_t::e_int16:
        returnType = context->ShortTy;
        break;
    case catalog::data_type_t::e_uint16:
        returnType = context->UnsignedShortTy;
        break;
    case catalog::data_type_t::e_int32:
        returnType = context->IntTy;
        break;
    case catalog::data_type_t::e_uint32:
        returnType = context->UnsignedIntTy;
        break;
    case catalog::data_type_t::e_int64:
        returnType = context->LongLongTy;
        break;
    case catalog::data_type_t::e_uint64:
        returnType = context->UnsignedLongLongTy;
        break;
    case catalog::data_type_t::e_float:
        returnType = context->FloatTy;
        break;
    case catalog::data_type_t::e_double:
        returnType = context->DoubleTy;
        break;
    case catalog::data_type_t::e_string:
        returnType = context->getPointerType((context->CharTy).withConst());
        break;
    }

    // We should not be reaching this line with this value,
    // unless there is an error in code.
    assert(returnType != context->VoidTy);

    return returnType;
}

StringRef Sema::ConvertString(const string& str, SourceLocation loc)
{
    string literalString = string("\"") + str + string("\"");
    Token Toks[1];
    Toks[0].startToken();
    Toks[0].setKind(tok::string_literal);
    Toks[0].setLocation(loc);
    Toks[0].setLiteralData(literalString.data());
    Toks[0].setLength(literalString.size());

    StringLiteral* literal = cast<StringLiteral>(ActOnStringLiteral(Toks, nullptr).get());
    return literal->getString();
}

bool Sema::does_path_includes_tags(const std::vector<std::string>& path, SourceLocation loc)
{
    std::unordered_map<std::string, std::string> tagMapping = getTagMapping(getCurFunctionDecl(), loc);
    if (tagMapping.empty())
    {
        return false;
    }
    for (const auto& path_component : path)
    {
        if (tagMapping.find(get_table_from_expression(path_component)) != tagMapping.end())
        {
            return true;
        }
    }
    return false;
}

std::string Sema::ParseExplicitPath(const std::string& pathString, SourceLocation loc)
{
    size_t searchStartPosition = 0;
    unordered_map<string, string> tagMap;
    vector<string> path;
    bool is_absolute = pathString.front() == '/';
    if (pathString.front() == '/' || pathString.front() == '@')
    {
        searchStartPosition = 1;
    }
    if (pathString.rfind("/@") == 0)
    {
        searchStartPosition = 2;
    }
    string tag;
    size_t tagPosition = 0, arrowPosition = 0;
    unordered_set<string> tableData = getCatalogTableList(loc);
    std::unordered_map<std::string, std::string> tagMapping = getTagMapping(getCurFunctionDecl(), loc);

    while (tagPosition != string::npos || arrowPosition != string::npos)
    {
        if (tagPosition < arrowPosition)
        {
            if (tagPosition == searchStartPosition)
            {
                Diag(loc, diag::err_invalid_explicit_path);
                return "";
            }
            tag = pathString.substr(searchStartPosition, tagPosition - searchStartPosition);
            searchStartPosition = tagPosition + 1;
            if (tableData.find(tag) != tableData.end())
            {
                Diag(loc, diag::err_ambiguous_tag_defined) << tag;
                return "";
            }
            if (tagMap.find(tag) != tagMap.end() || tagMapping.find(tag) != tagMapping.end())
            {
                Diag(loc, diag::err_tag_redefined) << tag;
                return "";
            }
        }
        else if (arrowPosition < tagPosition)
        {
            if (arrowPosition == searchStartPosition)
            {
                Diag(loc, diag::err_invalid_explicit_path);
                return "";
            }
            string table = pathString.substr(searchStartPosition, arrowPosition - searchStartPosition);

            if (!tag.empty())
            {
                tagMap[tag] = get_table_from_expression(table);
                tag.clear();
            }
            path.push_back(table);
            searchStartPosition = arrowPosition + 2;
        }

        tagPosition = pathString.find(':', searchStartPosition);
        arrowPosition = pathString.find("->", searchStartPosition);
    }
    string table = pathString.substr(searchStartPosition);
    if (table.empty())
    {
        Diag(loc, diag::err_invalid_explicit_path);
        return "";
    }
    if (!tag.empty())
    {
        tagMap[tag] = get_table_from_expression(table);
    }
    path.push_back(table);

    // If explicit path has one component only, this component will be checked at later stage
    // Therefore there is no need to perform more checks here.
    if (path.size() > 1 || pathString.front() == '/' || !tagMap.empty() || does_path_includes_tags(path, loc))
    {
        unordered_multimap<string, TableLinkData_t> relationData = getCatalogTableRelations(loc);

        for (auto tagEntry : tagMap)
        {
            auto tableDescription = tableData.find(tagEntry.second);
            if (tableDescription == tableData.end())
            {
                Diag(loc, diag::err_invalid_table_name) << tagEntry.second;
                return "";
            }
        }

        unordered_set<string> duplicate_component_check_set;
        string previousTable, previousField;
        for (string pathComponent : path)
        {
            if (duplicate_component_check_set.find(pathComponent) != duplicate_component_check_set.end())
            {
                Diag(loc, diag::err_invalid_explicit_path);
                return "";
            }
            else
            {
                duplicate_component_check_set.insert(pathComponent);
            }
            string tableName, fieldName;
            size_t dotPosition = pathComponent.find('.');
            if (dotPosition != string::npos)
            {
                tableName = pathComponent.substr(0, dotPosition);
                fieldName = pathComponent.substr(dotPosition + 1);
            }
            else
            {
                tableName = pathComponent;
            }
            auto tagMappingIterator = tagMapping.find(tableName);
            auto tagMapIterator = tagMap.find(tableName);
            if (tagMappingIterator != tagMapping.end() || tagMapIterator != tagMap.end())
            {
                if (tagMappingIterator != tagMapping.end() && is_absolute)
                {
                    Diag(loc, diag::err_incorrect_tag_use_in_path) << tableName;
                    return "";
                }

                if (tagMappingIterator != tagMapping.end() && pathComponent != path.front() && pathComponent != path.back())
                {
                    Diag(loc, diag::err_incorrect_tag_use_in_path) << tableName;
                    return "";
                }

                if (pathComponent != path.front())
                {
                    Diag(loc, diag::err_incorrect_tag_use_in_path) << tableName;
                    return "";
                }
                if (tagMappingIterator != tagMapping.end())
                {
                    tableName = tagMappingIterator->second;
                }
                else
                {
                    tableName = tagMapIterator->second;
                }
            }
            auto tableDescription = tableData.find(tableName);
            if (tableDescription == tableData.end())
            {
                Diag(loc, diag::err_invalid_tag_defined) << tableName;
                return "";
            }

            if (!previousTable.empty())
            {
                auto relatedTablesIterator = relationData.equal_range(previousTable);

                if (relatedTablesIterator.first == relationData.end() && relatedTablesIterator.second == relationData.end())
                {
                    Diag(loc, diag::err_no_relations_table_in_path) << previousTable << pathComponent;
                    return "";
                }

                bool isMatchFound = false;
                for (auto tableIterator = relatedTablesIterator.first; tableIterator != relatedTablesIterator.second; ++tableIterator)
                {
                    if (tableIterator != relationData.end())
                    {
                        string table = tableIterator->second.table;
                        string field = tableIterator->second.field;
                        if (tableName == table)
                        {
                            if (!previousField.empty())
                            {
                                if (previousField == field)
                                {
                                    isMatchFound = true;
                                    break;
                                }
                            }
                            else
                            {
                                isMatchFound = true;
                                break;
                            }
                        }
                    }
                }
                if (!isMatchFound)
                {
                    Diag(loc, diag::err_no_relations_table_in_path) << previousTable << pathComponent;
                    return "";
                }
            }

            previousField = fieldName;
            previousTable = tableName;
        }
        explicitPathData[loc].path = path;
        explicitPathData[loc].tagMap = tagMap;
    }
    else
    {
        RemoveExplicitPathData(loc);
    }
    explicitPathTagMapping[loc] = tagMap;

    if (IsInExtendedExplicitPathScope())
    {
        extendedExplicitPathTagMapping[loc] = tagMap;
    }

    return path.back();
}

unordered_map<string, unordered_map<string, QualType>> Sema::getTableData(SourceLocation loc)
{
    unordered_map<string, unordered_map<string, QualType>> retVal;
    try
    {
        for (const catalog::gaia_field_t& field : catalog::gaia_field_t::list())
        {
            catalog::gaia_table_t tbl = field.table();
            if (!tbl)
            {
                Diag(loc, diag::err_invalid_table_field) << field.name();
                return unordered_map<string, unordered_map<string, QualType>>();
            }
            unordered_map<string, QualType> fields = retVal[tbl.name()];
            if (fields.find(field.name()) != fields.end())
            {
                Diag(loc, diag::err_duplicate_field) << field.name();
                return unordered_map<string, unordered_map<string, QualType>>();
            }
            fields[field.name()] = mapFieldType(static_cast<catalog::data_type_t>(field.type()), &Context);
            retVal[tbl.name()] = fields;
        }
    }
    catch (const exception& e)
    {
        Diag(loc, diag::err_catalog_exception) << e.what();
        return unordered_map<string, unordered_map<string, QualType>>();
    }
    return retVal;
}

unordered_set<string> Sema::getCatalogTableList(SourceLocation loc)
{
    unordered_set<string> retVal;
    try
    {
        for (const catalog::gaia_field_t& field : catalog::gaia_field_t::list())
        {
            catalog::gaia_table_t tbl = field.table();
            if (!tbl)
            {
                Diag(loc, diag::err_invalid_table_field) << field.name();
                return unordered_set<string>();
            }
            retVal.emplace(tbl.name());
        }
    }
    catch (const exception& e)
    {
        Diag(loc, diag::err_catalog_exception) << e.what();
        return unordered_set<string>();
    }

    return retVal;
}

unordered_multimap<string, Sema::TableLinkData_t> Sema::getCatalogTableRelations(SourceLocation loc)
{
    unordered_multimap<string, Sema::TableLinkData_t> retVal;
    try
    {
        for (const auto& relationship : catalog::gaia_relationship_t::list())
        {
            catalog::gaia_table_t child_table = relationship.child();
            if (!child_table)
            {
                Diag(loc, diag::err_invalid_child_table) << relationship.name();
                return unordered_multimap<string, Sema::TableLinkData_t>();
            }

            catalog::gaia_table_t parent_table = relationship.parent();
            if (!parent_table)
            {
                Diag(loc, diag::err_invalid_parent_table) << relationship.name();
                return unordered_multimap<string, Sema::TableLinkData_t>();
            }

            TableLinkData_t link_data_1;
            link_data_1.table = parent_table.name();
            link_data_1.field = relationship.to_parent_link_name();
            TableLinkData_t link_data_n;
            link_data_n.table = child_table.name();
            link_data_n.field = relationship.to_child_link_name();

            retVal.emplace(child_table.name(), link_data_1);
            retVal.emplace(parent_table.name(), link_data_n);
        }
    }
    catch (const exception& e)
    {
        Diag(loc, diag::err_catalog_exception) << e.what();
        return unordered_multimap<string, Sema::TableLinkData_t>();
    }

    return retVal;
}

void Sema::addField(IdentifierInfo* name, QualType type, RecordDecl* RD, SourceLocation loc) const
{
    FieldDecl* Field = FieldDecl::Create(
        Context, RD, loc, loc,
        name, type, /*TInfo=*/nullptr,
        /*BitWidth=*/nullptr, /*Mutable=*/false, ICIS_NoInit);
    Field->setAccess(AS_public);
    Field->addAttr(GaiaFieldAttr::CreateImplicit(Context));

    RD->addDecl(Field);
}

void Sema::addMethod(IdentifierInfo* name, DeclSpec::TST retValType, DeclaratorChunk::ParamInfo* Params, unsigned NumParams, AttributeFactory& attrFactory, ParsedAttributes& attrs, Scope* S, RecordDecl* RD, SourceLocation loc)
{
    DeclSpec DS(attrFactory);
    const char* dummy;
    unsigned diagId;

    Declarator D(DS, DeclaratorContext::MemberContext);
    D.setFunctionDefinitionKind(FDK_Declaration);
    D.getMutableDeclSpec().SetTypeSpecType(retValType, loc, dummy, diagId, getPrintingPolicy());
    ActOnAccessSpecifier(AS_public, loc, loc, attrs);

    D.SetIdentifier(name, loc);

    DS.Finish(*this, getPrintingPolicy());

    D.AddTypeInfo(DeclaratorChunk::getFunction(true, false, loc, Params, NumParams, loc, loc, true, loc,
                                               /*MutableLoc=*/loc, EST_None, SourceRange(), nullptr, nullptr, 0, nullptr, nullptr, None, loc, loc, D, TypeResult(), &DS),
                  std::move(attrs), loc);

    DeclarationNameInfo NameInfo = GetNameForDeclarator(D);

    TypeSourceInfo* tInfo = GetTypeForDeclarator(D, S);

    CXXMethodDecl* Ret = CXXMethodDecl::Create(
        Context, cast<CXXRecordDecl>(RD), SourceLocation(), NameInfo, tInfo->getType(),
        tInfo, SC_None, false, false, SourceLocation());
    Ret->setAccess(AS_public);
    RD->addDecl(Ret);
}

QualType Sema::getRuleContextType(SourceLocation loc)
{
    RecordDecl* RD = Context.buildImplicitRecord(ruleContextTypeName);
    RD->setLexicalDeclContext(CurContext);
    RD->startDefinition();
    Scope S(CurScope, Scope::DeclScope | Scope::ClassScope, Diags);
    ActOnTagStartDefinition(&S, RD);
    ActOnStartCXXMemberDeclarations(getCurScope(), RD, loc, false, loc);
    AttributeFactory attrFactory;
    ParsedAttributes attrs(attrFactory);

    //insert fields
    addField(&Context.Idents.get("ruleset_name"), Context.getPointerType((Context.CharTy.withConst()).withConst()), RD, loc);
    addField(&Context.Idents.get("rule_name"), Context.getPointerType((Context.CharTy.withConst()).withConst()), RD, loc);
    addField(&Context.Idents.get("event_type"), Context.UnsignedIntTy.withConst(), RD, loc);
    addField(&Context.Idents.get("gaia_type"), Context.UnsignedIntTy.withConst(), RD, loc);

    ActOnFinishCXXMemberSpecification(getCurScope(), loc, RD, loc, loc, attrs);
    ActOnTagFinishDefinition(getCurScope(), RD, SourceRange());

    return Context.getTagDeclType(RD);
}

QualType Sema::getLinkType(const std::string& linkName, const std::string& from_table, SourceLocation loc)
{
    // If you have (farmer)-[incubators]->(incubator), the type name is: farmer_incubators__type.
    std::string linkTypeName;
    linkTypeName
        .append(from_table)
        .append("_")
        .append(linkName)
        .append("__type");

    RecordDecl* RD = Context.buildImplicitRecord(linkTypeName);
    RD->setLexicalDeclContext(CurContext);
    RD->startDefinition();
    Scope S(CurScope, Scope::DeclScope | Scope::ClassScope, Diags);
    ActOnTagStartDefinition(&S, RD);
    ActOnStartCXXMemberDeclarations(getCurScope(), RD, loc, false, loc);
    AttributeFactory attrFactory;
    ParsedAttributes attrs(attrFactory);

    addMethod(&Context.Idents.get("Connect"), DeclSpec::TST_bool, nullptr, 0, attrFactory, attrs, &S, RD, loc);
    addMethod(&Context.Idents.get("Disconnect"), DeclSpec::TST_bool, nullptr, 0, attrFactory, attrs, &S, RD, loc);

    ActOnFinishCXXMemberSpecification(getCurScope(), loc, RD, loc, loc, attrs);
    ActOnTagFinishDefinition(getCurScope(), RD, SourceRange());

    return Context.getTagDeclType(RD);
}

QualType Sema::getTableType(const std::string& tableName, SourceLocation loc)
{
    DeclContext* context = getCurFunctionDecl();
    while (context)
    {
        if (isa<RulesetDecl>(context))
        {
            break;
        }
        context = context->getParent();
    }

    if (context == nullptr || !isa<RulesetDecl>(context))
    {
        Diag(loc, diag::err_no_ruleset_for_rule);
        return Context.VoidTy;
    }
    std::string typeName = tableName;
    std::unordered_map<std::string, std::string> tagMapping = getTagMapping(getCurFunctionDecl(), loc);
    if (tagMapping.find(tableName) != tagMapping.end())
    {
        typeName = tagMapping[tableName];
    }
    fieldTableName = typeName;
    const Type* realType = nullptr;

    auto& types = Context.getTypes();
    for (unsigned typeIdx = 0; typeIdx != types.size(); ++typeIdx)
    {
        const auto* type = types[typeIdx];
        const RecordDecl* record = type->getAsRecordDecl();
        if (record != nullptr)
        {
            const auto* id = record->getIdentifier();
            if (id != nullptr)
            {
                // Check if EDC type is defined.
                if (id->getName().equals(typeName + "_t"))
                {
                    realType = type;
                    break;
                }
            }
        }
    }

    RulesetDecl* rulesetDecl = dyn_cast<RulesetDecl>(context);
    RulesetTableAttr* attr = rulesetDecl->getAttr<RulesetTableAttr>();

    if (attr != nullptr)
    {
        bool table_found = false;
        for (const IdentifierInfo* id : attr->tables())
        {
            if (id->getName().str() == typeName)
            {
                table_found = true;
                break;
            }
        }

        if (!table_found)
        {
            Diag(loc, diag::warn_table_referenced_not_in_table_attribute) << typeName;
        }
    }

    auto tableData = get_gaia_context().find_table(typeName);

    if (!tableData)
    {
        Diag(loc, diag::err_invalid_table_name) << typeName;
        return Context.VoidTy;
    }

    RecordDecl* RD = Context.buildImplicitRecord(typeName + "__type");
    RD->setLexicalDeclContext(CurContext);
    RD->startDefinition();
    Scope S(CurScope, Scope::DeclScope | Scope::ClassScope, Diags);
    ActOnTagStartDefinition(&S, RD);
    ActOnStartCXXMemberDeclarations(getCurScope(), RD, loc, false, loc);
    AttributeFactory attrFactory;
    ParsedAttributes attrs(attrFactory);

    if (realType != nullptr)
    {
        QualType R = Context.getFunctionType(
            BuildReferenceType(QualType(realType, 0), true, loc, DeclarationName()),
            None, FunctionProtoType::ExtProtoInfo());
        CanQualType ClassType = Context.getCanonicalType(R);
        DeclarationName Name = Context.DeclarationNames.getCXXConversionFunctionName(ClassType);
        DeclarationNameInfo NameInfo(Name, loc);

        auto conversionFunctionDeclaration = CXXConversionDecl::Create(
            Context, cast<CXXRecordDecl>(RD), loc, NameInfo, R,
            nullptr, false, false, false, SourceLocation());

        conversionFunctionDeclaration->setAccess(AS_public);
        RD->addDecl(conversionFunctionDeclaration);
    }

    for (const auto& field : tableData->fields())
    {
        QualType fieldType = field.field_type(Context);

        if (fieldType->isVoidType())
        {
            Diag(loc, diag::err_invalid_field_type) << field.field_name();
            return Context.VoidTy;
        }

        addField(&Context.Idents.get(field.field_name()), fieldType, RD, loc);
    }

    for (const auto& link : tableData->outgoing_links())
    {
        QualType linkType = getLinkType(link.field_name(), link.from_table(), loc);
        addField(&Context.Idents.get(link.field_name()), linkType, RD, loc);
    }

    //insert fields and methods that are not part of the schema
    addMethod(&Context.Idents.get("delete_row"), DeclSpec::TST_void, nullptr, 0, attrFactory, attrs, &S, RD, loc);
    addMethod(&Context.Idents.get("gaia_id"), DeclSpec::TST_int, nullptr, 0, attrFactory, attrs, &S, RD, loc);
    // TODO this is weird, we have half API upper case and the other half lower case.
    //   IMHO we should stick to lower/snake case as we do for all the other APIs.
    //   The upper case is something David uses in his spec but, as himself said,
    //   it is something we are not forced to follow.
    addMethod(&Context.Idents.get("Connect"), DeclSpec::TST_bool, nullptr, 0, attrFactory, attrs, &S, RD, loc);
    addMethod(&Context.Idents.get("Disconnect"), DeclSpec::TST_bool, nullptr, 0, attrFactory, attrs, &S, RD, loc);

    ActOnFinishCXXMemberSpecification(getCurScope(), loc, RD, loc, loc, attrs);
    ActOnTagFinishDefinition(getCurScope(), RD, SourceRange());

    return Context.getTagDeclType(RD);
}

QualType Sema::getFieldType(std::string fieldName, SourceLocation loc)
{
    DeclContext* context = getCurFunctionDecl();

    std::unordered_map<std::string, std::string> tagMapping = getTagMapping(getCurFunctionDecl(), loc);
    auto pair = tagMapping.find(fieldName);

    // There is a tag, that hides the real field name.
    if (pair != tagMapping.end())
    {
        fieldName = pair->second;
    }

    if (!get_gaia_context().is_name_valid(fieldName))
    {
        Diag(loc, diag::err_unknown_field) << fieldName;
        return Context.VoidTy;
    }

    if (get_gaia_context().is_name_unique(fieldName))
    {
        std::optional<table_facade_t> tableData = get_gaia_context().find_table(fieldName);
        if (tableData)
        {
            return getTableType(fieldName, loc);
        }

        std::vector<field_facade_t> fields = get_gaia_context().find_fields(fieldName);
        if (!fields.empty())
        {
            fieldTableName = fields.front().table_name();
            return fields.front().field_type(Context);
        }

        std::vector<link_facade_t> links = get_gaia_context().find_links(fieldName);
        if (!links.empty())
        {
            auto link = links.front();
            fieldTableName = link.from_table();
            return getLinkType(link.field_name(), link.from_table(), loc);
        }

        assert(false && "Field name should appear at least in one place.");
    }

    // The name is not unique in the catalog. We look for a Table declaration
    // at the beginning of the ruleset to determine if we can disambiguate it.
    while (context)
    {
        if (isa<RulesetDecl>(context))
        {
            break;
        }
        context = context->getParent();
    }

    if (context == nullptr || !isa<RulesetDecl>(context))
    {
        Diag(loc, diag::err_no_ruleset_for_rule);
        return Context.VoidTy;
    }

    RulesetDecl* rulesetDecl = dyn_cast<RulesetDecl>(context);
    RulesetTableAttr* tableAttr = rulesetDecl->getAttr<RulesetTableAttr>();

    // There is no Table declaration, being the name non-unique it is an ambiguous reference.
    if (tableAttr == nullptr)
    {
        printAmbiguousFieldReferenceDiagnostic(
            *this,
            loc,
            fieldName,
            get_gaia_context().find_table(fieldName),
            get_gaia_context().find_fields(fieldName),
            get_gaia_context().find_links(fieldName));

        return Context.VoidTy;
    }

    vector<string> table_names;

    // Collect the tables defined in the Table attribute.
    for (const IdentifierInfo* id : tableAttr->tables())
    {
        std::optional<table_facade_t> table = get_gaia_context().find_table(id->getName().str());

        if (!table)
        {
            Diag(loc, diag::err_invalid_table_name) << id->getName().str();
            return Context.VoidTy;
        }

        table_names.push_back(table->table_name());
    }

    optional<table_facade_t> table = get_gaia_context().find_table(fieldName);
    std::vector<field_facade_t> fields = get_gaia_context().find_fields_in_tables(table_names, fieldName);
    std::vector<link_facade_t> links = get_gaia_context().find_links_in_tables(table_names, fieldName);

    // We collect inside this vector all the types deriving from the fields and relationships.
    // In order to be an unambiguous field reference this array must contain exactly one item.
    std::vector<QualType> types;

    if (std::find(table_names.begin(), table_names.end(), fieldName) != table_names.end())
    {
        fieldTableName = fieldName;
        types.push_back(getTableType(fieldName, loc));
    }

    for (auto field : fields)
    {
        fieldTableName = field.table_name();
        types.push_back(field.field_type(Context));
    }

    for (auto link : links)
    {
        fieldTableName = link.from_table();
        types.push_back(getLinkType(link.field_name(), link.from_table(), loc));
    }

    assert(!types.empty() && "It is expected to exists at least one field or relationship");

    if (types.size() > 1)
    {
        printAmbiguousFieldReferenceDiagnostic(
            *this, loc, fieldName,
            table, fields, links);

        return Context.VoidTy;
    }

    return types.front();
}

static bool parse_tagged_attribute(const string& attribute, string& table, string& tag)
{
    size_t tag_position = attribute.find(':');
    if (tag_position != string::npos)
    {
        tag = attribute.substr(0, tag_position);
    }
    else
    {
        return false;
    }
    size_t dot_position = attribute.find('.', tag_position + 1);
    // Handle fully qualified reference.
    if (dot_position != string::npos)
    {
        table = attribute.substr(tag_position + 1, dot_position - tag_position - 1);
        return true;
    }

    table = attribute.substr(tag_position + 1);
    return true;
}

std::unordered_map<std::string, std::string> Sema::getTagMapping(const DeclContext* context, SourceLocation loc)
{
    std::unordered_map<std::string, std::string> retVal;
    const FunctionDecl* ruleContext = dyn_cast<FunctionDecl>(context);
    if (ruleContext == nullptr)
    {
        return retVal;
    }

    const GaiaOnUpdateAttr* update_attribute = ruleContext->getAttr<GaiaOnUpdateAttr>();
    const GaiaOnInsertAttr* insert_attribute = ruleContext->getAttr<GaiaOnInsertAttr>();
    const GaiaOnChangeAttr* change_attribute = ruleContext->getAttr<GaiaOnChangeAttr>();

    if (update_attribute != nullptr)
    {
        for (const auto& table_iterator : update_attribute->tables())
        {
            string table, tag;
            if (parse_tagged_attribute(table_iterator, table, tag))
            {
                if (retVal.find(tag) != retVal.end())
                {
                    Diag(loc, diag::err_tag_redefined) << tag;
                    return std::unordered_map<std::string, std::string>();
                }
                else
                {
                    retVal[tag] = table;
                }
            }
        }
    }

    if (insert_attribute != nullptr)
    {
        for (const auto& table_iterator : insert_attribute->tables())
        {
            string table, tag;
            if (parse_tagged_attribute(table_iterator, table, tag))
            {
                if (retVal.find(tag) != retVal.end())
                {
                    Diag(loc, diag::err_tag_redefined) << tag;
                    return std::unordered_map<std::string, std::string>();
                }
                else
                {
                    retVal[tag] = table;
                }
            }
        }
    }

    if (change_attribute != nullptr)
    {
        for (const auto& table_iterator : change_attribute->tables())
        {
            string table, tag;
            if (parse_tagged_attribute(table_iterator, table, tag))
            {
                if (retVal.find(tag) != retVal.end())
                {
                    Diag(loc, diag::err_tag_redefined) << tag;
                    return std::unordered_map<std::string, std::string>();
                }
                else
                {
                    retVal[tag] = table;
                }
            }
        }
    }

    for (const auto& explicitPathTagMapIterator : explicitPathTagMapping)
    {
        const auto& tagMap = explicitPathTagMapIterator.second;
        for (const auto& tagMapIterator : tagMap)
        {
            if (retVal.find(tagMapIterator.first) != retVal.end())
            {
                Diag(loc, diag::err_tag_redefined) << tagMapIterator.first;
                return std::unordered_map<std::string, std::string>();
            }
            else
            {
                retVal[tagMapIterator.first] = tagMapIterator.second;
            }
        }
    }

    for (const auto& explicitPathTagMapIterator : extendedExplicitPathTagMapping)
    {
        const auto& tagMap = explicitPathTagMapIterator.second;
        for (const auto& tagMapIterator : tagMap)
        {
            if (explicitPathTagMapping.find(explicitPathTagMapIterator.first) == explicitPathTagMapping.end())
            {
                if (retVal.find(tagMapIterator.first) != retVal.end())
                {
                    Diag(loc, diag::err_tag_redefined) << tagMapIterator.first;
                    return std::unordered_map<std::string, std::string>();
                }
                else
                {
                    retVal[tagMapIterator.first] = tagMapIterator.second;
                }
            }
        }
    }

    return retVal;
}

NamedDecl* Sema::injectVariableDefinition(IdentifierInfo* II, SourceLocation loc, const string& explicitPath)
{
    QualType qualType = Context.VoidTy;

    string table = ParseExplicitPath(explicitPath, loc);

    if (!table.empty())
    {
        size_t dot_position = table.find('.');

        if (dot_position != string::npos)
        {
            qualType = getTableType(table.substr(0, dot_position), loc);
        }
        else
        {
            qualType = getFieldType(table, loc);
        }
    }

    if (qualType->isVoidType())
    {
        return nullptr;
    }
    DeclContext* context = getCurFunctionDecl();
    VarDecl* varDecl = VarDecl::Create(Context, context, loc, loc, II, qualType, Context.getTrivialTypeSourceInfo(qualType, loc), SC_None);
    varDecl->setLexicalDeclContext(context);
    varDecl->setImplicit();

    varDecl->addAttr(GaiaFieldAttr::CreateImplicit(Context));
    varDecl->addAttr(FieldTableAttr::CreateImplicit(Context, &Context.Idents.get(fieldTableName)));

    SourceLocation startLocation, endLocation;
    std::string path;

    if (GetExplicitPathData(loc, startLocation, endLocation, path))
    {
        std::unordered_map<std::string, std::string> tagMapping = getTagMapping(getCurFunctionDecl(), loc);
        SmallVector<StringRef, 4> argPathComponents, argTagKeys, argTagTables,
            argDefinedTagKeys, argDefinedTagTables;
        for (auto pathComponentsIterator : explicitPathData[loc].path)
        {
            argPathComponents.push_back(ConvertString(pathComponentsIterator, loc));
        }

        for (auto tagsIterator : explicitPathData[loc].tagMap)
        {
            argTagKeys.push_back(ConvertString(tagsIterator.first, loc));
            argTagTables.push_back(ConvertString(tagsIterator.second, loc));
            argDefinedTagKeys.push_back(ConvertString(tagsIterator.second, loc));
            argDefinedTagTables.push_back(ConvertString(tagsIterator.first, loc));
        }

        for (auto tagsIterator : explicitPathTagMapping[loc])
        {
            argTagKeys.push_back(ConvertString(tagsIterator.first, loc));
            argTagTables.push_back(ConvertString(tagsIterator.second, loc));
        }
        for (auto tagsIterator : extendedExplicitPathTagMapping[loc])
        {
            argTagKeys.push_back(ConvertString(tagsIterator.first, loc));
            argTagTables.push_back(ConvertString(tagsIterator.second, loc));
        }
        for (auto tagsIterator : tagMapping)
        {
            argTagKeys.push_back(ConvertString(tagsIterator.first, loc));
            argTagTables.push_back(ConvertString(tagsIterator.second, loc));
        }

        varDecl->addAttr(GaiaExplicitPathAttr::CreateImplicit(Context, path, startLocation.getRawEncoding(), endLocation.getRawEncoding(), argPathComponents.data(), argPathComponents.size()));
        varDecl->addAttr(GaiaExplicitPathTagKeysAttr::CreateImplicit(Context, argTagKeys.data(), argTagKeys.size()));
        varDecl->addAttr(GaiaExplicitPathTagValuesAttr::CreateImplicit(Context, argTagTables.data(), argTagTables.size()));
        varDecl->addAttr(GaiaExplicitPathDefinedTagKeysAttr::CreateImplicit(Context, argDefinedTagKeys.data(), argDefinedTagKeys.size()));
        varDecl->addAttr(GaiaExplicitPathDefinedTagValuesAttr::CreateImplicit(Context, argDefinedTagTables.data(), argDefinedTagTables.size()));
    }
    context->addDecl(varDecl);

    return varDecl;
}

Decl* Sema::ActOnRulesetDefStart(Scope* S, SourceLocation RulesetLoc, SourceLocation IdentLoc, IdentifierInfo* Ident, const ParsedAttributesView& AttrList)
{
    Scope* declRegionScope = S->getParent();

    RulesetDecl* ruleset = RulesetDecl::Create(Context, CurContext, RulesetLoc, IdentLoc, Ident);

    ProcessDeclAttributeList(declRegionScope, ruleset, AttrList);

    PushOnScopeChains(ruleset, declRegionScope);
    ActOnDocumentableDecl(ruleset);
    PushDeclContext(S, ruleset);
    return ruleset;
}

void Sema::ActOnRulesetDefFinish(Decl* Dcl, SourceLocation RBrace)
{
    RulesetDecl* ruleset = dyn_cast_or_null<RulesetDecl>(Dcl);
    assert(ruleset && "Invalid parameter, expected RulesetDecl");
    ruleset->setRBraceLoc(RBrace);
    PopDeclContext();
}

ExprResult Sema::ActOnGaiaRuleContext(SourceLocation Loc)
{
    QualType ruleContextType = getRuleContextType(Loc);
    if (ruleContextType.isNull())
    {
        return Diag(Loc, diag::err_invalid_rule_context_internal_error);
    }

    return new (Context) GaiaRuleContextExpr(Loc, ruleContextType);
}

void Sema::AddExplicitPathData(SourceLocation location, SourceLocation startLocation, SourceLocation endLocation, const std::string& explicitPath)
{
    explicitPathData[location] = {startLocation, endLocation, explicitPath, std::vector<std::string>(), std::unordered_map<std::string, std::string>()};
}

void Sema::RemoveExplicitPathData(SourceLocation location)
{
    explicitPathData.erase(location);
}

bool Sema::GetExplicitPathData(SourceLocation location, SourceLocation& startLocation, SourceLocation& endLocation, std::string& explicitPath)
{
    auto data = explicitPathData.find(location);
    if (data == explicitPathData.end())
    {
        return false;
    }
    startLocation = data->second.startLocation;
    endLocation = data->second.endLocation;
    explicitPath = data->second.explicitPath;
    return true;
}

bool Sema::RemoveTagData(SourceRange range)
{
    if (range.isValid())
    {
        auto startLocationIterator = extendedExplicitPathTagMapping.lower_bound(range.getBegin());
        auto endLocationIterator = extendedExplicitPathTagMapping.upper_bound(range.getEnd());
        if (startLocationIterator == extendedExplicitPathTagMapping.end() && endLocationIterator == extendedExplicitPathTagMapping.end())
        {
            return false;
        }
        extendedExplicitPathTagMapping.erase(startLocationIterator, endLocationIterator);
    }
    return true;
}<|MERGE_RESOLUTION|>--- conflicted
+++ resolved
@@ -38,7 +38,6 @@
 
 static string fieldTableName;
 
-<<<<<<< HEAD
 // A little ugly to put this here.
 static gaia_catalog::gaia_catalog_context_t get_gaia_context()
 {
@@ -46,10 +45,7 @@
     return gaia_context;
 }
 
-static const char ruleContextTypeName[] = "rule_context__type";
-=======
 static constexpr char ruleContextTypeName[] = "rule_context__type";
->>>>>>> 3aea0c86
 
 void printAmbiguousFieldReferenceDiagnostic(
     Sema& sema,
