//===--- ParseStmt.cpp - Statement and Block Parser -----------------------===//
//
//                     The LLVM Compiler Infrastructure
//
// This file is distributed under the University of Illinois Open Source
// License. See LICENSE.TXT for details.
//
//===----------------------------------------------------------------------===//
//
// This file implements the Statement and Block portions of the Parser
// interface.
//
//===----------------------------------------------------------------------===//

#include "clang/AST/PrettyDeclStackTrace.h"
#include "clang/Basic/Attributes.h"
#include "clang/Basic/PrettyStackTrace.h"
#include "clang/Parse/LoopHint.h"
#include "clang/Parse/Parser.h"
#include "clang/Parse/RAIIObjectsForParser.h"
#include "clang/Sema/DeclSpec.h"
#include "clang/Sema/Scope.h"
#include "clang/Sema/TypoCorrection.h"
using namespace clang;

//===----------------------------------------------------------------------===//
// C99 6.8: Statements and Blocks.
//===----------------------------------------------------------------------===//

/// Parse a standalone statement (for instance, as the body of an 'if',
/// 'while', or 'for').
StmtResult Parser::ParseStatement(SourceLocation *TrailingElseLoc,
                                  bool AllowOpenMPStandalone) {
  StmtResult Res;

  // We may get back a null statement if we found a #pragma. Keep going until
  // we get an actual statement.
  do {
    StmtVector Stmts;
    Res = ParseStatementOrDeclaration(
        Stmts, AllowOpenMPStandalone ? ACK_StatementsOpenMPAnyExecutable
                                     : ACK_StatementsOpenMPNonStandalone,
        TrailingElseLoc);
  } while (!Res.isInvalid() && !Res.get());

  return Res;
}

/// ParseStatementOrDeclaration - Read 'statement' or 'declaration'.
///       StatementOrDeclaration:
///         statement
///         declaration
///
///       statement:
///         labeled-statement
///         compound-statement
///         expression-statement
///         selection-statement
///         iteration-statement
///         jump-statement
/// [C++]   declaration-statement
/// [C++]   try-block
/// [MS]    seh-try-block
/// [OBC]   objc-throw-statement
/// [OBC]   objc-try-catch-statement
/// [OBC]   objc-synchronized-statement
/// [GNU]   asm-statement
/// [OMP]   openmp-construct             [TODO]
///
///       labeled-statement:
///         identifier ':' statement
///         'case' constant-expression ':' statement
///         'default' ':' statement
///
///       selection-statement:
///         if-statement
///         switch-statement
///
///       iteration-statement:
///         while-statement
///         do-statement
///         for-statement
///
///       expression-statement:
///         expression[opt] ';'
///
///       jump-statement:
///         'goto' identifier ';'
///         'continue' ';'
///         'break' ';'
///         'return' expression[opt] ';'
/// [GNU]   'goto' '*' expression ';'
///
/// [OBC] objc-throw-statement:
/// [OBC]   '@' 'throw' expression ';'
/// [OBC]   '@' 'throw' ';'
///
StmtResult
Parser::ParseStatementOrDeclaration(StmtVector &Stmts,
                                    AllowedConstructsKind Allowed,
                                    SourceLocation *TrailingElseLoc) {

  ParenBraceBracketBalancer BalancerRAIIObj(*this);

  ParsedAttributesWithRange Attrs(AttrFactory);
  MaybeParseCXX11Attributes(Attrs, nullptr, /*MightBeObjCMessageSend*/ true);
  if (!MaybeParseOpenCLUnrollHintAttribute(Attrs))
    return StmtError();

  StmtResult Res = ParseStatementOrDeclarationAfterAttributes(
      Stmts, Allowed, TrailingElseLoc, Attrs);

  assert((Attrs.empty() || Res.isInvalid() || Res.isUsable()) &&
         "attributes on empty statement");

  if (Attrs.empty() || Res.isInvalid())
    return Res;

  return Actions.ProcessStmtAttributes(Res.get(), Attrs, Attrs.Range);
}

namespace {
class StatementFilterCCC : public CorrectionCandidateCallback {
public:
  StatementFilterCCC(Token nextTok) : NextToken(nextTok) {
    WantTypeSpecifiers = nextTok.isOneOf(tok::l_paren, tok::less, tok::l_square,
                                         tok::identifier, tok::star, tok::amp);
    WantExpressionKeywords =
        nextTok.isOneOf(tok::l_paren, tok::identifier, tok::arrow, tok::period);
    WantRemainingKeywords =
        nextTok.isOneOf(tok::l_paren, tok::semi, tok::identifier, tok::l_brace);
    WantCXXNamedCasts = false;
  }

  bool ValidateCandidate(const TypoCorrection &candidate) override {
    if (FieldDecl *FD = candidate.getCorrectionDeclAs<FieldDecl>())
      return !candidate.getCorrectionSpecifier() || isa<ObjCIvarDecl>(FD);
    if (NextToken.is(tok::equal))
      return candidate.getCorrectionDeclAs<VarDecl>();
    if (NextToken.is(tok::period) &&
        candidate.getCorrectionDeclAs<NamespaceDecl>())
      return false;
    return CorrectionCandidateCallback::ValidateCandidate(candidate);
  }

private:
  Token NextToken;
};
}

StmtResult
Parser::ParseStatementOrDeclarationAfterAttributes(StmtVector &Stmts,
          AllowedConstructsKind Allowed, SourceLocation *TrailingElseLoc,
          ParsedAttributesWithRange &Attrs) {
  const char *SemiError = nullptr;
  StmtResult Res;

  // Cases in this switch statement should fall through if the parser expects
  // the token to end in a semicolon (in which case SemiError should be set),
  // or they directly 'return;' if not.
Retry:
  tok::TokenKind Kind  = Tok.getKind();
  SourceLocation AtLoc;
  switch (Kind) {
  case tok::at: // May be a @try or @throw statement
    {
      ProhibitAttributes(Attrs); // TODO: is it correct?
      AtLoc = ConsumeToken();  // consume @
      return ParseObjCAtStatement(AtLoc);
    }

  case tok::code_completion:
    Actions.CodeCompleteOrdinaryName(getCurScope(), Sema::PCC_Statement);
    cutOffParsing();
    return StmtError();

  case tok::identifier: {
    Token Next = NextToken();
    if (Next.is(tok::colon)) { // C99 6.8.1: labeled-statement
      // identifier ':' statement
      if (!getLangOpts().Gaia || !Actions.getCurScope()->isInRulesetScope() ||
        GetLookAheadToken(2).isNot(tok::identifier))
      {
        return ParseLabeledStatement(Attrs);
      }
      else
      {
        ConsumeToken();
        ConsumeToken();
      }
    }

    // Look up the identifier, and typo-correct it to a keyword if it's not
    // found.
    if (Next.isNot(tok::coloncolon)) {
      // Try to limit which sets of keywords should be included in typo
      // correction based on what the next token is.
      if (TryAnnotateName(/*IsAddressOfOperand*/ false,
                          llvm::make_unique<StatementFilterCCC>(Next)) ==
          ANK_Error) {
        // Handle errors here by skipping up to the next semicolon or '}', and
        // eat the semicolon if that's what stopped us.
        SkipUntil(tok::r_brace, StopAtSemi | StopBeforeMatch);
        if (Tok.is(tok::semi))
          ConsumeToken();
        return StmtError();
      }

      // If the identifier was typo-corrected, try again.
      if (Tok.isNot(tok::identifier))
        goto Retry;
    }

    // Fall through
    LLVM_FALLTHROUGH;
  }

  default: {
    if (getLangOpts().Gaia && Actions.getCurScope()->isInRulesetScope())
    {
      if (Tok.is(tok::slash) && NextToken().is(tok::identifier) &&
        !(getPreviousToken(Tok).isOneOf(tok::numeric_constant, tok::identifier, tok::r_paren, tok::r_square)))
      {
        ConsumeToken();
        goto Retry;
      }
    }
    if ((getLangOpts().CPlusPlus || getLangOpts().MicrosoftExt ||
         Allowed == ACK_Any) &&
        isDeclarationStatement()) {
      SourceLocation DeclStart = Tok.getLocation(), DeclEnd;
      DeclGroupPtrTy Decl = ParseDeclaration(DeclaratorContext::BlockContext,
                                             DeclEnd, Attrs);
      return Actions.ActOnDeclStmt(Decl, DeclStart, DeclEnd);
    }

    if (Tok.is(tok::r_brace)) {
      Diag(Tok, diag::err_expected_statement);
      return StmtError();
    }

    return ParseExprStatement();
  }

  case tok::kw_case:                // C99 6.8.1: labeled-statement
    return ParseCaseStatement();
  case tok::kw_default:             // C99 6.8.1: labeled-statement
    return ParseDefaultStatement();

  case tok::l_brace:                // C99 6.8.2: compound-statement
    return ParseCompoundStatement();
  case tok::semi: {                 // C99 6.8.3p3: expression[opt] ';'
    bool HasLeadingEmptyMacro = Tok.hasLeadingEmptyMacro();
    return Actions.ActOnNullStmt(ConsumeToken(), HasLeadingEmptyMacro);
  }

  case tok::kw_if:                  // C99 6.8.4.1: if-statement
    return ParseIfStatement(TrailingElseLoc);
  case tok::kw_switch:              // C99 6.8.4.2: switch-statement
    return ParseSwitchStatement(TrailingElseLoc);

  case tok::kw_while:               // C99 6.8.5.1: while-statement
    return ParseWhileStatement(TrailingElseLoc);
  case tok::kw_do:                  // C99 6.8.5.2: do-statement
    Res = ParseDoStatement();
    SemiError = "do/while";
    break;
  case tok::kw_for:                 // C99 6.8.5.3: for-statement
    return ParseForStatement(TrailingElseLoc);

  case tok::kw_goto:                // C99 6.8.6.1: goto-statement
    Res = ParseGotoStatement();
    SemiError = "goto";
    break;
  case tok::kw_continue:            // C99 6.8.6.2: continue-statement
    Res = ParseContinueStatement();
    SemiError = "continue";
    break;
  case tok::kw_break:               // C99 6.8.6.3: break-statement
    Res = ParseBreakStatement();
    SemiError = "break";
    break;
  case tok::kw_return:              // C99 6.8.6.4: return-statement
    Res = ParseReturnStatement();
    SemiError = "return";
    break;
  case tok::kw_co_return:            // C++ Coroutines: co_return statement
    Res = ParseReturnStatement();
    SemiError = "co_return";
    break;

  case tok::kw_asm: {
    ProhibitAttributes(Attrs);
    bool msAsm = false;
    Res = ParseAsmStatement(msAsm);
    Res = Actions.ActOnFinishFullStmt(Res.get());
    if (msAsm) return Res;
    SemiError = "asm";
    break;
  }

  case tok::kw___if_exists:
  case tok::kw___if_not_exists:
    ProhibitAttributes(Attrs);
    ParseMicrosoftIfExistsStatement(Stmts);
    // An __if_exists block is like a compound statement, but it doesn't create
    // a new scope.
    return StmtEmpty();

  case tok::kw_try:                 // C++ 15: try-block
    return ParseCXXTryBlock();

  case tok::kw___try:
    ProhibitAttributes(Attrs); // TODO: is it correct?
    return ParseSEHTryBlock();

  case tok::kw___leave:
    Res = ParseSEHLeaveStatement();
    SemiError = "__leave";
    break;

  case tok::annot_pragma_vis:
    ProhibitAttributes(Attrs);
    HandlePragmaVisibility();
    return StmtEmpty();

  case tok::annot_pragma_pack:
    ProhibitAttributes(Attrs);
    HandlePragmaPack();
    return StmtEmpty();

  case tok::annot_pragma_msstruct:
    ProhibitAttributes(Attrs);
    HandlePragmaMSStruct();
    return StmtEmpty();

  case tok::annot_pragma_align:
    ProhibitAttributes(Attrs);
    HandlePragmaAlign();
    return StmtEmpty();

  case tok::annot_pragma_weak:
    ProhibitAttributes(Attrs);
    HandlePragmaWeak();
    return StmtEmpty();

  case tok::annot_pragma_weakalias:
    ProhibitAttributes(Attrs);
    HandlePragmaWeakAlias();
    return StmtEmpty();

  case tok::annot_pragma_redefine_extname:
    ProhibitAttributes(Attrs);
    HandlePragmaRedefineExtname();
    return StmtEmpty();

  case tok::annot_pragma_fp_contract:
    ProhibitAttributes(Attrs);
    Diag(Tok, diag::err_pragma_fp_contract_scope);
    ConsumeAnnotationToken();
    return StmtError();

  case tok::annot_pragma_fp:
    ProhibitAttributes(Attrs);
    Diag(Tok, diag::err_pragma_fp_scope);
    ConsumeAnnotationToken();
    return StmtError();

  case tok::annot_pragma_fenv_access:
    ProhibitAttributes(Attrs);
    HandlePragmaFEnvAccess();
    return StmtEmpty();

  case tok::annot_pragma_opencl_extension:
    ProhibitAttributes(Attrs);
    HandlePragmaOpenCLExtension();
    return StmtEmpty();

  case tok::annot_pragma_captured:
    ProhibitAttributes(Attrs);
    return HandlePragmaCaptured();

  case tok::annot_pragma_openmp:
    ProhibitAttributes(Attrs);
    return ParseOpenMPDeclarativeOrExecutableDirective(Allowed);

  case tok::annot_pragma_ms_pointers_to_members:
    ProhibitAttributes(Attrs);
    HandlePragmaMSPointersToMembers();
    return StmtEmpty();

  case tok::annot_pragma_ms_pragma:
    ProhibitAttributes(Attrs);
    HandlePragmaMSPragma();
    return StmtEmpty();

  case tok::annot_pragma_ms_vtordisp:
    ProhibitAttributes(Attrs);
    HandlePragmaMSVtorDisp();
    return StmtEmpty();

  case tok::annot_pragma_loop_hint:
    ProhibitAttributes(Attrs);
    return ParsePragmaLoopHint(Stmts, Allowed, TrailingElseLoc, Attrs);

  case tok::annot_pragma_dump:
    HandlePragmaDump();
    return StmtEmpty();

  case tok::annot_pragma_attribute:
    HandlePragmaAttribute();
    return StmtEmpty();
  }

  // If we reached this code, the statement must end in a semicolon.
  if (!TryConsumeToken(tok::semi) && !Res.isInvalid()) {
    // If the result was valid, then we do want to diagnose this.  Use
    // ExpectAndConsume to emit the diagnostic, even though we know it won't
    // succeed.
    ExpectAndConsume(tok::semi, diag::err_expected_semi_after_stmt, SemiError);
    // Skip until we see a } or ;, but don't eat it.
    SkipUntil(tok::r_brace, StopAtSemi | StopBeforeMatch);
  }

  return Res;
}

/// Parse an expression statement.
StmtResult Parser::ParseExprStatement() {
  // If a case keyword is missing, this is where it should be inserted.
  Token OldToken = Tok;

  ExprStatementTokLoc = Tok.getLocation();

  // expression[opt] ';'
  ExprResult Expr(ParseExpression());
  if (Expr.isInvalid()) {
    // If the expression is invalid, skip ahead to the next semicolon or '}'.
    // Not doing this opens us up to the possibility of infinite loops if
    // ParseExpression does not consume any tokens.
    SkipUntil(tok::r_brace, StopAtSemi | StopBeforeMatch);
    if (Tok.is(tok::semi))
      ConsumeToken();
    return Actions.ActOnExprStmtError();
  }

  if (Tok.is(tok::colon) && getCurScope()->isSwitchScope() &&
      Actions.CheckCaseExpression(Expr.get())) {
    // If a constant expression is followed by a colon inside a switch block,
    // suggest a missing case keyword.
    Diag(OldToken, diag::err_expected_case_before_expression)
      << FixItHint::CreateInsertion(OldToken.getLocation(), "case ");

    // Recover parsing as a case statement.
    return ParseCaseStatement(/*MissingCase=*/true, Expr);
  }

  // Otherwise, eat the semicolon.
  ExpectAndConsumeSemi(diag::err_expected_semi_after_expr);
  return Actions.ActOnExprStmt(Expr);
}

/// ParseSEHTryBlockCommon
///
/// seh-try-block:
///   '__try' compound-statement seh-handler
///
/// seh-handler:
///   seh-except-block
///   seh-finally-block
///
StmtResult Parser::ParseSEHTryBlock() {
  assert(Tok.is(tok::kw___try) && "Expected '__try'");
  SourceLocation TryLoc = ConsumeToken();

  if (Tok.isNot(tok::l_brace))
    return StmtError(Diag(Tok, diag::err_expected) << tok::l_brace);

  StmtResult TryBlock(ParseCompoundStatement(
      /*isStmtExpr=*/false,
      Scope::DeclScope | Scope::CompoundStmtScope | Scope::SEHTryScope));
  if (TryBlock.isInvalid())
    return TryBlock;

  StmtResult Handler;
  if (Tok.is(tok::identifier) &&
      Tok.getIdentifierInfo() == getSEHExceptKeyword()) {
    SourceLocation Loc = ConsumeToken();
    Handler = ParseSEHExceptBlock(Loc);
  } else if (Tok.is(tok::kw___finally)) {
    SourceLocation Loc = ConsumeToken();
    Handler = ParseSEHFinallyBlock(Loc);
  } else {
    return StmtError(Diag(Tok, diag::err_seh_expected_handler));
  }

  if(Handler.isInvalid())
    return Handler;

  return Actions.ActOnSEHTryBlock(false /* IsCXXTry */,
                                  TryLoc,
                                  TryBlock.get(),
                                  Handler.get());
}

/// ParseSEHExceptBlock - Handle __except
///
/// seh-except-block:
///   '__except' '(' seh-filter-expression ')' compound-statement
///
StmtResult Parser::ParseSEHExceptBlock(SourceLocation ExceptLoc) {
  PoisonIdentifierRAIIObject raii(Ident__exception_code, false),
    raii2(Ident___exception_code, false),
    raii3(Ident_GetExceptionCode, false);

  if (ExpectAndConsume(tok::l_paren))
    return StmtError();

  ParseScope ExpectScope(this, Scope::DeclScope | Scope::ControlScope |
                                   Scope::SEHExceptScope);

  if (getLangOpts().Borland) {
    Ident__exception_info->setIsPoisoned(false);
    Ident___exception_info->setIsPoisoned(false);
    Ident_GetExceptionInfo->setIsPoisoned(false);
  }

  ExprResult FilterExpr;
  {
    ParseScopeFlags FilterScope(this, getCurScope()->getFlags() |
                                          Scope::SEHFilterScope);
    FilterExpr = Actions.CorrectDelayedTyposInExpr(ParseExpression());
  }

  if (getLangOpts().Borland) {
    Ident__exception_info->setIsPoisoned(true);
    Ident___exception_info->setIsPoisoned(true);
    Ident_GetExceptionInfo->setIsPoisoned(true);
  }

  if(FilterExpr.isInvalid())
    return StmtError();

  if (ExpectAndConsume(tok::r_paren))
    return StmtError();

  if (Tok.isNot(tok::l_brace))
    return StmtError(Diag(Tok, diag::err_expected) << tok::l_brace);

  StmtResult Block(ParseCompoundStatement());

  if(Block.isInvalid())
    return Block;

  return Actions.ActOnSEHExceptBlock(ExceptLoc, FilterExpr.get(), Block.get());
}

/// ParseSEHFinallyBlock - Handle __finally
///
/// seh-finally-block:
///   '__finally' compound-statement
///
StmtResult Parser::ParseSEHFinallyBlock(SourceLocation FinallyLoc) {
  PoisonIdentifierRAIIObject raii(Ident__abnormal_termination, false),
    raii2(Ident___abnormal_termination, false),
    raii3(Ident_AbnormalTermination, false);

  if (Tok.isNot(tok::l_brace))
    return StmtError(Diag(Tok, diag::err_expected) << tok::l_brace);

  ParseScope FinallyScope(this, 0);
  Actions.ActOnStartSEHFinallyBlock();

  StmtResult Block(ParseCompoundStatement());
  if(Block.isInvalid()) {
    Actions.ActOnAbortSEHFinallyBlock();
    return Block;
  }

  return Actions.ActOnFinishSEHFinallyBlock(FinallyLoc, Block.get());
}

/// Handle __leave
///
/// seh-leave-statement:
///   '__leave' ';'
///
StmtResult Parser::ParseSEHLeaveStatement() {
  SourceLocation LeaveLoc = ConsumeToken();  // eat the '__leave'.
  return Actions.ActOnSEHLeaveStmt(LeaveLoc, getCurScope());
}

/// ParseLabeledStatement - We have an identifier and a ':' after it.
///
///       labeled-statement:
///         identifier ':' statement
/// [GNU]   identifier ':' attributes[opt] statement
///
StmtResult Parser::ParseLabeledStatement(ParsedAttributesWithRange &attrs) {
  assert(Tok.is(tok::identifier) && Tok.getIdentifierInfo() &&
         "Not an identifier!");

  Token IdentTok = Tok;  // Save the whole token.
  ConsumeToken();  // eat the identifier.

  assert(Tok.is(tok::colon) && "Not a label!");

  // identifier ':' statement
  SourceLocation ColonLoc = ConsumeToken();

  // Read label attributes, if present.
  StmtResult SubStmt;
  if (Tok.is(tok::kw___attribute)) {
    ParsedAttributesWithRange TempAttrs(AttrFactory);
    ParseGNUAttributes(TempAttrs);

    // In C++, GNU attributes only apply to the label if they are followed by a
    // semicolon, to disambiguate label attributes from attributes on a labeled
    // declaration.
    //
    // This doesn't quite match what GCC does; if the attribute list is empty
    // and followed by a semicolon, GCC will reject (it appears to parse the
    // attributes as part of a statement in that case). That looks like a bug.
    if (!getLangOpts().CPlusPlus || Tok.is(tok::semi))
      attrs.takeAllFrom(TempAttrs);
    else if (isDeclarationStatement()) {
      StmtVector Stmts;
      // FIXME: We should do this whether or not we have a declaration
      // statement, but that doesn't work correctly (because ProhibitAttributes
      // can't handle GNU attributes), so only call it in the one case where
      // GNU attributes are allowed.
      SubStmt = ParseStatementOrDeclarationAfterAttributes(
          Stmts, /*Allowed=*/ACK_StatementsOpenMPNonStandalone, nullptr,
          TempAttrs);
      if (!TempAttrs.empty() && !SubStmt.isInvalid())
        SubStmt = Actions.ProcessStmtAttributes(SubStmt.get(), TempAttrs,
                                                TempAttrs.Range);
    } else {
      Diag(Tok, diag::err_expected_after) << "__attribute__" << tok::semi;
    }
  }

  if (!Actions.ActOnStartLabel(IdentTok.getIdentifierInfo()->getName().str()))
  {
    Diag(IdentTok.getLocation(), diag::err_incorrect_declarative_label_scope);
    return StmtError();
  }
  // If we've not parsed a statement yet, parse one now.
  if (!SubStmt.isInvalid() && !SubStmt.isUsable())
    SubStmt = ParseStatement();

  // Broken substmt shouldn't prevent the label from being added to the AST.
  if (SubStmt.isInvalid())
    SubStmt = Actions.ActOnNullStmt(ColonLoc);

  LabelDecl *LD = Actions.LookupOrCreateLabel(IdentTok.getIdentifierInfo(),
                                              IdentTok.getLocation());
  Actions.ProcessDeclAttributeList(Actions.CurScope, LD, attrs);
  attrs.clear();

  auto returnValue = Actions.ActOnLabelStmt(IdentTok.getLocation(), LD, ColonLoc,
                                SubStmt.get());
  if (!Actions.ValidateLabel(LD))
  {
    return StmtError();
  }
  return returnValue;
}

/// ParseCaseStatement
///       labeled-statement:
///         'case' constant-expression ':' statement
/// [GNU]   'case' constant-expression '...' constant-expression ':' statement
///
StmtResult Parser::ParseCaseStatement(bool MissingCase, ExprResult Expr) {
  assert((MissingCase || Tok.is(tok::kw_case)) && "Not a case stmt!");

  // It is very very common for code to contain many case statements recursively
  // nested, as in (but usually without indentation):
  //  case 1:
  //    case 2:
  //      case 3:
  //         case 4:
  //           case 5: etc.
  //
  // Parsing this naively works, but is both inefficient and can cause us to run
  // out of stack space in our recursive descent parser.  As a special case,
  // flatten this recursion into an iterative loop.  This is complex and gross,
  // but all the grossness is constrained to ParseCaseStatement (and some
  // weirdness in the actions), so this is just local grossness :).

  // TopLevelCase - This is the highest level we have parsed.  'case 1' in the
  // example above.
  StmtResult TopLevelCase(true);

  // DeepestParsedCaseStmt - This is the deepest statement we have parsed, which
  // gets updated each time a new case is parsed, and whose body is unset so
  // far.  When parsing 'case 4', this is the 'case 3' node.
  Stmt *DeepestParsedCaseStmt = nullptr;

  // While we have case statements, eat and stack them.
  SourceLocation ColonLoc;
  do {
    SourceLocation CaseLoc = MissingCase ? Expr.get()->getExprLoc() :
                                           ConsumeToken();  // eat the 'case'.
    ColonLoc = SourceLocation();

    if (Tok.is(tok::code_completion)) {
      Actions.CodeCompleteCase(getCurScope());
      cutOffParsing();
      return StmtError();
    }

    /// We don't want to treat 'case x : y' as a potential typo for 'case x::y'.
    /// Disable this form of error recovery while we're parsing the case
    /// expression.
    ColonProtectionRAIIObject ColonProtection(*this);

    ExprResult LHS;
    if (!MissingCase) {
      LHS = ParseCaseExpression(CaseLoc);
      if (LHS.isInvalid()) {
        // If constant-expression is parsed unsuccessfully, recover by skipping
        // current case statement (moving to the colon that ends it).
        if (!SkipUntil(tok::colon, tok::r_brace, StopAtSemi | StopBeforeMatch))
          return StmtError();
      }
    } else {
      LHS = Expr;
      MissingCase = false;
    }

    // GNU case range extension.
    SourceLocation DotDotDotLoc;
    ExprResult RHS;
    if (TryConsumeToken(tok::ellipsis, DotDotDotLoc)) {
      Diag(DotDotDotLoc, diag::ext_gnu_case_range);
      RHS = ParseCaseExpression(CaseLoc);
      if (RHS.isInvalid()) {
        if (!SkipUntil(tok::colon, tok::r_brace, StopAtSemi | StopBeforeMatch))
          return StmtError();
      }
    }

    ColonProtection.restore();

    if (TryConsumeToken(tok::colon, ColonLoc)) {
    } else if (TryConsumeToken(tok::semi, ColonLoc) ||
               TryConsumeToken(tok::coloncolon, ColonLoc)) {
      // Treat "case blah;" or "case blah::" as a typo for "case blah:".
      Diag(ColonLoc, diag::err_expected_after)
          << "'case'" << tok::colon
          << FixItHint::CreateReplacement(ColonLoc, ":");
    } else {
      SourceLocation ExpectedLoc = PP.getLocForEndOfToken(PrevTokLocation);
      Diag(ExpectedLoc, diag::err_expected_after)
          << "'case'" << tok::colon
          << FixItHint::CreateInsertion(ExpectedLoc, ":");
      ColonLoc = ExpectedLoc;
    }

    StmtResult Case =
        Actions.ActOnCaseStmt(CaseLoc, LHS, DotDotDotLoc, RHS, ColonLoc);

    // If we had a sema error parsing this case, then just ignore it and
    // continue parsing the sub-stmt.
    if (Case.isInvalid()) {
      if (TopLevelCase.isInvalid())  // No parsed case stmts.
        return ParseStatement(/*TrailingElseLoc=*/nullptr,
                              /*AllowOpenMPStandalone=*/true);
      // Otherwise, just don't add it as a nested case.
    } else {
      // If this is the first case statement we parsed, it becomes TopLevelCase.
      // Otherwise we link it into the current chain.
      Stmt *NextDeepest = Case.get();
      if (TopLevelCase.isInvalid())
        TopLevelCase = Case;
      else
        Actions.ActOnCaseStmtBody(DeepestParsedCaseStmt, Case.get());
      DeepestParsedCaseStmt = NextDeepest;
    }

    // Handle all case statements.
  } while (Tok.is(tok::kw_case));

  // If we found a non-case statement, start by parsing it.
  StmtResult SubStmt;

  if (Tok.isNot(tok::r_brace)) {
    SubStmt = ParseStatement(/*TrailingElseLoc=*/nullptr,
                             /*AllowOpenMPStandalone=*/true);
  } else {
    // Nicely diagnose the common error "switch (X) { case 4: }", which is
    // not valid.  If ColonLoc doesn't point to a valid text location, there was
    // another parsing error, so avoid producing extra diagnostics.
    if (ColonLoc.isValid()) {
      SourceLocation AfterColonLoc = PP.getLocForEndOfToken(ColonLoc);
      Diag(AfterColonLoc, diag::err_label_end_of_compound_statement)
        << FixItHint::CreateInsertion(AfterColonLoc, " ;");
    }
    SubStmt = StmtError();
  }

  // Install the body into the most deeply-nested case.
  if (DeepestParsedCaseStmt) {
    // Broken sub-stmt shouldn't prevent forming the case statement properly.
    if (SubStmt.isInvalid())
      SubStmt = Actions.ActOnNullStmt(SourceLocation());
    Actions.ActOnCaseStmtBody(DeepestParsedCaseStmt, SubStmt.get());
  }

  // Return the top level parsed statement tree.
  return TopLevelCase;
}

/// ParseDefaultStatement
///       labeled-statement:
///         'default' ':' statement
/// Note that this does not parse the 'statement' at the end.
///
StmtResult Parser::ParseDefaultStatement() {
  assert(Tok.is(tok::kw_default) && "Not a default stmt!");
  SourceLocation DefaultLoc = ConsumeToken();  // eat the 'default'.

  SourceLocation ColonLoc;
  if (TryConsumeToken(tok::colon, ColonLoc)) {
  } else if (TryConsumeToken(tok::semi, ColonLoc)) {
    // Treat "default;" as a typo for "default:".
    Diag(ColonLoc, diag::err_expected_after)
        << "'default'" << tok::colon
        << FixItHint::CreateReplacement(ColonLoc, ":");
  } else {
    SourceLocation ExpectedLoc = PP.getLocForEndOfToken(PrevTokLocation);
    Diag(ExpectedLoc, diag::err_expected_after)
        << "'default'" << tok::colon
        << FixItHint::CreateInsertion(ExpectedLoc, ":");
    ColonLoc = ExpectedLoc;
  }

  StmtResult SubStmt;

  if (Tok.isNot(tok::r_brace)) {
    SubStmt = ParseStatement(/*TrailingElseLoc=*/nullptr,
                             /*AllowOpenMPStandalone=*/true);
  } else {
    // Diagnose the common error "switch (X) {... default: }", which is
    // not valid.
    SourceLocation AfterColonLoc = PP.getLocForEndOfToken(ColonLoc);
    Diag(AfterColonLoc, diag::err_label_end_of_compound_statement)
      << FixItHint::CreateInsertion(AfterColonLoc, " ;");
    SubStmt = true;
  }

  // Broken sub-stmt shouldn't prevent forming the case statement properly.
  if (SubStmt.isInvalid())
    SubStmt = Actions.ActOnNullStmt(ColonLoc);

  return Actions.ActOnDefaultStmt(DefaultLoc, ColonLoc,
                                  SubStmt.get(), getCurScope());
}

StmtResult Parser::ParseCompoundStatement(bool isStmtExpr) {
  return ParseCompoundStatement(isStmtExpr,
                                Scope::DeclScope | Scope::CompoundStmtScope);
}

/// ParseCompoundStatement - Parse a "{}" block.
///
///       compound-statement: [C99 6.8.2]
///         { block-item-list[opt] }
/// [GNU]   { label-declarations block-item-list } [TODO]
///
///       block-item-list:
///         block-item
///         block-item-list block-item
///
///       block-item:
///         declaration
/// [GNU]   '__extension__' declaration
///         statement
///
/// [GNU] label-declarations:
/// [GNU]   label-declaration
/// [GNU]   label-declarations label-declaration
///
/// [GNU] label-declaration:
/// [GNU]   '__label__' identifier-list ';'
///
StmtResult Parser::ParseCompoundStatement(bool isStmtExpr,
                                          unsigned ScopeFlags) {
  assert(Tok.is(tok::l_brace) && "Not a compount stmt!");

  // Enter a scope to hold everything within the compound stmt.  Compound
  // statements can always hold declarations.
  ParseScope CompoundScope(this, ScopeFlags);

  // Parse the statements in the body.
  return ParseCompoundStatementBody(isStmtExpr);
}

/// Parse any pragmas at the start of the compound expression. We handle these
/// separately since some pragmas (FP_CONTRACT) must appear before any C
/// statement in the compound, but may be intermingled with other pragmas.
void Parser::ParseCompoundStatementLeadingPragmas() {
  bool checkForPragmas = true;
  while (checkForPragmas) {
    switch (Tok.getKind()) {
    case tok::annot_pragma_vis:
      HandlePragmaVisibility();
      break;
    case tok::annot_pragma_pack:
      HandlePragmaPack();
      break;
    case tok::annot_pragma_msstruct:
      HandlePragmaMSStruct();
      break;
    case tok::annot_pragma_align:
      HandlePragmaAlign();
      break;
    case tok::annot_pragma_weak:
      HandlePragmaWeak();
      break;
    case tok::annot_pragma_weakalias:
      HandlePragmaWeakAlias();
      break;
    case tok::annot_pragma_redefine_extname:
      HandlePragmaRedefineExtname();
      break;
    case tok::annot_pragma_opencl_extension:
      HandlePragmaOpenCLExtension();
      break;
    case tok::annot_pragma_fp_contract:
      HandlePragmaFPContract();
      break;
    case tok::annot_pragma_fp:
      HandlePragmaFP();
      break;
    case tok::annot_pragma_fenv_access:
      HandlePragmaFEnvAccess();
      break;
    case tok::annot_pragma_ms_pointers_to_members:
      HandlePragmaMSPointersToMembers();
      break;
    case tok::annot_pragma_ms_pragma:
      HandlePragmaMSPragma();
      break;
    case tok::annot_pragma_ms_vtordisp:
      HandlePragmaMSVtorDisp();
      break;
    case tok::annot_pragma_dump:
      HandlePragmaDump();
      break;
    default:
      checkForPragmas = false;
      break;
    }
  }

}

/// Consume any extra semi-colons resulting in null statements,
/// returning true if any tok::semi were consumed.
bool Parser::ConsumeNullStmt(StmtVector &Stmts) {
  if (!Tok.is(tok::semi))
    return false;

  SourceLocation StartLoc = Tok.getLocation();
  SourceLocation EndLoc;

  while (Tok.is(tok::semi) && !Tok.hasLeadingEmptyMacro() &&
         Tok.getLocation().isValid() && !Tok.getLocation().isMacroID()) {
    EndLoc = Tok.getLocation();

    // Don't just ConsumeToken() this tok::semi, do store it in AST.
    StmtResult R = ParseStatementOrDeclaration(Stmts, ACK_Any);
    if (R.isUsable())
      Stmts.push_back(R.get());
  }

  // Did not consume any extra semi.
  if (EndLoc.isInvalid())
    return false;

  Diag(StartLoc, diag::warn_null_statement)
      << FixItHint::CreateRemoval(SourceRange(StartLoc, EndLoc));
  return true;
}

/// ParseCompoundStatementBody - Parse a sequence of statements and invoke the
/// ActOnCompoundStmt action.  This expects the '{' to be the current token, and
/// consume the '}' at the end of the block.  It does not manipulate the scope
/// stack.
StmtResult Parser::ParseCompoundStatementBody(bool isStmtExpr) {
  PrettyStackTraceLoc CrashInfo(PP.getSourceManager(),
                                Tok.getLocation(),
                                "in compound statement ('{}')");

  // Record the state of the FP_CONTRACT pragma, restore on leaving the
  // compound statement.
  Sema::FPContractStateRAII SaveFPContractState(Actions);

  InMessageExpressionRAIIObject InMessage(*this, false);
  BalancedDelimiterTracker T(*this, tok::l_brace);
  if (T.consumeOpen())
    return StmtError();

  Sema::CompoundScopeRAII CompoundScope(Actions, isStmtExpr);

  // Parse any pragmas at the beginning of the compound statement.
  ParseCompoundStatementLeadingPragmas();

  StmtVector Stmts;

  // "__label__ X, Y, Z;" is the GNU "Local Label" extension.  These are
  // only allowed at the start of a compound stmt regardless of the language.
  while (Tok.is(tok::kw___label__)) {
    SourceLocation LabelLoc = ConsumeToken();

    SmallVector<Decl *, 8> DeclsInGroup;
    while (1) {
      if (Tok.isNot(tok::identifier)) {
        Diag(Tok, diag::err_expected) << tok::identifier;
        break;
      }

      IdentifierInfo *II = Tok.getIdentifierInfo();
      SourceLocation IdLoc = ConsumeToken();
      DeclsInGroup.push_back(Actions.LookupOrCreateLabel(II, IdLoc, LabelLoc));

      if (!TryConsumeToken(tok::comma))
        break;
    }

    DeclSpec DS(AttrFactory);
    DeclGroupPtrTy Res =
        Actions.FinalizeDeclaratorGroup(getCurScope(), DS, DeclsInGroup);
    StmtResult R = Actions.ActOnDeclStmt(Res, LabelLoc, Tok.getLocation());

    ExpectAndConsumeSemi(diag::err_expected_semi_declaration);
    if (R.isUsable())
      Stmts.push_back(R.get());
  }

  while (!tryParseMisplacedModuleImport() && Tok.isNot(tok::r_brace) &&
         Tok.isNot(tok::eof)) {
    if (Tok.is(tok::annot_pragma_unused)) {
      HandlePragmaUnused();
      continue;
    }

    if (ConsumeNullStmt(Stmts))
      continue;

    StmtResult R;
    if (Tok.isNot(tok::kw___extension__)) {
      R = ParseStatementOrDeclaration(Stmts, ACK_Any);
    } else {
      // __extension__ can start declarations and it can also be a unary
      // operator for expressions.  Consume multiple __extension__ markers here
      // until we can determine which is which.
      // FIXME: This loses extension expressions in the AST!
      SourceLocation ExtLoc = ConsumeToken();
      while (Tok.is(tok::kw___extension__))
        ConsumeToken();

      ParsedAttributesWithRange attrs(AttrFactory);
      MaybeParseCXX11Attributes(attrs, nullptr,
                                /*MightBeObjCMessageSend*/ true);

      // If this is the start of a declaration, parse it as such.
      if (isDeclarationStatement()) {
        // __extension__ silences extension warnings in the subdeclaration.
        // FIXME: Save the __extension__ on the decl as a node somehow?
        ExtensionRAIIObject O(Diags);

        SourceLocation DeclStart = Tok.getLocation(), DeclEnd;
        DeclGroupPtrTy Res =
            ParseDeclaration(DeclaratorContext::BlockContext, DeclEnd, attrs);
        R = Actions.ActOnDeclStmt(Res, DeclStart, DeclEnd);
      } else {
        // Otherwise this was a unary __extension__ marker.
        ExprResult Res(ParseExpressionWithLeadingExtension(ExtLoc));

        if (Res.isInvalid()) {
          SkipUntil(tok::semi);
          continue;
        }

        // FIXME: Use attributes?
        // Eat the semicolon at the end of stmt and convert the expr into a
        // statement.
        ExpectAndConsumeSemi(diag::err_expected_semi_after_expr);
        R = Actions.ActOnExprStmt(Res);
      }
    }

    if (R.isUsable())
      Stmts.push_back(R.get());
  }

  SourceLocation CloseLoc = Tok.getLocation();

  // We broke out of the while loop because we found a '}' or EOF.
  if (!T.consumeClose())
    // Recover by creating a compound statement with what we parsed so far,
    // instead of dropping everything and returning StmtError();
    CloseLoc = T.getCloseLocation();

  return Actions.ActOnCompoundStmt(T.getOpenLocation(), CloseLoc,
                                   Stmts, isStmtExpr);
}

/// ParseParenExprOrCondition:
/// [C  ]     '(' expression ')'
/// [C++]     '(' condition ')'
/// [C++1z]   '(' init-statement[opt] condition ')'
///
/// This function parses and performs error recovery on the specified condition
/// or expression (depending on whether we're in C++ or C mode).  This function
/// goes out of its way to recover well.  It returns true if there was a parser
/// error (the right paren couldn't be found), which indicates that the caller
/// should try to recover harder.  It returns false if the condition is
/// successfully parsed.  Note that a successful parse can still have semantic
/// errors in the condition.
bool Parser::ParseParenExprOrCondition(StmtResult *InitStmt,
                                       Sema::ConditionResult &Cond,
                                       SourceLocation Loc,
                                       Sema::ConditionKind CK) {
  BalancedDelimiterTracker T(*this, tok::l_paren);
  T.consumeOpen();

  if (getLangOpts().CPlusPlus)
    Cond = ParseCXXCondition(InitStmt, Loc, CK);
  else {
    ExprResult CondExpr = ParseExpression();

    // If required, convert to a boolean value.
    if (CondExpr.isInvalid())
      Cond = Sema::ConditionError();
    else
      Cond = Actions.ActOnCondition(getCurScope(), Loc, CondExpr.get(), CK);
  }

  // If the parser was confused by the condition and we don't have a ')', try to
  // recover by skipping ahead to a semi and bailing out.  If condexp is
  // semantically invalid but we have well formed code, keep going.
  if (Cond.isInvalid() && Tok.isNot(tok::r_paren)) {
    SkipUntil(tok::semi);
    // Skipping may have stopped if it found the containing ')'.  If so, we can
    // continue parsing the if statement.
    if (Tok.isNot(tok::r_paren))
      return true;
  }

  // Otherwise the condition is valid or the rparen is present.
  T.consumeClose();

  // Check for extraneous ')'s to catch things like "if (foo())) {".  We know
  // that all callers are looking for a statement after the condition, so ")"
  // isn't valid.
  while (Tok.is(tok::r_paren)) {
    Diag(Tok, diag::err_extraneous_rparen_in_condition)
      << FixItHint::CreateRemoval(Tok.getLocation());
    ConsumeParen();
  }

  return false;
}


/// ParseIfStatement
///       if-statement: [C99 6.8.4.1]
///         'if' '(' expression ')' statement
///         'if' '(' expression ')' statement 'else' statement
/// [C++]   'if' '(' condition ')' statement
/// [C++]   'if' '(' condition ')' statement 'else' statement
///
StmtResult Parser::ParseIfStatement(SourceLocation *TrailingElseLoc) {
  assert(Tok.is(tok::kw_if) && "Not an if stmt!");
  SourceLocation IfLoc = ConsumeToken();  // eat the 'if'.

  bool IsConstexpr = false;
  if (Tok.is(tok::kw_constexpr)) {
    Diag(Tok, getLangOpts().CPlusPlus17 ? diag::warn_cxx14_compat_constexpr_if
                                        : diag::ext_constexpr_if);
    IsConstexpr = true;
    ConsumeToken();
  }

  if (Tok.isNot(tok::l_paren)) {
    Diag(Tok, diag::err_expected_lparen_after) << "if";
    SkipUntil(tok::semi);
    return StmtError();
  }

  bool C99orCXX = getLangOpts().C99 || getLangOpts().CPlusPlus;

  // C99 6.8.4p3 - In C99, the if statement is a block.  This is not
  // the case for C90.
  //
  // C++ 6.4p3:
  // A name introduced by a declaration in a condition is in scope from its
  // point of declaration until the end of the substatements controlled by the
  // condition.
  // C++ 3.3.2p4:
  // Names declared in the for-init-statement, and in the condition of if,
  // while, for, and switch statements are local to the if, while, for, or
  // switch statement (including the controlled statement).
  //
  ParseScope IfScope(this, Scope::DeclScope | Scope::ControlScope, C99orCXX);

  // Parse the condition.
  StmtResult InitStmt;
  Sema::ConditionResult Cond;
  {
    ExtendedExplicitPathScopeMonitor monitor(Actions);
    if (ParseParenExprOrCondition(&InitStmt, Cond, IfLoc,
                                IsConstexpr ? Sema::ConditionKind::ConstexprIf
                                            : Sema::ConditionKind::Boolean))
      return StmtError();
  }

  if (Actions.IsExplicitPathInRange(SourceRange(IfLoc, Tok.getLocation())))
  {
    getCurScope()->AddFlags(Scope::GaiaBreakScope | Scope::BreakScope | Scope::ContinueScope);
  }
  llvm::Optional<bool> ConstexprCondition;
  if (IsConstexpr)
    ConstexprCondition = Cond.getKnownValue();

  // C99 6.8.4p3 - In C99, the body of the if statement is a scope, even if
  // there is no compound stmt.  C90 does not have this clause.  We only do this
  // if the body isn't a compound statement to avoid push/pop in common cases.
  //
  // C++ 6.4p1:
  // The substatement in a selection-statement (each substatement, in the else
  // form of the if statement) implicitly defines a local scope.
  //
  // For C++ we create a scope for the condition and a new scope for
  // substatements because:
  // -When the 'then' scope exits, we want the condition declaration to still be
  //    active for the 'else' scope too.
  // -Sema will detect name clashes by considering declarations of a
  //    'ControlScope' as part of its direct subscope.
  // -If we wanted the condition and substatement to be in the same scope, we
  //    would have to notify ParseStatement not to create a new scope. It's
  //    simpler to let it create a new scope.
  //
  ParseScope InnerScope(this, Scope::DeclScope, C99orCXX, Tok.is(tok::l_brace));

  // Read the 'then' stmt.
  SourceLocation ThenStmtLoc = Tok.getLocation();

  SourceLocation InnerStatementTrailingElseLoc;
  StmtResult ThenStmt;
  {
    EnterExpressionEvaluationContext PotentiallyDiscarded(
        Actions, Sema::ExpressionEvaluationContext::DiscardedStatement, nullptr,
        Sema::ExpressionEvaluationContextRecord::EK_Other,
        /*ShouldEnter=*/ConstexprCondition && !*ConstexprCondition);
    ThenStmt = ParseStatement(&InnerStatementTrailingElseLoc);
  }

  // Pop the 'if' scope if needed.
  InnerScope.Exit();

  // If it has an else, parse it.
  SourceLocation ElseLoc;
  SourceLocation ElseStmtLoc;
  StmtResult ElseStmt;

  SourceLocation NoMatchLoc;
  SourceLocation NoMatchStmtLoc;
  StmtResult NoMatchStmt;

  if (Tok.isOneOf(tok::kw_else, tok::kw_nomatch))
  {
    if (Tok.is(tok::kw_else))
    {
      if (TrailingElseLoc)
        *TrailingElseLoc = Tok.getLocation();

      ElseLoc = ConsumeToken();
      ElseStmtLoc = Tok.getLocation();

      // C99 6.8.4p3 - In C99, the body of the if statement is a scope, even if
      // there is no compound stmt.  C90 does not have this clause.  We only do
      // this if the body isn't a compound statement to avoid push/pop in common
      // cases.
      //
      // C++ 6.4p1:
      // The substatement in a selection-statement (each substatement, in the else
      // form of the if statement) implicitly defines a local scope.
      //
      ParseScope InnerScope(this, Scope::DeclScope, C99orCXX,
                          Tok.is(tok::l_brace));

      EnterExpressionEvaluationContext PotentiallyDiscarded(
        Actions, Sema::ExpressionEvaluationContext::DiscardedStatement, nullptr,
        Sema::ExpressionEvaluationContextRecord::EK_Other,
        /*ShouldEnter=*/ConstexprCondition && *ConstexprCondition);
      ElseStmt = ParseStatement();

      // Pop the 'else' scope if needed.
      InnerScope.Exit();
    }
    if (Tok.is(tok::kw_nomatch))
    {
      // Remove tags that may have been declared in the if
      SourceLocation startLocation = IfLoc;
      SourceLocation endLocation ;
      if (ElseStmt.get() != nullptr)
      {
        endLocation = ElseStmt.get()->getEndLoc();
      }
      else
      {
        endLocation = ThenStmt.get()->getEndLoc();
        ElseStmt = Actions.ActOnNullStmt(ElseStmtLoc);
      }

      if (!Actions.RemoveTagData(SourceRange(startLocation, endLocation)))
      {
        Diag(startLocation, diag::err_nomatch_without_navigation) << true;
        return StmtError();
      }

      if (TrailingElseLoc)
        *TrailingElseLoc = Tok.getLocation();

      NoMatchLoc = ConsumeToken();
      NoMatchStmtLoc = Tok.getLocation();

      // C99 6.8.4p3 - In C99, the body of the if statement is a scope, even if
      // there is no compound stmt.  C90 does not have this clause.  We only do
      // this if the body isn't a compound statement to avoid push/pop in common
      // cases.
      //
      // C++ 6.4p1:
      // The substatement in a selection-statement (each substatement, in the else
      // form of the if statement) implicitly defines a local scope.
      //
      ParseScope InnerScope(this, Scope::DeclScope, C99orCXX,
                          Tok.is(tok::l_brace));

      EnterExpressionEvaluationContext PotentiallyDiscarded(
        Actions, Sema::ExpressionEvaluationContext::DiscardedStatement, nullptr,
        Sema::ExpressionEvaluationContextRecord::EK_Other,
        /*ShouldEnter=*/ConstexprCondition && *ConstexprCondition);
      NoMatchStmt = ParseStatement();

      // Pop the 'else' scope if needed.
      InnerScope.Exit();
    }
  }else if (Tok.is(tok::code_completion)) {
    Actions.CodeCompleteAfterIf(getCurScope());
    cutOffParsing();
    return StmtError();
  } else if (InnerStatementTrailingElseLoc.isValid()) {
    Diag(InnerStatementTrailingElseLoc, diag::warn_dangling_else);
  }

  IfScope.Exit();

  // If the then or else stmt is invalid and the other is valid (and present),
  // make turn the invalid one into a null stmt to avoid dropping the other
  // part.  If both are invalid, return error.
  if (
      (ThenStmt.isInvalid() && ElseStmt.isInvalid() && NoMatchStmt.isInvalid()) ||
      (ThenStmt.isInvalid() && ElseStmt.get() == nullptr && NoMatchStmt.isInvalid()) ||
      (ThenStmt.get() == nullptr && ElseStmt.isInvalid() && NoMatchStmt.isInvalid()) ||
      (ThenStmt.isInvalid() && ElseStmt.isInvalid() && NoMatchStmt.get() == nullptr) ||
      (ThenStmt.isInvalid() && ElseStmt.get() == nullptr && NoMatchStmt.get() == nullptr) ||
      (ThenStmt.get() == nullptr && ElseStmt.isInvalid() && NoMatchStmt.get() == nullptr) ||
      (ThenStmt.get() == nullptr && ElseStmt.get() == nullptr && NoMatchStmt.isInvalid())
     ) {
    // Both invalid, or one is invalid and other is non-present: return error.
    return StmtError();
  }

  // Now if either are invalid, replace with a ';'.
  if (ThenStmt.isInvalid())
    ThenStmt = Actions.ActOnNullStmt(ThenStmtLoc);
  if (ElseStmt.isInvalid())
    ElseStmt = Actions.ActOnNullStmt(ElseStmtLoc);
  if (NoMatchStmt.isInvalid())
    NoMatchStmt = Actions.ActOnNullStmt(NoMatchStmtLoc);

  return Actions.ActOnIfStmt(IfLoc, IsConstexpr, InitStmt.get(), Cond,
                             ThenStmt.get(), ElseLoc, ElseStmt.get(), NoMatchLoc, NoMatchStmt.get());
}

/// ParseSwitchStatement
///       switch-statement:
///         'switch' '(' expression ')' statement
/// [C++]   'switch' '(' condition ')' statement
StmtResult Parser::ParseSwitchStatement(SourceLocation *TrailingElseLoc) {
  assert(Tok.is(tok::kw_switch) && "Not a switch stmt!");
  SourceLocation SwitchLoc = ConsumeToken();  // eat the 'switch'.

  if (Tok.isNot(tok::l_paren)) {
    Diag(Tok, diag::err_expected_lparen_after) << "switch";
    SkipUntil(tok::semi);
    return StmtError();
  }

  bool C99orCXX = getLangOpts().C99 || getLangOpts().CPlusPlus;

  // C99 6.8.4p3 - In C99, the switch statement is a block.  This is
  // not the case for C90.  Start the switch scope.
  //
  // C++ 6.4p3:
  // A name introduced by a declaration in a condition is in scope from its
  // point of declaration until the end of the substatements controlled by the
  // condition.
  // C++ 3.3.2p4:
  // Names declared in the for-init-statement, and in the condition of if,
  // while, for, and switch statements are local to the if, while, for, or
  // switch statement (including the controlled statement).
  //
  unsigned ScopeFlags = Scope::SwitchScope;
  if (C99orCXX)
    ScopeFlags |= Scope::DeclScope | Scope::ControlScope;
  ParseScope SwitchScope(this, ScopeFlags);

  // Parse the condition.
  StmtResult InitStmt;
  Sema::ConditionResult Cond;
  {
    ExtendedExplicitPathScopeMonitor monitor(Actions);
    if (ParseParenExprOrCondition(&InitStmt, Cond, SwitchLoc,
                                Sema::ConditionKind::Switch))
      return StmtError();
  }
  StmtResult Switch =
      Actions.ActOnStartOfSwitchStmt(SwitchLoc, InitStmt.get(), Cond);

  if (Switch.isInvalid()) {
    // Skip the switch body.
    // FIXME: This is not optimal recovery, but parsing the body is more
    // dangerous due to the presence of case and default statements, which
    // will have no place to connect back with the switch.
    if (Tok.is(tok::l_brace)) {
      ConsumeBrace();
      SkipUntil(tok::r_brace);
    } else
      SkipUntil(tok::semi);
    return Switch;
  }

  // C99 6.8.4p3 - In C99, the body of the switch statement is a scope, even if
  // there is no compound stmt.  C90 does not have this clause.  We only do this
  // if the body isn't a compound statement to avoid push/pop in common cases.
  //
  // C++ 6.4p1:
  // The substatement in a selection-statement (each substatement, in the else
  // form of the if statement) implicitly defines a local scope.
  //
  // See comments in ParseIfStatement for why we create a scope for the
  // condition and a new scope for substatement in C++.
  //
  getCurScope()->AddFlags(Scope::BreakScope);
  ParseScope InnerScope(this, Scope::DeclScope, C99orCXX, Tok.is(tok::l_brace));

  // We have incremented the mangling number for the SwitchScope and the
  // InnerScope, which is one too many.
  if (C99orCXX)
    getCurScope()->decrementMSManglingNumber();

  // Read the body statement.
  StmtResult Body(ParseStatement(TrailingElseLoc));

  // Pop the scopes.
  InnerScope.Exit();
  SwitchScope.Exit();

  return Actions.ActOnFinishSwitchStmt(SwitchLoc, Switch.get(), Body.get());
}

/// ParseWhileStatement
///       while-statement: [C99 6.8.5.1]
///         'while' '(' expression ')' statement
/// [C++]   'while' '(' condition ')' statement
StmtResult Parser::ParseWhileStatement(SourceLocation *TrailingElseLoc) {
  assert(Tok.is(tok::kw_while) && "Not a while stmt!");
  SourceLocation WhileLoc = Tok.getLocation();
  ConsumeToken();  // eat the 'while'.

  if (Tok.isNot(tok::l_paren)) {
    Diag(Tok, diag::err_expected_lparen_after) << "while";
    SkipUntil(tok::semi);
    return StmtError();
  }

  bool C99orCXX = getLangOpts().C99 || getLangOpts().CPlusPlus;

  // C99 6.8.5p5 - In C99, the while statement is a block.  This is not
  // the case for C90.  Start the loop scope.
  //
  // C++ 6.4p3:
  // A name introduced by a declaration in a condition is in scope from its
  // point of declaration until the end of the substatements controlled by the
  // condition.
  // C++ 3.3.2p4:
  // Names declared in the for-init-statement, and in the condition of if,
  // while, for, and switch statements are local to the if, while, for, or
  // switch statement (including the controlled statement).
  //
  unsigned ScopeFlags;
  if (C99orCXX)
    ScopeFlags = Scope::BreakScope | Scope::ContinueScope |
                 Scope::DeclScope  | Scope::ControlScope;
  else
    ScopeFlags = Scope::BreakScope | Scope::ContinueScope;
  ParseScope WhileScope(this, ScopeFlags);

  // Parse the condition.
  Sema::ConditionResult Cond;
  {
    ExtendedExplicitPathScopeMonitor monitor(Actions);
    if (ParseParenExprOrCondition(nullptr, Cond, WhileLoc,
                                Sema::ConditionKind::Boolean))
      return StmtError();
  }

  // C99 6.8.5p5 - In C99, the body of the while statement is a scope, even if
  // there is no compound stmt.  C90 does not have this clause.  We only do this
  // if the body isn't a compound statement to avoid push/pop in common cases.
  //
  // C++ 6.5p2:
  // The substatement in an iteration-statement implicitly defines a local scope
  // which is entered and exited each time through the loop.
  //
  // See comments in ParseIfStatement for why we create a scope for the
  // condition and a new scope for substatement in C++.
  //
  ParseScope InnerScope(this, Scope::DeclScope, C99orCXX, Tok.is(tok::l_brace));

  // Read the body statement.
  StmtResult Body(ParseStatement(TrailingElseLoc));

  // Pop the body scope if needed.
  InnerScope.Exit();
  WhileScope.Exit();

  if (Cond.isInvalid() || Body.isInvalid())
    return StmtError();

  return Actions.ActOnWhileStmt(WhileLoc, Cond, Body.get());
}

/// ParseDoStatement
///       do-statement: [C99 6.8.5.2]
///         'do' statement 'while' '(' expression ')' ';'
/// Note: this lets the caller parse the end ';'.
StmtResult Parser::ParseDoStatement() {
  assert(Tok.is(tok::kw_do) && "Not a do stmt!");
  SourceLocation DoLoc = ConsumeToken();  // eat the 'do'.

  // C99 6.8.5p5 - In C99, the do statement is a block.  This is not
  // the case for C90.  Start the loop scope.
  unsigned ScopeFlags;
  if (getLangOpts().C99)
    ScopeFlags = Scope::BreakScope | Scope::ContinueScope | Scope::DeclScope;
  else
    ScopeFlags = Scope::BreakScope | Scope::ContinueScope;

  ParseScope DoScope(this, ScopeFlags);

  // C99 6.8.5p5 - In C99, the body of the do statement is a scope, even if
  // there is no compound stmt.  C90 does not have this clause. We only do this
  // if the body isn't a compound statement to avoid push/pop in common cases.
  //
  // C++ 6.5p2:
  // The substatement in an iteration-statement implicitly defines a local scope
  // which is entered and exited each time through the loop.
  //
  bool C99orCXX = getLangOpts().C99 || getLangOpts().CPlusPlus;
  ParseScope InnerScope(this, Scope::DeclScope, C99orCXX, Tok.is(tok::l_brace));

  // Read the body statement.
  StmtResult Body(ParseStatement());

  // Pop the body scope if needed.
  InnerScope.Exit();

  if (Tok.isNot(tok::kw_while)) {
    if (!Body.isInvalid()) {
      Diag(Tok, diag::err_expected_while);
      Diag(DoLoc, diag::note_matching) << "'do'";
      SkipUntil(tok::semi, StopBeforeMatch);
    }
    return StmtError();
  }
  SourceLocation WhileLoc = ConsumeToken();

  if (Tok.isNot(tok::l_paren)) {
    Diag(Tok, diag::err_expected_lparen_after) << "do/while";
    SkipUntil(tok::semi, StopBeforeMatch);
    return StmtError();
  }

  // Parse the parenthesized expression.
  BalancedDelimiterTracker T(*this, tok::l_paren);
  T.consumeOpen();

  // A do-while expression is not a condition, so can't have attributes.
  DiagnoseAndSkipCXX11Attributes();

  ExprResult Cond = ParseExpression();
  // Correct the typos in condition before closing the scope.
  if (Cond.isUsable())
    Cond = Actions.CorrectDelayedTyposInExpr(Cond);
  T.consumeClose();
  DoScope.Exit();

  if (Cond.isInvalid() || Body.isInvalid())
    return StmtError();

  return Actions.ActOnDoStmt(DoLoc, Body.get(), WhileLoc, T.getOpenLocation(),
                             Cond.get(), T.getCloseLocation());
}

bool Parser::isForRangeIdentifier() {
  assert(Tok.is(tok::identifier));

  const Token &Next = NextToken();
  if (Next.is(tok::colon))
    return true;

  if (Next.isOneOf(tok::l_square, tok::kw_alignas)) {
    TentativeParsingAction PA(*this);
    ConsumeToken();
    SkipCXX11Attributes();
    bool Result = Tok.is(tok::colon);
    PA.Revert();
    return Result;
  }

  return false;
}

/// ParseForStatement
///       for-statement: [C99 6.8.5.3]
///         'for' '(' expr[opt] ';' expr[opt] ';' expr[opt] ')' statement
///         'for' '(' declaration expr[opt] ';' expr[opt] ')' statement
/// [C++]   'for' '(' for-init-statement condition[opt] ';' expression[opt] ')'
/// [C++]       statement
/// [C++0x] 'for'
///             'co_await'[opt]    [Coroutines]
///             '(' for-range-declaration ':' for-range-initializer ')'
///             statement
/// [OBJC2] 'for' '(' declaration 'in' expr ')' statement
/// [OBJC2] 'for' '(' expr 'in' expr ')' statement
///
/// [C++] for-init-statement:
/// [C++]   expression-statement
/// [C++]   simple-declaration
///
/// [C++0x] for-range-declaration:
/// [C++0x]   attribute-specifier-seq[opt] type-specifier-seq declarator
/// [C++0x] for-range-initializer:
/// [C++0x]   expression
/// [C++0x]   braced-init-list            [TODO]
StmtResult Parser::ParseForStatement(SourceLocation *TrailingElseLoc) {
  assert(Tok.is(tok::kw_for) && "Not a for stmt!");
  SourceLocation ForLoc = ConsumeToken();  // eat the 'for'.

  SourceLocation CoawaitLoc;
  if (Tok.is(tok::kw_co_await))
    CoawaitLoc = ConsumeToken();

  if (Tok.isNot(tok::l_paren)) {
    Diag(Tok, diag::err_expected_lparen_after) << "for";
    SkipUntil(tok::semi);
    return StmtError();
  }

  bool C99orCXXorObjC = getLangOpts().C99 || getLangOpts().CPlusPlus ||
    getLangOpts().ObjC;
  bool isGaia = getLangOpts().Gaia && getCurScope()->isInRulesetScope();
  bool isDeclarativeStatement = false;
<<<<<<< HEAD
  StmtResult explicitNavigationExpression;
=======
  ExprResult explicitNavigationExpression;
  SourceLocation NoMatchLoc, NoMatchStmtLoc;
  StmtResult NoMatchStmt;
>>>>>>> 1b3dc74d

  // C99 6.8.5p5 - In C99, the for statement is a block.  This is not
  // the case for C90.  Start the loop scope.
  //
  // C++ 6.4p3:
  // A name introduced by a declaration in a condition is in scope from its
  // point of declaration until the end of the substatements controlled by the
  // condition.
  // C++ 3.3.2p4:
  // Names declared in the for-init-statement, and in the condition of if,
  // while, for, and switch statements are local to the if, while, for, or
  // switch statement (including the controlled statement).
  // C++ 6.5.3p1:
  // Names declared in the for-init-statement are in the same declarative-region
  // as those declared in the condition.
  //
  unsigned ScopeFlags = 0;
  if (C99orCXXorObjC)
    ScopeFlags = Scope::DeclScope | Scope::ControlScope;

  ParseScope ForScope(this, ScopeFlags);

  BalancedDelimiterTracker T(*this, tok::l_paren);
  T.consumeOpen();

  ExprResult Value;

  bool ForEach = false;
  StmtResult FirstPart;
  Sema::ConditionResult SecondPart;
  ExprResult Collection;
  ForRangeInfo ForRangeInfo;
  FullExprArg ThirdPart(Actions);

  if (Tok.is(tok::code_completion)) {
    Actions.CodeCompleteOrdinaryName(getCurScope(),
                                     C99orCXXorObjC? Sema::PCC_ForInit
                                                   : Sema::PCC_Expression);
    cutOffParsing();
    return StmtError();
  }

  ParsedAttributesWithRange attrs(AttrFactory);
  MaybeParseCXX11Attributes(attrs);

  SourceLocation EmptyInitStmtSemiLoc;

  // Parse the first part of the for specifier.
  {
    // Try to determine if a first expression is a declarative statement and it is the only expression in for statement.
    ExtendedExplicitPathScopeMonitor monitor(Actions);

    if (isGaia && Tok.isOneOf(tok::slash, tok::identifier))
    {
      RevertingTentativeParsingAction PA(*this);
      if (Tok.is(tok::slash))
      {
        isDeclarativeStatement = true;
        ConsumeToken();
      }

      while (Tok.isOneOf(tok::arrow, tok::colon, tok::period, tok::identifier))
      {
        ConsumeToken();
      }
      if(Tok.is(tok::r_paren))
      {
        isDeclarativeStatement = true;
      }
      else
      {
        isDeclarativeStatement = false;
      }
    }
    if (isDeclarativeStatement)
    {
      //explicitNavigationExpression = ParseExpression();
      explicitNavigationExpression = Actions.ActOnExprStmt(ParseExpression().get());
      if (explicitNavigationExpression.get() == nullptr)
      {
        cutOffParsing();
        return StmtError();
      }
      getCurScope()->AddFlags(Scope::GaiaBreakScope);
    }
    else if (Tok.is(tok::semi)) {  // for (;
      ProhibitAttributes(attrs);
      // no first part, eat the ';'.
      SourceLocation SemiLoc = Tok.getLocation();
      if (!Tok.hasLeadingEmptyMacro() && !SemiLoc.isMacroID())
        EmptyInitStmtSemiLoc = SemiLoc;
      ConsumeToken();
    } else if (getLangOpts().CPlusPlus && Tok.is(tok::identifier) &&
             isForRangeIdentifier()) {
      ProhibitAttributes(attrs);
      IdentifierInfo *Name = Tok.getIdentifierInfo();
      SourceLocation Loc = ConsumeToken();
      MaybeParseCXX11Attributes(attrs);

      ForRangeInfo.ColonLoc = ConsumeToken();
      if (Tok.is(tok::l_brace))
        ForRangeInfo.RangeExpr = ParseBraceInitializer();
      else
        ForRangeInfo.RangeExpr = ParseExpression();

      Diag(Loc, diag::err_for_range_identifier)
        << ((getLangOpts().CPlusPlus11 && !getLangOpts().CPlusPlus17)
              ? FixItHint::CreateInsertion(Loc, "auto &&")
              : FixItHint());

      ForRangeInfo.LoopVar = Actions.ActOnCXXForRangeIdentifier(
        getCurScope(), Loc, Name, attrs, attrs.Range.getEnd());
    } else if (isForInitDeclaration()) {  // for (int X = 4;
      ParenBraceBracketBalancer BalancerRAIIObj(*this);

      // Parse declaration, which eats the ';'.
      if (!C99orCXXorObjC) {   // Use of C99-style for loops in C90 mode?
        Diag(Tok, diag::ext_c99_variable_decl_in_for_loop);
        Diag(Tok, diag::warn_gcc_variable_decl_in_for_loop);
      }

      // In C++0x, "for (T NS:a" might not be a typo for ::
      bool MightBeForRangeStmt = getLangOpts().CPlusPlus;
      ColonProtectionRAIIObject ColonProtection(*this, MightBeForRangeStmt);

      SourceLocation DeclStart = Tok.getLocation(), DeclEnd;
      DeclGroupPtrTy DG = ParseSimpleDeclaration(
        DeclaratorContext::ForContext, DeclEnd, attrs, false,
        MightBeForRangeStmt ? &ForRangeInfo : nullptr);
      FirstPart = Actions.ActOnDeclStmt(DG, DeclStart, Tok.getLocation());
      if (ForRangeInfo.ParsedForRangeDecl()) {
        Diag(ForRangeInfo.ColonLoc, getLangOpts().CPlusPlus11 ?
           diag::warn_cxx98_compat_for_range : diag::ext_for_range);
        ForRangeInfo.LoopVar = FirstPart;
        FirstPart = StmtResult();
      } else if (Tok.is(tok::semi)) {  // for (int x = 4;
        ConsumeToken();
      } else if ((ForEach = isTokIdentifier_in())) {
        Actions.ActOnForEachDeclStmt(DG);
        // ObjC: for (id x in expr)
        ConsumeToken(); // consume 'in'

        if (Tok.is(tok::code_completion)) {
          Actions.CodeCompleteObjCForCollection(getCurScope(), DG);
          cutOffParsing();
          return StmtError();
        }
        Collection = ParseExpression();
      } else {
        Diag(Tok, diag::err_expected_semi_for);
      }
    } else {
      ProhibitAttributes(attrs);
      Value = Actions.CorrectDelayedTyposInExpr(ParseExpression());

      ForEach = isTokIdentifier_in();

      // Turn the expression into a stmt.
      if (!Value.isInvalid()) {
        if (ForEach)
          FirstPart = Actions.ActOnForEachLValueExpr(Value.get());
        else
          FirstPart = Actions.ActOnExprStmt(Value);
      }

      if (Tok.is(tok::semi)) {
        ConsumeToken();
      } else if (ForEach) {
        ConsumeToken(); // consume 'in'

        if (Tok.is(tok::code_completion)) {
          Actions.CodeCompleteObjCForCollection(getCurScope(), nullptr);
          cutOffParsing();
          return StmtError();
        }
        Collection = ParseExpression();
      } else if (getLangOpts().CPlusPlus11 && Tok.is(tok::colon) && FirstPart.get()) {
        // User tried to write the reasonable, but ill-formed, for-range-statement
        //   for (expr : expr) { ... }
        Diag(Tok, diag::err_for_range_expected_decl)
          << FirstPart.get()->getSourceRange();
        SkipUntil(tok::r_paren, StopBeforeMatch);
        SecondPart = Sema::ConditionError();
      } else {
        if (!Value.isInvalid()) {
          Diag(Tok, diag::err_expected_semi_for);
        } else {
          // Skip until semicolon or rparen, don't consume it.
          SkipUntil(tok::r_paren, StopAtSemi | StopBeforeMatch);
          if (Tok.is(tok::semi))
            ConsumeToken();
        }
      }
    }

    // Parse the second part of the for specifier.
    getCurScope()->AddFlags(Scope::BreakScope | Scope::ContinueScope);
    if (!ForEach && !ForRangeInfo.ParsedForRangeDecl() &&
      !SecondPart.isInvalid() && !explicitNavigationExpression.get()) {
      // Parse the second part of the for specifier.
      if (Tok.is(tok::semi)) {  // for (...;;
        // no second part.
      } else if (Tok.is(tok::r_paren)) {
        // missing both semicolons.
      } else {
        if (getLangOpts().CPlusPlus) {
          // C++2a: We've parsed an init-statement; we might have a
          // for-range-declaration next.
          bool MightBeForRangeStmt = !ForRangeInfo.ParsedForRangeDecl();
          ColonProtectionRAIIObject ColonProtection(*this, MightBeForRangeStmt);
          SecondPart =
            ParseCXXCondition(nullptr, ForLoc, Sema::ConditionKind::Boolean,
                              MightBeForRangeStmt ? &ForRangeInfo : nullptr);

          if (ForRangeInfo.ParsedForRangeDecl()) {
            Diag(FirstPart.get() ? FirstPart.get()->getBeginLoc()
                               : ForRangeInfo.ColonLoc,
               getLangOpts().CPlusPlus2a
                   ? diag::warn_cxx17_compat_for_range_init_stmt
                   : diag::ext_for_range_init_stmt)
              << (FirstPart.get() ? FirstPart.get()->getSourceRange()
                                  : SourceRange());
            if (EmptyInitStmtSemiLoc.isValid()) {
              Diag(EmptyInitStmtSemiLoc, diag::warn_empty_init_statement)
                << /*for-loop*/ 2
                << FixItHint::CreateRemoval(EmptyInitStmtSemiLoc);
            }
          }
        } else {
          ExprResult SecondExpr = ParseExpression();
          if (SecondExpr.isInvalid())
            SecondPart = Sema::ConditionError();
          else
            SecondPart =
              Actions.ActOnCondition(getCurScope(), ForLoc, SecondExpr.get(),
                                     Sema::ConditionKind::Boolean);
        }
      }
    }

    // Parse the third part of the for statement.
    if (!ForEach && !ForRangeInfo.ParsedForRangeDecl() && !explicitNavigationExpression.get()) {
      if (Tok.isNot(tok::semi)) {
        if (!SecondPart.isInvalid())
          Diag(Tok, diag::err_expected_semi_for);
        else
          // Skip until semicolon or rparen, don't consume it.
          SkipUntil(tok::r_paren, StopAtSemi | StopBeforeMatch);
      }

      if (Tok.is(tok::semi)) {
        ConsumeToken();
      }

      if (Tok.isNot(tok::r_paren)) {   // for (...;...;)
        ExprResult Third = ParseExpression();
        // FIXME: The C++11 standard doesn't actually say that this is a
        // discarded-value expression, but it clearly should be.
        ThirdPart = Actions.MakeFullDiscardedValueExpr(Third.get());
      }
    }
    // Match the ')'.
    T.consumeClose();

    // C++ Coroutines [stmt.iter]:
    //   'co_await' can only be used for a range-based for statement.
    if (CoawaitLoc.isValid() && !ForRangeInfo.ParsedForRangeDecl()) {
      Diag(CoawaitLoc, diag::err_for_co_await_not_range_for);
      CoawaitLoc = SourceLocation();
    }
  }
  // We need to perform most of the semantic analysis for a C++0x for-range
  // statememt before parsing the body, in order to be able to deduce the type
  // of an auto-typed loop variable.
  StmtResult ForRangeStmt;
  StmtResult ForEachStmt;
  {
    ExtendedExplicitPathScopeMonitor monitor(Actions);
    if (ForRangeInfo.ParsedForRangeDecl()) {
      ExprResult CorrectedRange =
        Actions.CorrectDelayedTyposInExpr(ForRangeInfo.RangeExpr.get());
      ForRangeStmt = Actions.ActOnCXXForRangeStmt(
        getCurScope(), ForLoc, CoawaitLoc, FirstPart.get(),
        ForRangeInfo.LoopVar.get(), ForRangeInfo.ColonLoc, CorrectedRange.get(),
        T.getCloseLocation(), Sema::BFRK_Build);

    // Similarly, we need to do the semantic analysis for a for-range
    // statement immediately in order to close over temporaries correctly.
    } else if (ForEach) {
      ForEachStmt = Actions.ActOnObjCForCollectionStmt(ForLoc,
                                                     FirstPart.get(),
                                                     Collection.get(),
                                                     T.getCloseLocation());
    } else {
      // In OpenMP loop region loop control variable must be captured and be
      // private. Perform analysis of first part (if any).
      if (getLangOpts().OpenMP && FirstPart.isUsable()) {
        Actions.ActOnOpenMPLoopInitialization(ForLoc, FirstPart.get());
      }
    }
  }
  // C99 6.8.5p5 - In C99, the body of the for statement is a scope, even if
  // there is no compound stmt.  C90 does not have this clause.  We only do this
  // if the body isn't a compound statement to avoid push/pop in common cases.
  //
  // C++ 6.5p2:
  // The substatement in an iteration-statement implicitly defines a local scope
  // which is entered and exited each time through the loop.
  //
  // See comments in ParseIfStatement for why we create a scope for
  // for-init-statement/condition and a new scope for substatement in C++.
  //
  ParseScope InnerScope(this, Scope::DeclScope, C99orCXXorObjC,
                        Tok.is(tok::l_brace));

  // The body of the for loop has the same local mangling number as the
  // for-init-statement.
  // It will only be incremented if the body contains other things that would
  // normally increment the mangling number (like a compound statement).
  if (C99orCXXorObjC)
    getCurScope()->decrementMSManglingNumber();

  // Read the body statement.
  StmtResult Body(ParseStatement(TrailingElseLoc));

  // Pop the body scope if needed.
  InnerScope.Exit();

  // Leave the for-scope.
  ForScope.Exit();

  if (Body.isInvalid())
    return StmtError();
  if (Tok.is(tok::kw_nomatch))
  {
    if (explicitNavigationExpression.get())
    {
      // Remove tags that may have been declared in the for

      if (!Actions.RemoveTagData(SourceRange(T.getOpenLocation(), T.getCloseLocation())))
      {
        Diag(T.getOpenLocation(), diag::err_nomatch_without_navigation) << false;
        return StmtError();
      }

      NoMatchLoc = ConsumeToken();
      NoMatchStmtLoc = Tok.getLocation();

      ParseScope InnerScope(this, Scope::DeclScope, C99orCXXorObjC,
                          Tok.is(tok::l_brace));
      EnterExpressionEvaluationContext PotentiallyDiscarded(
        Actions, Sema::ExpressionEvaluationContext::DiscardedStatement, nullptr,
        Sema::ExpressionEvaluationContextRecord::EK_Other);
      NoMatchStmt = ParseStatement();
      InnerScope.Exit();
    }
    else
    {
      Diag(T.getOpenLocation(), diag::err_nomatch_without_navigation) << false;
      return StmtError();
    }
  }

  if (ForEach)
   return Actions.FinishObjCForCollectionStmt(ForEachStmt.get(),
                                              Body.get());

  if (ForRangeInfo.ParsedForRangeDecl())
    return Actions.FinishCXXForRangeStmt(ForRangeStmt.get(), Body.get());

  if(explicitNavigationExpression.get())
    return Actions.ActOnGaiaForStmt(ForLoc, T.getOpenLocation(),
<<<<<<< HEAD
      explicitNavigationExpression.get(), T.getCloseLocation(), Body.get());
=======
      explicitNavigationExpression.get(), T.getCloseLocation(), Body.get(),
      NoMatchLoc, NoMatchStmt.get());
  }
>>>>>>> 1b3dc74d

  return Actions.ActOnForStmt(ForLoc, T.getOpenLocation(), FirstPart.get(),
                              SecondPart, ThirdPart, T.getCloseLocation(),
                              Body.get());
}

/// ParseGotoStatement
///       jump-statement:
///         'goto' identifier ';'
/// [GNU]   'goto' '*' expression ';'
///
/// Note: this lets the caller parse the end ';'.
///
StmtResult Parser::ParseGotoStatement() {
  assert(Tok.is(tok::kw_goto) && "Not a goto stmt!");
  SourceLocation GotoLoc = ConsumeToken();  // eat the 'goto'.

  StmtResult Res;
  if (Tok.is(tok::identifier)) {
    LabelDecl *LD = Actions.LookupOrCreateLabel(Tok.getIdentifierInfo(),
                                                Tok.getLocation());
    Res = Actions.ActOnGotoStmt(GotoLoc, Tok.getLocation(), LD);
    ConsumeToken();
  } else if (Tok.is(tok::star)) {
    // GNU indirect goto extension.
    Diag(Tok, diag::ext_gnu_indirect_goto);
    SourceLocation StarLoc = ConsumeToken();
    ExprResult R(ParseExpression());
    if (R.isInvalid()) {  // Skip to the semicolon, but don't consume it.
      SkipUntil(tok::semi, StopBeforeMatch);
      return StmtError();
    }
    Res = Actions.ActOnIndirectGotoStmt(GotoLoc, StarLoc, R.get());
  } else {
    Diag(Tok, diag::err_expected) << tok::identifier;
    return StmtError();
  }

  return Res;
}

/// ParseContinueStatement
///       jump-statement:
///         'continue' ';'
///
/// Note: this lets the caller parse the end ';'.
///
StmtResult Parser::ParseContinueStatement() {
  SourceLocation ContinueLoc = ConsumeToken();  // eat the 'continue'.
  StmtResult returnValue = Actions.ActOnContinueStmt(ContinueLoc, getCurScope());
  if (getCurScope()->isInGaiaBreakScope() && Tok.is(tok::identifier) && !returnValue.isInvalid())
  {
    LabelDecl *LD = Actions.LookupOrCreateLabel(Tok.getIdentifierInfo(),
                                                Tok.getLocation());
    if (LD->getStmt())
    {
      Diag(Tok, diag::err_incorrect_declarative_label_scope);
      SkipUntil(tok::semi, StopBeforeMatch);
      return StmtError();
    }
    Actions.ActOnStartDeclarativeLabel(Tok.getIdentifierInfo()->getName().str());
    auto statement = returnValue.getAs<ContinueStmt>();
    statement->setLabel(LD);
    ConsumeToken();
  }

  return returnValue;
}

/// ParseBreakStatement
///       jump-statement:
///         'break' ';'
///
/// Note: this lets the caller parse the end ';'.
///
StmtResult Parser::ParseBreakStatement() {
  SourceLocation BreakLoc = ConsumeToken();  // eat the 'break'.
  StmtResult returnValue = Actions.ActOnBreakStmt(BreakLoc, getCurScope());
  if (getCurScope()->isInGaiaBreakScope() && Tok.is(tok::identifier) && !returnValue.isInvalid())
  {
    LabelDecl *LD = Actions.LookupOrCreateLabel(Tok.getIdentifierInfo(),
                                                Tok.getLocation());
    if (LD->getStmt())
    {
      Diag(Tok, diag::err_incorrect_declarative_label_scope);
      SkipUntil(tok::semi, StopBeforeMatch);
      return StmtError();
    }
    Actions.ActOnStartDeclarativeLabel(Tok.getIdentifierInfo()->getName().str());
    auto statement = returnValue.getAs<BreakStmt>();
    statement->setLabel(LD);
    ConsumeToken();
  }

  return returnValue;
}

/// ParseReturnStatement
///       jump-statement:
///         'return' expression[opt] ';'
///         'return' braced-init-list ';'
///         'co_return' expression[opt] ';'
///         'co_return' braced-init-list ';'
StmtResult Parser::ParseReturnStatement() {
  assert((Tok.is(tok::kw_return) || Tok.is(tok::kw_co_return)) &&
         "Not a return stmt!");
  bool IsCoreturn = Tok.is(tok::kw_co_return);
  SourceLocation ReturnLoc = ConsumeToken();  // eat the 'return'.

  ExprResult R;
  if (Tok.isNot(tok::semi)) {
    // FIXME: Code completion for co_return.
    if (Tok.is(tok::code_completion) && !IsCoreturn) {
      Actions.CodeCompleteReturn(getCurScope());
      cutOffParsing();
      return StmtError();
    }

    if (Tok.is(tok::l_brace) && getLangOpts().CPlusPlus) {
      R = ParseInitializer();
      if (R.isUsable())
        Diag(R.get()->getBeginLoc(),
             getLangOpts().CPlusPlus11
                 ? diag::warn_cxx98_compat_generalized_initializer_lists
                 : diag::ext_generalized_initializer_lists)
            << R.get()->getSourceRange();
    } else
      R = ParseExpression();
    if (R.isInvalid()) {
      SkipUntil(tok::r_brace, StopAtSemi | StopBeforeMatch);
      return StmtError();
    }
  }
  if (IsCoreturn)
    return Actions.ActOnCoreturnStmt(getCurScope(), ReturnLoc, R.get());
  return Actions.ActOnReturnStmt(ReturnLoc, R.get(), getCurScope());
}

StmtResult Parser::ParsePragmaLoopHint(StmtVector &Stmts,
                                       AllowedConstructsKind Allowed,
                                       SourceLocation *TrailingElseLoc,
                                       ParsedAttributesWithRange &Attrs) {
  // Create temporary attribute list.
  ParsedAttributesWithRange TempAttrs(AttrFactory);

  // Get loop hints and consume annotated token.
  while (Tok.is(tok::annot_pragma_loop_hint)) {
    LoopHint Hint;
    if (!HandlePragmaLoopHint(Hint))
      continue;

    ArgsUnion ArgHints[] = {Hint.PragmaNameLoc, Hint.OptionLoc, Hint.StateLoc,
                            ArgsUnion(Hint.ValueExpr)};
    TempAttrs.addNew(Hint.PragmaNameLoc->Ident, Hint.Range, nullptr,
                     Hint.PragmaNameLoc->Loc, ArgHints, 4,
                     ParsedAttr::AS_Pragma);
  }

  // Get the next statement.
  MaybeParseCXX11Attributes(Attrs);

  StmtResult S = ParseStatementOrDeclarationAfterAttributes(
      Stmts, Allowed, TrailingElseLoc, Attrs);

  Attrs.takeAllFrom(TempAttrs);
  return S;
}

Decl *Parser::ParseFunctionStatementBody(Decl *Decl, ParseScope &BodyScope) {
  assert(Tok.is(tok::l_brace));
  SourceLocation LBraceLoc = Tok.getLocation();

  PrettyDeclStackTraceEntry CrashInfo(Actions.Context, Decl, LBraceLoc,
                                      "parsing function body");

  // Save and reset current vtordisp stack if we have entered a C++ method body.
  bool IsCXXMethod =
      getLangOpts().CPlusPlus && Decl && isa<CXXMethodDecl>(Decl);
  Sema::PragmaStackSentinelRAII
    PragmaStackSentinel(Actions, "InternalPragmaState", IsCXXMethod);

  // Do not enter a scope for the brace, as the arguments are in the same scope
  // (the function body) as the body itself.  Instead, just read the statement
  // list and put it into a CompoundStmt for safe keeping.
  StmtResult FnBody(ParseCompoundStatementBody());

  // If the function body could not be parsed, make a bogus compoundstmt.
  if (FnBody.isInvalid()) {
    Sema::CompoundScopeRAII CompoundScope(Actions);
    FnBody = Actions.ActOnCompoundStmt(LBraceLoc, LBraceLoc, None, false);
  }

  BodyScope.Exit();
  return Actions.ActOnFinishFunctionBody(Decl, FnBody.get());
}

/// ParseFunctionTryBlock - Parse a C++ function-try-block.
///
///       function-try-block:
///         'try' ctor-initializer[opt] compound-statement handler-seq
///
Decl *Parser::ParseFunctionTryBlock(Decl *Decl, ParseScope &BodyScope) {
  assert(Tok.is(tok::kw_try) && "Expected 'try'");
  SourceLocation TryLoc = ConsumeToken();

  PrettyDeclStackTraceEntry CrashInfo(Actions.Context, Decl, TryLoc,
                                      "parsing function try block");

  // Constructor initializer list?
  if (Tok.is(tok::colon))
    ParseConstructorInitializer(Decl);
  else
    Actions.ActOnDefaultCtorInitializers(Decl);

  // Save and reset current vtordisp stack if we have entered a C++ method body.
  bool IsCXXMethod =
      getLangOpts().CPlusPlus && Decl && isa<CXXMethodDecl>(Decl);
  Sema::PragmaStackSentinelRAII
    PragmaStackSentinel(Actions, "InternalPragmaState", IsCXXMethod);

  SourceLocation LBraceLoc = Tok.getLocation();
  StmtResult FnBody(ParseCXXTryBlockCommon(TryLoc, /*FnTry*/true));
  // If we failed to parse the try-catch, we just give the function an empty
  // compound statement as the body.
  if (FnBody.isInvalid()) {
    Sema::CompoundScopeRAII CompoundScope(Actions);
    FnBody = Actions.ActOnCompoundStmt(LBraceLoc, LBraceLoc, None, false);
  }

  BodyScope.Exit();
  return Actions.ActOnFinishFunctionBody(Decl, FnBody.get());
}

bool Parser::trySkippingFunctionBody() {
  assert(SkipFunctionBodies &&
         "Should only be called when SkipFunctionBodies is enabled");
  if (!PP.isCodeCompletionEnabled()) {
    SkipFunctionBody();
    return true;
  }

  // We're in code-completion mode. Skip parsing for all function bodies unless
  // the body contains the code-completion point.
  TentativeParsingAction PA(*this);
  bool IsTryCatch = Tok.is(tok::kw_try);
  CachedTokens Toks;
  bool ErrorInPrologue = ConsumeAndStoreFunctionPrologue(Toks);
  if (llvm::any_of(Toks, [](const Token &Tok) {
        return Tok.is(tok::code_completion);
      })) {
    PA.Revert();
    return false;
  }
  if (ErrorInPrologue) {
    PA.Commit();
    SkipMalformedDecl();
    return true;
  }
  if (!SkipUntil(tok::r_brace, StopAtCodeCompletion)) {
    PA.Revert();
    return false;
  }
  while (IsTryCatch && Tok.is(tok::kw_catch)) {
    if (!SkipUntil(tok::l_brace, StopAtCodeCompletion) ||
        !SkipUntil(tok::r_brace, StopAtCodeCompletion)) {
      PA.Revert();
      return false;
    }
  }
  PA.Commit();
  return true;
}

/// ParseCXXTryBlock - Parse a C++ try-block.
///
///       try-block:
///         'try' compound-statement handler-seq
///
StmtResult Parser::ParseCXXTryBlock() {
  assert(Tok.is(tok::kw_try) && "Expected 'try'");

  SourceLocation TryLoc = ConsumeToken();
  return ParseCXXTryBlockCommon(TryLoc);
}

/// ParseCXXTryBlockCommon - Parse the common part of try-block and
/// function-try-block.
///
///       try-block:
///         'try' compound-statement handler-seq
///
///       function-try-block:
///         'try' ctor-initializer[opt] compound-statement handler-seq
///
///       handler-seq:
///         handler handler-seq[opt]
///
///       [Borland] try-block:
///         'try' compound-statement seh-except-block
///         'try' compound-statement seh-finally-block
///
StmtResult Parser::ParseCXXTryBlockCommon(SourceLocation TryLoc, bool FnTry) {
  if (Tok.isNot(tok::l_brace))
    return StmtError(Diag(Tok, diag::err_expected) << tok::l_brace);

  StmtResult TryBlock(ParseCompoundStatement(
      /*isStmtExpr=*/false, Scope::DeclScope | Scope::TryScope |
                                Scope::CompoundStmtScope |
                                (FnTry ? Scope::FnTryCatchScope : 0)));
  if (TryBlock.isInvalid())
    return TryBlock;

  // Borland allows SEH-handlers with 'try'

  if ((Tok.is(tok::identifier) &&
       Tok.getIdentifierInfo() == getSEHExceptKeyword()) ||
      Tok.is(tok::kw___finally)) {
    // TODO: Factor into common return ParseSEHHandlerCommon(...)
    StmtResult Handler;
    if(Tok.getIdentifierInfo() == getSEHExceptKeyword()) {
      SourceLocation Loc = ConsumeToken();
      Handler = ParseSEHExceptBlock(Loc);
    }
    else {
      SourceLocation Loc = ConsumeToken();
      Handler = ParseSEHFinallyBlock(Loc);
    }
    if(Handler.isInvalid())
      return Handler;

    return Actions.ActOnSEHTryBlock(true /* IsCXXTry */,
                                    TryLoc,
                                    TryBlock.get(),
                                    Handler.get());
  }
  else {
    StmtVector Handlers;

    // C++11 attributes can't appear here, despite this context seeming
    // statement-like.
    DiagnoseAndSkipCXX11Attributes();

    if (Tok.isNot(tok::kw_catch))
      return StmtError(Diag(Tok, diag::err_expected_catch));
    while (Tok.is(tok::kw_catch)) {
      StmtResult Handler(ParseCXXCatchBlock(FnTry));
      if (!Handler.isInvalid())
        Handlers.push_back(Handler.get());
    }
    // Don't bother creating the full statement if we don't have any usable
    // handlers.
    if (Handlers.empty())
      return StmtError();

    return Actions.ActOnCXXTryBlock(TryLoc, TryBlock.get(), Handlers);
  }
}

/// ParseCXXCatchBlock - Parse a C++ catch block, called handler in the standard
///
///   handler:
///     'catch' '(' exception-declaration ')' compound-statement
///
///   exception-declaration:
///     attribute-specifier-seq[opt] type-specifier-seq declarator
///     attribute-specifier-seq[opt] type-specifier-seq abstract-declarator[opt]
///     '...'
///
StmtResult Parser::ParseCXXCatchBlock(bool FnCatch) {
  assert(Tok.is(tok::kw_catch) && "Expected 'catch'");

  SourceLocation CatchLoc = ConsumeToken();

  BalancedDelimiterTracker T(*this, tok::l_paren);
  if (T.expectAndConsume())
    return StmtError();

  // C++ 3.3.2p3:
  // The name in a catch exception-declaration is local to the handler and
  // shall not be redeclared in the outermost block of the handler.
  ParseScope CatchScope(this, Scope::DeclScope | Scope::ControlScope |
                          (FnCatch ? Scope::FnTryCatchScope : 0));

  // exception-declaration is equivalent to '...' or a parameter-declaration
  // without default arguments.
  Decl *ExceptionDecl = nullptr;
  if (Tok.isNot(tok::ellipsis)) {
    ParsedAttributesWithRange Attributes(AttrFactory);
    MaybeParseCXX11Attributes(Attributes);

    DeclSpec DS(AttrFactory);
    DS.takeAttributesFrom(Attributes);

    if (ParseCXXTypeSpecifierSeq(DS))
      return StmtError();

    Declarator ExDecl(DS, DeclaratorContext::CXXCatchContext);
    ParseDeclarator(ExDecl);
    ExceptionDecl = Actions.ActOnExceptionDeclarator(getCurScope(), ExDecl);
  } else
    ConsumeToken();

  T.consumeClose();
  if (T.getCloseLocation().isInvalid())
    return StmtError();

  if (Tok.isNot(tok::l_brace))
    return StmtError(Diag(Tok, diag::err_expected) << tok::l_brace);

  // FIXME: Possible draft standard bug: attribute-specifier should be allowed?
  StmtResult Block(ParseCompoundStatement());
  if (Block.isInvalid())
    return Block;

  return Actions.ActOnCXXCatchBlock(CatchLoc, ExceptionDecl, Block.get());
}

void Parser::ParseMicrosoftIfExistsStatement(StmtVector &Stmts) {
  IfExistsCondition Result;
  if (ParseMicrosoftIfExistsCondition(Result))
    return;

  // Handle dependent statements by parsing the braces as a compound statement.
  // This is not the same behavior as Visual C++, which don't treat this as a
  // compound statement, but for Clang's type checking we can't have anything
  // inside these braces escaping to the surrounding code.
  if (Result.Behavior == IEB_Dependent) {
    if (!Tok.is(tok::l_brace)) {
      Diag(Tok, diag::err_expected) << tok::l_brace;
      return;
    }

    StmtResult Compound = ParseCompoundStatement();
    if (Compound.isInvalid())
      return;

    StmtResult DepResult = Actions.ActOnMSDependentExistsStmt(Result.KeywordLoc,
                                                              Result.IsIfExists,
                                                              Result.SS,
                                                              Result.Name,
                                                              Compound.get());
    if (DepResult.isUsable())
      Stmts.push_back(DepResult.get());
    return;
  }

  BalancedDelimiterTracker Braces(*this, tok::l_brace);
  if (Braces.consumeOpen()) {
    Diag(Tok, diag::err_expected) << tok::l_brace;
    return;
  }

  switch (Result.Behavior) {
  case IEB_Parse:
    // Parse the statements below.
    break;

  case IEB_Dependent:
    llvm_unreachable("Dependent case handled above");

  case IEB_Skip:
    Braces.skipToEnd();
    return;
  }

  // Condition is true, parse the statements.
  while (Tok.isNot(tok::r_brace)) {
    StmtResult R = ParseStatementOrDeclaration(Stmts, ACK_Any);
    if (R.isUsable())
      Stmts.push_back(R.get());
  }
  Braces.consumeClose();
}

bool Parser::ParseOpenCLUnrollHintAttribute(ParsedAttributes &Attrs) {
  MaybeParseGNUAttributes(Attrs);

  if (Attrs.empty())
    return true;

  if (Attrs.begin()->getKind() != ParsedAttr::AT_OpenCLUnrollHint)
    return true;

  if (!(Tok.is(tok::kw_for) || Tok.is(tok::kw_while) || Tok.is(tok::kw_do))) {
    Diag(Tok, diag::err_opencl_unroll_hint_on_non_loop);
    return false;
  }
  return true;
}<|MERGE_RESOLUTION|>--- conflicted
+++ resolved
@@ -1680,13 +1680,9 @@
     getLangOpts().ObjC;
   bool isGaia = getLangOpts().Gaia && getCurScope()->isInRulesetScope();
   bool isDeclarativeStatement = false;
-<<<<<<< HEAD
-  StmtResult explicitNavigationExpression;
-=======
   ExprResult explicitNavigationExpression;
   SourceLocation NoMatchLoc, NoMatchStmtLoc;
   StmtResult NoMatchStmt;
->>>>>>> 1b3dc74d
 
   // C99 6.8.5p5 - In C99, the for statement is a block.  This is not
   // the case for C90.  Start the loop scope.
@@ -2059,13 +2055,9 @@
 
   if(explicitNavigationExpression.get())
     return Actions.ActOnGaiaForStmt(ForLoc, T.getOpenLocation(),
-<<<<<<< HEAD
-      explicitNavigationExpression.get(), T.getCloseLocation(), Body.get());
-=======
       explicitNavigationExpression.get(), T.getCloseLocation(), Body.get(),
       NoMatchLoc, NoMatchStmt.get());
   }
->>>>>>> 1b3dc74d
 
   return Actions.ActOnForStmt(ForLoc, T.getOpenLocation(), FirstPart.get(),
                               SecondPart, ThirdPart, T.getCloseLocation(),
