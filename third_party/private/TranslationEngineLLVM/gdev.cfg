[apt]
build-essential
clang-8
git
python3

[gaia]
production
third_party/production/cmake

[pre_run]
--mount=type=ssh \
mkdir -p -m 0600 ~/.ssh
ssh-keyscan github.com >> ~/.ssh/known_hosts
git clone git@github.com:gaia-platform/TranslationEngineLLVM.git
cd TranslationEngineLLVM
git checkout 79fead145e53a3911c4c0c0af8b4cbe43a3ec0bd
rm -rf .git
rm -rf ~/.ssh
<<<<<<< HEAD
rm -rf /usr/bin/../lib/gcc/x86_64-linux-gnu/10

[run]
cmake -DCMAKE_BUILD_TYPE=Release \
    -DLLVM_ENABLE_EH=ON \
=======
rm -rf /usr/lib/gcc/x86_64-linux-gnu/10

[run]
/usr/bin/cmake -DLLVM_ENABLE_EH=ON \
>>>>>>> 70f707fb
    -DLLVM_ENABLE_PROJECTS=clang \
    -DLLVM_ENABLE_RTTI=ON \
    -DGAIA_SOURCE={source_dir('')} \
    -DGAIA_PROD_BUILD={build_dir('production')} \
    -G "Unix Makefiles" \
    TranslationEngineLLVM/llvm
make -j$(nproc)<|MERGE_RESOLUTION|>--- conflicted
+++ resolved
@@ -17,18 +17,10 @@
 git checkout 79fead145e53a3911c4c0c0af8b4cbe43a3ec0bd
 rm -rf .git
 rm -rf ~/.ssh
-<<<<<<< HEAD
-rm -rf /usr/bin/../lib/gcc/x86_64-linux-gnu/10
-
-[run]
-cmake -DCMAKE_BUILD_TYPE=Release \
-    -DLLVM_ENABLE_EH=ON \
-=======
 rm -rf /usr/lib/gcc/x86_64-linux-gnu/10
 
 [run]
 /usr/bin/cmake -DLLVM_ENABLE_EH=ON \
->>>>>>> 70f707fb
     -DLLVM_ENABLE_PROJECTS=clang \
     -DLLVM_ENABLE_RTTI=ON \
     -DGAIA_SOURCE={source_dir('')} \
