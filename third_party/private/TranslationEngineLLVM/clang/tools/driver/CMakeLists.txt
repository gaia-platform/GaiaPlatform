--- conflicted
+++ resolved
@@ -57,12 +57,7 @@
   explain
   )
 
-<<<<<<< HEAD
 add_dependencies(clang flatbuffers gaia_catalog gaia_common gaia_se_client gaia_direct gaia_payload_types)
-
-=======
-  add_dependencies(clang flatbuffers gaia_catalog gaia_common gaia_se_client gaia_direct gaia_payload_types)
->>>>>>> be91c958
 
 if(WIN32 AND NOT CYGWIN)
   # Prevent versioning if the buildhost is targeting for Win32.
